<<<<<<< HEAD
# NetHack 3.6	sokoban.des	$NHDT-Date$  $NHDT-Branch$:$NHDT-Revision$
# NetHack 3.6	sokoban.des	$Date: 2009/05/06 10:44:24 $  $Revision: 1.5 $
=======
# NetHack 3.5	sokoban.des	$NHDT-Date: 1430348694 2015/04/29 23:04:54 $  $NHDT-Branch: derek-elbereth $:$NHDT-Revision: 1.11 $
# NetHack 3.5	sokoban.des	$Date: 2009/05/06 10:44:24 $  $Revision: 1.5 $
>>>>>>> 9c8f4d1f
#	SCCS Id: @(#)sokoban.des	3.5	1999/03/15
#	Copyright (c) 1998-1999 by Kevin Hugo
# NetHack may be freely redistributed.  See license for details.
#
# In case you haven't played the game Sokoban, you'll learn
# quickly.  This branch isn't particularly difficult, just time
# consuming.  Some players may wish to skip this branch.
#
# The following actions are currently permitted without penalty:
#   Carrying or throwing a boulder already in inventory
#     (player or nonplayer).
#   Teleporting boulders.
#   Digging in the floor.
# The following actions are permitted, but with a luck penalty:
#   Breaking boulders.
#   Stone-to-fleshing boulders.
#   Creating new boulders (e.g., with a scroll of earth).
#   Jumping.
#   Being pulled by a thrown iron ball.
#   Hurtling through the air from Newton's 3rd law.
#   Squeezing past boulders when naked or as a giant.
# These actions are not permitted:
#   Moving diagonally between two boulders and/or walls.
#   Pushing a boulder diagonally.
#   Picking up boulders (player or nonplayer).
#   Digging or walking through walls.
#   Teleporting within levels or between levels of this branch.
#   Using cursed potions of gain level.
#   Escaping a pit/hole (e.g., by flying, levitation, or
#     passing a dexterity check).
#   Bones files are not permitted.


### Bottom (first) level of Sokoban ###
MAZE:"soko4-1",' '
FLAGS:noteleport,hardfloor,premapped,solidify
GEOMETRY:center,center
#12345678901234567890123456789012345678901234567890
MAP
------  ----- 
|....|  |...| 
|....----...| 
|...........| 
|..|-|.|-|..| 
---------|.---
|......|.....|
|..----|.....|
--.|   |.....|
 |.|---|.....|
 |...........|
 |..|---------
 ----         
ENDMAP
BRANCH:(06,04,06,04),(0,0,0,0)
STAIR:(06,06),up
REGION:(00,00,13,12),lit,"ordinary"
NON_DIGGABLE:(00,00,13,12)
NON_PASSWALL:(00,00,13,12)

# Boulders
OBJECT:('`',"boulder"),(02,02)
OBJECT:('`',"boulder"),(02,03)
#
OBJECT:('`',"boulder"),(10,02)
OBJECT:('`',"boulder"),(09,03)
OBJECT:('`',"boulder"),(10,04)
#
OBJECT:('`',"boulder"),(08,07)
OBJECT:('`',"boulder"),(09,08)
OBJECT:('`',"boulder"),(09,09)
OBJECT:('`',"boulder"),(08,10)
OBJECT:('`',"boulder"),(10,10)

# Traps
TRAP:"pit",(03,06)
TRAP:"pit",(04,06)
TRAP:"pit",(05,06)
TRAP:"pit",(02,08)
TRAP:"pit",(02,09)
TRAP:"pit",(04,10)
TRAP:"pit",(05,10)
TRAP:"pit",(06,10)
TRAP:"pit",(07,10)

# A little help
OBJECT:('?',"earth"),(02,11)
OBJECT:('?',"earth"),(03,11)

# Random objects
OBJECT:'%',random
OBJECT:'%',random
OBJECT:'%',random
OBJECT:'%',random
OBJECT:'=',random
OBJECT:'/',random


MAZE:"soko4-2",' '
FLAGS:noteleport,hardfloor,premapped,solidify
GEOMETRY:center,center
#12345678901234567890123456789012345678901234567890
MAP
-------- ------
|.|....|-|....|
|.|-..........|
|.||....|.....|
|.||....|.....|
|.|-----|.-----
|.|    |......|
|.-----|......|
|.............|
|..|---|......|
----   --------
ENDMAP
BRANCH:(03,01,03,01),(0,0,0,0)
STAIR:(01,01),up
REGION:(00,00,14,10),lit,"ordinary"
NON_DIGGABLE:(00,00,14,10)
NON_PASSWALL:(00,00,14,10)

# Boulders
OBJECT:('`',"boulder"),(05,02)
OBJECT:('`',"boulder"),(06,02)
OBJECT:('`',"boulder"),(06,03)
OBJECT:('`',"boulder"),(07,03)
#
OBJECT:('`',"boulder"),(09,05)
OBJECT:('`',"boulder"),(10,03)
OBJECT:('`',"boulder"),(11,02)
OBJECT:('`',"boulder"),(12,03)
#
OBJECT:('`',"boulder"),(07,08)
OBJECT:('`',"boulder"),(08,08)
OBJECT:('`',"boulder"),(09,08)
OBJECT:('`',"boulder"),(10,08)

# Traps
TRAP:"pit",(01,02)
TRAP:"pit",(01,03)
TRAP:"pit",(01,04)
TRAP:"pit",(01,05)
TRAP:"pit",(01,06)
TRAP:"pit",(01,07)
TRAP:"pit",(03,08)
TRAP:"pit",(04,08)
TRAP:"pit",(05,08)
TRAP:"pit",(06,08)

# A little help
OBJECT:('?',"earth"),(01,09)
OBJECT:('?',"earth"),(02,09)

# Random objects
OBJECT:'%',random
OBJECT:'%',random
OBJECT:'%',random
OBJECT:'%',random
OBJECT:'=',random
OBJECT:'/',random


### Second level ###
MAZE:"soko3-1",' '
FLAGS:noteleport,premapped,solidify
GEOMETRY:center,center
#12345678901234567890123456789012345678901234567890
MAP
-----------       -----------
|....|....|--     |.........|
|....|......|     |.........|
|.........|--     |.........|
|....|....|       |.........|
|-.---------      |.........|
|....|.....|      |.........|
|....|.....|      |.........|
|..........|      |.........|
|....|.....|---------------+|
|....|......................|
-----------------------------
ENDMAP
STAIR:(11,02),down
STAIR:(23,04),up
DOOR:locked,(27,09)
REGION:(00,00,28,11),lit,"ordinary"
NON_DIGGABLE:(00,00,28,11)
NON_PASSWALL:(00,00,28,11)

# Boulders
OBJECT:('`',"boulder"),(03,02)
OBJECT:('`',"boulder"),(04,02)
#
OBJECT:('`',"boulder"),(06,02)
OBJECT:('`',"boulder"),(06,03)
OBJECT:('`',"boulder"),(07,02)
#
OBJECT:('`',"boulder"),(03,06)
OBJECT:('`',"boulder"),(02,07)
OBJECT:('`',"boulder"),(03,07)
OBJECT:('`',"boulder"),(03,08)
OBJECT:('`',"boulder"),(02,09)
OBJECT:('`',"boulder"),(03,09)
OBJECT:('`',"boulder"),(04,09)
#
OBJECT:('`',"boulder"),(06,07)
OBJECT:('`',"boulder"),(06,09)
OBJECT:('`',"boulder"),(08,07)
OBJECT:('`',"boulder"),(08,10)
OBJECT:('`',"boulder"),(09,08)
OBJECT:('`',"boulder"),(09,09)
OBJECT:('`',"boulder"),(10,07)
OBJECT:('`',"boulder"),(10,10)

# Traps
TRAP:"hole",(12,10)
TRAP:"hole",(13,10)
TRAP:"hole",(14,10)
TRAP:"hole",(15,10)
TRAP:"hole",(16,10)
TRAP:"hole",(17,10)
TRAP:"hole",(18,10)
TRAP:"hole",(19,10)
TRAP:"hole",(20,10)
TRAP:"hole",(21,10)
TRAP:"hole",(22,10)
TRAP:"hole",(23,10)
TRAP:"hole",(24,10)
TRAP:"hole",(25,10)
TRAP:"hole",(26,10)

# Random objects
OBJECT:'%',random
OBJECT:'%',random
OBJECT:'%',random
OBJECT:'%',random
OBJECT:'=',random
OBJECT:'/',random


MAZE:"soko3-2",' '
FLAGS:noteleport,premapped,solidify
GEOMETRY:center,center
#12345678901234567890123456789012345678901234567890
MAP
 ----          -----------
-|..|-------   |.........|
|..........|   |.........|
|..-----.-.|   |.........|
|..|...|...|   |.........|
|.........-|   |.........|
|.......|..|   |.........|
|.----..--.|   |.........|
|........|.--  |.........|
|.---.-.....------------+|
|...|...-................|
|.........----------------
----|..|..|               
    -------               
ENDMAP
STAIR:(03,01),down
STAIR:(20,04),up
DOOR:locked,(24,09)
REGION:(00,00,25,13),lit,"ordinary"
NON_DIGGABLE:(00,00,25,13)
NON_PASSWALL:(00,00,25,13)

# Boulders
OBJECT:('`',"boulder"),(02,03)
OBJECT:('`',"boulder"),(08,03)
OBJECT:('`',"boulder"),(09,04)
OBJECT:('`',"boulder"),(02,05)
OBJECT:('`',"boulder"),(04,05)
OBJECT:('`',"boulder"),(09,05)
OBJECT:('`',"boulder"),(02,06)
OBJECT:('`',"boulder"),(05,06)
OBJECT:('`',"boulder"),(06,07)
OBJECT:('`',"boulder"),(03,08)
OBJECT:('`',"boulder"),(07,08)
OBJECT:('`',"boulder"),(05,09)
OBJECT:('`',"boulder"),(10,09)
OBJECT:('`',"boulder"),(07,10)
OBJECT:('`',"boulder"),(10,10)
OBJECT:('`',"boulder"),(03,11)

# Traps
TRAP:"hole",(12,10)
TRAP:"hole",(13,10)
TRAP:"hole",(14,10)
TRAP:"hole",(15,10)
TRAP:"hole",(16,10)
TRAP:"hole",(17,10)
TRAP:"hole",(18,10)
TRAP:"hole",(19,10)
TRAP:"hole",(20,10)
TRAP:"hole",(21,10)
TRAP:"hole",(22,10)
TRAP:"hole",(23,10)

# Random objects
OBJECT:'%',random
OBJECT:'%',random
OBJECT:'%',random
OBJECT:'%',random
OBJECT:'=',random
OBJECT:'/',random


### Third level ###
MAZE:"soko2-1",' '
FLAGS:noteleport,premapped,solidify
GEOMETRY:center,center
#12345678901234567890123456789012345678901234567890
MAP
--------------------
|........|...|.....|
|.....-..|.-.|.....|
|..|.....|...|.....|
|-.|..-..|.-.|.....|
|...--.......|.....|
|...|...-...-|.....|
|...|..|...--|.....|
|-..|..|----------+|
|..................|
|...|..|------------
--------            
ENDMAP
STAIR:(06,10),down
STAIR:(16,04),up
DOOR:locked,(18,08)
REGION:(00,00,19,11),lit,"ordinary"
NON_DIGGABLE:(00,00,19,11)
NON_PASSWALL:(00,00,19,11)

# Boulders
OBJECT:('`',"boulder"),(02,02)
OBJECT:('`',"boulder"),(03,02)
#
OBJECT:('`',"boulder"),(05,03)
OBJECT:('`',"boulder"),(07,03)
OBJECT:('`',"boulder"),(07,02)
OBJECT:('`',"boulder"),(08,02)
#
OBJECT:('`',"boulder"),(10,03)
OBJECT:('`',"boulder"),(11,03)
#
OBJECT:('`',"boulder"),(02,07)
OBJECT:('`',"boulder"),(02,08)
OBJECT:('`',"boulder"),(03,09)
#
OBJECT:('`',"boulder"),(05,07)
OBJECT:('`',"boulder"),(06,06)

# Traps
TRAP:"hole",(08,09)
TRAP:"hole",(09,09)
TRAP:"hole",(10,09)
TRAP:"hole",(11,09)
TRAP:"hole",(12,09)
TRAP:"hole",(13,09)
TRAP:"hole",(14,09)
TRAP:"hole",(15,09)
TRAP:"hole",(16,09)
TRAP:"hole",(17,09)

# Random objects
OBJECT:'%',random
OBJECT:'%',random
OBJECT:'%',random
OBJECT:'%',random
OBJECT:'=',random
OBJECT:'/',random


MAZE:"soko2-2",' '
FLAGS:noteleport,premapped,solidify
GEOMETRY:center,center
#12345678901234567890123456789012345678901234567890
MAP
  --------          
--|.|....|          
|........|----------
|.-...-..|.|.......|
|...-......|.......|
|.-....|...|.......|
|....-.--.-|.......|
|..........|.......|
|.--...|...|.......|
|....-.|---|.......|
--|....|----------+|
  |................|
  ------------------
ENDMAP
STAIR:(06,11),down
STAIR:(15,06),up
DOOR:locked,(18,10)
REGION:(00,00,19,12),lit,"ordinary"
NON_DIGGABLE:(00,00,19,12)
NON_PASSWALL:(00,00,19,12)

# Boulders
OBJECT:('`',"boulder"),(04,02)
OBJECT:('`',"boulder"),(04,03)
OBJECT:('`',"boulder"),(05,03)
OBJECT:('`',"boulder"),(07,03)
OBJECT:('`',"boulder"),(08,03)
OBJECT:('`',"boulder"),(02,04)
OBJECT:('`',"boulder"),(03,04)
OBJECT:('`',"boulder"),(05,05)
OBJECT:('`',"boulder"),(06,06)
OBJECT:('`',"boulder"),(09,06)
OBJECT:('`',"boulder"),(03,07)
OBJECT:('`',"boulder"),(04,07)
OBJECT:('`',"boulder"),(07,07)
OBJECT:('`',"boulder"),(06,09)
OBJECT:('`',"boulder"),(05,10)
OBJECT:('`',"boulder"),(05,11)

# Traps
TRAP:"hole",(07,11)
TRAP:"hole",(08,11)
TRAP:"hole",(09,11)
TRAP:"hole",(10,11)
TRAP:"hole",(11,11)
TRAP:"hole",(12,11)
TRAP:"hole",(13,11)
TRAP:"hole",(14,11)
TRAP:"hole",(15,11)
TRAP:"hole",(16,11)
TRAP:"hole",(17,11)

# Random objects
OBJECT:'%',random
OBJECT:'%',random
OBJECT:'%',random
OBJECT:'%',random
OBJECT:'=',random
OBJECT:'/',random


### Top (last) level of Sokoban ###
MAZE:"soko1-1",' '
FLAGS:noteleport,premapped,solidify
GEOMETRY:center,center
#12345678901234567890123456789012345678901234567890
MAP
--------------------------
|........................|
|.......|---------------.|
-------.------         |.|
 |...........|         |.|
 |...........|         |.|
--------.-----         |.|
|............|         |.|
|............|         |.|
-----.--------   ------|.|
 |..........|  --|.....|.|
 |..........|  |.+.....|.|
 |.........|-  |-|.....|.|
-------.----   |.+.....+.|
|........|     |-|.....|--
|........|     |.+.....|  
|...|-----     --|.....|  
-----            -------  
ENDMAP
$place = { (16,11),(16,13),(16,15) }
SHUFFLE: $place

STAIR:(01,01),down
REGION:(00,00,25,17),lit,"ordinary"
NON_DIGGABLE:(00,00,25,17)
NON_PASSWALL:(00,00,25,17)

# Boulders
OBJECT:('`',"boulder"),(03,05)
OBJECT:('`',"boulder"),(05,05)
OBJECT:('`',"boulder"),(07,05)
OBJECT:('`',"boulder"),(09,05)
OBJECT:('`',"boulder"),(11,05)
#
OBJECT:('`',"boulder"),(04,07)
OBJECT:('`',"boulder"),(04,08)
OBJECT:('`',"boulder"),(06,07)
OBJECT:('`',"boulder"),(09,07)
OBJECT:('`',"boulder"),(11,07)
#
OBJECT:('`',"boulder"),(03,12)
OBJECT:('`',"boulder"),(04,10)
OBJECT:('`',"boulder"),(05,12)
OBJECT:('`',"boulder"),(06,10)
OBJECT:('`',"boulder"),(07,11)
OBJECT:('`',"boulder"),(08,10)
OBJECT:('`',"boulder"),(09,12)
#
OBJECT:('`',"boulder"),(03,14)

# Traps
TRAP:"hole",(08,01)
TRAP:"hole",(09,01)
TRAP:"hole",(10,01)
TRAP:"hole",(11,01)
TRAP:"hole",(12,01)
TRAP:"hole",(13,01)
TRAP:"hole",(14,01)
TRAP:"hole",(15,01)
TRAP:"hole",(16,01)
TRAP:"hole",(17,01)
TRAP:"hole",(18,01)
TRAP:"hole",(19,01)
TRAP:"hole",(20,01)
TRAP:"hole",(21,01)
TRAP:"hole",(22,01)
TRAP:"hole",(23,01)

MONSTER:('m',"giant mimic"), random, m_object "boulder"
MONSTER:('m',"giant mimic"), random, m_object "boulder"

# Random objects
OBJECT:'%',random
OBJECT:'%',random
OBJECT:'%',random
OBJECT:'%',random
OBJECT:'=',random
OBJECT:'/',random

# Rewards
DOOR:locked,(23,13)
DOOR:closed,(17,11)
DOOR:closed,(17,13)
DOOR:closed,(17,15)
REGION:(18,10,22,16),lit,"zoo",filled,irregular
IF [50%] {
  OBJECT:('(',"bag of holding"),$place[0]
} ELSE {
  OBJECT:('"',"amulet of reflection"),$place[0]
}
ENGRAVING:$place[0],burn,"Elbereth"
OBJECT:('?', "scare monster"),$place[0],cursed


MAZE:"soko1-2",' '
FLAGS:noteleport,premapped,solidify
GEOMETRY:center,center
#12345678901234567890123456789012345678901234567890
MAP
  ------------------------
  |......................|
  |..-------------------.|
----.|    -----        |.|
|..|.--  --...|        |.|
|.....|--|....|        |.|
|.....|..|....|        |.|
--....|......--        |.|
 |.......|...|   ------|.|
 |....|..|...| --|.....|.|
 |....|--|...| |.+.....|.|
 |.......|..-- |-|.....|.|
 ----....|.--  |.+.....+.|
    ---.--.|   |-|.....|--
     |.....|   |.+.....|  
     |..|..|   --|.....|  
     -------     -------  
ENDMAP
$place = { (16,10),(16,12),(16,14) }
SHUFFLE: $place

STAIR:(06,15),down
REGION:(00,00,25,16),lit,"ordinary"
NON_DIGGABLE:(00,00,25,16)
NON_PASSWALL:(00,00,25,16)

# Boulders
OBJECT:('`',"boulder"),(04,04)
OBJECT:('`',"boulder"),(02,06)
OBJECT:('`',"boulder"),(03,06)
OBJECT:('`',"boulder"),(04,07)
OBJECT:('`',"boulder"),(05,07)
OBJECT:('`',"boulder"),(02,08)
OBJECT:('`',"boulder"),(05,08)
OBJECT:('`',"boulder"),(03,09)
OBJECT:('`',"boulder"),(04,09)
OBJECT:('`',"boulder"),(03,10)
OBJECT:('`',"boulder"),(05,10)
OBJECT:('`',"boulder"),(06,12)
#
OBJECT:('`',"boulder"),(07,14)
#
OBJECT:('`',"boulder"),(11,05)
OBJECT:('`',"boulder"),(12,06)
OBJECT:('`',"boulder"),(10,07)
OBJECT:('`',"boulder"),(11,07)
OBJECT:('`',"boulder"),(10,08)
OBJECT:('`',"boulder"),(12,09)
OBJECT:('`',"boulder"),(11,10)

# Traps
TRAP:"hole",(05,01)
TRAP:"hole",(06,01)
TRAP:"hole",(07,01)
TRAP:"hole",(08,01)
TRAP:"hole",(09,01)
TRAP:"hole",(10,01)
TRAP:"hole",(11,01)
TRAP:"hole",(12,01)
TRAP:"hole",(13,01)
TRAP:"hole",(14,01)
TRAP:"hole",(15,01)
TRAP:"hole",(16,01)
TRAP:"hole",(17,01)
TRAP:"hole",(18,01)
TRAP:"hole",(19,01)
TRAP:"hole",(20,01)
TRAP:"hole",(21,01)
TRAP:"hole",(22,01)

MONSTER:('m',"giant mimic"), random, m_object "boulder"
MONSTER:('m',"giant mimic"), random, m_object "boulder"

# Random objects
OBJECT:'%',random
OBJECT:'%',random
OBJECT:'%',random
OBJECT:'%',random
OBJECT:'=',random
OBJECT:'/',random

# Rewards
DOOR:locked,(23,12)
DOOR:closed,(17,10)
DOOR:closed,(17,12)
DOOR:closed,(17,14)
REGION:(18,09,22,15),lit,"zoo",filled,irregular
IF [50%] {
  OBJECT:('(',"bag of holding"),$place[0]
} ELSE {
  OBJECT:('"',"amulet of reflection"),$place[0]
}
ENGRAVING:$place[0],burn,"Elbereth"
OBJECT:('?', "scare monster"),$place[0],cursed<|MERGE_RESOLUTION|>--- conflicted
+++ resolved
@@ -1,10 +1,4 @@
-<<<<<<< HEAD
-# NetHack 3.6	sokoban.des	$NHDT-Date$  $NHDT-Branch$:$NHDT-Revision$
-# NetHack 3.6	sokoban.des	$Date: 2009/05/06 10:44:24 $  $Revision: 1.5 $
-=======
-# NetHack 3.5	sokoban.des	$NHDT-Date: 1430348694 2015/04/29 23:04:54 $  $NHDT-Branch: derek-elbereth $:$NHDT-Revision: 1.11 $
-# NetHack 3.5	sokoban.des	$Date: 2009/05/06 10:44:24 $  $Revision: 1.5 $
->>>>>>> 9c8f4d1f
+# NetHack 3.6	sokoban.des	$NHDT-Date: 1430348694 2015/04/29 23:04:54 $  $NHDT-Branch: derek-elbereth $:$NHDT-Revision: 1.11 $
 #	SCCS Id: @(#)sokoban.des	3.5	1999/03/15
 #	Copyright (c) 1998-1999 by Kevin Hugo
 # NetHack may be freely redistributed.  See license for details.
