/* NetHack 3.5	pcmain.c	$NHDT-Date: 1427337317 2015/03/26 02:35:17 $  $NHDT-Branch: derek-farming $:$NHDT-Revision: 1.52 $ */
/* NetHack 3.5	pcmain.c	$Date: 2012/01/20 03:41:31 $  $Revision: 1.48 $ */
/* Copyright (c) Stichting Mathematisch Centrum, Amsterdam, 1985. */
/* NetHack may be freely redistributed.  See license for details. */

/* main.c - MSDOS, OS/2, ST, Amiga, and Windows NetHack */

#include "hack.h"
#include "dlb.h"

#ifndef NO_SIGNAL
#include <signal.h>
#endif

#include <ctype.h>

#if !defined(AMIGA) && !defined(GNUDOS)
#include <sys\stat.h>
#else
# ifdef GNUDOS
#include <sys/stat.h>
# endif
#endif

#ifdef WIN32
#include "win32api.h"			/* for GetModuleFileName */
#endif

#ifdef __DJGPP__
#include <unistd.h>			/* for getcwd() prototype */
#endif

char orgdir[PATHLEN];	/* also used in pcsys.c, amidos.c */

#ifdef TOS
boolean run_from_desktop = TRUE;	/* should we pause before exiting?? */
# ifdef __GNUC__
long _stksize = 16*1024;
# endif
#endif

#ifdef AMIGA
extern int bigscreen;
void NDECL( preserve_icon );
#endif

STATIC_DCL void FDECL(process_options,(int argc,char **argv));
STATIC_DCL void NDECL(nhusage);

#if defined(MICRO) || defined(WIN32) || defined(OS2)
extern void FDECL(nethack_exit,(int));
#else
#define nethack_exit exit
#endif

#ifdef WIN32
extern boolean getreturn_enabled;	/* from sys/share/pcsys.c */
extern int redirect_stdout;		/* from sys/share/pcsys.c */
#endif

#if defined(MSWIN_GRAPHICS)
extern void NDECL(mswin_destroy_reg);
#endif

#ifdef EXEPATH
STATIC_DCL char *FDECL(exepath,(char *));
#endif

int FDECL(main, (int,char **));

extern boolean FDECL(pcmain, (int,char **));


#if defined(__BORLANDC__) && !defined(_WIN32)
void NDECL( startup );
unsigned _stklen = STKSIZ;
#endif

/* If the graphics version is built, we don't need a main; it is skipped
 * to help MinGW decide which entry point to choose. If both main and 
 * WinMain exist, the resulting executable won't work correctly.
 */
#ifndef MSWIN_GRAPHICS
int
main(argc,argv)
int argc;
char *argv[];
{
     boolean resuming;

     sys_early_init();
     resuming = pcmain(argc,argv);
#ifdef LAN_FEATURES
     init_lan_features();
#endif
     moveloop(resuming);
     nethack_exit(EXIT_SUCCESS);
     /*NOTREACHED*/
     return 0;
}
#endif /*MSWIN_GRAPHICS*/

boolean
pcmain(argc,argv)
int argc;
char *argv[];
{

    register int fd;
    register char *dir;
#if defined(WIN32)
    char* envp = NULL;
    char* sptr = NULL;
    char fnamebuf[BUFSZ], encodedfnamebuf[BUFSZ];
    boolean save_getreturn_status = getreturn_enabled;
#endif
#ifdef NOCWD_ASSUMPTIONS
    char failbuf[BUFSZ];
#endif
    boolean resuming = FALSE;	/* assume new game */

#if defined(__BORLANDC__) && !defined(_WIN32)
    startup();
#endif

#ifdef TOS
    long clock_time;
    if (*argv[0]) { 		/* only a CLI can give us argv[0] */
        hname = argv[0];
        run_from_desktop = FALSE;
    } else
#endif
        hname = "NetHack";      /* used for syntax messages */

    choose_windows(DEFAULT_WINDOW_SYS);

#if !defined(AMIGA) && !defined(GNUDOS)
    /* Save current directory and make sure it gets restored when
     * the game is exited.
     */
    if (getcwd(orgdir, sizeof orgdir) == (char *)0)
        error("NetHack: current directory path too long");
# ifndef NO_SIGNAL
    signal(SIGINT, (SIG_RET_TYPE) nethack_exit);	/* restore original directory */
# endif
#endif /* !AMIGA && !GNUDOS */

    dir = nh_getenv("NETHACKDIR");
    if (dir == (char *)0)
        dir = nh_getenv("HACKDIR");
#ifdef EXEPATH
    if (dir == (char *)0)
        dir = exepath(argv[0]);
#endif
    if (dir != (char *)0) {
        (void) strncpy(hackdir, dir, PATHLEN - 1);
        hackdir[PATHLEN-1] = '\0';
#ifdef NOCWD_ASSUMPTIONS
        {
            int prefcnt;

            fqn_prefix[0] = (char *)alloc(strlen(hackdir)+2);
            Strcpy(fqn_prefix[0], hackdir);
            append_slash(fqn_prefix[0]);
            for (prefcnt = 1; prefcnt < PREFIX_COUNT; prefcnt++)
            fqn_prefix[prefcnt] = fqn_prefix[0];

# if defined(WIN32) || defined(MSDOS)
            /* sysconf should be searched for in this location */
            envp = nh_getenv("COMMONPROGRAMFILES");
            if (envp) {
                if ((sptr = index(envp, ';')) != 0) *sptr = '\0';
                if (strlen(envp) > 0) {
                    fqn_prefix[SYSCONFPREFIX] = (char *)alloc(strlen(envp) + 10);
                    Strcpy(fqn_prefix[SYSCONFPREFIX], envp);
                    append_slash(fqn_prefix[SYSCONFPREFIX]);
                    Strcat(fqn_prefix[SYSCONFPREFIX], "NetHack\\");
                }
            }
 
            /* user's home directory should default to this - unless overridden */
            envp = nh_getenv("USERPROFILE");
            if (envp) {
                if ((sptr = index(envp, ';')) != 0) *sptr = '\0';
                if (strlen(envp) > 0) {
                    fqn_prefix[CONFIGPREFIX] = (char *)alloc(strlen(envp)+2);
                    Strcpy(fqn_prefix[CONFIGPREFIX], envp);
                    append_slash(fqn_prefix[CONFIGPREFIX]);
                }
            }
# endif
        }
#endif
#if defined(CHDIR) && !defined(NOCWD_ASSUMPTIONS)
        chdirx (dir, 1);
#endif
    }
#ifdef AMIGA
# ifdef CHDIR
    /*
     * If we're dealing with workbench, change the directory.  Otherwise
     * we could get "Insert disk in drive 0" messages. (Must be done
     * before initoptions())....
     */
    if(argc == 0)
        chdirx(HACKDIR, 1);
# endif
    ami_wininit_data();
#endif
#ifdef WIN32CON
    save_getreturn_status = getreturn_enabled;
    raw_clear_screen();
    getreturn_enabled = TRUE;
#endif
    initoptions();

#ifdef NOCWD_ASSUMPTIONS
    if (!validate_prefix_locations(failbuf)) {
        raw_printf("Some invalid directory locations were specified:\n\t%s\n",
                failbuf);
         nethack_exit(EXIT_FAILURE);
    }
#endif

#if defined(TOS) && defined(TEXTCOLOR)
    if (iflags.BIOS && iflags.use_color)
        set_colors();
#endif
    if (!hackdir[0])
#if !defined(LATTICE) && !defined(AMIGA)
        Strcpy(hackdir, orgdir);
#else
        Strcpy(hackdir, HACKDIR);
#endif
    if(argc > 1) {
        if (!strncmp(argv[1], "-d", 2) && argv[1][2] != 'e') {
        /* avoid matching "-dec" for DECgraphics; since the man page
         * says -d directory, hope nobody's using -desomething_else
         */
        argc--;
        argv++;
        dir = argv[0]+2;
        if(*dir == '=' || *dir == ':') dir++;
        if(!*dir && argc > 1) {
            argc--;
            argv++;
            dir = argv[0];
        }
        if(!*dir)
            error("Flag -d must be followed by a directory name.");
        Strcpy(hackdir, dir);
        }
        if (argc > 1) {

        /*
         * Now we know the directory containing 'record' and
         * may do a prscore().
         */
        if (!strncmp(argv[1], "-s", 2)) {
#if defined(MSWIN_GRAPHICS) || defined(WIN32CON)
            int sfd = (int)_fileno(stdout);
            redirect_stdout = (sfd >= 0) ? !isatty(sfd) : 0;

# ifdef MSWIN_GRAPHICS
            if (!redirect_stdout) {
               raw_printf("-s is not supported for the Graphical Interface\n");
               nethack_exit(EXIT_SUCCESS);
            }
# endif
#endif

#if defined(CHDIR) && !defined(NOCWD_ASSUMPTIONS)
            chdirx(hackdir,0);
#endif
#ifdef SYSCF
            initoptions();
#endif
            prscore(argc, argv);
            nethack_exit(EXIT_SUCCESS);
        }

#ifdef MSWIN_GRAPHICS
        if (!strncmpi(argv[1], "-clearreg", 6)) {	/* clear registry */
            mswin_destroy_reg();
            nethack_exit(EXIT_SUCCESS);
        }
#endif
        /* Don't initialize the window system just to print usage */
        if (!strncmp(argv[1], "-?", 2) || !strncmp(argv[1], "/?", 2)) {
            nhusage();
            nethack_exit(EXIT_SUCCESS);
        }
        }
    }

#ifdef WIN32
    getreturn_enabled = save_getreturn_status;
#endif
    /*
     * It seems you really want to play.
     */
#ifdef TOS
    if (comp_times((long)time(&clock_time)))
        error("Your clock is incorrectly set!");
#endif
    if (!dlb_init()) {
        pline(
    "%s\n%s\n%s\n%s\n\nNetHack was unable to open the required file \"%s\".%s",
          copyright_banner_line(1), copyright_banner_line(2),
          copyright_banner_line(3), copyright_banner_line(4), DLBFILE,
#ifdef WIN32
          "\nAre you perhaps trying to run NetHack within a zip utility?");
#else
          "");
#endif
        error("dlb_init failure.");
    }

    u.uhp = 1;	/* prevent RIP on early quits */
    u.ux = 0;	/* prevent flush_screen() */

    /* chdir shouldn't be called before this point to keep the
     * code parallel to other ports.
     */
#if defined(CHDIR) && !defined(NOCWD_ASSUMPTIONS)
    chdirx(hackdir,1);
#endif

#ifdef MSDOS
    /* We do this early for MSDOS because there are several
     * display/tile related options that affect init_nhwindows()
     */
    process_options(argc, argv);
#endif

#if defined(MSDOS) || defined(WIN32)
    /* Player didn't specify any symbol set so use IBM defaults */
    if (!symset[PRIMARY].name) {
        load_symset("IBMGraphics_2", PRIMARY);
    }
    if (!symset[ROGUESET].name) {
        load_symset("RogueEpyx", ROGUESET);
    }
#endif

#ifdef MSDOS
    init_nhwindows(&argc,argv);
#else
    init_nhwindows(&argc,argv);
    process_options(argc, argv);
#endif

#ifdef WIN32CON
    toggle_mouse_support();	/* must come after process_options */
#endif

#ifdef MFLOPPY
    set_lock_and_bones();
# ifndef AMIGA
    copybones(FROMPERM);
# endif
#endif

    /* strip role,race,&c suffix; calls askname() if plname[] is empty
       or holds a generic user name like "player" or "games" */
    plnamesuffix();
    set_playmode();	/* sets plname to "wizard" for wizard mode */
#if 0
    /* unlike Unix where the game might be invoked with a script
       which forces a particular character name for each player
       using a shared account, we always allow player to rename
       the character during role/race/&c selection */
    iflags.renameallowed = TRUE;
#else
 /* until the getlock code is resolved, override askname()'s
    setting of renameallowed; when False, player_selection()
    won't resent renaming as an option */
 iflags.renameallowed = FALSE;
#endif

#if defined(PC_LOCKING)
    /* 3.3.0 added this to support detection of multiple games
     * under the same plname on the same machine in a windowed
     * or multitasking environment.
     *
     * That allows user confirmation prior to overwriting the
     * level files of a game in progress.
     *
     * Also prevents an aborted game's level files from being
     * overwritten without confirmation when a user starts up
     * another game with the same player name.
     */
# if defined(WIN32)
    /* Obtain the name of the logged on user and incorporate
     * it into the name. */
    Sprintf(fnamebuf, "%s-%s", get_username(0), plname);
    (void)fname_encode("ABCDEFGHIJKLMNOPQRSTUVWXYZabcdefghijklmnopqrstuvwxyz_-.",
                '%', fnamebuf, encodedfnamebuf, BUFSZ);
    Sprintf(lock, "%s",encodedfnamebuf);
    /* regularize(lock); */ /* we encode now, rather than substitute */
# else
    Strcpy(lock,plname);
    regularize(lock);
# endif
    getlock();
#else   /* What follows is !PC_LOCKING */
# ifdef AMIGA /* We'll put the bones & levels in the user specified directory -jhsa */
    Strcat(lock,plname);
    Strcat(lock,".99");
# else
#  ifndef MFLOPPY
    /* I'm not sure what, if anything, is left here, but MFLOPPY has
     * conflicts with set_lock_and_bones() in files.c.
     */
    Strcpy(lock,plname);
    Strcat(lock,".99");
    regularize(lock);	/* is this necessary? */
                /* not compatible with full path a la AMIGA */
#  endif
# endif
#endif	/* PC_LOCKING */

    /* Set up level 0 file to keep the game state.
     */
    fd = create_levelfile(0, (char *)0);
    if (fd < 0) {
        raw_print("Cannot create lock file");
    } else {
#ifdef WIN32
        hackpid = GetCurrentProcessId();
#else
        hackpid = 1;
#endif
<<<<<<< HEAD
        write(fd, (genericptr_t) &hackpid, sizeof(hackpid));
        close(fd);
    }
=======
		write(fd, (genericptr_t) &hackpid, sizeof(hackpid));
		nhclose(fd);
	}
>>>>>>> 04dd85e1
#ifdef MFLOPPY
    level_info[0].where = ACTIVE;
#endif

    /*
     *  Initialize the vision system.  This must be before mklev() on a
     *  new game or before a level restore on a saved game.
     */
    vision_init();

    display_gamewindows();
#ifdef WIN32
    getreturn_enabled = TRUE;
#endif

    /*
     * First, try to find and restore a save file for specified character.
     * We'll return here if new game player_selection() renames the hero.
     */
 attempt_restore:
    if ((fd = restore_saved_game()) >= 0) {
#ifndef NO_SIGNAL
        (void) signal(SIGINT, (SIG_RET_TYPE) done1);
#endif
#ifdef NEWS
        if(iflags.news){
            display_file(NEWS, FALSE);
            iflags.news = FALSE;
        }
#endif
        pline("Restoring save file...");
        mark_synch();	/* flush output */

        if (dorecover(fd)) {
            resuming = TRUE;	/* not starting new game */
            if (discover)
            You("are in non-scoring discovery mode.");
            if (discover || wizard) {
            if(yn("Do you want to keep the save file?") == 'n')
                (void) delete_savefile();
            else {
                nh_compress(fqname(SAVEF, SAVEPREFIX, 0));
            }
            }
        }
    }

    if (!resuming) {
        /* new game:  start by choosing role, race, etc;
           player might change the hero's name while doing that,
           in which case we try to restore under the new name
           and skip selection this time if that didn't succeed */
        if (!iflags.renameinprogress) {
            player_selection();
            if (iflags.renameinprogress) {
            /* player has renamed the hero while selecting role;
               discard current lock file and create another for
               the new character name */
#if 0       /* this needs to be reconciled with the getlock mess above... */
            delete_levelfile(0); /* remove empty lock file */
            getlock();
#endif
            goto attempt_restore;
            }
        }
        newgame();
        if (discover)
            You("are in non-scoring discovery mode.");
    }

#ifndef NO_SIGNAL
    (void) signal(SIGINT, SIG_IGN);
#endif
#ifdef OS2
    gettty(); /* somehow ctrl-P gets turned back on during startup ... */
#endif
    return resuming;
}

STATIC_OVL void
process_options(argc, argv)
int argc;
char *argv[];
{
    int i;


    /*
     * Process options.
     */
    while(argc > 1 && argv[1][0] == '-'){
        argv++;
        argc--;
        switch(argv[0][1]){
        case 'a':
            if (argv[0][2]) {
                if ((i = str2align(&argv[0][2])) >= 0)
                    flags.initalign = i;
            } else if (argc > 1) {
                argc--;
                argv++;
                if ((i = str2align(argv[0])) >= 0)
                    flags.initalign = i;
            }
            break;
        case 'D':
            wizard = TRUE, discover = FALSE;
            break;
        case 'X':
            discover = TRUE, wizard = FALSE;
            break;
#ifdef NEWS
        case 'n':
            iflags.news = FALSE;
            break;
#endif
        case 'u':
            if(argv[0][2])
              (void) strncpy(plname, argv[0]+2, sizeof(plname)-1);
            else if(argc > 1) {
              argc--;
              argv++;
              (void) strncpy(plname, argv[0], sizeof(plname)-1);
            } else
                raw_print("Player name expected after -u");
            break;
#ifndef AMIGA
        case 'I':
        case 'i':
            if (!strncmpi(argv[0]+1, "IBM", 3)) {
                load_symset("IBMGraphics", PRIMARY);
                load_symset("RogueIBM", ROGUESET);
                switch_symbols(TRUE);
            }
            break;
        /*	case 'D': */
        case 'd':
            if (!strncmpi(argv[0]+1, "DEC", 3)) {
                load_symset("DECGraphics", PRIMARY);
                switch_symbols(TRUE);
            }
            break;
#endif
        case 'g':
            if (argv[0][2]) {
                if ((i = str2gend(&argv[0][2])) >= 0)
                    flags.initgend = i;
            } else if (argc > 1) {
                argc--;
                argv++;
                if ((i = str2gend(argv[0])) >= 0)
                    flags.initgend = i;
            }
            break;
        case 'p': /* profession (role) */
            if (argv[0][2]) {
                if ((i = str2role(&argv[0][2])) >= 0)
                    flags.initrole = i;
            } else if (argc > 1) {
                argc--;
                argv++;
                if ((i = str2role(argv[0])) >= 0)
                    flags.initrole = i;
            }
            break;
        case 'r': /* race */
            if (argv[0][2]) {
                if ((i = str2race(&argv[0][2])) >= 0)
                    flags.initrace = i;
            } else if (argc > 1) {
                argc--;
                argv++;
                if ((i = str2race(argv[0])) >= 0)
                    flags.initrace = i;
            }
            break;
#ifdef MFLOPPY
# ifndef AMIGA
        /* Player doesn't want to use a RAM disk
         */
        case 'R':
            ramdisk = FALSE;
            break;
# endif
#endif
#ifdef AMIGA
            /* interlaced and non-interlaced screens */
        case 'L':
            bigscreen = 1;
            break;
        case 'l':
            bigscreen = -1;
            break;
#endif
        case '@':
            flags.randomall = 1;
            break;
        default:
            if ((i = str2role(&argv[0][1])) >= 0) {
                flags.initrole = i;
                break;
            } else raw_printf("\nUnknown switch: %s", argv[0]);
            /* FALL THROUGH */
        case '?':
            nhusage();
            nethack_exit(EXIT_SUCCESS);
        }
    }
}

STATIC_OVL void 
nhusage()
{
    char buf1[BUFSZ], buf2[BUFSZ], *bufptr;

    buf1[0] = '\0';
    bufptr = buf1;

#define ADD_USAGE(s)	if ((strlen(buf1) + strlen(s)) < (BUFSZ - 1)) Strcat(bufptr, s);

    /* -role still works for those cases which aren't already taken, but
     * is deprecated and will not be listed here.
     */
    (void) Sprintf(buf2,
"\nUsage:\n%s [-d dir] -s [-r race] [-p profession] [maxrank] [name]...\n       or",
        hname);
    ADD_USAGE(buf2);

    (void) Sprintf(buf2,
     "\n%s [-d dir] [-u name] [-r race] [-p profession] [-[DX]]",
        hname);
    ADD_USAGE(buf2);
#ifdef NEWS
    ADD_USAGE(" [-n]");
#endif
#ifndef AMIGA
    ADD_USAGE(" [-I] [-i] [-d]");
#endif
#ifdef MFLOPPY
# ifndef AMIGA
    ADD_USAGE(" [-R]");
# endif
#endif
#ifdef AMIGA
    ADD_USAGE(" [-[lL]]");
#endif
    if (!iflags.window_inited)
        raw_printf("%s\n",buf1);
    else
        (void) printf("%s\n",buf1);
#undef ADD_USAGE
}

#ifdef CHDIR
void
chdirx(dir, wr)
char *dir;
boolean wr;
{
# ifdef AMIGA
    static char thisdir[] = "";
# else
    static char thisdir[] = ".";
# endif
    if(dir && chdir(dir) < 0) {
        error("Cannot chdir to %s.", dir);
    }

# ifndef AMIGA
    /* Change the default drive as well.
     */
    chdrive(dir);
# endif

    /* warn the player if we can't write the record file */
    /* perhaps we should also test whether . is writable */
    /* unfortunately the access system-call is worthless */
    if (wr) check_recordfile(dir ? dir : thisdir);
}
#endif /* CHDIR */

#ifdef PORT_HELP
# if defined(MSDOS) || defined(WIN32)
void
port_help()
{
    /* display port specific help file */
    display_file( PORT_HELP, 1 );
}
# endif /* MSDOS || WIN32 */
#endif /* PORT_HELP */

/* validate wizard mode if player has requested access to it */
boolean
authorize_wizard_mode()
{
    if (!strcmp(plname, WIZARD_NAME)) return TRUE;
    return FALSE;
}

#ifdef EXEPATH
# ifdef __DJGPP__
#define PATH_SEPARATOR '/'
# else
#define PATH_SEPARATOR '\\'
# endif

#define EXEPATHBUFSZ 256
char exepathbuf[EXEPATHBUFSZ];

char *exepath(str)
char *str;
{
    char *tmp, *tmp2;
    int bsize;

    if (!str) return (char *)0;
    bsize = EXEPATHBUFSZ;
    tmp = exepathbuf;
# ifndef WIN32
    Strcpy (tmp, str);
# else
    #ifdef UNICODE
    {
        TCHAR wbuf[BUFSZ];
        GetModuleFileName((HANDLE)0, wbuf, BUFSZ);
        WideCharToMultiByte(CP_ACP, 0, wbuf, -1, tmp, bsize, NULL, NULL);
    }
    #else
        *(tmp + GetModuleFileName((HANDLE)0, tmp, bsize)) = '\0';
    #endif
# endif
    tmp2 = strrchr(tmp, PATH_SEPARATOR);
    if (tmp2) *tmp2 = '\0';
    return tmp;
}
#endif /* EXEPATH */

/*pcmain.c*/<|MERGE_RESOLUTION|>--- conflicted
+++ resolved
@@ -431,15 +431,9 @@
 #else
         hackpid = 1;
 #endif
-<<<<<<< HEAD
         write(fd, (genericptr_t) &hackpid, sizeof(hackpid));
-        close(fd);
-    }
-=======
-		write(fd, (genericptr_t) &hackpid, sizeof(hackpid));
 		nhclose(fd);
-	}
->>>>>>> 04dd85e1
+    }
 #ifdef MFLOPPY
     level_info[0].where = ACTIVE;
 #endif
