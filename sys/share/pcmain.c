<<<<<<< HEAD
/* NetHack 3.5	pcmain.c	$NHDT-Date: 1429675589 2015/04/22 04:06:29 $  $NHDT-Branch: win32-x64-working $:$NHDT-Revision: 1.61 $ */
=======
/* NetHack 3.6	pcmain.c	$NHDT-Date: 1427337317 2015/03/26 02:35:17 $  $NHDT-Branch: derek-farming $:$NHDT-Revision: 1.52 $ */
/* NetHack 3.6	pcmain.c	$Date: 2012/01/20 03:41:31 $  $Revision: 1.48 $ */
>>>>>>> 8c0c587f
/* Copyright (c) Stichting Mathematisch Centrum, Amsterdam, 1985. */
/* NetHack may be freely redistributed.  See license for details. */

/* main.c - MSDOS, OS/2, ST, Amiga, and Windows NetHack */

#include "hack.h"
#include "dlb.h"

#ifndef NO_SIGNAL
#include <signal.h>
#endif

#include <ctype.h>

#if !defined(AMIGA) && !defined(GNUDOS)
#include <sys\stat.h>
#else
# ifdef GNUDOS
#include <sys/stat.h>
# endif
#endif

#ifdef WIN32
#include "win32api.h"			/* for GetModuleFileName */
#endif

#ifdef __DJGPP__
#include <unistd.h>			/* for getcwd() prototype */
#endif

char orgdir[PATHLEN];	/* also used in pcsys.c, amidos.c */

#ifdef TOS
boolean run_from_desktop = TRUE;	/* should we pause before exiting?? */
# ifdef __GNUC__
long _stksize = 16*1024;
# endif
#endif

#ifdef AMIGA
extern int bigscreen;
void NDECL( preserve_icon );
#endif

STATIC_DCL void FDECL(process_options,(int argc,char **argv));
STATIC_DCL void NDECL(nhusage);

#if defined(MICRO) || defined(WIN32) || defined(OS2)
extern void FDECL(nethack_exit,(int));
#else
#define nethack_exit exit
#endif

#ifdef WIN32
extern boolean getreturn_enabled;	/* from sys/share/pcsys.c */
extern int redirect_stdout;		/* from sys/share/pcsys.c */
char *NDECL(exename);
char default_window_sys[] = "mswin";
#endif

#if defined(MSWIN_GRAPHICS)
extern void NDECL(mswin_destroy_reg);
#endif

#ifdef EXEPATH
STATIC_DCL char *FDECL(exepath,(char *));
#endif

int FDECL(main, (int,char **));

extern boolean FDECL(pcmain, (int,char **));


#if defined(__BORLANDC__) && !defined(_WIN32)
void NDECL( startup );
unsigned _stklen = STKSIZ;
#endif

/* If the graphics version is built, we don't need a main; it is skipped
 * to help MinGW decide which entry point to choose. If both main and 
 * WinMain exist, the resulting executable won't work correctly.
 */
#ifndef __MINGW32__
int
main(argc,argv)
int argc;
char *argv[];
{
     boolean resuming;

     sys_early_init();
#ifdef WIN32
     Strcpy(default_window_sys, "tty");
#endif

     resuming = pcmain(argc,argv);
#ifdef LAN_FEATURES
     init_lan_features();
#endif
     moveloop(resuming);
     nethack_exit(EXIT_SUCCESS);
     /*NOTREACHED*/
     return 0;
}
#endif

boolean
pcmain(argc,argv)
int argc;
char *argv[];
{

    register int fd;
    register char *dir;
#if defined(WIN32)
    char* envp = NULL;
    char* sptr = NULL;
    char fnamebuf[BUFSZ], encodedfnamebuf[BUFSZ];
    boolean save_getreturn_status = getreturn_enabled;
#endif
#ifdef NOCWD_ASSUMPTIONS
    char failbuf[BUFSZ];
#endif
    boolean resuming = FALSE;	/* assume new game */

#ifdef _MSC_VER
    /* set these appropriately for VS debugging */
    _CrtSetReportMode(_CRT_WARN, _CRTDBG_MODE_DEBUG);
    _CrtSetReportMode(_CRT_ERROR, _CRTDBG_MODE_DEBUG); /* | _CRTDBG_MODE_FILE);*/
    _CrtSetReportMode(_CRT_ASSERT, _CRTDBG_MODE_DEBUG);
                        /*| _CRTDBG_MODE_FILE | _CRTDBG_MODE_WNDW);*/
    /* use STDERR by default 
    _CrtSetReportFile(_CRT_ERROR, _CRTDBG_FILE_STDERR);
    _CrtSetReportFile(_CRT_ASSERT, _CRTDBG_FILE_STDERR);*/
#endif

#if defined(__BORLANDC__) && !defined(_WIN32)
    startup();
#endif

#ifdef TOS
    long clock_time;
    if (*argv[0]) { 		/* only a CLI can give us argv[0] */
        hname = argv[0];
        run_from_desktop = FALSE;
    } else
#endif
        hname = "NetHack";      /* used for syntax messages */

#ifndef WIN32
    choose_windows(DEFAULT_WINDOW_SYS);
#else
    choose_windows(default_window_sys);
#endif

#if !defined(AMIGA) && !defined(GNUDOS)
    /* Save current directory and make sure it gets restored when
     * the game is exited.
     */
    if (getcwd(orgdir, sizeof orgdir) == (char *)0)
        error("NetHack: current directory path too long");
# ifndef NO_SIGNAL
    signal(SIGINT, (SIG_RET_TYPE) nethack_exit);	/* restore original directory */
# endif
#endif /* !AMIGA && !GNUDOS */

    dir = nh_getenv("NETHACKDIR");
    if (dir == (char *)0)
        dir = nh_getenv("HACKDIR");
#ifdef EXEPATH
    if (dir == (char *)0)
        dir = exepath(argv[0]);
#endif
    if (dir != (char *)0) {
        (void) strncpy(hackdir, dir, PATHLEN - 1);
        hackdir[PATHLEN-1] = '\0';
#ifdef NOCWD_ASSUMPTIONS
        {
            int prefcnt;

            fqn_prefix[0] = (char *)alloc(strlen(hackdir)+2);
            Strcpy(fqn_prefix[0], hackdir);
            append_slash(fqn_prefix[0]);
            for (prefcnt = 1; prefcnt < PREFIX_COUNT; prefcnt++)
            fqn_prefix[prefcnt] = fqn_prefix[0];

# if defined(WIN32) || defined(MSDOS)
            /* sysconf should be searched for in this location */
            envp = nh_getenv("COMMONPROGRAMFILES");
            if (envp) {
                if ((sptr = index(envp, ';')) != 0) *sptr = '\0';
                if (strlen(envp) > 0) {
                    fqn_prefix[SYSCONFPREFIX] = (char *)alloc(strlen(envp) + 10);
                    Strcpy(fqn_prefix[SYSCONFPREFIX], envp);
                    append_slash(fqn_prefix[SYSCONFPREFIX]);
                    Strcat(fqn_prefix[SYSCONFPREFIX], "NetHack\\");
                }
            }
 
            /* user's home directory should default to this - unless overridden */
            envp = nh_getenv("USERPROFILE");
            if (envp) {
                if ((sptr = index(envp, ';')) != 0) *sptr = '\0';
                if (strlen(envp) > 0) {
                    fqn_prefix[CONFIGPREFIX] = (char *)alloc(strlen(envp)+2);
                    Strcpy(fqn_prefix[CONFIGPREFIX], envp);
                    append_slash(fqn_prefix[CONFIGPREFIX]);
                }
            }
# endif
        }
#endif
#if defined(CHDIR) && !defined(NOCWD_ASSUMPTIONS)
        chdirx (dir, 1);
#endif
    }
#ifdef AMIGA
# ifdef CHDIR
    /*
     * If we're dealing with workbench, change the directory.  Otherwise
     * we could get "Insert disk in drive 0" messages. (Must be done
     * before initoptions())....
     */
    if(argc == 0)
        chdirx(HACKDIR, 1);
# endif
    ami_wininit_data();
#endif
#ifdef WIN32
    save_getreturn_status = getreturn_enabled;
    raw_clear_screen();
    getreturn_enabled = TRUE;
#endif
    initoptions();

#ifdef NOCWD_ASSUMPTIONS
    if (!validate_prefix_locations(failbuf)) {
        raw_printf("Some invalid directory locations were specified:\n\t%s\n",
                failbuf);
         nethack_exit(EXIT_FAILURE);
    }
#endif

#if defined(TOS) && defined(TEXTCOLOR)
    if (iflags.BIOS && iflags.use_color)
        set_colors();
#endif
    if (!hackdir[0])
#if !defined(LATTICE) && !defined(AMIGA)
        Strcpy(hackdir, orgdir);
#else
        Strcpy(hackdir, HACKDIR);
#endif
    if(argc > 1) {
        if (!strncmp(argv[1], "-d", 2) && argv[1][2] != 'e') {
        /* avoid matching "-dec" for DECgraphics; since the man page
         * says -d directory, hope nobody's using -desomething_else
         */
        argc--;
        argv++;
        dir = argv[0]+2;
        if(*dir == '=' || *dir == ':') dir++;
        if(!*dir && argc > 1) {
            argc--;
            argv++;
            dir = argv[0];
        }
        if(!*dir)
            error("Flag -d must be followed by a directory name.");
        Strcpy(hackdir, dir);
        }
        if (argc > 1) {

        /*
         * Now we know the directory containing 'record' and
         * may do a prscore().
         */
        if (!strncmp(argv[1], "-s", 2)) {
#if defined(WIN32)
            int sfd = (int)_fileno(stdout);
            redirect_stdout = (sfd >= 0) ? !isatty(sfd) : 0;

            if (!redirect_stdout) {
               raw_printf("-s is not supported for the Graphical Interface\n");
               nethack_exit(EXIT_SUCCESS);
            }
#endif

#if defined(CHDIR) && !defined(NOCWD_ASSUMPTIONS)
            chdirx(hackdir,0);
#endif
#ifdef SYSCF
            initoptions();
#endif
            prscore(argc, argv);
            nethack_exit(EXIT_SUCCESS);
        }

#ifdef MSWIN_GRAPHICS
        if (!strncmpi(argv[1], "-clearreg", 6)) {	/* clear registry */
            mswin_destroy_reg();
            nethack_exit(EXIT_SUCCESS);
        }
#endif
        /* Don't initialize the window system just to print usage */
        if (!strncmp(argv[1], "-?", 2) || !strncmp(argv[1], "/?", 2)) {
            nhusage();
            nethack_exit(EXIT_SUCCESS);
        }
        }
    }

#ifdef WIN32
    getreturn_enabled = save_getreturn_status;
#endif
    /*
     * It seems you really want to play.
     */
#ifdef TOS
    if (comp_times((long)time(&clock_time)))
        error("Your clock is incorrectly set!");
#endif
    if (!dlb_init()) {
        pline(
    "%s\n%s\n%s\n%s\n\nNetHack was unable to open the required file \"%s\".%s",
          copyright_banner_line(1), copyright_banner_line(2),
          copyright_banner_line(3), copyright_banner_line(4), DLBFILE,
#ifdef WIN32
          "\nAre you perhaps trying to run NetHack within a zip utility?");
#else
          "");
#endif
        error("dlb_init failure.");
    }

    u.uhp = 1;	/* prevent RIP on early quits */
    u.ux = 0;	/* prevent flush_screen() */

    /* chdir shouldn't be called before this point to keep the
     * code parallel to other ports.
     */
#if defined(CHDIR) && !defined(NOCWD_ASSUMPTIONS)
    chdirx(hackdir,1);
#endif

#if defined(MSDOS) || defined (WIN32)
    /* In 3.6.0, several ports process options before they init
     * the window port. This allows settings that impact window
     * ports to be specified or read from the sys or user config files.
     */
    process_options(argc, argv);

# ifdef WIN32
/*
    if (!strncmpi(windowprocs.name, "mswin", 5))
	NHWinMainInit();
    else
*/
    if (!strncmpi(windowprocs.name, "tty", 3))
	nttty_open(1);
# endif
#endif

#if defined(MSDOS) || defined(WIN32)
    /* Player didn't specify any symbol set so use IBM defaults */
    if (!symset[PRIMARY].name) {
        load_symset("IBMGraphics_2", PRIMARY);
    }
    if (!symset[ROGUESET].name) {
        load_symset("RogueEpyx", ROGUESET);
    }
#endif

#if defined(MSDOS) || defined(WIN32)
    init_nhwindows(&argc,argv);
#else
    init_nhwindows(&argc,argv);
    process_options(argc, argv);
#endif

#ifdef WIN32
    toggle_mouse_support();	/* must come after process_options */
#endif

#ifdef MFLOPPY
    set_lock_and_bones();
# ifndef AMIGA
    copybones(FROMPERM);
# endif
#endif

    /* strip role,race,&c suffix; calls askname() if plname[] is empty
       or holds a generic user name like "player" or "games" */
    plnamesuffix();
    set_playmode();	/* sets plname to "wizard" for wizard mode */
#if 0
    /* unlike Unix where the game might be invoked with a script
       which forces a particular character name for each player
       using a shared account, we always allow player to rename
       the character during role/race/&c selection */
    iflags.renameallowed = TRUE;
#else
 /* until the getlock code is resolved, override askname()'s
    setting of renameallowed; when False, player_selection()
    won't resent renaming as an option */
 iflags.renameallowed = FALSE;
#endif

#if defined(PC_LOCKING)
    /* 3.3.0 added this to support detection of multiple games
     * under the same plname on the same machine in a windowed
     * or multitasking environment.
     *
     * That allows user confirmation prior to overwriting the
     * level files of a game in progress.
     *
     * Also prevents an aborted game's level files from being
     * overwritten without confirmation when a user starts up
     * another game with the same player name.
     */
# if defined(WIN32)
    /* Obtain the name of the logged on user and incorporate
     * it into the name. */
    Sprintf(fnamebuf, "%s-%s", get_username(0), plname);
    (void)fname_encode("ABCDEFGHIJKLMNOPQRSTUVWXYZabcdefghijklmnopqrstuvwxyz_-.",
                '%', fnamebuf, encodedfnamebuf, BUFSZ);
    Sprintf(lock, "%s",encodedfnamebuf);
    /* regularize(lock); */ /* we encode now, rather than substitute */
# else
    Strcpy(lock,plname);
    regularize(lock);
# endif
    getlock();
#else   /* What follows is !PC_LOCKING */
# ifdef AMIGA /* We'll put the bones & levels in the user specified directory -jhsa */
    Strcat(lock,plname);
    Strcat(lock,".99");
# else
#  ifndef MFLOPPY
    /* I'm not sure what, if anything, is left here, but MFLOPPY has
     * conflicts with set_lock_and_bones() in files.c.
     */
    Strcpy(lock,plname);
    Strcat(lock,".99");
    regularize(lock);	/* is this necessary? */
                /* not compatible with full path a la AMIGA */
#  endif
# endif
#endif	/* PC_LOCKING */

    /* Set up level 0 file to keep the game state.
     */
    fd = create_levelfile(0, (char *)0);
    if (fd < 0) {
        raw_print("Cannot create lock file");
    } else {
#ifdef WIN32
        hackpid = GetCurrentProcessId();
#else
        hackpid = 1;
#endif
        write(fd, (genericptr_t) &hackpid, sizeof(hackpid));
		nhclose(fd);
    }
#ifdef MFLOPPY
    level_info[0].where = ACTIVE;
#endif

    /*
     *  Initialize the vision system.  This must be before mklev() on a
     *  new game or before a level restore on a saved game.
     */
    vision_init();

    display_gamewindows();
#ifdef WIN32
    getreturn_enabled = TRUE;
#endif

    /*
     * First, try to find and restore a save file for specified character.
     * We'll return here if new game player_selection() renames the hero.
     */
 attempt_restore:
    if ((fd = restore_saved_game()) >= 0) {
#ifndef NO_SIGNAL
        (void) signal(SIGINT, (SIG_RET_TYPE) done1);
#endif
#ifdef NEWS
        if(iflags.news){
            display_file(NEWS, FALSE);
            iflags.news = FALSE;
        }
#endif
        pline("Restoring save file...");
        mark_synch();	/* flush output */

        if (dorecover(fd)) {
            resuming = TRUE;	/* not starting new game */
            if (discover)
            You("are in non-scoring discovery mode.");
            if (discover || wizard) {
            if(yn("Do you want to keep the save file?") == 'n')
                (void) delete_savefile();
            else {
                nh_compress(fqname(SAVEF, SAVEPREFIX, 0));
            }
            }
        }
    }

    if (!resuming) {
        /* new game:  start by choosing role, race, etc;
           player might change the hero's name while doing that,
           in which case we try to restore under the new name
           and skip selection this time if that didn't succeed */
        if (!iflags.renameinprogress) {
            player_selection();
            if (iflags.renameinprogress) {
            /* player has renamed the hero while selecting role;
               discard current lock file and create another for
               the new character name */
#if 0       /* this needs to be reconciled with the getlock mess above... */
            delete_levelfile(0); /* remove empty lock file */
            getlock();
#endif
            goto attempt_restore;
            }
        }
        newgame();
        if (discover)
            You("are in non-scoring discovery mode.");
    }

#ifndef NO_SIGNAL
    (void) signal(SIGINT, SIG_IGN);
#endif
#ifdef OS2
    gettty(); /* somehow ctrl-P gets turned back on during startup ... */
#endif
    return resuming;
}

STATIC_OVL void
process_options(argc, argv)
int argc;
char *argv[];
{
    int i;


    /*
     * Process options.
     */
    while(argc > 1 && argv[1][0] == '-'){
        argv++;
        argc--;
        switch(argv[0][1]){
        case 'a':
            if (argv[0][2]) {
                if ((i = str2align(&argv[0][2])) >= 0)
                    flags.initalign = i;
            } else if (argc > 1) {
                argc--;
                argv++;
                if ((i = str2align(argv[0])) >= 0)
                    flags.initalign = i;
            }
            break;
        case 'D':
            wizard = TRUE, discover = FALSE;
            break;
        case 'X':
            discover = TRUE, wizard = FALSE;
            break;
#ifdef NEWS
        case 'n':
            iflags.news = FALSE;
            break;
#endif
        case 'u':
            if(argv[0][2])
              (void) strncpy(plname, argv[0]+2, sizeof(plname)-1);
            else if(argc > 1) {
              argc--;
              argv++;
              (void) strncpy(plname, argv[0], sizeof(plname)-1);
            } else
                raw_print("Player name expected after -u");
            break;
#ifndef AMIGA
        case 'I':
        case 'i':
            if (!strncmpi(argv[0]+1, "IBM", 3)) {
                load_symset("IBMGraphics", PRIMARY);
                load_symset("RogueIBM", ROGUESET);
                switch_symbols(TRUE);
            }
            break;
        /*	case 'D': */
        case 'd':
            if (!strncmpi(argv[0]+1, "DEC", 3)) {
                load_symset("DECGraphics", PRIMARY);
                switch_symbols(TRUE);
            }
            break;
#endif
        case 'g':
            if (argv[0][2]) {
                if ((i = str2gend(&argv[0][2])) >= 0)
                    flags.initgend = i;
            } else if (argc > 1) {
                argc--;
                argv++;
                if ((i = str2gend(argv[0])) >= 0)
                    flags.initgend = i;
            }
            break;
        case 'p': /* profession (role) */
            if (argv[0][2]) {
                if ((i = str2role(&argv[0][2])) >= 0)
                    flags.initrole = i;
            } else if (argc > 1) {
                argc--;
                argv++;
                if ((i = str2role(argv[0])) >= 0)
                    flags.initrole = i;
            }
            break;
        case 'r': /* race */
            if (argv[0][2]) {
                if ((i = str2race(&argv[0][2])) >= 0)
                    flags.initrace = i;
            } else if (argc > 1) {
                argc--;
                argv++;
                if ((i = str2race(argv[0])) >= 0)
                    flags.initrace = i;
            }
            break;
#ifdef MFLOPPY
# ifndef AMIGA
        /* Player doesn't want to use a RAM disk
         */
        case 'R':
            ramdisk = FALSE;
            break;
# endif
#endif
#ifdef AMIGA
            /* interlaced and non-interlaced screens */
        case 'L':
            bigscreen = 1;
            break;
        case 'l':
            bigscreen = -1;
            break;
#endif
#ifdef WIN32
        case 'w': /* windowtype */
            if (strncmpi(&argv[0][2],"tty", 3)) {
                nttty_open(1);
            }
/*
	    else {
                NHWinMainInit();
            }
*/
            choose_windows(&argv[0][2]);
            break;
#endif
        case '@':
            flags.randomall = 1;
            break;
        default:
            if ((i = str2role(&argv[0][1])) >= 0) {
                flags.initrole = i;
                break;
            } else raw_printf("\nUnknown switch: %s", argv[0]);
            /* FALL THROUGH */
        case '?':
            nhusage();
            nethack_exit(EXIT_SUCCESS);
        }
    }
}

STATIC_OVL void 
nhusage()
{
    char buf1[BUFSZ], buf2[BUFSZ], *bufptr;

    buf1[0] = '\0';
    bufptr = buf1;

#define ADD_USAGE(s)	if ((strlen(buf1) + strlen(s)) < (BUFSZ - 1)) Strcat(bufptr, s);

    /* -role still works for those cases which aren't already taken, but
     * is deprecated and will not be listed here.
     */
    (void) Sprintf(buf2,
"\nUsage:\n%s [-d dir] -s [-r race] [-p profession] [maxrank] [name]...\n       or",
        hname);
    ADD_USAGE(buf2);

    (void) Sprintf(buf2,
     "\n%s [-d dir] [-u name] [-r race] [-p profession] [-[DX]]",
        hname);
    ADD_USAGE(buf2);
#ifdef NEWS
    ADD_USAGE(" [-n]");
#endif
#ifndef AMIGA
    ADD_USAGE(" [-I] [-i] [-d]");
#endif
#ifdef MFLOPPY
# ifndef AMIGA
    ADD_USAGE(" [-R]");
# endif
#endif
#ifdef AMIGA
    ADD_USAGE(" [-[lL]]");
#endif
    if (!iflags.window_inited)
        raw_printf("%s\n",buf1);
    else
        (void) printf("%s\n",buf1);
#undef ADD_USAGE
}

#ifdef CHDIR
void
chdirx(dir, wr)
char *dir;
boolean wr;
{
# ifdef AMIGA
    static char thisdir[] = "";
# else
    static char thisdir[] = ".";
# endif
    if(dir && chdir(dir) < 0) {
        error("Cannot chdir to %s.", dir);
    }

# ifndef AMIGA
    /* Change the default drive as well.
     */
    chdrive(dir);
# endif

    /* warn the player if we can't write the record file */
    /* perhaps we should also test whether . is writable */
    /* unfortunately the access system-call is worthless */
    if (wr) check_recordfile(dir ? dir : thisdir);
}
#endif /* CHDIR */

#ifdef PORT_HELP
# if defined(MSDOS) || defined(WIN32)
void
port_help()
{
    /* display port specific help file */
    display_file( PORT_HELP, 1 );
}
# endif /* MSDOS || WIN32 */
#endif /* PORT_HELP */

/* validate wizard mode if player has requested access to it */
boolean
authorize_wizard_mode()
{
    if (!strcmp(plname, WIZARD_NAME)) return TRUE;
    return FALSE;
}

#ifdef EXEPATH
# ifdef __DJGPP__
#define PATH_SEPARATOR '/'
# else
#define PATH_SEPARATOR '\\'
# endif


#ifdef WIN32
static char  exenamebuf[PATHLEN];

char *
exename()
{
    int bsize = PATHLEN;
    char *tmp = exenamebuf, *tmp2;

# ifdef UNICODE
    {
        TCHAR wbuf[PATHLEN * 4];
        GetModuleFileName((HANDLE)0, wbuf, PATHLEN * 4);
        WideCharToMultiByte(CP_ACP, 0, wbuf, -1, tmp, bsize, NULL, NULL);
    }
# else
    *(tmp + GetModuleFileName((HANDLE)0, tmp, bsize)) = '\0';
# endif
    tmp2 = strrchr(tmp, PATH_SEPARATOR);
    if (tmp2) *tmp2 = '\0';
    tmp2++;
    return tmp2;
}
#endif

#define EXEPATHBUFSZ 256
char exepathbuf[EXEPATHBUFSZ];

char *exepath(str)
char *str;
{
    char *tmp, *tmp2;
    int bsize;

    if (!str) return (char *)0;
    bsize = EXEPATHBUFSZ;
    tmp = exepathbuf;
# ifndef WIN32
    Strcpy (tmp, str);
# else
    #ifdef UNICODE
    {
        TCHAR wbuf[BUFSZ];
        GetModuleFileName((HANDLE)0, wbuf, BUFSZ);
        WideCharToMultiByte(CP_ACP, 0, wbuf, -1, tmp, bsize, NULL, NULL);
    }
    #else
        *(tmp + GetModuleFileName((HANDLE)0, tmp, bsize)) = '\0';
    #endif
# endif
    tmp2 = strrchr(tmp, PATH_SEPARATOR);
    if (tmp2) *tmp2 = '\0';
    return tmp;
}
#endif /* EXEPATH */

/*pcmain.c*/<|MERGE_RESOLUTION|>--- conflicted
+++ resolved
@@ -1,9 +1,5 @@
-<<<<<<< HEAD
-/* NetHack 3.5	pcmain.c	$NHDT-Date: 1429675589 2015/04/22 04:06:29 $  $NHDT-Branch: win32-x64-working $:$NHDT-Revision: 1.61 $ */
-=======
 /* NetHack 3.6	pcmain.c	$NHDT-Date: 1427337317 2015/03/26 02:35:17 $  $NHDT-Branch: derek-farming $:$NHDT-Revision: 1.52 $ */
 /* NetHack 3.6	pcmain.c	$Date: 2012/01/20 03:41:31 $  $Revision: 1.48 $ */
->>>>>>> 8c0c587f
 /* Copyright (c) Stichting Mathematisch Centrum, Amsterdam, 1985. */
 /* NetHack may be freely redistributed.  See license for details. */
 
