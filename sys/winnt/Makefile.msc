--- conflicted
+++ resolved
@@ -1,8 +1,4 @@
-<<<<<<< HEAD
-# NetHack 3.5	Makefile.msc	$NHDT-Date$  $NHDT-Branch$:$NHDT-Revision$ */
-=======
 # NetHack 3.5	Makefile.msc	$NHDT-Date: 1426967393 2015/03/21 19:49:53 $  $NHDT-Branch: master $:$NHDT-Revision: 1.72 $ */
->>>>>>> b7ad4a8a
 #       Copyright (c) NetHack PC Development Team 1993-2015
 #
 #==============================================================================
@@ -83,8 +79,6 @@
 
 GAMEDIR = ..\binary               # Game directory
 
-<<<<<<< HEAD
-=======
 #
 #---------------------------------------------------------------
 # 4. Do you want debug information in the executable?
@@ -92,7 +86,6 @@
 
 DEBUGINFO = Y
 
->>>>>>> b7ad4a8a
 # This marks the end of the BUILD DECISIONS section.
 #==============================================================================
 #
@@ -139,7 +132,6 @@
 cc=cl
 link=link
 rc=Rc
-<<<<<<< HEAD
 
 #
 #=============================================
@@ -197,8 +189,6 @@
 #
 # End of VS2013 and greater stuff
 #=============================================
-=======
->>>>>>> b7ad4a8a
 
 #
 #=============================================
@@ -429,17 +419,6 @@
 
 !IF ("$(GRAPHICAL)"=="Y")
 
-<<<<<<< HEAD
-cflagsGame = $(cdebug) $(cflags2) $(guiflags) $(INCLDIR) \
-	     $(WINPFLAG) $(DLBFLG)
-lflagsGame = $(ldebug) $(lflags) $(guilibs) $(GAMEPDBFILE) $(GAMEMAPFILE)
-
-!ELSE
-
-cflagsGame = $(cdebug) $(cflags2) $(conflags) $(INCLDIR) \
-	     $(WINPFLAG) $(DLBFLG)
-lflagsGame = $(ldebug) $(lflags) $(conlibs) $(GAMEPDBFILE) $(GAMEMAPFILE)
-=======
 cflagsGame = $(cflags) $(guiflags) $(INCLDIR) $(WINPFLAG) $(DLBFLG)
 lflagsGame = $(lflags) $(guilibs) $(GAMEPDBFILE) $(GAMEMAPFILE)
 
@@ -447,7 +426,6 @@
 
 cflagsGame = $(cflags) $(conflags) $(INCLDIR) $(WINPFLAG) $(DLBFLG)
 lflagsGame = $(lflags) $(conlibs) $(GAMEPDBFILE) $(GAMEMAPFILE)
->>>>>>> b7ad4a8a
 
 !ENDIF
 
