<<<<<<< HEAD
# NetHack 3.6	Makefile.msc	$NHDT-Date: 1524945868 2018/04/28 20:04:28 $  $NHDT-Branch: master $:$NHDT-Revision: 1.113 $ */
=======
# NetHack 3.6	Makefile.msc	$NHDT-Date: 1546018476 2018/12/28 17:34:36 $  $NHDT-Branch: NetHack-3.6.2-beta01 $:$NHDT-Revision: 1.145 $ */
>>>>>>> f3004a89
#       Copyright (c) NetHack PC Development Team 1993-2018
#
#==============================================================================
# Build Tools Environment
#
#       NetHack 3.6.x Makefile for MS Visual Studio Visual C++ compiler
#  
#       Visual Studio Compilers Tested:
#            - Microsoft Visual Studio 2010 Express, with the Platform SDK
#            - Microsoft Visual Studio 2013 Express
#            - Microsoft Visual Studio 2017 Community Edition
#
#==============================================================================
#   This is used for building two versions of NetHack:
#
#   A tty port utilizing the Win32 Console I/O subsystem, Console
#       NetHack.exe
#
#   A Win32 native port built on the Windows API, Graphical NetHack or
#       NetHackW.exe
#
#       In addition to your C compiler,
#
#       if you want to change           you will need a
#       files with suffix               workalike for
#              .y                           yacc   (such as bison)
#              .l                           lex    (such as flex)
#
#   If you have any questions read the sys/winnt/Install.nt file included 
#   with the distribution.
#========================================================================================
# BUILD DECISIONS SECTION
#
# There are currently only 4 decisions that you can choose to make, and none are 
# absolutely required because defaults are in place:
#	1. Where do you want your build to end up?
#	2. Do you want debug information in the executable?
#	3. Do you want to explicitly override auto-detection of a 32-bit or 64-bit target?
#       4. Do you want to include the optional curses port?
#
#-----------------------------------------------------------------------------------------
#=========================================================================================

#---------------------------------------------------------------
# 1. Where do you want the game to be built (which folder)?

GAMEDIR = ..\binary               # Default game build directory
 
#---------------------------------------------------------------
# 2. Do you want debug information available to the executable?
  
DEBUGINFO = Y

#---------------------------------------------------------------
# 3. This Makefile will attempt to auto-detect your selected target architecture
#    based on Visual Studio command prompt configuration settins etc.
#    However, if you want to manually override generation of a 
#    32-bit or 64-bit build target, you can uncomment the apppropriate
#    TARGET_CPU line below.
#
#TARGET_CPU=x64
#TARGET_CPU=x86

#---------------------------------------------------------------
# OPTIONAL - Curses window port support 
#
# 4. Uncomment these and set them appropriately if you want to
#    include curses port support alongside TTY support in your
#    NetHack.exe binary. 
#
#    You'll have to set PDCURSES_H to the correct location of the 
#    PDCurses header (.h) files and PDCURSES_C to the location
#    of your PDCurses C files.
#
#ADD_CURSES=Y
#PDCURSES_TOP=..\..\pdcurses
#
#==============================================================================
# This marks the end of the BUILD DECISIONS section.
#==============================================================================
#
#===============================================
#======= End of Modification Section ===========
#===============================================
#
################################################
#                                              #
# Nothing below here should have to be changed.#
#                                              #
################################################

#
#==============================================================================

#  Set the gamedir according to your preference.  
#  If not present prior to compilation it gets created.

#
#  Source directories.    Makedefs hardcodes these, don't change them.
#

INCL    = ..\include     # NetHack include files
DAT     = ..\dat         # NetHack data files
DOC     = ..\doc         # NetHack documentation files
UTIL    = ..\util        # Utility source
SRC     = ..\src         # Main source
SSYS    = ..\sys\share   # Shared system files
MSWSYS  = ..\sys\winnt   # mswin specific files
TTY     = ..\win\tty     # window port files (tty)
MSWIN   = ..\win\win32   # window port files (win32)
WCURSES = ..\win\curses  # window port files (curses) 
WSHR    = ..\win\share   # Tile support files 

#
#  Object directory.
#

OBJ     = o

#
#==========================================
# Exe File Info.
#==========================================
 
#        
#
# Optional high-quality BSD random number generation routines
# (see pcconf.h). Set to nothing if not used.
#

RANDOM	= $(OBJ)\random.o
#RANDOM	=

WINPFLAG= -DTILES -DMSWIN_GRAPHICS -DWIN32CON

# To store all the level files,
# help files, etc. in a single library file.
# USE_DLB = Y is left uncommented

USE_DLB = Y

! IF ("$(USE_DLB)"=="Y")
DLBFLG = -DDLB
! ELSE
DLBFLG =
! ENDIF

#
# If you defined ZLIB_COMP in include/config.h and you need
# to link with the zlib.lib library, uncomment the line below.
# If necessary, prefix explicit path information to the file name
# otherwise it assumes the NetHack src directory.
#

#ZLIB = zlib.lib


#==========================================
#================ MACROS ==================
#==========================================
# This section creates shorthand macros for many objects
# referenced later on in the Makefile.
#
#
# Shorten up the location for some files
#

O  = $(OBJ)^\

U  = $(UTIL)^\

#
# Utility Objects.
#

MAKESRC       = $(U)makedefs.c

MAKEOBJS      = $(O)makedefs.o $(O)monst.o $(O)objects.o

LEVCOMPOBJS   = $(O)lev_yacc.o	$(O)lev_lex.o	$(O)lev_main.o	\
		$(O)alloc.o $(O)decl.o	$(O)drawing.o	$(O)monst.o	$(O)objects.o	$(O)panic.o

DGNCOMPOBJS   = $(O)dgn_yacc.o	$(O)dgn_lex.o	$(O)dgn_main.o	\
		$(O)alloc.o	$(O)panic.o

RECOVOBJS      = $(O)recover.o

TILEFILES      = $(WSHR)\monsters.txt $(WSHR)\objects.txt $(WSHR)\other.txt

#
# These are not invoked during a normal game build in 3.4
#
TEXT_IO        = $(O)tiletext.o	$(O)tiletxt.o	$(O)drawing.o \
		 $(O)decl.o	$(O)monst.o	$(O)objects.o

TEXT_IO32      = $(O)tilete32.o $(O)tiletx32.o $(O)drawing.o \
		 $(O)decl.o	$(O)monst.o	$(O)objects.o

GIFREADERS     = $(O)gifread.o	$(O)alloc.o $(O)panic.o
GIFREADERS32   = $(O)gifrd32.o $(O)alloc.o $(O)panic.o

PPMWRITERS     = $(O)ppmwrite.o $(O)alloc.o $(O)panic.o

#
#  Object files for the game itself.
#

VOBJ01 = $(O)allmain.o  $(O)alloc.o    $(O)apply.o    $(O)artifact.o
VOBJ02 = $(O)attrib.o   $(O)ball.o     $(O)bones.o    $(O)botl.o    
VOBJ03 = $(O)cmd.o      $(O)dbridge.o  $(O)decl.o     $(O)detect.o  
VOBJ04 = $(O)dig.o      $(O)display.o  $(O)do.o       $(O)do_name.o 
VOBJ05 = $(O)do_wear.o  $(O)dog.o      $(O)dogmove.o  $(O)dokick.o  
VOBJ06 = $(O)dothrow.o  $(O)drawing.o  $(O)dungeon.o  $(O)eat.o     
VOBJ07 = $(O)end.o      $(O)engrave.o  $(O)exper.o    $(O)explode.o 
VOBJ08 = $(O)extralev.o $(O)files.o    $(O)fountain.o $(O)hack.o    
VOBJ09 = $(O)hacklib.o  $(O)invent.o   $(O)light.o    $(O)lock.o    
VOBJ10 = $(O)mail.o     $(O)makemon.o  $(O)mapglyph.o $(O)mcastu.o  
VOBJ11 = $(O)mhitm.o    $(O)mhitu.o    $(O)minion.o   $(O)mklev.o   
VOBJ12 = $(O)mkmap.o    $(O)mkmaze.o   $(O)mkobj.o    $(O)mkroom.o  
VOBJ13 = $(O)mon.o      $(O)mondata.o  $(O)monmove.o  $(O)monst.o   
VOBJ14 = $(O)mplayer.o  $(O)mthrowu.o  $(O)muse.o    
VOBJ15 = $(O)music.o    $(O)o_init.o   $(O)objects.o  $(O)objnam.o  
VOBJ16 = $(O)options.o  $(O)pager.o    $(O)pickup.o   $(O)pline.o   
VOBJ17 = $(O)polyself.o $(O)potion.o   $(O)pray.o     $(O)priest.o  
VOBJ18 = $(O)quest.o    $(O)questpgr.o $(RANDOM)      $(O)read.o    
VOBJ19 = $(O)rect.o     $(O)region.o   $(O)restore.o  $(O)rip.o     
VOBJ20 = $(O)rnd.o      $(O)role.o     $(O)rumors.o   $(O)save.o    
VOBJ21 = $(O)shk.o      $(O)shknam.o   $(O)sit.o      $(O)sounds.o  
VOBJ22 = $(O)sp_lev.o   $(O)spell.o    $(O)steal.o    $(O)steed.o   
VOBJ23 = $(O)sys.o      $(O)teleport.o $(O)timeout.o  $(O)topten.o
VOBJ24 = $(O)track.o    $(O)trap.o     $(O)u_init.o   $(O)uhitm.o
VOBJ25 = $(O)vault.o    $(O)vis_tab.o  $(O)vision.o   $(O)weapon.o
VOBJ26 = $(O)were.o     $(O)wield.o    $(O)windows.o  $(O)wizard.o
VOBJ27 = $(O)worm.o     $(O)worn.o     $(O)write.o    $(O)zap.o
VOBJ28 = 

DLBOBJ = $(O)dlb.o

REGEX  = $(O)cppregex.o

TTYOBJ = $(O)topl.o     $(O)getline.o  $(O)wintty.o

!IFNDEF ADD_CURSES
CURSESOBJ=
!ELSE
CURSESOBJ= $(O)cursdial.o $(O)cursinit.o $(O)cursinvt.o $(O)cursmain.o \
	   $(O)cursmesg.o $(O)cursmisc.o $(O)cursstat.o $(O)curswins.o
!ENDIF

SOBJ   = $(O)windmain.o $(O)winnt.o $(O)win10.o \
	$(O)safeproc.o $(O)nhlan.o $(SOUND) 

OBJS   = $(VOBJ01) $(VOBJ02) $(VOBJ03) $(VOBJ04) $(VOBJ05) \
         $(VOBJ06) $(VOBJ07) $(VOBJ08) $(VOBJ09) $(VOBJ10) \
         $(VOBJ11) $(VOBJ12) $(VOBJ13) $(VOBJ14) $(VOBJ15) \
         $(VOBJ16) $(VOBJ17) $(VOBJ18) $(VOBJ19) $(VOBJ20) \
         $(VOBJ21) $(VOBJ22) $(VOBJ23) $(VOBJ24) $(VOBJ25) \
         $(VOBJ26) $(VOBJ27) $(VOBJ28) $(VOBJ29) $(REGEX)  \
         $(CURSESOBJ)

GUIOBJ	= $(O)mhaskyn.o $(O)mhdlg.o \
	$(O)mhfont.o $(O)mhinput.o $(O)mhmain.o $(O)mhmap.o \
	$(O)mhmenu.o $(O)mhmsgwnd.o $(O)mhrip.o $(O)mhsplash.o \
	$(O)mhstatus.o $(O)mhtext.o $(O)mswproc.o $(O)winhack.o

GUIHDR	= $(MSWIN)\mhaskyn.h $(MSWIN)\mhdlg.h $(MSWIN)\mhfont.h \
	$(MSWIN)\mhinput.h $(MSWIN)\mhmain.h $(MSWIN)\mhmap.h $(MSWIN)\mhmenu.h \
	$(MSWIN)\mhmsg.h $(MSWIN)\mhmsgwnd.h $(MSWIN)\mhrip.h $(MSWIN)\mhstatus.h \
	$(MSWIN)\mhtext.h $(MSWIN)\resource.h $(MSWIN)\winMS.h

COMCTRL = comctl32.lib

KEYDLLS	= $(GAMEDIR)\nhdefkey.dll $(GAMEDIR)\nh340key.dll $(GAMEDIR)\nhraykey.dll

TILEUTIL16  = $(UTIL)\tile2bmp.exe
TILEBMP16   = $(SRC)\tiles.bmp

TILEUTIL32  = $(UTIL)\til2bm32.exe
TILEBMP32   = $(SRC)\tiles32.bmp

SOUND = $(OBJ)\ntsound.o

VVOBJ  = $(O)version.o

ALLOBJ  = $(SOBJ) $(DLBOBJ)  $(WOBJ) $(OBJS) $(VVOBJ)

OPTIONS_FILE = $(DAT)\options

!IF "$(ADD_CURSES)" == "Y"	
#===============-=================================================
# PDCurses build macros
# Latest PDCurses from https://github.com/wmcbrine/PDCurses.git
#=================================================================

PDCURSES_CURSES_H	= $(PDCURSES_TOP)\curses.h
PDCURSES_CURSPRIV_H	= $(PDCURSES_TOP)\curspriv.h
PDCURSES_HEADERS	= $(PDCURSES_CURSES_H) $(PDCURSES_CURSPRIV_H)
PDCSRC                  = $(PDCURSES_TOP)\pdcurses
PDCWINCON               = $(PDCURSES_TOP)\wincon

PDCLIBOBJS = $(O)addch.o $(O)addchstr.o $(O)addstr.o $(O)attr.o $(O)beep.o \
	$(O)bkgd.o $(O)border.o $(O)clear.o $(O)color.o $(O)delch.o $(O)deleteln.o \
	$(O)getch.o $(O)getstr.o $(O)getyx.o $(O)inch.o $(O)inchstr.o \
	$(O)initscr.o $(O)inopts.o $(O)insch.o $(O)insstr.o $(O)instr.o $(O)kernel.o \
	$(O)keyname.o $(O)mouse.o $(O)move.o $(O)outopts.o $(O)overlay.o $(O)pad.o \
	$(O)panel.o $(O)printw.o $(O)refresh.o $(O)scanw.o $(O)scr_dump.o $(O)scroll.o \
	$(O)slk.o $(O)termattr.o $(O)touch.o $(O)util.o $(O)window.o $(O)debug.o

PDCOBJS = $(O)pdcclip.o $(O)pdcdisp.o $(O)pdcgetsc.o $(O)pdckbd.o $(O)pdcscrn.o \
	$(O)pdcsetsc.o $(O)pdcutil.o

PDCLIB = $(O)pdcurses.lib

PDCINCL = /I$(PDCURSES_TOP) /I$(PDCSRC) /I$(PDCWINCON)

!ELSE
PDCLIB = 
!ENDIF

#==========================================
# Header file macros
#==========================================

CONFIG_H = $(INCL)\config.h $(INCL)\config1.h $(INCL)\tradstdc.h \
		$(INCL)\global.h $(INCL)\coord.h $(INCL)\vmsconf.h \
		$(INCL)\system.h $(INCL)\unixconf.h $(INCL)\os2conf.h \
		$(INCL)\micro.h $(INCL)\pcconf.h $(INCL)\tosconf.h \
		$(INCL)\amiconf.h $(INCL)\macconf.h $(INCL)\beconf.h \
		$(INCL)\ntconf.h

HACK_H = $(INCL)\hack.h $(CONFIG_H) $(INCL)\align.h $(INCL)\context.h \
		$(INCL)\dungeon.h $(INCL)\monsym.h $(INCL)\mkroom.h \
		$(INCL)\objclass.h $(INCL)\youprop.h $(INCL)\prop.h \
		$(INCL)\permonst.h $(INCL)\monattk.h \
		$(INCL)\monflag.h $(INCL)\mondata.h $(INCL)\pm.h \
		$(INCL)\wintype.h $(INCL)\decl.h $(INCL)\quest.h \
		$(INCL)\spell.h $(INCL)\color.h $(INCL)\obj.h \
		$(INCL)\you.h $(INCL)\attrib.h $(INCL)\monst.h $(INCL)\lint.h \
		$(INCL)\mextra.h $(INCL)\skills.h $(INCL)\onames.h \
		$(INCL)\timeout.h $(INCL)\trap.h $(INCL)\flag.h $(INCL)\rm.h \
		$(INCL)\vision.h $(INCL)\display.h $(INCL)\engrave.h \
		$(INCL)\rect.h $(INCL)\region.h $(INCL)\winprocs.h $(INCL)\botl.h \
		$(INCL)\wintty.h $(INCL)\sys.h $(INCL)\trampoli.h

LEV_H       = $(INCL)\lev.h
DGN_FILE_H  = $(INCL)\dgn_file.h
LEV_COMP_H  = $(INCL)\lev_comp.h
SP_LEV_H    = $(INCL)\sp_lev.h
TILE_H      = ..\win\share\tile.h

#==========================================
# Miscellaneous
#==========================================

DATABASE = $(DAT)\data.base

#==========================================
#==========================================
# Setting up the compiler and linker
#==========================================
#==========================================

cc=cl
link=link
rc=Rc

# Before we get started, this section is used to determine the version of 
# Visual Studio we are using.  We set VSVER to 0000 to flag any version that 
# is too old or untested.
#
#NMAKE version 1414264330 is distributed with VS 15.7.5

#!MESSAGE $(MAKEFLAGS)
#!MESSAGE $(MAKEDIR)
#!MESSAGE $(MAKE)

MAKEVERSION=$(_NMAKE_VER:.= )
MAKEVERSION=$(MAKEVERSION: =)
#!MESSAGE $(_NMAKE_VER)
#!MESSAGE $(MAKEVERSION)

VSNEWEST=2017
!IF ($(MAKEVERSION) < 1000000000)
VSVER=0000		#untested ancient version
!ELSEIF ($(MAKEVERSION) > 1000000000) && ($(MAKEVERSION) < 1100000000)
VSVER=2010
!ELSEIF ($(MAKEVERSION) > 1100000000) && ($(MAKEVERSION) < 1200000000)
VSVER=2012
!ELSEIF ($(MAKEVERSION) > 1200000000) && ($(MAKEVERSION) < 1400000000)
VSVER=2013
!ELSEIF ($(MAKEVERSION) > 1400000000) && ($(MAKEVERSION) < 1411000000)
VSVER=2015
!ELSEIF ($(MAKEVERSION) > 1411000000) && ($(MAKEVERSION) < 1414264331)
VSVER=$(VSNEWEST)
!ELSEIF ($(MAKEVERSION) > 1414264330)
VSVER=2999              #untested future version
!ENDIF

!IF ($(VSVER) >= 2012)
!MESSAGE Autodetected Visual Studio $(VSVER)
!ELSEIF ($(VSVER) == 2999
!MESSAGE The version of Visual Studio is newer than the most recent at
!MESSAGE the time this Makefile was crafted (Visual Studio $(VSNEWEST)).
!MESSAGE Because it is newer we'll proceed expecting that the 
!MESSAGE VS$(VSNEWEST) processing will still work.
!ELSEIF ($(VSVER) == 0000)
!MESSAGE The version of Visual Studio appears to be quite old, older
!MESSAGE than VS2010 which is the oldest supported version by this
!MESSAGE Makefile, so we'll stop now.
!ERROR Untested old Visual Studio version with NMAKE $(_NMAKE_VER).
!ENDIF

!IF ($(VSVER) == 2010)
# For VS2010 use "setenv /x86" or "setenv /x64" before invoking make process
# DO NOT DELETE THE FOLLOWING LINE
!include <win32.mak>
! ENDIF

#These will be in the environment variables with one of the VS2017
#developer command prompts.
#VSCMD_ARG_HOST_ARCH=x64
#VSCMD_ARG_TGT_ARCH=x86

!IFDEF VSCMD_ARG_HOST_ARCH
!MESSAGE Host architecture is $(VSCMD_ARG_HOST_ARCH)
!MESSAGE Target architecture is $(VSCMD_ARG_TGT_ARCH)
! IFNDEF TARGET_CPU
!  IF "$(VSCMD_ARG_TGT_ARCH)"=="x64"
TARGET_CPU=x64
!  ELSE
TARGET_CPU=x86
!  ENDIF
! ENDIF
!ENDIF

!IF "$(TARGET_CPU)" == ""
TARGET_CPU=x86
!ENDIF

!IF ($(VSVER) == 2010)
CL_RECENT=
!ELSE
! IF ($(VSVER) > 2010)
CL_RECENT=-sdl
! ENDIF
!ENDIF

#==========================================
# More compiler setup post-macros
#==========================================
#----------------------------------------------------------------

!IF "$(ADD_CURSES)" == "Y"
CURSESDEF=-D"CURSES_GRAPHICS" -D"CURSES_BRIEF_INCLUDE"
!ELSE
CURSDEF=
CURSESLIB=
!ENDIF

ccommon= -c -nologo -D"_CONSOLE" -D"_CRT_NONSTDC_NO_DEPRECATE" -D"_CRT_SECURE_NO_DEPRECATE" \
	-D"_LIB" -D"_SCL_SECURE_NO_DEPRECATE" -D"_VC80_UPGRADE=0x0600" -D"DLB" -D"_MBCS" \
	-DCRTAPI1=_cdecl -DCRTAPI2=_cdecl -D"NDEBUG" -D"YY_NO_UNISTD_H" $(CURSESDEF) \
	-EHsc -fp:precise -Gd -GF -GS -Gy \
	$(CL_RECENT) -WX- -Zc:forScope -Zc:wchar_t -Zi
cdebug= -analyze- -D"_DEBUG" -Gm -MTd -RTC1 -Od
crelease= -analyze- -D"_MBCS" -errorReport:prompt -Gm- -MT -O2 -Ot -Ox -Oy

lcommon= /NOLOGO /INCREMENTAL:NO

!IF "$(DEBUGINFO)" == "Y"
ldebug = /DEBUG
cflags1=$(ccommon) $(cdebug)
lflags1=$(lcommon) $(ldebug)
!ELSE
ldebug= /DEBUG
cflags1=$(ccommon) $(crelease)
lflags1=$(lcommon) $(ldebug)
!ENDIF

lflags= $(lflags1)

!IF "$(TARGET_CPU)" == "x86"
cflags = $(cflags1) -D_X86_=1  -DWIN32 -D_WIN32 -W3
scall  = -Gz

!ELSEIF "$(TARGET_CPU)" == "x64"
cflags = $(cflags1) -D_AMD64_=1 -DWIN64 -D_WIN64  -DWIN32 -D_WIN32 -W4
scall  =
!ENDIF

!IF ($(VSVER) >= 2012)
cflags = $(cflags:-W4=-W3)
!ENDIF

#More verbose warning output options below
#cflags = $(cflags:-W4=-wd4131
#cflags = $(cflags:-W4=-Wall)
#cflags = $(cflags:-W3=-wd4131
#cflags = $(cflags:-W3=-Wall)

# declarations for use on Intel x86 systems
!IF "$(TARGET_CPU)" == "x86"
DLLENTRY = @12
EXEVER=5.01
MACHINE=/MACHINE:X86
!ENDIF

# declarations for use on AMD64 systems
!IF "$(TARGET_CPU)" == "x64"
DLLENTRY =
EXEVER=5.02
MACHINE=/MACHINE:X64
!ENDIF

# for Windows applications
conlflags = $(lflags) -subsystem:console,$(EXEVER)
guilflags = $(lflags) -subsystem:windows,$(EXEVER)
dlllflags = $(lflags) -entry:_DllMainCRTStartup$(DLLENTRY) -dll

# basic subsystem specific libraries, less the C Run-Time
baselibs    = kernel32.lib $(optlibs) $(winsocklibs) advapi32.lib gdi32.lib
winlibs     = $(baselibs) user32.lib comdlg32.lib winspool.lib

# for Windows applications that use the C Run-Time libraries
conlibs     = $(baselibs)
guilibs     = $(winlibs)
#

!IFNDEF ADD_CURSES
INCLDIR= /I..\include /I..\sys\winnt
!ELSE
INCLDIR= /I..\include /I..\sys\winnt
!ENDIF

#==========================================
# Util builds
#==========================================

cflagsBuild = $(cflags) $(INCLDIR) $(WINPFLAG) $(DLBFLG) -DSAFEPROCS
lflagsBuild = $(lflags) $(conlibs) $(MACHINE)

#==========================================
# - Game build
#==========================================

LIBS= user32.lib winmm.lib $(ZLIB) $(CURSESLIB)

! IF ("$(USE_DLB)"=="Y")
DLB = nhdat
! ELSE
DLB =
! ENDIF

#==========================================
#================ RULES ==================
#==========================================

.SUFFIXES: .exe .o .til .uu .c .y .l

#==========================================
# Rules for files in src
#==========================================

.c{$(OBJ)}.o:
	@$(cc) $(cflagsBuild)  -Fo$@ $<

{$(SRC)}.c{$(OBJ)}.o:
	@$(cc) $(cflagsBuild)   -Fo$@  $<

#==========================================
# Rules for files in sys\share
#==========================================

{$(SSYS)}.c{$(OBJ)}.o:
	@$(cc) $(cflagsBuild)  -Fo$@  $<

{$(SSYS)}.cpp{$(OBJ)}.o:
	@$(CC) $(cflagsBuild) /EHsc -Fo$@  $<

#==========================================
# Rules for files in sys\winnt
#==========================================

{$(MSWSYS)}.c{$(OBJ)}.o:
	@$(cc) $(cflagsBuild)  -Fo$@  $<

{$(MSWSYS)}.h{$(INCL)}.h:
	@copy $< $@

#==========================================
# Rules for files in util
#==========================================

{$(UTIL)}.c{$(OBJ)}.o:
	@$(cc) $(cflagsBuild) -Fo$@ $<

#==========================================
# Rules for files in win\share
#==========================================

{$(WSHR)}.c{$(OBJ)}.o:
	@$(cc) $(cflagsBuild)  -Fo$@ $<

{$(WSHR)}.h{$(INCL)}.h:
	@copy $< $@

#{$(WSHR)}.txt{$(DAT)}.txt:
#	@copy $< $@

#==========================================
# Rules for files in win\tty
#==========================================

{$(TTY)}.c{$(OBJ)}.o:
	$(cc) $(cflagsBuild)  -Fo$@  $<


#==========================================
# Rules for files in win\win32
#==========================================

{$(MSWIN)}.c{$(OBJ)}.o:
	@$(cc) $(cflagsBuild)  -Fo$@  $<

#==========================================
# Rules for files in win\curses
#==========================================

{$(WCURSES)}.c{$(OBJ)}.o:
	@$(cc) $(PDCINCL) $(cflagsBuild)  -Fo$@ $<

#{$(WCURSES)}.txt{$(DAT)}.txt:
#	@copy $< $@

#==========================================
# Rules for files in PDCurses
#==========================================

{$(PDCURSES_TOP)}.c{$(OBJ)}.o:
	@$(cc) $(PDCINCL) $(cflagsBuild)  -Fo$@ $<

{$(PDCSRC)}.c{$(OBJ)}.o:
	@$(cc) $(PDCINCL) $(cflagsBuild)  -Fo$@ $<

{$(PDCWINCON)}.c{$(OBJ)}.o:
	@$(cc) $(PDCINCL) $(cflagsBuild)  -Fo$@ $<

#==========================================
#=============== TARGETS ==================
#==========================================

#
#  The default make target (so just typing 'nmake' is useful).
#
default : install

#
#  The game target.
#

#
#  Everything
#

all :	install

install: $(O)envchk.tag $(O)obj.tag $(O)utility.tag $(GAMEDIR)\NetHack.exe $(GAMEDIR)\NetHackW.exe $(O)install.tag
	 @echo Done.

$(O)install.tag: 	$(DAT)\data	$(DAT)\rumors	 $(DAT)\dungeon \
	 	$(DAT)\oracles	$(DAT)\quest.dat $(O)sp_lev.tag $(DLB)
! IF ("$(USE_DLB)"=="Y")
	copy nhdat                $(GAMEDIR)
	copy $(DAT)\license       $(GAMEDIR)
	copy $(DAT)\opthelp       $(GAMEDIR)
! ELSE
	copy $(DAT)\*.            $(GAMEDIR)
	copy $(DAT)\*.dat         $(GAMEDIR)
	copy $(DAT)\*.lev         $(GAMEDIR)
	if exist $(GAMEDIR)\makefile del $(GAMEDIR)\makefile
! ENDIF
	if not exist $(GAMEDIR)\sysconf copy $(MSWSYS)\sysconf $(GAMEDIR)
	if exist $(DAT)\symbols copy $(DAT)\symbols $(GAMEDIR)
	if exist $(DOC)\guidebook.txt copy $(DOC)\guidebook.txt $(GAMEDIR)\Guidebook.txt
	if exist $(DOC)\nethack.txt copy $(DOC)\nethack.txt $(GAMEDIR)\NetHack.txt
	@if exist $(GAMEDIR)\NetHack.PDB echo NOTE: You may want to remove $(GAMEDIR:\=/)/NetHack.PDB to conserve space
	@if exist $(GAMEDIR)\NetHackW.PDB echo NOTE: You may want to remove $(GAMEDIR:\=/)/NetHackW.PDB to conserve space
	-if not exist $(GAMEDIR)\defaults.nh copy $(MSWSYS)\defaults.nh   $(GAMEDIR)\defaults.nh
	-if not exist $(GAMEDIR)\record. goto>$(GAMEDIR)\record.
	echo install done > $@

#	copy $(MSWSYS)\winnt.hlp    $(GAMEDIR)

recover: $(U)recover.exe
	if exist $(U)recover.exe copy $(U)recover.exe  $(GAMEDIR)
	if exist $(DOC)\recover.txt copy $(DOC)\recover.txt $(GAMEDIR)\recover.txt

$(O)sp_lev.tag: $(O)utility.tag $(DAT)\bigroom.des  $(DAT)\castle.des \
	$(DAT)\endgame.des $(DAT)\gehennom.des $(DAT)\knox.des   \
	$(DAT)\medusa.des  $(DAT)\oracle.des   $(DAT)\tower.des  \
	$(DAT)\yendor.des  $(DAT)\arch.des     $(DAT)\barb.des   \
	$(DAT)\caveman.des $(DAT)\healer.des   $(DAT)\knight.des \
	$(DAT)\monk.des    $(DAT)\priest.des   $(DAT)\ranger.des \
	$(DAT)\rogue.des   $(DAT)\samurai.des  $(DAT)\sokoban.des \
	$(DAT)\tourist.des $(DAT)\valkyrie.des $(DAT)\wizard.des
	cd $(DAT)
	$(U)levcomp bigroom.des
	$(U)levcomp castle.des
	$(U)levcomp endgame.des
	$(U)levcomp gehennom.des
	$(U)levcomp knox.des
	$(U)levcomp mines.des
	$(U)levcomp medusa.des
	$(U)levcomp oracle.des
	$(U)levcomp sokoban.des
	$(U)levcomp tower.des
	$(U)levcomp yendor.des
	$(U)levcomp arch.des
	$(U)levcomp barb.des
	$(U)levcomp caveman.des
	$(U)levcomp healer.des
	$(U)levcomp knight.des
	$(U)levcomp monk.des
	$(U)levcomp priest.des
	$(U)levcomp ranger.des
	$(U)levcomp rogue.des
	$(U)levcomp samurai.des
	$(U)levcomp tourist.des
	$(U)levcomp valkyrie.des
	$(U)levcomp wizard.des
	cd $(SRC)
	echo sp_levs done > $(O)sp_lev.tag

$(O)utility.tag: $(INCL)\date.h $(INCL)\onames.h $(INCL)\pm.h \
		$(SRC)\vis_tab.c  \
		$(U)levcomp.exe	$(INCL)\vis_tab.h \
		$(U)dgncomp.exe $(TILEUTIL16)
             @echo utilities made >$@
	     @echo utilities made.

tileutil: $(U)gif2txt.exe $(U)gif2tx32.exe $(U)txt2ppm.exe
	@echo Optional tile development utilities are up to date.

$(O)winhack.res: $(TILEBMP16) $(MSWIN)\winhack.rc $(MSWIN)\mnsel.bmp \
	$(MSWIN)\mnselcnt.bmp $(MSWIN)\mnunsel.bmp \
	$(MSWIN)\petmark.bmp $(MSWIN)\pilemark.bmp $(MSWIN)\NetHack.ico $(MSWIN)\rip.bmp \
	$(MSWIN)\splash.bmp
	@$(rc) -r -fo$@ -i$(MSWIN) -dNDEBUG $(MSWIN)\winhack.rc

$(O)console.res: $(MSWSYS)\console.rc $(MSWSYS)\NetHack.ico
	@$(rc) -r -fo$@ -i$(MSWSYS) -dNDEBUG $(MSWSYS)\console.rc


#==========================================
#  The game targets.
#==========================================

#  The section for linking the NetHack image looks a little strange at 
#  first, especially if you are used to UNIX makes, or NDMAKE.  It is 
#  Microsoft nmake specific, and it gets around the problem of the 
#  link command line being too long for the linker.  An "in-line" linker 
#  response file is generated temporarily.
#
#  It takes advantage of the following features of nmake:
#
#  Inline files : 
#			Specifying the "<<" means to start an inline file.
#                 	Another "<<" at the start of a line closes the 
#                 	inline file.
#
#  Substitution within Macros:
#                       $(mymacro:string1=string2) replaces every
#                       occurrence of string1 with string2 in the 
#                       macro mymacro.  Special ascii key codes may be 
#                       used in the substitution text by preceding it 
#                       with ^ as we have done below.  Every occurence
#                       of a <tab> in $(ALLOBJ) is replaced by 
#                       <+><return><tab>.

GAMEOBJ=$(ALLOBJ:^	=^
)
GAMEOBJ=$(GAMEOBJ:^ =^
)

#
#  DO NOT INDENT THE << below!
#

# NetHack
# full gui linkage libs:
#    libs: $(LIBS) $(conlibs) $(guilibs) $(COMCTRL)
#    objs: $(GAMEOBJ) $(TTYOBJ) $(O)nttty.o $(O)tile.o $(GUIOBJ)
# otherwise:
#    libs: $(LIBS) $(conlibs) 
#    objs: $(GAMEOBJ) $(TTYOBJ) $(O)tile.o $(O)guistub.o


$(GAMEDIR)\NetHack.exe : $(O)gamedir.tag $(PDCLIB) $(O)tile.o $(O)nttty.o $(O)guistub.o \
			$(ALLOBJ) $(TTYOBJ) $(GUIOBJ) $(O)console.res $(KEYDLLS)
	@if not exist $(GAMEDIR)\*.* mkdir $(GAMEDIR)
        @echo Linking $(@:\=/)
	$(link) $(lflagsBuild) $(conlflags) /STACK:2048 /PDB:$(GAMEDIR)\$(@B).PDB /MAP:$(O)$(@B).MAP \
		$(LIBS) $(PDCLIB) $(conlibs) -out:$@ @<<$(@B).lnk
		$(GAMEOBJ)
		$(TTYOBJ)
		$(O)nttty.o
		$(O)tile.o
		$(O)guistub.o
		$(O)console.res
<<
	@if exist $(O)install.tag del $(O)install.tag

# NetHackW
# full tty linkage libs:
#    libs: $(LIBS) $(guilibs) $(COMCTRL)
#    objs: $(GAMEOBJ) $(GUIOBJ) $(TTYOBJ) $(O)tile.o $(O)nttty.o
# otherwise:
#    libs: $(LIBS) $(guilibs) $(COMCTRL)
#    objs: $(GAMEOBJ) $(GUIOBJ) $(O)tile.o $(O)ttystub.o

$(GAMEDIR)\NetHackW.exe : $(O)gamedir.tag $(O)tile.o $(O)ttystub.o \
			$(ALLOBJ) $(TTYOBJ) $(GUIOBJ) $(O)winhack.res $(O)gamedir.tag $(KEYDLLS)
	@if not exist $(GAMEDIR)\*.* mkdir $(GAMEDIR)
	@echo   Linking $(@:\=/)
	$(link) $(lflagsBuild) $(guilflags) /STACK:2048 /PDB:$(GAMEDIR)\$(@B).PDB \
		/MAP:$(O)$(@B).MAP $(LIBS) $(PDCLIB) $(guilibs) $(COMCTRL) -out:$@ @<<$(@B).lnk
		$(GAMEOBJ)
		$(GUIOBJ)
		$(O)tile.o
		$(O)ttystub.o
		$(O)winhack.res
<<
	@if exist $(O)install.tag del $(O)install.tag

$(O)gamedir.tag:
	@if not exist $(GAMEDIR)\*.* echo creating directory $(GAMEDIR:\=/)
	@if not exist $(GAMEDIR)\*.* mkdir $(GAMEDIR)
	@echo directory created > $@

$(O)nhdefkey.def:
	@echo LIBRARY $(@B) >$@
! IF "$(TARGET_CPU)"=="x64" || "$(PROCESSOR_ARCHITECTURE)"=="x64"
! ELSE
	@echo EXPORTS >>$@
	@echo    ProcessKeystroke >>$@
	@echo    NHkbhit >>$@
	@echo    CheckInput >>$@
	@echo    SourceWhere >>$@
	@echo    SourceAuthor >>$@
	@echo    KeyHandlerName >>$@
! ENDIF

$(GAMEDIR)\nhdefkey.dll : $(O)$(@B).o $(O)gamedir.tag $(O)$(@B).def
	@echo Linking $(@:\=/)
	@$(link) $(ldebug) /RELEASE /DLL user32.lib \
		/PDB:"$(O)$(@B).PDB" /MAP:"$(O)$(@B).map" /DEF:$(O)$(@B).def \
		/IMPLIB:$(O)$(@B).lib -out:$@ $(O)$(@B).o

$(O)nh340key.def:
	@echo LIBRARY $(@B) >$@
! IF "$(TARGET_CPU)"=="x64" || "$(PROCESSOR_ARCHITECTURE)"=="x64"
! ELSE
	@echo EXPORTS >>$@
	@echo    ProcessKeystroke >>$@
	@echo    NHkbhit >>$@
	@echo    CheckInput >>$@
	@echo    SourceWhere >>$@
	@echo    SourceAuthor >>$@
	@echo    KeyHandlerName >>$@
! ENDIF

$(GAMEDIR)\nh340key.dll : $(O)$(@B).o $(O)gamedir.tag $(O)$(@B).def
	@echo Linking $(@:\=/)
	@$(link) $(ldebug) /RELEASE /NOLOGO /DLL user32.lib \
		/PDB:"$(O)$(@B).PDB" /MAP:"$(O)$(@B).map" /DEF:$(O)$(@B).def \
		/IMPLIB:$(O)$(@B).lib -out:$@ $(O)$(@B).o

$(O)nhraykey.def:
	@echo LIBRARY $(@B) >$@
! IF "$(TARGET_CPU)"=="x64" || "$(PROCESSOR_ARCHITECTURE)"=="x64"
! ELSE
	@echo EXPORTS >>$@
	@echo    ProcessKeystroke >>$@
	@echo    NHkbhit >>$@
	@echo    CheckInput >>$@
	@echo    SourceWhere >>$@
	@echo    SourceAuthor >>$@
	@echo    KeyHandlerName >>$@
! ENDIF

$(GAMEDIR)\nhraykey.dll : $(O)$(@B).o $(O)gamedir.tag $(O)$(@B).def
	@echo Linking $(@:\=/)
	@$(link) $(ldebug) /RELEASE /NOLOGO /DLL user32.lib \
		/PDB:"$(O)$(@B).PDB" /MAP:"$(O)$(@B).map" /DEF:$(O)$(@B).def \
		/IMPLIB:$(O)$(@B).lib -out:$@ $(O)$(@B).o

#
#  Secondary Targets.
#
    
#==========================================
# Makedefs Stuff
#==========================================
$(U)nhsizes.exe: $(O)nhsizes.o
	@echo Linking $(@:\=/)
	$(link) $(lflagsBuild) -out:$@ $(O)nhsizes.o $(O)panic.o $(O)alloc.o

$(O)nhsizes.o: $(CONFIG_H) nhsizes.c
	@$(cc) $(cflagsBuild) -Fo$@ nhsizes.c

$(U)makedefs.exe:	$(MAKEOBJS)
	@echo Linking $(@:\=/)
	@$(link) $(lflagsBuild) /PDB:"$(O)$(@B).PDB" /MAP:"$(O)$(@B).MAP" -out:$@ $(MAKEOBJS)

$(O)makedefs.o: $(CONFIG_H)	$(INCL)\monattk.h $(INCL)\monflag.h   $(INCL)\objclass.h \
		 $(INCL)\monsym.h    $(INCL)\qtext.h	$(INCL)\patchlevel.h \
		 $(U)makedefs.c
	@if not exist $(OBJ)\*.* echo creating directory $(OBJ:\=/)
	@if not exist $(OBJ)\*.* mkdir $(OBJ)
	@$(cc) $(cflagsBuild) -Fo$@ $(U)makedefs.c

#
#  date.h should be remade every time any of the source or include
#  files is modified.
#

$(INCL)\date.h $(OPTIONS_FILE) : $(U)makedefs.exe
	$(U)makedefs -v

$(INCL)\onames.h : $(U)makedefs.exe
	$(U)makedefs -o

$(INCL)\pm.h : $(U)makedefs.exe
	$(U)makedefs -p

$(INCL)\vis_tab.h: $(U)makedefs.exe
	$(U)makedefs -z

$(SRC)\vis_tab.c: $(U)makedefs.exe
	$(U)makedefs -z

#==========================================
# uudecode utility and uuencoded targets
#==========================================

$(U)uudecode.exe: $(O)uudecode.o
	@echo Linking $(@:\=/)
	@$(link) $(lflagsBuild) /PDB:"$(O)$(@B).PDB" /MAP:"$(O)$(@B).MAP" -out:$@ $(O)uudecode.o

$(O)uudecode.o: $(SSYS)\uudecode.c
	@$(cc) $(cflagsBuild) /D_CRT_SECURE_NO_DEPRECATE -Fo$@ $(SSYS)\uudecode.c

$(MSWSYS)\NetHack.ico : $(U)uudecode.exe $(MSWSYS)\nhico.uu 
	chdir $(MSWSYS)
	..\..\util\uudecode.exe nhico.uu
	chdir ..\..\src

$(MSWIN)\NetHack.ico : $(U)uudecode.exe $(MSWSYS)\nhico.uu 
	chdir $(MSWIN)
	..\..\util\uudecode.exe ../../sys/winnt/nhico.uu
	chdir ..\..\src

$(MSWIN)\mnsel.bmp: $(U)uudecode.exe $(MSWIN)\mnsel.uu
	chdir $(MSWIN)
	..\..\util\uudecode.exe mnsel.uu
	chdir ..\..\src

$(MSWIN)\mnselcnt.bmp: $(U)uudecode.exe $(MSWIN)\mnselcnt.uu
	chdir $(MSWIN)
	..\..\util\uudecode.exe mnselcnt.uu
	chdir ..\..\src

$(MSWIN)\mnunsel.bmp: $(U)uudecode.exe $(MSWIN)\mnunsel.uu
	chdir $(MSWIN)
	..\..\util\uudecode.exe mnunsel.uu
	chdir ..\..\src

$(MSWIN)\petmark.bmp: $(U)uudecode.exe $(MSWIN)\petmark.uu
	chdir $(MSWIN)
	..\..\util\uudecode.exe petmark.uu
	chdir ..\..\src

$(MSWIN)\pilemark.bmp: $(U)uudecode.exe $(MSWIN)\pilemark.uu
	chdir $(MSWIN)
	..\..\util\uudecode.exe pilemark.uu
	chdir ..\..\src

$(MSWIN)\rip.bmp: $(U)uudecode.exe $(MSWIN)\rip.uu
	chdir $(MSWIN)
	..\..\util\uudecode.exe rip.uu
	chdir ..\..\src

$(MSWIN)\splash.bmp: $(U)uudecode.exe $(MSWIN)\splash.uu
	chdir $(MSWIN)
	..\..\util\uudecode.exe splash.uu
	chdir ..\..\src

#=================================================
# Level Compiler Stuff
#=================================================
#
# defer to the steps in ..\win\win32\levstuff.mak
#

$(U)lev_yacc.c: $(U)lev_comp.y
	nmake -nologo -f ..\win\win32\levstuff.mak $(U)lev_yacc.c

$(U)lev_lex.c: $(U)lev_comp.l
	nmake -nologo -f ..\win\win32\levstuff.mak $(U)lev_lex.c

$(INCL)\lev_comp.h:
	nmake -nologo -f ..\win\win32\levstuff.mak $(INCL)\lev_comp.h

$(O)lev_yacc.o: $(HACK_H)   $(SP_LEV_H) $(INCL)\lev_comp.h $(U)lev_yacc.c
	@$(cc) $(cflagsBuild) -Fo$@ $(U)lev_yacc.c

$(O)lev_lex.o: $(HACK_H) $(INCL)\lev_comp.h $(SP_LEV_H) $(U)lev_lex.c
	@$(cc) $(cflagsBuild) -Fo$@ $(U)lev_lex.c

$(O)lev_main.o:	$(U)lev_main.c $(HACK_H) $(SP_LEV_H)
	@$(cc) $(cflagsBuild) -Fo$@ $(U)lev_main.c

$(U)levcomp.exe: $(LEVCOMPOBJS)
	@echo Linking $(@:\=/)
	@$(link) $(lflagsBuild) /PDB:"$(O)$(@B).PDB" /MAP:"$(O)$(@B).MAP" -out:$@ @<<$(@B).lnk
 		$(LEVCOMPOBJS:^	=^
		)
<<

#=================================================
# Dungeon Compiler Stuff
#=================================================
#
# defer to the steps in ..\win\win32\dgnstuff.mak
#
$(U)dgn_yacc.c: $(U)dgn_comp.y
	nmake -nologo -f ..\win\win32\dgnstuff.mak $(U)dgn_yacc.c

$(INCL)\dgn_comp.h:
	nmake -nologo -f ..\win\win32\dgnstuff.mak $(INCL)\dgn_comp.h

$(U)dgn_lex.c: $(U)dgn_comp.l
	nmake -nologo -f ..\win\win32\dgnstuff.mak $(U)dgn_lex.c

$(O)dgn_yacc.o:	$(HACK_H)   $(DGN_FILE_H) $(INCL)\dgn_comp.h $(U)dgn_yacc.c
	@$(cc) $(cflagsBuild) -Fo$@ $(U)dgn_yacc.c

$(O)dgn_lex.o: $(HACK_H)   $(DGN_FILE_H)  $(INCL)\dgn_comp.h \
	$(U)dgn_lex.c
	@$(cc) $(cflagsBuild) -Fo$@ $(U)dgn_lex.c

$(O)dgn_main.o:	$(HACK_H) $(U)dgn_main.c
	@$(cc) $(cflagsBuild) -Fo$@ $(U)dgn_main.c

$(U)dgncomp.exe: $(DGNCOMPOBJS)
    	@echo Linking $(@:\=/)
	@$(link) $(lflagsBuild) /PDB:"$(O)$(@B).PDB" /MAP:"$(O)$(@B).MAP" -out:$@ @<<$(@B).lnk
		$(DGNCOMPOBJS:^	=^
		)
<<

#=================================================
# Create directory for holding object files
#=================================================

$(O)obj.tag:
	@if not exist $(OBJ)\*.* echo creating directory $(OBJ:\=/)
	@if not exist $(OBJ)\*.* mkdir $(OBJ)
	@echo directory created >$@

#==========================================
# Notify of any CL environment variables
# in effect since they change the compiler
# options.
#==========================================

$(O)envchk.tag: $(O)obj.tag
!	IF "$(TARGET_CPU)"=="x64"
	@echo Windows x64 64-bit target build
!	ELSE
	@echo Windows x86 32-bit target build
!	ENDIF
!IFDEF TTYOBJ
	@echo tty window support included
! IF "$(ADD_CURSES)"=="Y"
	@echo curses window support also included
! ENDIF
!ENDIF
!	IF "$(CL)"!=""
#	   @echo Warning, the CL Environment variable is defined:
#	   @echo CL=$(CL)
!	ENDIF
        echo envchk >$@

#==========================================
#=========== SECONDARY TARGETS ============
#==========================================

#==========================================
# DLB utility and nhdat file creation
#==========================================

$(U)dlb_main.exe: $(DLBOBJ) $(O)dlb.o
	@echo Linking $(@:\=/)
	@$(link) $(lflagsBuild) /PDB:"$(O)$(@B).PDB" /MAP:"$(O)$(@B).MAP" -out:$@ @<<$(@B).lnk
		$(O)dlb_main.o
		$(O)dlb.o
		$(O)alloc.o
		$(O)panic.o
<<

$(O)dlb.o:	$(O)dlb_main.o $(O)alloc.o $(O)panic.o $(INCL)\dlb.h
	@$(cc) $(cflagsBuild) /Fo$@ $(SRC)\dlb.c
	
$(O)dlb_main.o: $(UTIL)\dlb_main.c $(INCL)\config.h $(INCL)\dlb.h
	@$(cc) $(cflagsBuild) /Fo$@ $(UTIL)\dlb_main.c

$(DAT)\porthelp: $(MSWSYS)\porthelp
	@copy $(MSWSYS)\porthelp $@ >nul

nhdat:	$(U)dlb_main.exe $(DAT)\data $(DAT)\oracles $(OPTIONS_FILE) \
	$(DAT)\quest.dat $(DAT)\rumors $(DAT)\help $(DAT)\hh $(DAT)\cmdhelp $(DAT)\keyhelp \
	$(DAT)\history $(DAT)\opthelp $(DAT)\wizhelp $(DAT)\dungeon $(DAT)\porthelp \
	$(DAT)\license $(DAT)\engrave $(DAT)\epitaph $(DAT)\bogusmon $(DAT)\tribute $(O)sp_lev.tag
	cd $(DAT)
	echo data >dlb.lst
	echo oracles >>dlb.lst
	if exist options echo options >>dlb.lst
	if exist ttyoptions echo ttyoptions >>dlb.lst
	if exist guioptions echo guioptions >>dlb.lst
	if exist porthelp echo porthelp >>dlb.lst
	echo quest.dat >>dlb.lst
	echo rumors >>dlb.lst
	echo engrave >>dlb.lst
	echo epitaph >>dlb.lst
	echo bogusmon >>dlb.lst
	echo tribute >>dlb.lst
	echo help >>dlb.lst
	echo hh >>dlb.lst
	echo cmdhelp >>dlb.lst
	echo keyhelp >>dlb.lst
	echo history >>dlb.lst
	echo opthelp >>dlb.lst
	echo wizhelp >>dlb.lst
	echo dungeon >>dlb.lst
	echo license >>dlb.lst
	for %%N in (*.lev) do echo %%N >>dlb.lst
	$(U)dlb_main cIf dlb.lst $(SRC)\nhdat
	cd $(SRC)

#==========================================
#  Recover Utility
#==========================================

$(U)recover.exe: $(RECOVOBJS)
	@echo Linking $(@:\=/)
	$(link) $(lflagsBuild) /PDB:"$(O)$(@B).PDB" /MAP:"$(O)$(@B).MAP" -out:$@ $(RECOVOBJS)

$(O)recover.o: $(CONFIG_H) $(U)recover.c $(MSWSYS)\win32api.h
	@$(cc) $(cflagsBuild) -Fo$@ $(U)recover.c

#==========================================
#  Tile Mapping
#==========================================

$(SRC)\tile.c: $(U)tilemap.exe
	@echo A new $(@:\=/) has been created
	@$(U)tilemap

$(U)tilemap.exe: $(O)tilemap.o
	@echo Linking $(@:\=/)
	@$(link) $(lflagsBuild) /PDB:"$(O)$(@B).PDB" /MAP:"$(O)$(@B).MAP" -out:$@ $(O)tilemap.o

$(O)tilemap.o: $(WSHR)\tilemap.c $(HACK_H)
	@$(cc) $(cflagsBuild) -Fo$@ $(WSHR)\tilemap.c

$(O)tiletx32.o: $(WSHR)\tilemap.c $(HACK_H)
	@$(cc) $(cflagsBuild) /DTILETEXT /DTILE_X=32 /DTILE_Y=32 -Fo$@ $(WSHR)\tilemap.c

$(O)tiletxt.o: $(WSHR)\tilemap.c $(HACK_H)
	@$(cc) $(cflagsBuild) /DTILETEXT -Fo$@ $(WSHR)\tilemap.c

$(O)gifread.o: $(WSHR)\gifread.c  $(CONFIG_H) $(TILE_H)
	@$(cc) $(cflagsBuild) -I$(WSHR) -Fo$@ $(WSHR)\gifread.c

$(O)gifrd32.o: $(WSHR)\gifread.c  $(CONFIG_H) $(TILE_H)
	@$(cc) $(cflagsBuild) -I$(WSHR) /DTILE_X=32 /DTILE_Y=32 -Fo$@ $(WSHR)\gifread.c

$(O)ppmwrite.o: $(WSHR)\ppmwrite.c $(CONFIG_H) $(TILE_H)
	@$(cc) $(cflagsBuild) -I$(WSHR) -Fo$@ $(WSHR)\ppmwrite.c

$(O)tiletext.o: $(WSHR)\tiletext.c  $(CONFIG_H) $(TILE_H)
	@$(cc) $(cflagsBuild) -I$(WSHR) -Fo$@ $(WSHR)\tiletext.c

$(O)tilete32.o: $(WSHR)\tiletext.c  $(CONFIG_H) $(TILE_H)
	@$(cc) $(cflagsBuild) -I$(WSHR) /DTILE_X=32 /DTILE_Y=32 -Fo$@ $(WSHR)\tiletext.c

#==========================================
# Optional Tile Utilities
#==========================================

$(U)gif2txt.exe: $(GIFREADERS) $(TEXT_IO)
    	@echo Linking $(@:\=/)
	@$(link) $(lflagsBuild) /PDB:"$(O)$(@B).PDB" /MAP:"$(O)$(@B).MAP" -out:$@ @<<$(@B).lnk
		$(GIFREADERS:^	=^
		)
		$(TEXT_IO:^	=^
		)
<<

$(U)gif2tx32.exe: $(GIFREADERS32) $(TEXT_IO32)
    	@echo Linking $(@:\=/)
	@$(link) $(lflagsBuild) /PDB:"$(O)$(@B).PDB" /MAP:"$(O)$(@B).MAP" -out:$@ @<<$(@B).lnk
		$(GIFREADERS32:^	=^
		)
		$(TEXT_IO32:^	=^
		)
<<

$(U)txt2ppm.exe: $(PPMWRITERS) $(TEXT_IO)
    	@echo Linking $(@:\=/)
	@$(link) $(lflagsBuild) /PDB:"$(O)$(@B).PDB" /MAP:"$(O)$(@B).MAP" -out:$@ @<<$(@B).lnk
		$(PPMWRITERS:^	=^
		)
		$(TEXT_IO:^	=^
		)
<<

$(TILEBMP16): $(TILEUTIL16) $(TILEFILES)
	@echo Creating 16x16 binary tile files (this may take some time)
	@$(U)tile2bmp $(TILEBMP16)
#$(TILEBMP32): $(TILEUTIL32) $(TILEFILES32)
#	@echo Creating 32x32 binary tile files (this may take some time)
#	@$(U)til2bm32 $(TILEBMP32)


$(U)tile2bmp.exe: $(O)tile2bmp.o $(TEXT_IO)
    	@echo Linking $(@:\=/)
	@$(link) $(lflagsBuild) /PDB:"$(O)$(@B).PDB" /MAP:"$(O)$(@B).MAP" -out:$@ @<<$(@B).lnk
		$(O)tile2bmp.o
		$(TEXT_IO:^  =^
		)
<<

$(U)til2bm32.exe: $(O)til2bm32.o $(TEXT_IO32)
    	@echo Linking $(@:\=/)
	@$(link) $(lflagsBuild) /PDB:"$(O)$(@B).PDB" /MAP:"$(O)$(@B).MAP" -out:$@ @<<$(@B).lnk
		$(O)til2bm32.o
		$(TEXT_IO32:^  =^
		)
<<

$(O)tile2bmp.o: $(WSHR)\tile2bmp.c $(HACK_H) $(TILE_H) $(MSWSYS)\win32api.h
	@$(cc) $(cflagsBuild) -I$(WSHR) /DPACKED_FILE /Fo$@ $(WSHR)\tile2bmp.c

$(O)til2bm32.o: $(WSHR)\tile2bmp.c $(HACK_H) $(TILE_H) $(MSWSYS)\win32api.h
	@$(cc) $(cflagsBuild) -I$(WSHR) /DPACKED_FILE /DTILE_X=32 /DTILE_Y=32 /Fo$@ $(WSHR)\tile2bmp.c

#===============================================================================
# PDCurses
#===============================================================================

$(O)pdcurses.lib : $(PDCLIBOBJS) $(PDCOBJS)
	lib -nologo /out:$@ $(PDCLIBOBJS) $(PDCOBJS)

$(O)pdcscrn.o : $(PDCURSES_HEADERS) $(PDCWINCON)\pdcscrn.c $(MSWSYS)\stub-pdcscrn.c
	$(cc) $(PDCINCL) $(cflagsBuild) -Fo$@ $(MSWSYS)\stub-pdcscrn.c

#===============================================================================
# Housekeeping
#===============================================================================

spotless: clean
! IF ("$(OBJ)"!="")
	if exist $(OBJ)\* rmdir $(OBJ) /s /Q
	if exist $(GAMEDIR)\nhdefkey.dll del $(GAMEDIR)\nhdefkey.dll
	if exist $(GAMEDIR)\nh340key.dll del $(GAMEDIR)\nh340key.dll
	if exist $(GAMEDIR)\nhraykey.dll del $(GAMEDIR)\nhraykey.dll
	if exist $(GAMEDIR)\NetHack.exe  del $(GAMEDIR)\NetHack.exe
	if exist $(GAMEDIR)\NetHack.pdb  del $(GAMEDIR)\NetHack.pdb
	if exist $(GAMEDIR)\nhdat        del $(GAMEDIR)\nhdat
! ENDIF
	if exist $(INCL)\date.h          del $(INCL)\date.h
	if exist $(INCL)\onames.h        del $(INCL)\onames.h
	if exist $(INCL)\pm.h            del $(INCL)\pm.h
	if exist $(INCL)\vis_tab.h       del $(INCL)\vis_tab.h
	if exist $(SRC)\vis_tab.c        del $(SRC)\vis_tab.c
	if exist $(SRC)\tile.c           del $(SRC)\tile.c
	if exist $(U)*.lnk               del $(U)*.lnk
	if exist $(U)*.map               del $(U)*.map
	if exist $(DAT)\data             del $(DAT)\data
	if exist $(DAT)\rumors           del $(DAT)\rumors
	if exist $(DAT)\engrave          del $(DAT)\engrave
	if exist $(DAT)\epitaph          del $(DAT)\epitaph
	if exist $(DAT)\bogusmon         del $(DAT)\bogusmon
	if exist $(DAT)\???-fil?.lev	 del $(DAT)\???-fil?.lev
	if exist $(DAT)\???-goal.lev	 del $(DAT)\???-goal.lev
	if exist $(DAT)\???-loca.lev	 del $(DAT)\???-loca.lev
	if exist $(DAT)\???-strt.lev	 del $(DAT)\???-strt.lev
	if exist $(DAT)\air.lev		 del $(DAT)\air.lev
	if exist $(DAT)\asmodeus.lev	 del $(DAT)\asmodeus.lev
	if exist $(DAT)\astral.lev	 del $(DAT)\astral.lev
	if exist $(DAT)\baalz.lev	 del $(DAT)\baalz.lev
	if exist $(DAT)\bigrm-*.lev	 del $(DAT)\bigrm-*.lev
	if exist $(DAT)\castle.lev	 del $(DAT)\castle.lev
	if exist $(DAT)\data		 del $(DAT)\data
	if exist $(DAT)\dungeon		 del $(DAT)\dungeon
	if exist $(DAT)\dungeon.pdf	 del $(DAT)\dungeon.pdf
	if exist $(DAT)\earth.lev	 del $(DAT)\earth.lev
	if exist $(DAT)\fakewiz?.lev	 del $(DAT)\fakewiz?.lev
	if exist $(DAT)\fire.lev	 del $(DAT)\fire.lev
	if exist $(DAT)\juiblex.lev	 del $(DAT)\juiblex.lev
	if exist $(DAT)\knox.lev	 del $(DAT)\knox.lev
	if exist $(DAT)\medusa-?.lev	 del $(DAT)\medusa-?.lev
	if exist $(DAT)\mine*.lev	 del $(DAT)\mine*.lev
	if exist $(DAT)\options		 del $(DAT)\options
	if exist $(DAT)\ttyoptions	 del $(DAT)\ttyoptions
	if exist $(DAT)\guioptions	 del $(DAT)\guioptions
	if exist $(DAT)\oracle.lev	 del $(DAT)\oracle.lev
	if exist $(DAT)\oracles		 del $(DAT)\oracles
	if exist $(DAT)\orcus.lev	 del $(DAT)\orcus.lev
	if exist $(DAT)\rumors		 del $(DAT)\rumors
	if exist $(DAT)\quest.dat	 del $(DAT)\quest.dat
	if exist $(DAT)\sanctum.lev	 del $(DAT)\sanctum.lev
	if exist $(DAT)\soko?-?.lev	 del $(DAT)\soko?-?.lev
	if exist $(DAT)\tower?.lev	 del $(DAT)\tower?.lev
	if exist $(DAT)\valley.lev	 del $(DAT)\valley.lev
	if exist $(DAT)\water.lev	 del $(DAT)\water.lev
	if exist $(DAT)\wizard?.lev	 del $(DAT)\wizard?.lev
	if exist $(DAT)\dlb.lst		 del $(DAT)\dlb.lst
	if exist $(DAT)\porthelp	 del $(DAT)\porthelp
	if exist $(O)sp_lev.tag	         del $(O)sp_lev.tag
	if exist $(SRC)\vis_tab.c        del $(SRC)\vis_tab.c
	if exist nhdat.			 del nhdat.
	if exist $(O)obj.tag             del $(O)obj.tag
	if exist $(O)gamedir.tag         del $(O)gamedir.tag
	if exist $(O)nh*key.lib          del $(O)nh*key.lib
	if exist $(O)nh*key.exp          del $(O)nh*key.exp
        if exist $(MSWIN)\mnsel.bmp      del $(MSWIN)\mnsel.bmp
        if exist $(MSWIN)\mnselcnt.bmp   del $(MSWIN)\mnselcnt.bmp
        if exist $(MSWIN)\mnunsel.bmp    del $(MSWIN)\mnunsel.bmp
        if exist $(MSWIN)\petmark.bmp    del $(MSWIN)\petmark.bmp
        if exist $(MSWIN)\pilemark.bmp   del $(MSWIN)\pilemark.bmp
        if exist $(MSWIN)\rip.bmp        del $(MSWIN)\rip.bmp
        if exist $(MSWIN)\splash.bmp     del $(MSWIN)\splash.bmp
        if exist $(MSWIN)\nethack.ico    del $(MSWIN)\nethack.ico
        if exist $(MSWSYS)\nethack.ico   del $(MSWSYS)\nethack.ico
	if exist $(U)recover.exe         del $(U)recover.exe
	if exist $(U)tile2bmp.exe        del $(U)tile2bmp.exe
	if exist $(U)tilemap.exe         del $(U)tilemap.exe
	if exist $(U)uudecode.exe        del $(U)uudecode.exe
	if exist $(U)dlb_main.exe        del $(U)dlb_main.exe
!IF "$(ADD_CURSES)" == "Y"	
	if exist $(O)pdcurses.lib        del $(O)pdcurses.lib
!ENDIF
clean:
	if exist $(O)*.o del $(O)*.o
	if exist $(O)utility.tag   del $(O)utility.tag
	if exist $(U)makedefs.exe  del $(U)makedefs.exe
	if exist $(U)levcomp.exe   del $(U)levcomp.exe
	if exist $(U)dgncomp.exe   del $(U)dgncomp.exe
	if exist $(SRC)\*.lnk      del $(SRC)\*.lnk
	if exist $(SRC)\*.map      del $(SRC)\*.map
	if exist $(O)install.tag   del $(O)install.tag
	if exist $(O)console.res  del $(O)console.res
	if exist $(O)dgncomp.MAP  del $(O)dgncomp.MAP
	if exist $(O)dgncomp.PDB  del $(O)dgncomp.PDB
	if exist $(O)dlb_main.MAP del $(O)dlb_main.MAP
	if exist $(O)dlb_main.PDB del $(O)dlb_main.PDB
	if exist $(O)gamedir.tag  del $(O)gamedir.tag
	if exist $(O)levcomp.MAP  del $(O)levcomp.MAP
	if exist $(O)levcomp.PDB  del $(O)levcomp.PDB
	if exist $(O)makedefs.MAP del $(O)makedefs.MAP
	if exist $(O)makedefs.PDB del $(O)makedefs.PDB
	if exist $(O)NetHack.MAP  del $(O)NetHack.MAP
	if exist $(O)nh340key.def del $(O)nh340key.def
	if exist $(O)nh340key.exp del $(O)nh340key.exp
	if exist $(O)nh340key.lib del $(O)nh340key.lib
	if exist $(O)nh340key.map del $(O)nh340key.map
	if exist $(O)nh340key.PDB del $(O)nh340key.PDB
	if exist $(O)nhdefkey.def del $(O)nhdefkey.def
	if exist $(O)nhdefkey.exp del $(O)nhdefkey.exp
	if exist $(O)nhdefkey.lib del $(O)nhdefkey.lib
	if exist $(O)nhdefkey.map del $(O)nhdefkey.map
	if exist $(O)nhdefkey.PDB del $(O)nhdefkey.PDB
	if exist $(O)nhraykey.def del $(O)nhraykey.def
	if exist $(O)nhraykey.exp del $(O)nhraykey.exp
	if exist $(O)nhraykey.lib del $(O)nhraykey.lib
	if exist $(O)nhraykey.map del $(O)nhraykey.map
	if exist $(O)nhraykey.PDB del $(O)nhraykey.PDB
	if exist $(O)envchk.tag   del $(O)envchk.tag
	if exist $(O)obj.tag      del $(O)obj.tag
	if exist $(O)sp_lev.tag   del $(O)sp_lev.tag
	if exist $(O)uudecode.MAP del $(O)uudecode.MAP
	if exist $(O)uudecode.PDB del $(O)uudecode.PDB
	rem
	rem defer to the steps in ..\win\win32\levstuff.mak
	rem 
	nmake -nologo -f ..\win\win32\levstuff.mak clean
	rem
	rem defer to the steps in ..\win\win32\dgnstuff.mak
	rem
	nmake -nologo -f ..\win\win32\dgnstuff.mak clean
	if exist $(TILEBMP16)        del $(TILEBMP16)
	if exist $(TILEBMP32)        del $(TILEBMP32)

#===================================================================
# OTHER DEPENDENCIES
#===================================================================

#
# dat dependencies
#

$(DAT)\data: $(O)utility.tag    $(DATABASE)
	$(U)makedefs -d

$(DAT)\rumors: $(O)utility.tag    $(DAT)\rumors.tru   $(DAT)\rumors.fal
	$(U)makedefs -r

$(DAT)\quest.dat: $(O)utility.tag  $(DAT)\quest.txt
	$(U)makedefs -q

$(DAT)\oracles: $(O)utility.tag    $(DAT)\oracles.txt
	$(U)makedefs -h

$(DAT)\engrave: $(DAT)\engrave.txt $(U)makedefs.exe
	$(U)makedefs -s

$(DAT)\epitaph: $(DAT)\epitaph.txt $(U)makedefs.exe
	$(U)makedefs -s

$(DAT)\bogusmon: $(DAT)\bogusmon.txt $(U)makedefs.exe
	$(U)makedefs -s

$(DAT)\dungeon: $(O)utility.tag  $(DAT)\dungeon.def
	$(U)makedefs -e
	cd $(DAT)
	$(U)dgncomp dungeon.pdf
	cd $(SRC)

#
# NT dependencies
#

$(O)nttty.o:   $(HACK_H) $(TILE_H) $(MSWSYS)\win32api.h $(MSWSYS)\nttty.c
	@$(cc) $(cflagsBuild) -I$(WSHR) -Fo$@  $(MSWSYS)\nttty.c
$(O)winnt.o: $(HACK_H) $(MSWSYS)\win32api.h $(MSWSYS)\winnt.c
	@$(cc) $(cflagsBuild) -I$(MSWSYS) -I$(MSWIN) -Fo$@ $(MSWSYS)\win10.c
	@$(cc) $(cflagsBuild) -Fo$@  $(MSWSYS)\winnt.c
$(O)ntsound.o: $(HACK_H) $(MSWSYS)\ntsound.c
	@$(cc) $(cflagsBuild)  -Fo$@ $(MSWSYS)\ntsound.c

#if you aren't linking in the full gui then
#include the following stub for proper linkage.

$(O)guistub.o: $(HACK_H) $(MSWSYS)\stubs.c
	@$(cc) $(cflagsBuild) -DGUISTUB -Fo$@ $(MSWSYS)\stubs.c

#
# WIN32 dependencies
#

$(O)winhack.o: $(HACK_H) $(MSWIN)\winhack.c
	@$(cc) $(cflagsBuild) -I$(MSWSYS) -I$(MSWIN) -Fo$@ $(MSWIN)\winhack.c

#if you aren't linking in the full tty then
#include the following stub for proper linkage.

$(O)ttystub.o: $(HACK_H) $(MSWSYS)\stubs.c
	@$(cc) $(cflagsBuild) -DTTYSTUB -Fo$@ $(MSWSYS)\stubs.c

# 
# util dependencies
#

$(O)panic.o:  $(U)panic.c $(CONFIG_H)
	@$(cc) $(cflagsBuild) -Fo$@ $(U)panic.c

# 
# sys/share dependencies
#

(O)cppregex.o:	$(O)cppregex.cpp $(HACK_H)
	@$(CC) $(cflagsBuild) -Fo$@ ..\sys\share\cppregex.cpp

# 
# curses window port dependencies
#
$(O)cursdial.o: $(WCURSES)\cursdial.c $(WCURSES)\cursdial.h $(INCL)\wincurs.h
$(O)cursinit.o: $(WCURSES)\cursinit.c $(WCURSES)\cursinit.h $(INCL)\wincurs.h $(INCL)\date.h
$(O)cursinvt.o: $(WCURSES)\cursinvt.c $(WCURSES)\cursinvt.h $(INCL)\wincurs.h
$(O)cursmain.o: $(WCURSES)\cursmain.c $(WCURSES)\cursmain.h $(INCL)\wincurs.h
$(O)cursmesg.o: $(WCURSES)\cursmesg.c $(WCURSES)\cursmesg.h $(INCL)\wincurs.h
$(O)cursmisc.o: $(WCURSES)\cursmisc.c $(WCURSES)\cursmisc.h $(INCL)\wincurs.h
$(O)cursstat.o: $(WCURSES)\cursstat.c $(WCURSES)\cursstat.h $(INCL)\wincurs.h
$(O)curswins.o: $(WCURSES)\curswins.c $(WCURSES)\curswins.h $(INCL)\wincurs.h
#
# The rest are stolen from sys/unix/Makefile.src, 
# with the following changes:
#   * ../include changed to $(INCL)
#   * slashes changed to back-slashes 
#   * -c (which is included in CFLAGS) substituted with -Fo$@
#   * $(CFLAGS) replaced with $(cflagsBuild)
#   * $(CC) replaced with @$(CC)
#   * targets prefixed with $(O)
# but otherwise untouched.
# That means that there is some irrelevant stuff
# in here, but maintenance should be easier.
#

$(O)tos.o: ..\sys\atari\tos.c $(HACK_H) $(INCL)\tcap.h
	@$(CC) $(cflagsBuild) -Fo$@ ..\sys\atari\tos.c
$(O)pctty.o: ..\sys\share\pctty.c $(HACK_H)
	@$(CC) $(cflagsBuild) -Fo$@ ..\sys\share\pctty.c
$(O)random.o: ..\sys\share\random.c $(HACK_H)
	@$(CC) $(cflagsBuild) -Fo$@ ..\sys\share\random.c
$(O)ioctl.o: ..\sys\share\ioctl.c $(HACK_H) $(INCL)\tcap.h
	@$(CC) $(cflagsBuild) -Fo$@ ..\sys\share\ioctl.c
$(O)unixtty.o: ..\sys\share\unixtty.c $(HACK_H)
	@$(CC) $(cflagsBuild) -Fo$@ ..\sys\share\unixtty.c
$(O)unixmain.o: ..\sys\unix\unixmain.c $(HACK_H) $(INCL)\dlb.h
	@$(CC) $(cflagsBuild) -Fo$@ ..\sys\unix\unixmain.c
$(O)unixunix.o: ..\sys\unix\unixunix.c $(HACK_H)
	@$(CC) $(cflagsBuild) -Fo$@ ..\sys\unix\unixunix.c
$(O)unixres.o: ..\sys\unix\unixres.c $(CONFIG_H)
	@$(CC) $(cflagsBuild) -Fo$@ ..\sys\unix\unixres.c
$(O)bemain.o: ..\sys\be\bemain.c $(HACK_H) $(INCL)\dlb.h
	@$(CC) $(cflagsBuild) -Fo$@ ..\sys\be\bemain.c
$(O)getline.o: ..\win\tty\getline.c $(HACK_H) $(INCL)\func_tab.h
	@$(CC) $(cflagsBuild) -Fo$@ ..\win\tty\getline.c
$(O)termcap.o: ..\win\tty\termcap.c $(HACK_H) $(INCL)\tcap.h
	@$(CC) $(cflagsBuild) -Fo$@ ..\win\tty\termcap.c
$(O)topl.o: ..\win\tty\topl.c $(HACK_H) $(INCL)\tcap.h
	@$(CC) $(cflagsBuild) -Fo$@ ..\win\tty\topl.c
$(O)wintty.o: ..\win\tty\wintty.c $(HACK_H) $(INCL)\dlb.h $(INCL)\tcap.h
	@$(CC) $(cflagsBuild) -Fo$@ ..\win\tty\wintty.c
#$(O)Window.o: ..\win\X11\Window.c $(INCL)\xwindowp.h $(INCL)\xwindow.h \
#		$(CONFIG_H)
#	@$(CC) $(cflagsBuild) -Fo$@ ..\win\X11\Window.c
$(O)dialogs.o: ..\win\X11\dialogs.c $(CONFIG_H)
	@$(CC) $(cflagsBuild) -Fo$@ ..\win\X11\dialogs.c
$(O)winX.o: ..\win\X11\winX.c $(HACK_H) $(INCL)\winX.h $(INCL)\dlb.h \
		..\win\X11\nh72icon ..\win\X11\nh56icon ..\win\X11\nh32icon
	@$(CC) $(cflagsBuild) -Fo$@ ..\win\X11\winX.c
$(O)winmap.o: ..\win\X11\winmap.c $(INCL)\xwindow.h $(HACK_H) $(INCL)\dlb.h \
		$(INCL)\winX.h $(INCL)\tile2x11.h
	@$(CC) $(cflagsBuild) -Fo$@ ..\win\X11\winmap.c
$(O)winmenu.o: ..\win\X11\winmenu.c $(HACK_H) $(INCL)\winX.h
	@$(CC) $(cflagsBuild) -Fo$@ ..\win\X11\winmenu.c
$(O)winmesg.o: ..\win\X11\winmesg.c $(INCL)\xwindow.h $(HACK_H) $(INCL)\winX.h
	@$(CC) $(cflagsBuild) -Fo$@ ..\win\X11\winmesg.c
$(O)winmisc.o: ..\win\X11\winmisc.c $(HACK_H) $(INCL)\func_tab.h \
		$(INCL)\winX.h
	@$(CC) $(cflagsBuild) -Fo$@ ..\win\X11\winmisc.c
$(O)winstat.o: ..\win\X11\winstat.c $(HACK_H) $(INCL)\winX.h
	@$(CC) $(cflagsBuild) -Fo$@ ..\win\X11\winstat.c
$(O)wintext.o: ..\win\X11\wintext.c $(HACK_H) $(INCL)\winX.h $(INCL)\xwindow.h
	@$(CC) $(cflagsBuild) -Fo$@ ..\win\X11\wintext.c
$(O)winval.o: ..\win\X11\winval.c $(HACK_H) $(INCL)\winX.h
	@$(CC) $(cflagsBuild) -Fo$@ ..\win\X11\winval.c
$(O)tile.o: $(SRC)\tile.c $(HACK_H)
$(O)gnaskstr.o: ..\win\gnome\gnaskstr.c ..\win\gnome\gnaskstr.h \
		..\win\gnome\gnmain.h
	@$(CC) $(cflagsBuild) $(GNOMEINC) -Fo$@ ..\win\gnome\gnaskstr.c
$(O)gnbind.o: ..\win\gnome\gnbind.c ..\win\gnome\gnbind.h ..\win\gnome\gnmain.h \
		..\win\gnome\gnmenu.h ..\win\gnome\gnaskstr.h \
		..\win\gnome\gnyesno.h
	@$(CC) $(cflagsBuild) $(GNOMEINC) -Fo$@ ..\win\gnome\gnbind.c
$(O)gnglyph.o: ..\win\gnome\gnglyph.c ..\win\gnome\gnglyph.h $(INCL)\tile2x11.h
	@$(CC) $(cflagsBuild) $(GNOMEINC) -Fo$@ ..\win\gnome\gnglyph.c
$(O)gnmain.o: ..\win\gnome\gnmain.c ..\win\gnome\gnmain.h ..\win\gnome\gnsignal.h \
		..\win\gnome\gnbind.h ..\win\gnome\gnopts.h $(HACK_H) \
		$(INCL)\date.h
	@$(CC) $(cflagsBuild) $(GNOMEINC) -Fo$@ ..\win\gnome\gnmain.c
$(O)gnmap.o: ..\win\gnome\gnmap.c ..\win\gnome\gnmap.h ..\win\gnome\gnglyph.h \
		..\win\gnome\gnsignal.h $(HACK_H)
	@$(CC) $(cflagsBuild) $(GNOMEINC) -Fo$@ ..\win\gnome\gnmap.c
$(O)gnmenu.o: ..\win\gnome\gnmenu.c ..\win\gnome\gnmenu.h ..\win\gnome\gnmain.h \
		..\win\gnome\gnbind.h $(INCL)\func_tab.h
	@$(CC) $(cflagsBuild) $(GNOMEINC) -Fo$@ ..\win\gnome\gnmenu.c
$(O)gnmesg.o: ..\win\gnome\gnmesg.c ..\win\gnome\gnmesg.h ..\win\gnome\gnsignal.h
	@$(CC) $(cflagsBuild) $(GNOMEINC) -Fo$@ ..\win\gnome\gnmesg.c
$(O)gnopts.o: ..\win\gnome\gnopts.c ..\win\gnome\gnopts.h ..\win\gnome\gnglyph.h \
		..\win\gnome\gnmain.h ..\win\gnome\gnmap.h $(HACK_H)
	@$(CC) $(cflagsBuild) $(GNOMEINC) -Fo$@ ..\win\gnome\gnopts.c
$(O)gnplayer.o: ..\win\gnome\gnplayer.c ..\win\gnome\gnplayer.h \
		..\win\gnome\gnmain.h $(HACK_H)
	@$(CC) $(cflagsBuild) $(GNOMEINC) -Fo$@ ..\win\gnome\gnplayer.c
$(O)gnsignal.o: ..\win\gnome\gnsignal.c ..\win\gnome\gnsignal.h \
		..\win\gnome\gnmain.h
	@$(CC) $(cflagsBuild) $(GNOMEINC) -Fo$@ ..\win\gnome\gnsignal.c
$(O)gnstatus.o: ..\win\gnome\gnstatus.c ..\win\gnome\gnstatus.h \
		..\win\gnome\gnsignal.h ..\win\gnome\gn_xpms.h \
		..\win\gnome\gnomeprv.h
	@$(CC) $(cflagsBuild) $(GNOMEINC) -Fo$@ ..\win\gnome\gnstatus.c
$(O)gntext.o: ..\win\gnome\gntext.c ..\win\gnome\gntext.h ..\win\gnome\gnmain.h \
		..\win\gnome\gn_rip.h
	@$(CC) $(cflagsBuild) $(GNOMEINC) -Fo$@ ..\win\gnome\gntext.c
$(O)gnyesno.o: ..\win\gnome\gnyesno.c ..\win\gnome\gnbind.h ..\win\gnome\gnyesno.h
	@$(CC) $(cflagsBuild) $(GNOMEINC) -Fo$@ ..\win\gnome\gnyesno.c
$(O)gnworn.o: ..\win\gnome\gnworn.c ..\win\gnome\gnworn.h ..\win\gnome\gnglyph.h \
		..\win\gnome\gnsignal.h ..\win\gnome\gnomeprv.h
	@$(CC) $(cflagsBuild) $(GNOMEINC) -Fo$@ ..\win\gnome\gnworn.c
$(O)wingem.o: ..\win\gem\wingem.c $(HACK_H) $(INCL)\func_tab.h $(INCL)\dlb.h \
		$(INCL)\patchlevel.h $(INCL)\wingem.h
	@$(CC) $(cflagsBuild) -Fo$@ ..\win\gem\wingem.c
$(O)wingem1.o: ..\win\gem\wingem1.c $(INCL)\gem_rsc.h $(INCL)\load_img.h \
		$(INCL)\gr_rect.h $(INCL)\wintype.h $(INCL)\wingem.h
	@$(CC) $(cflagsBuild) -Fo$@ ..\win\gem\wingem1.c
$(O)load_img.o: ..\win\gem\load_img.c $(INCL)\load_img.h
	@$(CC) $(cflagsBuild) -Fo$@ ..\win\gem\load_img.c
$(O)gr_rect.o: ..\win\gem\gr_rect.c $(INCL)\gr_rect.h
	@$(CC) $(cflagsBuild) -Fo$@ ..\win\gem\gr_rect.c
$(O)tile.o: $(SRC)\tile.c $(HACK_H)
$(O)qt_win.o: ..\win\Qt\qt_win.cpp $(HACK_H) $(INCL)\func_tab.h \
		$(INCL)\dlb.h $(INCL)\patchlevel.h $(INCL)\tile2x11.h \
		$(INCL)\qt_win.h $(INCL)\qt_clust.h $(INCL)\qt_kde0.h \
		$(INCL)\qt_xpms.h qt_win.moc qt_kde0.moc qttableview.moc
	$(CXX) $(CXXFLAGS) -Fo$@ ..\win\Qt\qt_win.cpp
$(O)qt_clust.o: ..\win\Qt\qt_clust.cpp $(INCL)\qt_clust.h
	$(CXX) $(CXXFLAGS) -Fo$@ ..\win\Qt\qt_clust.cpp
$(O)qttableview.o: ..\win\Qt\qttableview.cpp $(INCL)\qttableview.h
	$(CXX) $(CXXFLAGS) -Fo$@ ..\win\Qt\qttableview.cpp
$(O)wc_chainin.o: ..\win\chain\wc_chainin.c $(HACK_H)
	@$(cc) $(cflagsBuild) -Fo$@ ..\win\chain\wc_chainin.c
$(O)wc_chainout.o: ..\win\chain\wc_chainout.c $(HACK_H)
	@$(cc) $(cflagsBuild) -Fo$@ ..\win\chain\wc_chainout.c
$(O)wc_trace.o: ..\win\chain\wc_trace.c $(HACK_H) $(INCL)\func_tab.h
	@$(cc) $(cflagsBuild) -Fo$@ ..\win\chain\wc_trace.c
$(O)vis_tab.o: vis_tab.c $(CONFIG_H) $(INCL)\vis_tab.h
$(O)allmain.o: allmain.c $(HACK_H)
$(O)alloc.o: alloc.c $(CONFIG_H)
$(O)apply.o: apply.c $(HACK_H)
$(O)artifact.o: artifact.c $(HACK_H) $(INCL)\artifact.h $(INCL)\artilist.h
$(O)attrib.o: attrib.c $(HACK_H)
$(O)ball.o: ball.c $(HACK_H)
$(O)bones.o: bones.c $(HACK_H) $(INCL)\lev.h
$(O)botl.o: botl.c $(HACK_H)
$(O)cmd.o: cmd.c $(HACK_H) $(INCL)\func_tab.h
$(O)dbridge.o: dbridge.c $(HACK_H)
$(O)decl.o: decl.c $(HACK_H)
$(O)detect.o: detect.c $(HACK_H) $(INCL)\artifact.h
$(O)dig.o: dig.c $(HACK_H)
$(O)display.o: display.c $(HACK_H)
$(O)dlb.o: dlb.c $(CONFIG_H) $(INCL)\dlb.h
$(O)do.o: do.c $(HACK_H) $(INCL)\lev.h
$(O)do_name.o: do_name.c $(HACK_H)
$(O)do_wear.o: do_wear.c $(HACK_H)
$(O)dog.o: dog.c $(HACK_H)
$(O)dogmove.o: dogmove.c $(HACK_H) $(INCL)\mfndpos.h
$(O)dokick.o: dokick.c $(HACK_H)
$(O)dothrow.o: dothrow.c $(HACK_H)
$(O)drawing.o: drawing.c $(HACK_H) $(INCL)\tcap.h
$(O)dungeon.o: dungeon.c $(HACK_H) $(INCL)\dgn_file.h $(INCL)\dlb.h
$(O)eat.o: eat.c $(HACK_H)
$(O)end.o: end.c $(HACK_H) $(INCL)\lev.h $(INCL)\dlb.h
$(O)engrave.o: engrave.c $(HACK_H) $(INCL)\lev.h
$(O)exper.o: exper.c $(HACK_H)
$(O)explode.o: explode.c $(HACK_H)
$(O)extralev.o: extralev.c $(HACK_H)
$(O)files.o: files.c $(HACK_H) $(INCL)\dlb.h #zlib.h
$(O)fountain.o: fountain.c $(HACK_H)
$(O)hack.o: hack.c $(HACK_H)
$(O)hacklib.o: hacklib.c $(HACK_H)
$(O)invent.o: invent.c $(HACK_H)
$(O)light.o: light.c $(HACK_H) $(INCL)\lev.h
$(O)lock.o: lock.c $(HACK_H)
$(O)mail.o: mail.c $(HACK_H) $(INCL)\mail.h
$(O)makemon.o: makemon.c $(HACK_H)
$(O)mapglyph.o: mapglyph.c $(HACK_H)
$(O)mcastu.o: mcastu.c $(HACK_H)
$(O)mhitm.o: mhitm.c $(HACK_H) $(INCL)\artifact.h
$(O)mhitu.o: mhitu.c $(HACK_H) $(INCL)\artifact.h
$(O)minion.o: minion.c $(HACK_H)
$(O)mklev.o: mklev.c $(HACK_H)
$(O)mkmap.o: mkmap.c $(HACK_H) $(INCL)\sp_lev.h
$(O)mkmaze.o: mkmaze.c $(HACK_H) $(INCL)\sp_lev.h $(INCL)\lev.h
$(O)mkobj.o: mkobj.c $(HACK_H)
$(O)mkroom.o: mkroom.c $(HACK_H)
$(O)mon.o: mon.c $(HACK_H) $(INCL)\mfndpos.h
$(O)mondata.o: mondata.c $(HACK_H)
$(O)monmove.o: monmove.c $(HACK_H) $(INCL)\mfndpos.h $(INCL)\artifact.h
$(O)monst.o: monst.c $(CONFIG_H) $(INCL)\permonst.h $(INCL)\align.h \
		$(INCL)\monattk.h $(INCL)\monflag.h $(INCL)\monsym.h \
		$(INCL)\color.h
$(O)mplayer.o: mplayer.c $(HACK_H)
$(O)mthrowu.o: mthrowu.c $(HACK_H)
$(O)muse.o: muse.c $(HACK_H)
$(O)music.o: music.c $(HACK_H) #interp.c
$(O)o_init.o: o_init.c $(HACK_H) $(INCL)\lev.h
$(O)objects.o: objects.c $(CONFIG_H) $(INCL)\obj.h $(INCL)\objclass.h \
		$(INCL)\prop.h $(INCL)\skills.h $(INCL)\color.h
$(O)objnam.o: objnam.c $(HACK_H)
$(O)options.o: options.c $(CONFIG_H) $(INCL)\objclass.h $(INCL)\flag.h \
		$(HACK_H) $(INCL)\tcap.h
$(O)pager.o: pager.c $(HACK_H) $(INCL)\dlb.h
$(O)pickup.o: pickup.c $(HACK_H)
$(O)pline.o: pline.c $(HACK_H)
$(O)polyself.o: polyself.c $(HACK_H)
$(O)potion.o: potion.c $(HACK_H)
$(O)pray.o: pray.c $(HACK_H)
$(O)priest.o: priest.c $(HACK_H) $(INCL)\mfndpos.h
$(O)quest.o: quest.c $(HACK_H) $(INCL)\qtext.h
$(O)questpgr.o: questpgr.c $(HACK_H) $(INCL)\dlb.h $(INCL)\qtext.h
$(O)read.o: read.c $(HACK_H)
$(O)rect.o: rect.c $(HACK_H)
$(O)region.o: region.c $(HACK_H) $(INCL)\lev.h
$(O)restore.o: restore.c $(HACK_H) $(INCL)\lev.h $(INCL)\tcap.h
$(O)rip.o: rip.c $(HACK_H)
$(O)rnd.o: rnd.c $(HACK_H)
$(O)role.o: role.c $(HACK_H)
$(O)rumors.o: rumors.c $(HACK_H) $(INCL)\lev.h $(INCL)\dlb.h
$(O)save.o: save.c $(HACK_H) $(INCL)\lev.h
$(O)shk.o: shk.c $(HACK_H)
$(O)shknam.o: shknam.c $(HACK_H)
$(O)sit.o: sit.c $(HACK_H) $(INCL)\artifact.h
$(O)sounds.o: sounds.c $(HACK_H)
$(O)sp_lev.o: sp_lev.c $(HACK_H) $(INCL)\dlb.h $(INCL)\sp_lev.h
$(O)spell.o: spell.c $(HACK_H)
$(O)steal.o: steal.c $(HACK_H)
$(O)steed.o: steed.c $(HACK_H)
$(O)sys.o: sys.c $(HACK_H)
$(O)teleport.o: teleport.c $(HACK_H)
$(O)timeout.o: timeout.c $(HACK_H) $(INCL)\lev.h
$(O)topten.o: topten.c $(HACK_H) $(INCL)\dlb.h $(INCL)\patchlevel.h
$(O)track.o: track.c $(HACK_H)
$(O)trap.o: trap.c $(HACK_H)
$(O)u_init.o: u_init.c $(HACK_H)
$(O)uhitm.o: uhitm.c $(HACK_H)
$(O)vault.o: vault.c $(HACK_H)
$(O)version.o: version.c $(HACK_H) $(INCL)\dlb.h $(INCL)\date.h \
		$(INCL)\patchlevel.h
$(O)vision.o: vision.c $(HACK_H) $(INCL)\vis_tab.h
$(O)weapon.o: weapon.c $(HACK_H)
$(O)were.o: were.c $(HACK_H)
$(O)wield.o: wield.c $(HACK_H)
#$(O)windows.o: windows.c $(HACK_H) $(INCL)\wingem.h $(INCL)\winGnome.h
$(O)wizard.o: wizard.c $(HACK_H) $(INCL)\qtext.h
$(O)worm.o: worm.c $(HACK_H) $(INCL)\lev.h
$(O)worn.o: worn.c $(HACK_H)
$(O)write.o: write.c $(HACK_H)
$(O)zap.o: zap.c $(HACK_H)

# end of file
<|MERGE_RESOLUTION|>--- conflicted
+++ resolved
@@ -1,8 +1,4 @@
-<<<<<<< HEAD
-# NetHack 3.6	Makefile.msc	$NHDT-Date: 1524945868 2018/04/28 20:04:28 $  $NHDT-Branch: master $:$NHDT-Revision: 1.113 $ */
-=======
 # NetHack 3.6	Makefile.msc	$NHDT-Date: 1546018476 2018/12/28 17:34:36 $  $NHDT-Branch: NetHack-3.6.2-beta01 $:$NHDT-Revision: 1.145 $ */
->>>>>>> f3004a89
 #       Copyright (c) NetHack PC Development Team 1993-2018
 #
 #==============================================================================
