--- conflicted
+++ resolved
@@ -273,10 +273,6 @@
 
 INCLDIR= /I..\include
 
-<<<<<<< HEAD
-ldebug=/DEBUG
-cdebug = -Zi -Od
-=======
 !IF "$(DEBUGINFO)" == "Y"
 CDBGFLAG=-Zi
 LDBGFLAG=/debug
@@ -288,7 +284,6 @@
 ldebug =
 cdebug =
 !ENDIF
->>>>>>> 3b064145
 
 !IF ("$(ldebug)" != "")
 !IF ("$(ldebug)" != "/RELEASE")
