--- conflicted
+++ resolved
@@ -230,16 +230,16 @@
     if (hack_path[0] == '\0')
         strcpy(hack_path, nethack_profile_path);
 
-    fqn_prefix[LEVELPREFIX] = nethack_per_user_data_path;
-    fqn_prefix[SAVEPREFIX] = nethack_per_user_data_path;
-    fqn_prefix[BONESPREFIX] = nethack_global_data_path;
-    fqn_prefix[DATAPREFIX] = executable_path;
-    fqn_prefix[SCOREPREFIX] = nethack_global_data_path;
-    fqn_prefix[LOCKPREFIX] = nethack_global_data_path;
-    fqn_prefix[CONFIGPREFIX] = nethack_profile_path;
-
-    fqn_prefix[HACKPREFIX] = hack_path;
-    fqn_prefix[TROUBLEPREFIX] = hack_path;
+    g.fqn_prefix[LEVELPREFIX] = nethack_per_user_data_path;
+    g.fqn_prefix[SAVEPREFIX] = nethack_per_user_data_path;
+    g.fqn_prefix[BONESPREFIX] = nethack_global_data_path;
+    g.fqn_prefix[DATAPREFIX] = executable_path;
+    g.fqn_prefix[SCOREPREFIX] = nethack_global_data_path;
+    g.fqn_prefix[LOCKPREFIX] = nethack_global_data_path;
+    g.fqn_prefix[CONFIGPREFIX] = nethack_profile_path;
+
+    g.fqn_prefix[HACKPREFIX] = hack_path;
+    g.fqn_prefix[TROUBLEPREFIX] = hack_path;
 
     build_environment_path("COMMONPROGRAMFILES", "NetHack\\3.6", sysconf_path,
         sizeof(sysconf_path));
@@ -247,7 +247,7 @@
     if(!folder_file_exists(sysconf_path, SYSCF_FILE))
         strcpy(sysconf_path, hack_path);
 
-    fqn_prefix[SYSCONFPREFIX] = sysconf_path;
+    g.fqn_prefix[SYSCONFPREFIX] = sysconf_path;
 
 }
 
@@ -307,37 +307,37 @@
 void copy_config_content()
 {
     /* Keep templates up to date */
-    update_file(fqn_prefix[CONFIGPREFIX], "defaults.tmp",
-        fqn_prefix[DATAPREFIX], "defaults.nh");
-    update_file(fqn_prefix[SYSCONFPREFIX], "sysconf.tmp",
-        fqn_prefix[DATAPREFIX], SYSCF_FILE);
+    update_file(g.fqn_prefix[CONFIGPREFIX], "defaults.tmp",
+        g.fqn_prefix[DATAPREFIX], "defaults.nh");
+    update_file(g.fqn_prefix[SYSCONFPREFIX], "sysconf.tmp",
+        g.fqn_prefix[DATAPREFIX], SYSCF_FILE);
 
     /* If the required early game file does not exist, copy it */
-    copy_file(fqn_prefix[CONFIGPREFIX], "defaults.nh",
-        fqn_prefix[DATAPREFIX], "defaults.nh");
-    copy_file(fqn_prefix[SYSCONFPREFIX], SYSCF_FILE,
-        fqn_prefix[DATAPREFIX], SYSCF_FILE);
+    copy_file(g.fqn_prefix[CONFIGPREFIX], "defaults.nh",
+        g.fqn_prefix[DATAPREFIX], "defaults.nh");
+    copy_file(g.fqn_prefix[SYSCONFPREFIX], SYSCF_FILE,
+        g.fqn_prefix[DATAPREFIX], SYSCF_FILE);
 
     /* If a required game file does not exist, copy it */
     /* TODO: Can't HACKDIR be changed during option parsing
        causing us to perhaps be checking options against the wrong
        symbols file? */
-    copy_file(fqn_prefix[HACKPREFIX], SYMBOLS,
-        fqn_prefix[DATAPREFIX], SYMBOLS);
+    copy_file(g.fqn_prefix[HACKPREFIX], SYMBOLS,
+        g.fqn_prefix[DATAPREFIX], SYMBOLS);
 }
 
 void
 copy_hack_content()
 {
     /* Keep Guidebook and opthelp up to date */
-    update_file(fqn_prefix[HACKPREFIX], "Guidebook.txt",
-        fqn_prefix[DATAPREFIX], "Guidebook.txt");
-    update_file(fqn_prefix[HACKPREFIX], "opthelp",
-        fqn_prefix[DATAPREFIX], "opthelp");
+    update_file(g.fqn_prefix[HACKPREFIX], "Guidebook.txt",
+        g.fqn_prefix[DATAPREFIX], "Guidebook.txt");
+    update_file(g.fqn_prefix[HACKPREFIX], "opthelp",
+        g.fqn_prefix[DATAPREFIX], "opthelp");
 
     /* Keep templates up to date */
-    update_file(fqn_prefix[HACKPREFIX], "symbols.tmp",
-        fqn_prefix[DATAPREFIX], "symbols");
+    update_file(g.fqn_prefix[HACKPREFIX], "symbols.tmp",
+        g.fqn_prefix[DATAPREFIX], "symbols");
 
 }
 
@@ -393,82 +393,18 @@
 # endif
 #endif
 
-<<<<<<< HEAD
     g.hname = "NetHack"; /* used for syntax messages */
-=======
-    hname = "NetHack"; /* used for syntax messages */
 
 #if defined(CHDIR) && !defined(NOCWD_ASSUMPTIONS)
->>>>>>> e08dc704
     /* Save current directory and make sure it gets restored when
      * the game is exited.
      */
     if (getcwd(orgdir, sizeof orgdir) == (char *) 0)
         error("NetHack: current directory path too long");
 #endif
-<<<<<<< HEAD
-    if (dir != (char *)0) {
-        int prefcnt;
-        int fd;
-        boolean have_syscf = FALSE;
-
-        (void) strncpy(g.hackdir, dir, PATHLEN - 1);
-        g.hackdir[PATHLEN - 1] = '\0';
-        g.fqn_prefix[0] = (char *) alloc(strlen(g.hackdir) + 2);
-        Strcpy(g.fqn_prefix[0], g.hackdir);
-        append_slash(g.fqn_prefix[0]);
-        for (prefcnt = 1; prefcnt < PREFIX_COUNT; prefcnt++)
-             g.fqn_prefix[prefcnt] = g.fqn_prefix[0];
-        /* sysconf should be searched for in this location */
-        envp = nh_getenv("COMMONPROGRAMFILES");
-        if (envp) {
-            if ((sptr = index(envp, ';')) != 0)
-                *sptr = '\0';
-            if (strlen(envp) > 0) {
-                g.fqn_prefix[SYSCONFPREFIX] =
-                    (char *) alloc(strlen(envp) + 10);
-                Strcpy(g.fqn_prefix[SYSCONFPREFIX], envp);
-                append_slash(g.fqn_prefix[SYSCONFPREFIX]);
-                Strcat(g.fqn_prefix[SYSCONFPREFIX], "NetHack\\");
-            }
-        }
-=======
->>>>>>> e08dc704
 
     set_default_prefix_locations(argv[0]);
 
-<<<<<<< HEAD
-        if (!have_syscf) {
-            /* No SYSCF_FILE where there should be one, and
-               without an installer, a user may not be able
-               to place one there. So, let's try somewhere else... */
-             g.fqn_prefix[SYSCONFPREFIX] = g.fqn_prefix[0];
-
-            /* Is there a SYSCF_FILE there? */
-            fd = open(fqname(SYSCF_FILE, SYSCONFPREFIX, 0), O_RDONLY);
-            if (fd >= 0) {
-                /* readable */
-                close(fd);
-                have_syscf = TRUE;
-            }
-        }
-
-        /* user's home directory should default to this - unless
-         * overridden */
-        envp = nh_getenv("USERPROFILE");
-        if (envp) {
-            if ((sptr = index(envp, ';')) != 0)
-                *sptr = '\0';
-            if (strlen(envp) > 0) {
-                g.fqn_prefix[CONFIGPREFIX] =
-                    (char *) alloc(strlen(envp) + 2);
-                Strcpy(g.fqn_prefix[CONFIGPREFIX], envp);
-                append_slash(g.fqn_prefix[CONFIGPREFIX]);
-            }
-        }
-    }
-    if (GUILaunched || IsDebuggerPresent()) {
-=======
 #if defined(CHDIR) && !defined(NOCWD_ASSUMPTIONS)
     chdir(fqn_prefix[HACKPREFIX]);
 #endif
@@ -476,7 +412,6 @@
     copy_config_content();
 
     if (GUILaunched || IsDebuggerPresent())
->>>>>>> e08dc704
         getreturn_enabled = TRUE;
 
     check_recordfile((char *) 0);
@@ -487,12 +422,7 @@
                    failbuf);
         nethack_exit(EXIT_FAILURE);
     }
-<<<<<<< HEAD
-    if (!g.hackdir[0])
-        Strcpy(g.hackdir, orgdir);
-=======
-
->>>>>>> e08dc704
+
     process_options(argc, argv);
 
     copy_hack_content();
@@ -552,15 +482,9 @@
        setting of renameallowed; when False, player_selection()
        won't resent renaming as an option */
     iflags.renameallowed = FALSE;
-#if 0
     /* Obtain the name of the logged on user and incorporate
      * it into the name. */
-<<<<<<< HEAD
-#endif
     Sprintf(fnamebuf, "%s", g.plname);
-=======
-    Sprintf(fnamebuf, "%s", plname);
->>>>>>> e08dc704
     (void) fname_encode(
         "ABCDEFGHIJKLMNOPQRSTUVWXYZabcdefghijklmnopqrstuvwxyz_-.", '%',
         fnamebuf, encodedfnamebuf, BUFSZ);
