--- conflicted
+++ resolved
@@ -14,12 +14,14 @@
 # Uses the same syntax as the WIZARDS option above.
 #SHELLERS=
 
-<<<<<<< HEAD
-=======
+# Show debugging information originating from these source files.
+# Use '*' for all, or list source files separated by spaces.
+# Only available if game has been compiled with DEBUG.
+#DEBUGFILES=*
+
 # Users allowed to use #exploremode. Same syntax as WIZARDS above.
 EXPLORERS=*
 
->>>>>>> b7ad4a8a
 # Show debugging information originating from these source files.
 # Use '*' for all, or list source files separated by spaces.
 # Only available if game has been compiled with DEBUG.
