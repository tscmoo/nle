         NetHack 3.7.0 work-in-progress -- General information

NetHack 3.7 is an enhancement to the dungeon exploration game NetHack,
which is a distant descendent of Rogue and Hack, and a direct descendent of
<<<<<<< HEAD
NetHack 3.6.

NetHack 3.7.0 work-in-progress is not a release of NetHack. As a .0 version,
and still very early in its development cycle, there has already been changes
made, and there will continue to be many more prior to an eventual release.
=======
NetHack 3.4 as there was no NetHack 3.5 release.

NetHack 3.6.4 is the official release of NetHack that follows NetHack 3.6.3
and contains all bug fixes since 3.6.3, including one security-related fix for
a vulnerability that affects NetHack versions 3.6.0, 3.6.1, 3.6.2, and 3.6.3.

The file doc/fixes36.4 in the source distribution has a full list of fixes. The
text in there was written for the development team's own use and is provided
"as is", so please do not ask us to further explain the entries in that file.
Some entries might be considered "spoilers", particularly in the "new features"
>>>>>>> 8cbed387
section.

In short -- there are likely to be bugs. Don't treat NetHack-3.7 branch as
released code, and if stability is paramount, then the most recent 
NetHack 3.6.3 release is safest for you.

We're making the .0 work-in-progress available so that you can observe, test
out, and contribute to its development. Constructive suggestions, GitHub pull
requests, and bug reports are all welcome and encouraged.

The file doc/fixes37.0 in the source distribution has a full list of bug-fixes
included so far, as well as brief mentions of some of the other code changes.
The text in there was written for the development team's own use and is
provided  "as is", so please do not ask us to further explain the entries in
that file. Some entries might be considered "spoilers", particularly in the 
"new features" section.

Along with the game improvements and bug fixes, NetHack 3.7 strives to make
some general architectural improvements to the game or to its building 
process. Among them:

 *  Remove barriers to building NetHack on one platform and operating system,
    for later execution on another (possibly quite different) platform and/or
    operating system. That capability is generally known as "cross-compiling."
    See the file "Cross-compiling" in the top-level folder for more information
    on that.

 *  Replace the build-time "yacc and lex"-based level compiler, the "yacc and 
    lex"-based dungeon compiler, and the quest text file processing done
    by NetHack's "makedefs" utility, with Lua text alternatives that are 
    loaded and processed by the game during play.

 *  Write game savefiles and bonesfiles in a more portable and consistent way
    to open up the possibility of utilizing them between different platforms,
    such as between your desktop computer and your hand-held device.

 *  Add support to make the game restartable without exit (a.k.a. "play again"
    support). Toward that end, many previously scattered and separate variables
    have been gathered into a central 'g' structure in decl.h/decl.c. That
    will benefit the porting effort to some platforms that are under
    consideration.

Here are some other general notes on the changes in NetHack 3.7 that were not
considered spoilers:
 -  automatic annotation "gateway to Moloch's Sanctum" for vibrating square
        level once that square's location becomes known (found or magic
        mapped); goes away once sanctum temple is found (entered or high altar
        mapped)
 -  savefile: add support to deconstruct internal data structures down into
        their individual fields and save those fields instead of the entire
        struct
 -  savefile: use little-endian format for fields where that makes a difference

                        - - - - - - - - - - -

Please read items (1), (2) and (3) BEFORE doing anything with your new code.

1.  Unpack the code in a dedicated new directory.  We will refer to that
    directory as the 'Top' directory.  It makes no difference what you
    call it.

2.  Having unpacked, you should have a file called 'Files' in your Top
    directory.

    This file contains the list of all the files you now SHOULD
    have in each directory.  Please check the files in each directory
    against this list to make sure that you have a complete set.

    This file also contains a list of what files are created during
    the build process.

    The names of the directories listed should not be changed unless you
    are ready to go through the makefiles and the makedefs program and change
    all the directory references in them.

3.  Before you do anything else, please read carefully the file called
    "license" in the 'dat' subdirectory.  It is expected that you comply
    with the terms of that license, and we are very serious about it.

4.  If you are attempting to build NetHack on one platform/processor, to
    produce a game on a different platform/processor it may behoove you to
    read the file "Cross-compiling" in your Top directory.

5.  If everything is in order, you can now turn to trying to get the program
    to compile and run on your particular system.  It is worth mentioning
    that the default configuration is SysV/Sun/Solaris2.x (simply because
    the code was housed on such a system).

    The files sys/*/Install.* were written to guide you in configuring the
    program for your operating system.  The files win/*/Install.* are
    available, where necessary, to help you in configuring the program
    for particular windowing environments.  Reading them, and the man pages,
    should answer most of your questions.


    At the time of the most recent official release, NetHack 3.6, it had
    been tested to run/compile on:

        Intel Pentium or better (or clone) running Linux, BSDI, or
                Windows (7 through 10)
        Intel 80386 or greater (or clone) boxes running Linux, or BSDI
	Mac OS X 10.11 (follow the instructions in sys/unix, not sys/mac)
	OpenVMS (aka VMS) V8.4 on Alpha and on Integrity/Itanium/IA64

    Instructions have been provided by way of community contribution on:
        msdos protected mode using djgpp including a Linux-host djgpp 
        cross-compile

    Previous versions of NetHack were tested and known to run on the
    following systems, but it is unknown if they can still build and
    execute NetHack 3.6 or NetHack 3.7:

        Apple Macintosh running MacOS 7.5 or higher, LinuxPPC, BeOS 4.0
        Atari ST/TT/Falcon running TOS (or MultiTOS) with GCC
        AT&T 3B1 running System V (3.51)
        AT&T 3B2/600 & 3B2/622 running System V R3.2.1
        AT&T 3B2/1000 Model 80 running System V R3.2.2
        AT&T 3B4000 running System V
        AT&T 6386 running System V R3.2
        Commodore Amiga running AmigaDOS 3.0 or higher with SAS/C 6.x
                (but see Makefile.ami about DICE and Manx)
        Data General AViiON systems running DG/UX
        DEC Alpha/VMS (aka OpenVMS AXP), running V1.x through V7.1
        DEC VAX/VMS, running V4.6 through V7.1
        DEC vaxen running BSD, Ultrix
        Decstations running Ultrix 3.1, 4.x
        Encore Multimax running UMAX 4.2
        Gould NP1 running UTX 3/2
        HP 9000s300 running HP-UX
        HP 9000s700 running HP-UX 9.x, 10.x, 11.x
        H/PC Pro devices running Windows CE 2.11 and higher.
        IBM PC/RT and RS/6000 running AIX 3.x
        IBM PS/2 and AT compatibles running OS/2 - 2.0 and up with GCC emx
        IBM PS/2 and AT compatibles running OS/2 1.1 - 2.0 (and probably
           Warp) with Microsoft 6.0, and OS/2 2.0 and up with IBM CSet++ 2.0.
        Intel 80386 or greater (or clone) running 386BSD
        Intel 80386 or greater (or clone) boxes running MS-DOS with DPMI.
        Intel x86 running a version of Windows prior to XP.
        Mips M2000 running RiscOS 4.1
        NeXT running Mach (using BSD configuration)
	Palm Size PC 1.1 devices running Windows CE 2.11
        Pocket PC devices running Windows CE 3.0 and higher
        Pyramid 9820x running OSx 4.4c
        SGI Iris running IRIX
        Stardent Vistra 800 running SysV R4.0
        Stride 460 running UniStride 2.1
        Sun-3s, -4s, and -386is running SunOS 3.x
        Sun-3s and -386is running SunOS 4.x
        Sun SPARC based machine running SunOS 4.x, Solaris 2.x, or Solaris 7
        Valid Logic Systems SCALD-System

    Previous versions, using a cross-compiler hosted on another platform,
    such as  win32, could also build the following from source:
        Pocket PC devices running Windows CE 3.0 and higher
        H/PC Pro devices running Windows CE 2.11 and higher
        Palm Size PC 1.1 devices running Windows CE 2.11

    Unless otherwise mentioned, the compiler used was the OS-vendor's
    C compiler.

                        - - - - - - - - - - -

If you have problems building the game, or you find bugs in it, we recommend
filing a bug report from our "Contact Us" web page at:
    https://www.nethack.org/common/contact.html
Please include the version information from #version or the command line
option --version in the appropriate field.

A public repository of the latest NetHack code that we've made
available can be obtained via git here:
    https://github.com/NetHack/NetHack
      or
    https://sourceforge.net/p/nethack/NetHack/

When sending correspondence, please observe the following:
o Please be sure to include your machine type, OS, and patchlevel.
o Please avoid sending us binary files (e.g. save files or bones files).
  If you have found a bug and think that your save file would aid in solving
  the problem, send us a description in words of the problem, your machine
  type, your operating system, and the version of NetHack.  Tell us that you
  have a save file, but do not actually send it.
  You may then be contacted by a member of the development team with the
  address of a specific person to send the save file to.
o Though we make an effort to reply to each bug report, it may take some
  time before you receive feedback.  This is especially true during the
  period immediately after a new release, when we get the most bug reports.
o We don't give hints for playing the game.
o Don't bother to ask when the next version will be out or you can expect
  to receive a stock answer.

If you want to submit a patch for the NetHack source code via email directly,
you can direct it to this address:
    nethack-bugs (at) nethack.org

If a feature is not accepted you are free, of course, to post the patches
to the net yourself and let the marketplace decide their worth.

All of this amounts to the following:  If you decide to apply a free-lanced
patch to your 3.6 code, you are welcome to do so, of course, but we won't
be able to provide support or receive bug reports for it.

In our own patches, we will assume that your code is synchronized with ours.

                  -- Good luck, and happy Hacking --

# $NHDT-Date: 1572309271 2019/10/29 00:34:31 $ $NHDT-Branch: NetHack-3.6 $:$NHDT-Revision: 1.57 $
# Copyright (c) 2012 by Michael Allison
# NetHack may be freely redistributed.  See license for details.<|MERGE_RESOLUTION|>--- conflicted
+++ resolved
@@ -2,24 +2,12 @@
 
 NetHack 3.7 is an enhancement to the dungeon exploration game NetHack,
 which is a distant descendent of Rogue and Hack, and a direct descendent of
-<<<<<<< HEAD
 NetHack 3.6.
 
 NetHack 3.7.0 work-in-progress is not a release of NetHack. As a .0 version,
 and still very early in its development cycle, there has already been changes
 made, and there will continue to be many more prior to an eventual release.
-=======
-NetHack 3.4 as there was no NetHack 3.5 release.
-
-NetHack 3.6.4 is the official release of NetHack that follows NetHack 3.6.3
-and contains all bug fixes since 3.6.3, including one security-related fix for
-a vulnerability that affects NetHack versions 3.6.0, 3.6.1, 3.6.2, and 3.6.3.
-
 The file doc/fixes36.4 in the source distribution has a full list of fixes. The
-text in there was written for the development team's own use and is provided
-"as is", so please do not ask us to further explain the entries in that file.
-Some entries might be considered "spoilers", particularly in the "new features"
->>>>>>> 8cbed387
 section.
 
 In short -- there are likely to be bugs. Don't treat NetHack-3.7 branch as
