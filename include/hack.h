<<<<<<< HEAD
/* NetHack 3.5	hack.h	$NHDT-Date$  $NHDT-Branch$:$NHDT-Revision$ */
=======
/* NetHack 3.5	hack.h	$NHDT-Date: 1426465431 2015/03/16 00:23:51 $  $NHDT-Branch: debug $:$NHDT-Revision: 1.52 $ */
>>>>>>> b7ad4a8a
/* NetHack 3.5	hack.h	$Date: 2009/05/06 10:44:46 $  $Revision: 1.49 $ */
/*	SCCS Id: @(#)hack.h	3.5	2008/03/19	*/
/* Copyright (c) Stichting Mathematisch Centrum, Amsterdam, 1985. */
/* NetHack may be freely redistributed.  See license for details. */

#ifndef HACK_H
#define HACK_H

#ifndef CONFIG_H
#include "config.h"
#endif

<<<<<<< HEAD
#ifdef DEBUG
/* due to strstr(), mon.c matches makemon.c */
# define showdebug() (sysopt.debugfiles &&			\
	    ((sysopt.debugfiles[0] == '*') ||			\
	     (strstr( __FILE__ , sysopt.debugfiles))))

/* GCC understands this syntax */
# ifdef __GNUC__
/* ... but whines about it anyway without these pragmas. */
# pragma GCC diagnostic push
# pragma GCC diagnostic ignored "-Wvariadic-macros"
#  define debugpline(args...)                       \
     do { if (showdebug()) pline( args ); } while(0);
# pragma GCC diagnostic pop
# endif

/* and Visual Studio understands this one */
# ifdef _MSC_VER
#  define debugpline(...)                           \
     do { if (showdebug()) pline(__VA_ARGS__); } while(0);
# endif

#else
# define showdebug() (0)
# define debugpline(...)
#endif
=======
/* [DEBUG shouldn't be defined unless you know what you're doing...] */
#ifdef DEBUG
# define ifdebug(stmt)	do { if (showdebug(__FILE__)) stmt; } while (0)
/* these don't require compiler support for C99 variadic macros */
# define debugpline0(str)		ifdebug(pline(str))
# define debugpline1(fmt,arg)		ifdebug(pline(fmt,arg))
# define debugpline2(fmt,a1,a2)		ifdebug(pline(fmt,a1,a2))
# define debugpline3(fmt,a1,a2,a3)	ifdebug(pline(fmt,a1,a2,a3))
# define debugpline4(fmt,a1,a2,a3,a4)	ifdebug(pline(fmt,a1,a2,a3,a4))
#else
# define debugpline0(str)		/*empty*/
# define debugpline1(fmt,arg)		/*empty*/
# define debugpline2(fmt,a1,a2)		/*empty*/
# define debugpline3(fmt,a1,a2,a3)	/*empty*/
# define debugpline4(fmt,a1,a2,a3,a4)	/*empty*/
#endif	/*DEBUG*/
>>>>>>> b7ad4a8a

#define TELL		1
#define NOTELL		0
#define ON		1
#define OFF		0
#define BOLT_LIM	8 /* from this distance ranged attacks will be made */
#define MAX_CARR_CAP	1000	/* so that boulders can be heavier */
#define DUMMY { 0 }

/* symbolic names for capacity levels */
#define UNENCUMBERED	0
#define SLT_ENCUMBER	1	/* Burdened */
#define MOD_ENCUMBER	2	/* Stressed */
#define HVY_ENCUMBER	3	/* Strained */
#define EXT_ENCUMBER	4	/* Overtaxed */
#define OVERLOADED	5	/* Overloaded */

/* Macros for how a rumor was delivered in outrumor() */
#define BY_ORACLE	0
#define BY_COOKIE	1
#define BY_PAPER	2
#define BY_OTHER	9

/* Macros for why you are no longer riding */
#define DISMOUNT_GENERIC	0
#define DISMOUNT_FELL		1
#define DISMOUNT_THROWN		2
#define DISMOUNT_POLY		3
#define DISMOUNT_ENGULFED	4
#define DISMOUNT_BONES		5
#define DISMOUNT_BYCHOICE	6

/* Special returns from mapglyph() */
#define MG_CORPSE	0x01
#define MG_INVIS	0x02
#define MG_DETECT	0x04
#define MG_PET		0x08
#define MG_RIDDEN	0x10
#define MG_STATUE	0x20

/* sellobj_state() states */
#define SELL_NORMAL	(0)
#define SELL_DELIBERATE	(1)
#define SELL_DONTSELL	(2)

/* alteration types--keep in synch with costly_alteration(mkobj.c) */
#define COST_CANCEL  0	/* standard cancellation */
#define COST_DRAIN   1	/* drain life upon an object */
#define COST_UNCHRG  2	/* cursed charging */
#define COST_UNBLSS  3	/* unbless (devalues holy water) */
#define COST_UNCURS  4	/* uncurse (devalues unholy water) */
#define COST_DECHNT  5	/* disenchant weapons or armor */
#define COST_DEGRD   6	/* removal of rustproofing, dulling via engraving */
#define COST_DILUTE  7	/* potion dilution */
#define COST_ERASE   8	/* scroll or spellbook blanking */
#define COST_BURN    9	/* dipped into flaming oil */
#define COST_NUTRLZ 10	/* neutralized via unicorn horn */
#define COST_DSTROY 11	/* wand breaking (bill first, useup later) */
#define COST_SPLAT  12	/* cream pie to own face (ditto) */
#define COST_BITE   13	/* start eating food */
#define COST_OPEN   14	/* open tin */
#define COST_BRKLCK 15	/* break box/chest's lock */
#define COST_RUST   16  /* rust damage */
#define COST_ROT    17  /* rotting attack */
#define COST_CORRODE 18 /* acid damage */

/* bitmask flags for corpse_xname();
   PFX_THE takes precedence over ARTICLE, NO_PFX takes precedence over both */
#define CXN_NORMAL	 0	/* no special handling */
#define CXN_SINGULAR	 1	/* override quantity if greather than 1 */
#define CXN_NO_PFX	 2	/* suppress "the" from "the Unique Monst */
#define CXN_PFX_THE	 4	/* prefix with "the " (unless pname) */
#define CXN_ARTICLE	 8	/* include a/an/the prefix */
#define CXN_NOCORPSE	16	/* suppress " corpse" suffix */

/*
 * This is the way the game ends.  If these are rearranged, the arrays
 * in end.c and topten.c will need to be changed.  Some parts of the
 * code assume that PANIC separates the deaths from the non-deaths.
 */
#define DIED		 0
#define CHOKING		 1
#define POISONING	 2
#define STARVING	 3
#define DROWNING	 4
#define BURNING		 5
#define DISSOLVED	 6
#define CRUSHING	 7
#define STONING		 8
#define TURNED_SLIME	 9
#define GENOCIDED	10
#define PANICKED	11
#define TRICKED		12
#define QUIT		13
#define ESCAPED		14
#define ASCENDED	15

#include "align.h"
#include "dungeon.h"
#include "monsym.h"
#include "mkroom.h"
#include "objclass.h"
#include "youprop.h"
#include "wintype.h"
#include "context.h"
#include "decl.h"
#include "timeout.h"

NEARDATA extern coord bhitpos;	/* place where throw or zap hits or stops */

/* types of calls to bhit() */
#define ZAPPED_WAND	0
#define THROWN_WEAPON	1
#define KICKED_WEAPON	2
#define FLASHED_LIGHT	3
#define INVIS_BEAM	4

/* attack mode for hmon() */
#define HMON_MELEE	0	/* hand-to-hand */
#define HMON_THROWN	1	/* normal ranged (or spitting while poly'd) */
#define HMON_KICKED	2	/* alternate ranged */
#define HMON_APPLIED	3	/* polearm, treated as ranged */
#define HMON_DRAGGED	4	/* attached iron ball, pulled into mon */

#define MATCH_WARN_OF_MON(mon)	 (Warn_of_mon && \
				 ((context.warntype.obj && \
		   		  (context.warntype.obj & (mon)->data->mflags2)) || \
				  (context.warntype.polyd && \
		   		  (context.warntype.polyd & (mon)->data->mflags2)) || \
		   		  (context.warntype.species && \
				  (context.warntype.species == (mon)->data))))

#include "trap.h"
#include "flag.h"
#include "rm.h"
#include "vision.h"
#include "display.h"
#include "engrave.h"
#include "rect.h"
#include "region.h"

/* Symbol offsets */
#define SYM_OFF_P	(0)
#define SYM_OFF_O	(SYM_OFF_P + MAXPCHARS) 
#define SYM_OFF_M	(SYM_OFF_O + MAXOCLASSES)
#define SYM_OFF_W	(SYM_OFF_M + MAXMCLASSES)
#define SYM_OFF_X	(SYM_OFF_W + WARNCOUNT)
#define SYM_MAX         (SYM_OFF_X + MAXOTHER)

#ifdef USE_TRAMPOLI /* This doesn't belong here, but we have little choice */
#undef NDECL
#define NDECL(f) f()
#endif

#include "extern.h"
#include "winprocs.h"
#include "sys.h"

#ifdef USE_TRAMPOLI
#include "wintty.h"
#undef WINTTY_H
#include "trampoli.h"
#undef EXTERN_H
#include "extern.h"
#endif /* USE_TRAMPOLI */

/* flags to control makemon() */
#define NO_MM_FLAGS	  0x00000	/* use this rather than plain 0 */
#define NO_MINVENT	  0x00001	/* suppress minvent when creating mon */
#define MM_NOWAIT	  0x00002	/* don't set STRAT_WAITMASK flags */
#define MM_NOCOUNTBIRTH	  0x00004	/* don't increment born counter (for revival) */
#define MM_IGNOREWATER	  0x00008	/* ignore water when positioning */
#define MM_ADJACENTOK	  0x00010	/* it is acceptable to use adjacent coordinates */
#define MM_ANGRY	  0x00020	/* monster is created angry */
#define MM_NONAME	  0x00040	/* monster is not christened */
#define MM_EGD		  0x00100	/* add egd structure */
#define MM_EPRI		  0x00200	/* add epri structure */
#define MM_ESHK		  0x00400	/* add eshk structure */
#define MM_EMIN		  0x00800	/* add emin structure */
#define MM_EDOG		  0x01000	/* add edog structure */

/* flags for make_corpse() and mkcorpstat() */
#define CORPSTAT_NONE	  0x00
#define CORPSTAT_INIT	  0x01	/* pass init flag to mkcorpstat */
#define CORPSTAT_BURIED	  0x02	/* bury the corpse or statue */

/* flags for decide_to_shift() */
#define SHIFT_SEENMSG	  0x01	/* put out a message if in sight */
#define SHIFT_MSG	  0x02  /* always put out a message */
 
/* special mhpmax value when loading bones monster to flag as extinct or genocided */
#define DEFUNCT_MONSTER	(-100)

/* macro form of adjustments of physical damage based on Half_physical_damage.
 * Can be used on-the-fly with the 1st parameter to losehp() if you don't
 * need to retain the dmg value beyond that call scope.
 * Take care to ensure it doesn't get used more than once in other instances.
 */
#define Maybe_Half_Phys(dmg)	((Half_physical_damage) ? (((dmg) + 1) / 2) : (dmg))

/* flags for special ggetobj status returns */
#define ALL_FINISHED	  0x01  /* called routine already finished the job */

/* flags to control query_objlist() */
#define BY_NEXTHERE	  0x1	/* follow objlist by nexthere field */
#define AUTOSELECT_SINGLE 0x2	/* if only 1 object, don't ask */
#define USE_INVLET	  0x4	/* use object's invlet */
#define INVORDER_SORT	  0x8	/* sort objects by packorder */
#define SIGNAL_NOMENU	  0x10	/* return -1 rather than 0 if none allowed */
#define SIGNAL_ESCAPE	  0x20	/* return -2 rather than 0 for ESC */
#define FEEL_COCKATRICE   0x40  /* engage cockatrice checks and react */
#define INCLUDE_HERO	  0x80	/* show hero among engulfer's inventory */

/* Flags to control query_category() */
/* BY_NEXTHERE used by query_category() too, so skip 0x01 */
#define UNPAID_TYPES 0x02
#define GOLD_TYPES   0x04
#define WORN_TYPES   0x08
#define ALL_TYPES    0x10
#define BILLED_TYPES 0x20
#define CHOOSE_ALL   0x40
#define BUC_BLESSED  0x80
#define BUC_CURSED   0x100
#define BUC_UNCURSED 0x200
#define BUC_UNKNOWN  0x400
#define BUC_ALLBKNOWN (BUC_BLESSED|BUC_CURSED|BUC_UNCURSED)
#define ALL_TYPES_SELECTED -2

/* Flags to control find_mid() */
#define FM_FMON	       0x01	/* search the fmon chain */
#define FM_MIGRATE     0x02	/* search the migrating monster chain */
#define FM_MYDOGS      0x04	/* search mydogs */
#define FM_EVERYWHERE  (FM_FMON | FM_MIGRATE | FM_MYDOGS)

/* Flags to control pick_[race,role,gend,align] routines in role.c */
#define PICK_RANDOM	0
#define PICK_RIGID	1

/* Flags to control dotrap() in trap.c */
#define FORCETRAP	0x01	/* triggering not left to chance */
#define NOWEBMSG	0x02	/* suppress stumble into web message */
#define FORCEBUNGLE	0x04	/* adjustments appropriate for bungling */
#define RECURSIVETRAP	0x08	/* trap changed into another type this same turn */
#define TOOKPLUNGE	0x10	/* used '>' to enter pit below you */

/* Flags to control test_move in hack.c */
#define DO_MOVE		0	/* really doing the move */
#define TEST_MOVE	1	/* test a normal move (move there next) */
#define TEST_TRAV	2	/* test a future travel location */

/*** some utility macros ***/
#define yn(query) yn_function(query,ynchars, 'n')
#define ynq(query) yn_function(query,ynqchars, 'q')
#define ynaq(query) yn_function(query,ynaqchars, 'y')
#define nyaq(query) yn_function(query,ynaqchars, 'n')
#define nyNaq(query) yn_function(query,ynNaqchars, 'n')
#define ynNaq(query) yn_function(query,ynNaqchars, 'y')

/* Macros for scatter */
#define VIS_EFFECTS	0x01	/* display visual effects */
#define MAY_HITMON	0x02	/* objects may hit monsters */
#define MAY_HITYOU	0x04	/* objects may hit you */
#define MAY_HIT		(MAY_HITMON|MAY_HITYOU)
#define MAY_DESTROY	0x08	/* objects may be destroyed at random */
#define MAY_FRACTURE	0x10	/* boulders & statues may fracture */

/* Macros for launching objects */
#define ROLL		0x01	/* the object is rolling */
#define FLING		0x02	/* the object is flying thru the air */
#define LAUNCH_UNSEEN	0x40	/* hero neither caused nor saw it */
#define LAUNCH_KNOWN	0x80	/* the hero caused this by explicit action */

/* Macros for explosion types */
#define EXPL_DARK	0
#define EXPL_NOXIOUS	1
#define EXPL_MUDDY	2
#define EXPL_WET	3
#define EXPL_MAGICAL	4
#define EXPL_FIERY	5
#define EXPL_FROSTY	6
#define EXPL_MAX	7

/* enlightenment control flags */
#define BASICENLIGHTENMENT	1	/* show mundane stuff */
#define MAGICENLIGHTENMENT	2	/* show intrinsics and such */
#define ENL_GAMEINPROGRESS	0
#define ENL_GAMEOVERALIVE	1	/* ascension, escape, quit, trickery */
#define ENL_GAMEOVERDEAD	2

/* Macros for messages referring to hands, eyes, feet, etc... */
#define ARM 0
#define EYE 1
#define FACE 2
#define FINGER 3
#define FINGERTIP 4
#define FOOT 5
#define HAND 6
#define HANDED 7
#define HEAD 8
#define LEG 9
#define LIGHT_HEADED 10
#define NECK 11
#define SPINE 12
#define TOE 13
#define HAIR 14
#define BLOOD 15
#define LUNG 16
#define NOSE 17
#define STOMACH 18

/* indices for some special tin types */
#define ROTTEN_TIN    0
#define HOMEMADE_TIN  1
#define SPINACH_TIN (-1)
#define RANDOM_TIN  (-2)
#define HEALTHY_TIN (-3)

/* Some misc definitions */
#define POTION_OCCUPANT_CHANCE(n) (13 + 2*(n))
#define WAND_BACKFIRE_CHANCE 100
#define BALL_IN_MON	(u.uswallow && uball && uball->where == OBJ_FREE)
#define NODIAG(monnum) ((monnum) == PM_GRID_BUG)

/* Flags to control menus */
#define MENUTYPELEN sizeof("traditional ")
#define MENU_TRADITIONAL 0
#define MENU_COMBINATION 1
#define MENU_PARTIAL	 2
#define MENU_FULL	 3

#define MENU_SELECTED	TRUE
#define MENU_UNSELECTED FALSE

/*
 * Option flags
 * Each higher number includes the characteristics of the numbers
 * below it.
 */
/* XXX This should be replaced with a bitmap. */
#define SET_IN_SYS	0 /* system config file option only */
#define SET_IN_FILE	1 /* config file option only */
#define SET_VIA_PROG	2 /* may be set via extern program, not seen in game */
#define DISP_IN_GAME	3 /* may be set via extern program, displayed in game */
#define SET_IN_GAME	4 /* may be set via extern program or set in the game */
#define SET__IS_VALUE_VALID(s) ( (s < SET_IN_SYS) || (s > SET_IN_GAME) )

#define FEATURE_NOTICE_VER(major,minor,patch) (((unsigned long)major << 24) | \
	((unsigned long)minor << 16) | \
	((unsigned long)patch << 8) | \
	((unsigned long)0))

#define FEATURE_NOTICE_VER_MAJ	  (flags.suppress_alert >> 24)
#define FEATURE_NOTICE_VER_MIN	  (((unsigned long)(0x0000000000FF0000L & flags.suppress_alert)) >> 16)
#define FEATURE_NOTICE_VER_PATCH  (((unsigned long)(0x000000000000FF00L & flags.suppress_alert)) >>  8)

#ifndef max
#define max(a,b) ((a) > (b) ? (a) : (b))
#endif
#ifndef min
#define min(x,y) ((x) < (y) ? (x) : (y))
#endif
#define plur(x) (((x) == 1) ? "" : "s")

#define ARM_BONUS(obj)	(objects[(obj)->otyp].a_ac + (obj)->spe \
			 - min((int)greatest_erosion(obj),objects[(obj)->otyp].a_ac))

#define makeknown(x)	discover_object((x),TRUE,TRUE)
#define distu(xx,yy)	dist2((int)(xx),(int)(yy),(int)u.ux,(int)u.uy)
#define onlineu(xx,yy)	online2((int)(xx),(int)(yy),(int)u.ux,(int)u.uy)

#define rn1(x,y)	(rn2(x)+(y))

/* negative armor class is randomly weakened to prevent invulnerability */
#define AC_VALUE(AC)	((AC) >= 0 ? (AC) : -rnd(-(AC)))

#if defined(MICRO) && !defined(__DJGPP__)
#define getuid() 1
#define getlogin() ((char *)0)
#endif /* MICRO */

#if defined(OVERLAY)
# define USE_OVLx
# define STATIC_DCL extern
# define STATIC_OVL
# define STATIC_VAR

#else	/* !OVERLAY */

# define STATIC_DCL static
# define STATIC_OVL static
# define STATIC_VAR static

#endif	/* OVERLAY */

/* Macro for a few items that are only static if we're not overlaid.... */
#if defined(USE_TRAMPOLI) || defined(USE_OVLx)
# define STATIC_PTR
#else
# define STATIC_PTR static
#endif

/* The function argument to qsort() requires a particular
 * calling convention under WINCE which is not the default
 * in that environment.
 */
#if defined(WIN_CE)
# define CFDECLSPEC __cdecl
#else
# define CFDECLSPEC
#endif

#define DEVTEAM_EMAIL "devteam@nethack.org"
#define DEVTEAM_URL   "http://www.nethack.org"
 
#endif /* HACK_H */<|MERGE_RESOLUTION|>--- conflicted
+++ resolved
@@ -1,9 +1,4 @@
-<<<<<<< HEAD
-/* NetHack 3.5	hack.h	$NHDT-Date$  $NHDT-Branch$:$NHDT-Revision$ */
-=======
 /* NetHack 3.5	hack.h	$NHDT-Date: 1426465431 2015/03/16 00:23:51 $  $NHDT-Branch: debug $:$NHDT-Revision: 1.52 $ */
->>>>>>> b7ad4a8a
-/* NetHack 3.5	hack.h	$Date: 2009/05/06 10:44:46 $  $Revision: 1.49 $ */
 /*	SCCS Id: @(#)hack.h	3.5	2008/03/19	*/
 /* Copyright (c) Stichting Mathematisch Centrum, Amsterdam, 1985. */
 /* NetHack may be freely redistributed.  See license for details. */
@@ -15,34 +10,6 @@
 #include "config.h"
 #endif
 
-<<<<<<< HEAD
-#ifdef DEBUG
-/* due to strstr(), mon.c matches makemon.c */
-# define showdebug() (sysopt.debugfiles &&			\
-	    ((sysopt.debugfiles[0] == '*') ||			\
-	     (strstr( __FILE__ , sysopt.debugfiles))))
-
-/* GCC understands this syntax */
-# ifdef __GNUC__
-/* ... but whines about it anyway without these pragmas. */
-# pragma GCC diagnostic push
-# pragma GCC diagnostic ignored "-Wvariadic-macros"
-#  define debugpline(args...)                       \
-     do { if (showdebug()) pline( args ); } while(0);
-# pragma GCC diagnostic pop
-# endif
-
-/* and Visual Studio understands this one */
-# ifdef _MSC_VER
-#  define debugpline(...)                           \
-     do { if (showdebug()) pline(__VA_ARGS__); } while(0);
-# endif
-
-#else
-# define showdebug() (0)
-# define debugpline(...)
-#endif
-=======
 /* [DEBUG shouldn't be defined unless you know what you're doing...] */
 #ifdef DEBUG
 # define ifdebug(stmt)	do { if (showdebug(__FILE__)) stmt; } while (0)
@@ -59,7 +26,6 @@
 # define debugpline3(fmt,a1,a2,a3)	/*empty*/
 # define debugpline4(fmt,a1,a2,a3,a4)	/*empty*/
 #endif	/*DEBUG*/
->>>>>>> b7ad4a8a
 
 #define TELL		1
 #define NOTELL		0
