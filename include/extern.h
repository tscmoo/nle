<<<<<<< HEAD
/* NetHack 3.5	extern.h	$NHDT-Date: 1426966688 2015/03/21 19:38:08 $  $NHDT-Branch: master $:$NHDT-Revision: 1.411 $ */
=======
/* NetHack 3.5	extern.h	$NHDT-Date: 1428715841 2015/04/11 01:30:41 $  $NHDT-Branch: master $:$NHDT-Revision: 1.454 $ */
/* NetHack 3.5	extern.h	$Date: 2013/11/05 00:57:53 $  $Revision: 1.380 $ */
>>>>>>> 1a8cfeae
/* Copyright (c) Steve Creps, 1988.				  */
/* NetHack may be freely redistributed.  See license for details. */

#ifndef EXTERN_H
#define EXTERN_H

#define E extern

/* ### alloc.c ### */

#if 0
E long *FDECL(alloc, (unsigned int));
#endif
E char *FDECL(fmt_ptr, (const genericptr));

/* This next pre-processor directive covers almost the entire file,
 * interrupted only occasionally to pick up specific functions as needed. */
#if !defined(MAKEDEFS_C) && !defined(LEV_LEX_C)

/* ### allmain.c ### */

E void FDECL(moveloop, (BOOLEAN_P));
E void NDECL(stop_occupation);
E void NDECL(display_gamewindows);
E void NDECL(newgame);
E void FDECL(welcome, (BOOLEAN_P));
E time_t NDECL(get_realtime);

/* ### apply.c ### */

E int NDECL(doapply);
E int NDECL(dorub);
E int NDECL(dojump);
E int FDECL(jump, (int));
E int NDECL(number_leashed);
E void FDECL(o_unleash, (struct obj *));
E void FDECL(m_unleash, (struct monst *,BOOLEAN_P));
E void NDECL(unleash_all);
E boolean NDECL(next_to_u);
E struct obj *FDECL(get_mleash, (struct monst *));
E void FDECL(check_leash, (XCHAR_P,XCHAR_P));
E boolean FDECL(um_dist, (XCHAR_P,XCHAR_P,XCHAR_P));
E boolean FDECL(snuff_candle, (struct obj *));
E boolean FDECL(snuff_lit, (struct obj *));
E boolean FDECL(catch_lit, (struct obj *));
E void FDECL(use_unicorn_horn, (struct obj *));
E boolean FDECL(tinnable, (struct obj *));
E void NDECL(reset_trapset);
E void FDECL(fig_transform, (ANY_P *, long));
E int FDECL(unfixable_trouble_count,(BOOLEAN_P));

/* ### artifact.c ### */

E void NDECL(init_artifacts);
E void FDECL(save_artifacts, (int));
E void FDECL(restore_artifacts, (int));
E const char *FDECL(artiname, (int));
E struct obj *FDECL(mk_artifact, (struct obj *,ALIGNTYP_P));
E const char *FDECL(artifact_name, (const char *,short *));
E boolean FDECL(exist_artifact, (int,const char *));
E void FDECL(artifact_exists, (struct obj *,const char *,BOOLEAN_P));
E int NDECL(nartifact_exist);
E boolean FDECL(arti_immune, (struct obj *,int));
E boolean FDECL(spec_ability, (struct obj *,unsigned long));
E boolean FDECL(confers_luck, (struct obj *));
E boolean FDECL(arti_reflects, (struct obj *));
E boolean FDECL(shade_glare, (struct obj *));
E boolean FDECL(restrict_name, (struct obj *,const char *));
E boolean FDECL(defends, (int,struct obj *));
E boolean FDECL(defends_when_carried, (int,struct obj *));
E boolean FDECL(protects, (struct obj *,BOOLEAN_P));
E void FDECL(set_artifact_intrinsic, (struct obj *,BOOLEAN_P,long));
E int FDECL(touch_artifact, (struct obj *,struct monst *));
E int FDECL(spec_abon, (struct obj *,struct monst *));
E int FDECL(spec_dbon, (struct obj *,struct monst *,int));
E void FDECL(discover_artifact, (XCHAR_P));
E boolean FDECL(undiscovered_artifact, (XCHAR_P));
E int FDECL(disp_artifact_discoveries, (winid));
E boolean FDECL(artifact_hit, (struct monst *,struct monst *,
				struct obj *,int *,int));
E int NDECL(doinvoke);
E boolean FDECL(finesse_ahriman, (struct obj *));
E void FDECL(arti_speak, (struct obj *));
E boolean FDECL(artifact_light, (struct obj *));
E long FDECL(spec_m2, (struct obj *));
E boolean FDECL(artifact_has_invprop, (struct obj *,UCHAR_P));
E long FDECL(arti_cost, (struct obj *));
E struct obj *FDECL(what_gives, (long *));
E void FDECL(Sting_effects, (int));
E int FDECL(retouch_object, (struct obj **,BOOLEAN_P));
E void FDECL(retouch_equipment, (int));

/* ### attrib.c ### */

E boolean FDECL(adjattrib, (int,int,int));
E void FDECL(gainstr, (struct obj *,int,BOOLEAN_P));
E void FDECL(losestr, (int));
E void FDECL(poisontell, (int,BOOLEAN_P));
E void FDECL(poisoned, (const char *,int,const char *,int,BOOLEAN_P));
E void FDECL(change_luck, (SCHAR_P));
E int FDECL(stone_luck, (BOOLEAN_P));
E void NDECL(set_moreluck);
E void NDECL(restore_attrib);
E void FDECL(exercise, (int,BOOLEAN_P));
E void NDECL(exerchk);
E void FDECL(init_attr, (int));
E void NDECL(redist_attr);
E void FDECL(adjabil, (int,int));
E int NDECL(newhp);
E schar FDECL(acurr, (int));
E schar NDECL(acurrstr);
E boolean FDECL(extremeattr, (int));
E void FDECL(adjalign, (int));
E int FDECL(is_innate, (int));
E char *FDECL(from_what, (int));
E void FDECL(uchangealign, (int,int));

/* ### ball.c ### */

E void NDECL(ballfall);
E void NDECL(placebc);
E void NDECL(unplacebc);
E void FDECL(set_bc, (int));
E void FDECL(move_bc, (int,int,XCHAR_P,XCHAR_P,XCHAR_P,XCHAR_P));
E boolean FDECL(drag_ball, (XCHAR_P,XCHAR_P,
		int *,xchar *,xchar *,xchar *,xchar *, boolean *,BOOLEAN_P));
E void FDECL(drop_ball, (XCHAR_P,XCHAR_P));
E void NDECL(drag_down);

/* ### bones.c ### */

E void FDECL(sanitize_name, (char *));
E void FDECL(drop_upon_death, (struct monst *,struct obj *,int,int));
E boolean NDECL(can_make_bones);
E void FDECL(savebones, (int,time_t,struct obj *));
E int NDECL(getbones);

/* ### botl.c ### */

E int FDECL(xlev_to_rank, (int));
E int FDECL(title_to_mon, (const char *,int *,int *));
E void NDECL(max_rank_sz);
#ifdef SCORE_ON_BOTL
E long NDECL(botl_score);
#endif
E int FDECL(describe_level, (char *));
E const char *FDECL(rank_of, (int,SHORT_P,BOOLEAN_P));
E void NDECL(bot);
#ifdef STATUS_VIA_WINDOWPORT
E void FDECL(status_initialize, (BOOLEAN_P));
E void NDECL(status_finish);
E void NDECL(genl_status_init);
E void NDECL(genl_status_finish);
E void FDECL(genl_status_update, (int, genericptr_t, int, int));
E void FDECL(genl_status_enablefield, (int, const char *, const char *,BOOLEAN_P));
# ifdef STATUS_HILITES
E void FDECL(genl_status_threshold, (int,int,anything,int,int,int));
E boolean FDECL(set_status_hilites, (char *op));
E void NDECL(clear_status_hilites);
E char *FDECL(get_status_hilites, (char *, int));
E boolean NDECL(status_hilite_menu);
# endif
#endif

/* ### cmd.c ### */

E boolean FDECL(redraw_cmd, (CHAR_P));
#ifdef USE_TRAMPOLI
E int NDECL(doextcmd);
E int NDECL(domonability);
E int NDECL(doprev_message);
E int NDECL(timed_occupation);
E int NDECL(doattributes);
E int NDECL(wiz_detect);
E int NDECL(wiz_genesis);
E int NDECL(wiz_identify);
E int NDECL(wiz_level_tele);
E int NDECL(wiz_map);
E int NDECL(wiz_where);
E int NDECL(wiz_wish);
#endif /* USE_TRAMPOLI */
E void NDECL(reset_occupations);
E void FDECL(set_occupation, (int (*)(void),const char *,int));
E char NDECL(pgetchar);
E void FDECL(pushch, (CHAR_P));
E void FDECL(savech, (CHAR_P));
E void NDECL(add_debug_extended_commands);
E void FDECL(reset_commands, (BOOLEAN_P));
E void FDECL(rhack, (char *));
E int NDECL(doextlist);
E int NDECL(extcmd_via_menu);
E int NDECL(enter_explore_mode);
E void FDECL(enlightenment, (int,int));
E void FDECL(youhiding, (BOOLEAN_P,int));
E void FDECL(show_conduct, (int));
E int FDECL(xytod, (SCHAR_P,SCHAR_P));
E void FDECL(dtoxy, (coord *,int));
E int FDECL(movecmd, (CHAR_P));
E int NDECL(dxdy_moveok);
E int FDECL(getdir, (const char *));
E void NDECL(confdir);
E const char *FDECL(directionname, (int));
E int FDECL(isok, (int,int));
E int FDECL(get_adjacent_loc, (const char *, const char *, XCHAR_P, XCHAR_P, coord *));
E const char *FDECL(click_to_cmd, (int,int,int));
#ifdef HANGUPHANDLING
E void FDECL(hangup, (int));
E void NDECL(end_of_input);
#endif
E char NDECL(readchar);
E void NDECL(sanity_check);
E char FDECL(yn_function, (const char *, const char *, CHAR_P));
E boolean FDECL(paranoid_query, (BOOLEAN_P,const char *));

/* ### dbridge.c ### */

E boolean FDECL(is_pool, (int,int));
E boolean FDECL(is_lava, (int,int));
E boolean FDECL(is_pool_or_lava, (int,int));
E boolean FDECL(is_ice, (int,int));
E boolean FDECL(is_moat, (int,int));
E int FDECL(is_drawbridge_wall, (int,int));
E boolean FDECL(is_db_wall, (int,int));
E boolean FDECL(find_drawbridge, (int *,int*));
E boolean FDECL(create_drawbridge, (int,int,int,BOOLEAN_P));
E void FDECL(open_drawbridge, (int,int));
E void FDECL(close_drawbridge, (int,int));
E void FDECL(destroy_drawbridge, (int,int));

/* ### decl.c ### */

E void NDECL(decl_init);

/* ### detect.c ### */

E struct obj *FDECL(o_in, (struct obj*,CHAR_P));
E struct obj *FDECL(o_material, (struct obj*,unsigned));
E int FDECL(gold_detect, (struct obj *));
E int FDECL(food_detect, (struct obj *));
E int FDECL(object_detect, (struct obj *,int));
E int FDECL(monster_detect, (struct obj *,int));
E int FDECL(trap_detect, (struct obj *));
E const char *FDECL(level_distance, (d_level *));
E void FDECL(use_crystal_ball, (struct obj *));
E void NDECL(do_mapping);
E void NDECL(do_vicinity_map);
E void FDECL(cvt_sdoor_to_door, (struct rm *));
#ifdef USE_TRAMPOLI
E void FDECL(findone, (int,int,genericptr_t));
E void FDECL(openone, (int,int,genericptr_t));
#endif
E int NDECL(findit);
E int NDECL(openit);
E boolean FDECL(detecting, (void (*)(int,int,genericptr)));
E void FDECL(find_trap, (struct trap *));
E int FDECL(dosearch0, (int));
E int NDECL(dosearch);
E void NDECL(sokoban_detect);
E void FDECL(reveal_terrain, (BOOLEAN_P));

/* ### dig.c ### */

E int FDECL(dig_typ, (struct obj *,XCHAR_P,XCHAR_P));
E boolean NDECL(is_digging);
#ifdef USE_TRAMPOLI
E int NDECL(dig);
#endif
E int NDECL(holetime);
E boolean FDECL(dig_check, (struct monst *, BOOLEAN_P, int, int));
E void FDECL(digactualhole, (int,int,struct monst *,int));
E boolean FDECL(dighole, (BOOLEAN_P,BOOLEAN_P,coord *));
E int FDECL(use_pick_axe, (struct obj *));
E int FDECL(use_pick_axe2, (struct obj *));
E boolean FDECL(mdig_tunnel, (struct monst *));
E void FDECL(watch_dig, (struct monst *,XCHAR_P,XCHAR_P,BOOLEAN_P));
E void NDECL(zap_dig);
E struct obj *FDECL(bury_an_obj, (struct obj *, boolean *));
E void FDECL(bury_objs, (int,int));
E void FDECL(unearth_objs, (int,int));
E void FDECL(rot_organic, (ANY_P *, long));
E void FDECL(rot_corpse, (ANY_P *, long));
E struct obj *FDECL(buried_ball, (coord *));
E void NDECL(buried_ball_to_punishment);
E void NDECL(buried_ball_to_freedom);
E schar FDECL(fillholetyp, (int,int,BOOLEAN_P));
E void FDECL(liquid_flow, (XCHAR_P,XCHAR_P,SCHAR_P,struct trap *, const char *));
E boolean FDECL(conjoined_pits, (struct trap *,struct trap *,BOOLEAN_P));
#if 0
E void FDECL(bury_monst, (struct monst *));
E void NDECL(bury_you);
E void NDECL(unearth_you);
E void NDECL(escape_tomb);
E void FDECL(bury_obj, (struct obj *));
#endif

/* ### display.c ### */

E void FDECL(magic_map_background, (XCHAR_P,XCHAR_P,int));
E void FDECL(map_background, (XCHAR_P,XCHAR_P,int));
E void FDECL(map_trap, (struct trap *,int));
E void FDECL(map_object, (struct obj *,int));
E void FDECL(map_invisible, (XCHAR_P,XCHAR_P));
E void FDECL(unmap_object, (int,int));
E void FDECL(map_location, (int,int,int));
E void FDECL(feel_location, (XCHAR_P,XCHAR_P));
E void FDECL(newsym, (int,int));
E void FDECL(shieldeff, (XCHAR_P,XCHAR_P));
E void FDECL(tmp_at, (int,int));
E void FDECL(swallowed, (int));
E void FDECL(under_ground, (int));
E void FDECL(under_water, (int));
E void NDECL(see_monsters);
E void NDECL(set_mimic_blocking);
E void NDECL(see_objects);
E void NDECL(see_traps);
E void NDECL(curs_on_u);
E int NDECL(doredraw);
E void NDECL(docrt);
E void FDECL(show_glyph, (int,int,int));
E void NDECL(clear_glyph_buffer);
E void FDECL(row_refresh, (int,int,int));
E void NDECL(cls);
E void FDECL(flush_screen, (int));
E int FDECL(back_to_glyph, (XCHAR_P,XCHAR_P));
E int FDECL(zapdir_to_glyph, (int,int,int));
E int FDECL(glyph_at, (XCHAR_P,XCHAR_P));
E void NDECL(set_wall_state);
E void FDECL(unset_seenv, (struct rm *,int,int,int,int));

/* ### do.c ### */

#ifdef USE_TRAMPOLI
E int FDECL(drop, (struct obj *));
E int NDECL(wipeoff);
#endif
E int NDECL(dodrop);
E boolean FDECL(boulder_hits_pool, (struct obj *,int,int,BOOLEAN_P));
E boolean FDECL(flooreffects, (struct obj *,int,int,const char *));
E void FDECL(doaltarobj, (struct obj *));
E boolean FDECL(canletgo, (struct obj *,const char *));
E void FDECL(dropx, (struct obj *));
E void FDECL(dropy, (struct obj *));
E void FDECL(dropz, (struct obj *,BOOLEAN_P));
E void FDECL(obj_no_longer_held, (struct obj *));
E int NDECL(doddrop);
E int NDECL(dodown);
E int NDECL(doup);
#ifdef INSURANCE
E void NDECL(save_currentstate);
#endif
E void FDECL(goto_level, (d_level *,BOOLEAN_P,BOOLEAN_P,BOOLEAN_P));
E void FDECL(schedule_goto, (d_level *,BOOLEAN_P,BOOLEAN_P,int,
			     const char *,const char *));
E void NDECL(deferred_goto);
E boolean FDECL(revive_corpse, (struct obj *));
E void FDECL(revive_mon, (ANY_P *, long));
E int NDECL(donull);
E int NDECL(dowipe);
E void FDECL(set_wounded_legs, (long,int));
E void NDECL(heal_legs);

/* ### do_name.c ### */

E int FDECL(getpos, (coord *,BOOLEAN_P,const char *));
E void FDECL(getpos_sethilite, (void (*f)(int) ));
E void FDECL(new_mname, (struct monst *,int));
E void FDECL(free_mname, (struct monst *));
E void FDECL(new_oname, (struct obj *,int));
E void FDECL(free_oname, (struct obj *));
E const char *FDECL(safe_oname, (struct obj *));
E struct monst *FDECL(christen_monst, (struct monst *,const char *));
E struct obj *FDECL(oname, (struct obj *,const char *));
E boolean FDECL(objtyp_is_callable, (int));
E int NDECL(docallcmd);
E void FDECL(docall, (struct obj *));
E const char *NDECL(rndghostname);
E char *FDECL(x_monnam, (struct monst *,int,const char *,int,BOOLEAN_P));
E char *FDECL(l_monnam, (struct monst *));
E char *FDECL(mon_nam, (struct monst *));
E char *FDECL(noit_mon_nam, (struct monst *));
E char *FDECL(Monnam, (struct monst *));
E char *FDECL(noit_Monnam, (struct monst *));
E char *FDECL(m_monnam, (struct monst *));
E char *FDECL(y_monnam, (struct monst *));
E char *FDECL(Adjmonnam, (struct monst *,const char *));
E char *FDECL(Amonnam, (struct monst *));
E char *FDECL(a_monnam, (struct monst *));
E char *FDECL(distant_monnam, (struct monst *,int,char *));
E char *FDECL(rndmonnam, (char *));
E const char *FDECL(hcolor, (const char *));
E const char *NDECL(rndcolor);
E const char *NDECL(roguename);
E struct obj *FDECL(realloc_obj,
		(struct obj *, int, genericptr_t, int, const char *));
E char *FDECL(coyotename, (struct monst *,char *));

/* ### do_wear.c ### */

#ifdef USE_TRAMPOLI
E int NDECL(Armor_on);
E int NDECL(Boots_on);
E int NDECL(Gloves_on);
E int NDECL(Helmet_on);
E int FDECL(select_off, (struct obj *));
E int NDECL(take_off);
#endif
E void FDECL(off_msg, (struct obj *));
E void FDECL(set_wear, (struct obj *));
E boolean FDECL(donning, (struct obj *));
E boolean FDECL(doffing, (struct obj *));
E void NDECL(cancel_don);
E int FDECL(stop_donning, (struct obj *));
E int NDECL(Armor_off);
E int NDECL(Armor_gone);
E int NDECL(Helmet_off);
E int NDECL(Gloves_off);
E int NDECL(Boots_off);
E int NDECL(Cloak_off);
E int NDECL(Shield_off);
E int NDECL(Shirt_off);
E void NDECL(Amulet_off);
E void FDECL(Ring_on, (struct obj *));
E void FDECL(Ring_off, (struct obj *));
E void FDECL(Ring_gone, (struct obj *));
E void FDECL(Blindf_on, (struct obj *));
E void FDECL(Blindf_off, (struct obj *));
E int NDECL(dotakeoff);
E int NDECL(doremring);
E int FDECL(cursed, (struct obj *));
E int FDECL(armoroff, (struct obj *));
E int FDECL(canwearobj, (struct obj *, long *, BOOLEAN_P));
E int NDECL(dowear);
E int NDECL(doputon);
E void NDECL(find_ac);
E void NDECL(glibr);
E struct obj *FDECL(some_armor,(struct monst *));
E struct obj *FDECL(stuck_ring, (struct obj *,int));
E struct obj *NDECL(unchanger);
E void NDECL(reset_remarm);
E int NDECL(doddoremarm);
E int FDECL(destroy_arm, (struct obj *));
E void FDECL(adj_abon, (struct obj *,SCHAR_P));
E boolean FDECL(inaccessible_equipment, (struct obj *,const char *,BOOLEAN_P));

/* ### dog.c ### */

E void FDECL(newedog, (struct monst *));
E void FDECL(free_edog, (struct monst *));
E void FDECL(initedog, (struct monst *));
E struct monst *FDECL(make_familiar, (struct obj *,XCHAR_P,XCHAR_P,BOOLEAN_P));
E struct monst *NDECL(makedog);
E void NDECL(update_mlstmv);
E void NDECL(losedogs);
E void FDECL(mon_arrive, (struct monst *,BOOLEAN_P));
E void FDECL(mon_catchup_elapsed_time, (struct monst *,long));
E void FDECL(keepdogs, (BOOLEAN_P));
E void FDECL(migrate_to_level, (struct monst *,XCHAR_P,XCHAR_P,coord *));
E int FDECL(dogfood, (struct monst *,struct obj *));
E boolean FDECL(tamedog, (struct monst *,struct obj *));
E void FDECL(abuse_dog, (struct monst *));
E void FDECL(wary_dog, (struct monst *, BOOLEAN_P));

/* ### dogmove.c ### */

E struct obj *FDECL(droppables, (struct monst *));
E int FDECL(dog_nutrition, (struct monst *,struct obj *));
E int FDECL(dog_eat, (struct monst *,struct obj *,int,int,BOOLEAN_P));
E int FDECL(dog_move, (struct monst *,int));
#ifdef USE_TRAMPOLI
E void FDECL(wantdoor, (int,int,genericptr_t));
#endif
E void FDECL(finish_meating,(struct monst *));

/* ### dokick.c ### */

E boolean FDECL(ghitm, (struct monst *,struct obj *));
E void FDECL(container_impact_dmg, (struct obj *,XCHAR_P,XCHAR_P));
E int NDECL(dokick);
E boolean FDECL(ship_object, (struct obj *,XCHAR_P,XCHAR_P,BOOLEAN_P));
E void FDECL(obj_delivery, (BOOLEAN_P));
E schar FDECL(down_gate, (XCHAR_P,XCHAR_P));
E void FDECL(impact_drop, (struct obj *,XCHAR_P,XCHAR_P,XCHAR_P));

/* ### dothrow.c ### */

E int NDECL(dothrow);
E int NDECL(dofire);
E void FDECL(endmultishot, (BOOLEAN_P));
E void FDECL(hitfloor, (struct obj *));
E void FDECL(hurtle, (int,int,int,BOOLEAN_P));
E void FDECL(mhurtle, (struct monst *,int,int,int));
E void FDECL(throwit, (struct obj *,long,BOOLEAN_P));
E int FDECL(omon_adj, (struct monst *,struct obj *,BOOLEAN_P));
E int FDECL(thitmonst, (struct monst *,struct obj *));
E int FDECL(hero_breaks, (struct obj *,XCHAR_P,XCHAR_P,BOOLEAN_P));
E int FDECL(breaks, (struct obj *,XCHAR_P,XCHAR_P));
E void FDECL(breakobj, (struct obj *,XCHAR_P,XCHAR_P,BOOLEAN_P,BOOLEAN_P));
E boolean FDECL(breaktest, (struct obj *));
E boolean FDECL(walk_path, (coord *, coord *, boolean (*)(genericptr_t,int,int), genericptr_t));
E boolean FDECL(hurtle_step, (genericptr_t, int, int));

/* ### drawing.c ### */
#endif /* !MAKEDEFS_C && !LEV_LEX_C */
E int FDECL(def_char_to_objclass, (CHAR_P));
E int FDECL(def_char_to_monclass, (CHAR_P));
#if !defined(MAKEDEFS_C) && !defined(LEV_LEX_C)
E void FDECL(switch_symbols, (int));
E void FDECL(assign_graphics, (int));
E void NDECL(init_r_symbols);
E void NDECL(init_symbols);
E void NDECL(init_showsyms);
E void NDECL(init_l_symbols);
E void FDECL(clear_symsetentry, (int,BOOLEAN_P));
E void FDECL(update_l_symset, (struct symparse *,int));
E void FDECL(update_r_symset, (struct symparse *,int));
E boolean FDECL(cursed_object_at, (int, int));

/* ### dungeon.c ### */

E void FDECL(save_dungeon, (int,BOOLEAN_P,BOOLEAN_P));
E void FDECL(restore_dungeon, (int));
E void FDECL(insert_branch, (branch *,BOOLEAN_P));
E void NDECL(init_dungeons);
E s_level *FDECL(find_level, (const char *));
E s_level *FDECL(Is_special, (d_level *));
E branch *FDECL(Is_branchlev, (d_level *));
E xchar FDECL(ledger_no, (d_level *));
E xchar NDECL(maxledgerno);
E schar FDECL(depth, (d_level *));
E xchar FDECL(dunlev, (d_level *));
E xchar FDECL(dunlevs_in_dungeon, (d_level *));
E xchar FDECL(ledger_to_dnum, (XCHAR_P));
E xchar FDECL(ledger_to_dlev, (XCHAR_P));
E xchar FDECL(deepest_lev_reached, (BOOLEAN_P));
E boolean FDECL(on_level, (d_level *,d_level *));
E void FDECL(next_level, (BOOLEAN_P));
E void FDECL(prev_level, (BOOLEAN_P));
E void FDECL(u_on_newpos, (int,int));
E void FDECL(u_on_rndspot, (int));
E void FDECL(u_on_sstairs, (int));
E void NDECL(u_on_upstairs);
E void NDECL(u_on_dnstairs);
E boolean FDECL(On_stairs, (XCHAR_P,XCHAR_P));
E void FDECL(get_level, (d_level *,int));
E boolean FDECL(Is_botlevel, (d_level *));
E boolean FDECL(Can_fall_thru, (d_level *));
E boolean FDECL(Can_dig_down, (d_level *));
E boolean FDECL(Can_rise_up, (int,int,d_level *));
E boolean FDECL(has_ceiling, (d_level *));
E boolean FDECL(In_quest, (d_level *));
E boolean FDECL(In_mines, (d_level *));
E branch *FDECL(dungeon_branch, (const char *));
E boolean FDECL(at_dgn_entrance, (const char *));
E boolean FDECL(In_hell, (d_level *));
E boolean FDECL(In_V_tower, (d_level *));
E boolean FDECL(On_W_tower_level, (d_level *));
E boolean FDECL(In_W_tower, (int,int,d_level *));
E void FDECL(find_hell, (d_level *));
E void FDECL(goto_hell, (BOOLEAN_P,BOOLEAN_P));
E void FDECL(assign_level, (d_level *,d_level *));
E void FDECL(assign_rnd_level, (d_level *,d_level *,int));
E int FDECL(induced_align, (int));
E boolean FDECL(Invocation_lev, (d_level *));
E xchar NDECL(level_difficulty);
E schar FDECL(lev_by_name, (const char *));
E schar FDECL(print_dungeon, (BOOLEAN_P,schar *,xchar *));
E int NDECL(donamelevel);
E int NDECL(dooverview);
E void FDECL(show_overview, (int,int));
E void FDECL(forget_mapseen, (int));
E void FDECL(init_mapseen, (d_level *));
E void NDECL(recalc_mapseen);
E void FDECL(mapseen_temple, (struct monst *));
E void FDECL(room_discovered, (int));
E void FDECL(recbranch_mapseen, (d_level *, d_level *));
E void FDECL(remdun_mapseen, (int));

/* ### eat.c ### */

#ifdef USE_TRAMPOLI
E int NDECL(eatmdone);
E int NDECL(eatfood);
E int NDECL(opentin);
E int NDECL(unfaint);
#endif
E void NDECL(eatmupdate);
E boolean FDECL(is_edible, (struct obj *));
E void NDECL(init_uhunger);
E int NDECL(Hear_again);
E void NDECL(reset_eat);
E int NDECL(doeat);
E void NDECL(gethungry);
E void FDECL(morehungry, (int));
E void FDECL(lesshungry, (int));
E boolean NDECL(is_fainted);
E void NDECL(reset_faint);
E void NDECL(violated_vegetarian);
E void FDECL(newuhs, (BOOLEAN_P));
E struct obj *FDECL(floorfood, (const char *,int));
E void NDECL(vomit);
E int FDECL(eaten_stat, (int,struct obj *));
E void FDECL(food_disappears, (struct obj *));
E void FDECL(food_substitution, (struct obj *,struct obj *));
E int FDECL(eat_brains, (struct monst *,struct monst *,BOOLEAN_P,int *));
E void NDECL(fix_petrification);
E void FDECL(consume_oeaten, (struct obj *,int));
E boolean FDECL(maybe_finished_meal, (BOOLEAN_P));
E void FDECL(set_tin_variety, (struct obj *,int));
E int FDECL(tin_variety_txt, (char *,int *));
E void FDECL(tin_details, (struct obj *,int,char *));
E boolean FDECL(Popeye, (int));

/* ### end.c ### */

E void FDECL(done1, (int));
E int NDECL(done2);
#ifdef USE_TRAMPOLI
E void FDECL(done_intr, (int));
#endif
E void FDECL(done_in_by, (struct monst *,int));
#endif /* !MAKEDEFS_C && !LEV_LEX_C */
E void VDECL(panic, (const char *,...)) PRINTF_F(1,2);
#if !defined(MAKEDEFS_C) && !defined(LEV_LEX_C)
E void FDECL(done, (int));
E void FDECL(container_contents, (struct obj *,BOOLEAN_P,BOOLEAN_P,BOOLEAN_P));
E void FDECL(terminate, (int));
E int NDECL(dovanquished);
E int NDECL(num_genocides);
E void FDECL(delayed_killer, (int, int, const char*));
E struct kinfo *FDECL(find_delayed_killer, (int));
E void FDECL(dealloc_killer, (struct kinfo*));
E void FDECL(save_killers, (int,int));
E void FDECL(restore_killers, (int));
E char *FDECL(build_english_list, (char *));
#if defined(PANICTRACE) && !defined(NO_SIGNAL)
E void FDECL(panictrace_setsignals, (BOOLEAN_P));
#endif

/* ### engrave.c ### */

E char *FDECL(random_engraving, (char *));
E void FDECL(wipeout_text, (char *,int,unsigned));
E boolean FDECL(can_reach_floor, (BOOLEAN_P));
E void FDECL(cant_reach_floor, (int,int,BOOLEAN_P,BOOLEAN_P));
E const char *FDECL(surface, (int,int));
E const char *FDECL(ceiling, (int,int));
E struct engr *FDECL(engr_at, (XCHAR_P,XCHAR_P));
E int FDECL(sengr_at, (const char *,XCHAR_P,XCHAR_P));
E void FDECL(u_wipe_engr, (int));
E void FDECL(wipe_engr_at, (XCHAR_P,XCHAR_P,XCHAR_P));
E void FDECL(read_engr_at, (int,int));
E void FDECL(make_engr_at, (int,int,const char *,long,XCHAR_P));
E void FDECL(del_engr_at, (int,int));
E int NDECL(freehand);
E int NDECL(doengrave);
E void NDECL(sanitize_engravings);
E void FDECL(save_engravings, (int,int));
E void FDECL(rest_engravings, (int));
E void FDECL(del_engr, (struct engr *));
E void FDECL(rloc_engr, (struct engr *));
E void FDECL(make_grave, (int,int,const char *));

/* ### exper.c ### */

E int NDECL(newpw);
E int FDECL(experience, (struct monst *,int));
E void FDECL(more_experienced, (int,int));
E void FDECL(losexp, (const char *));
E void NDECL(newexplevel);
E void FDECL(pluslvl, (BOOLEAN_P));
E long FDECL(rndexp, (BOOLEAN_P));

/* ### explode.c ### */

E void FDECL(explode, (int,int,int,int,CHAR_P,int));
E long FDECL(scatter, (int, int, int, unsigned int, struct obj *));
E void FDECL(splatter_burning_oil, (int, int));
E void FDECL(explode_oil, (struct obj *,int,int));

/* ### extralev.c ### */

E void NDECL(makeroguerooms);
E void FDECL(corr, (int,int));
E void NDECL(makerogueghost);

/* ### files.c ### */

E char *FDECL(fname_encode, (const char *, CHAR_P, char *, char *, int));
E char *FDECL(fname_decode, (CHAR_P, char *, char *, int));
E const char *FDECL(fqname, (const char *, int, int));
E FILE *FDECL(fopen_datafile, (const char *,const char *,int));
#ifdef MFLOPPY
E void NDECL(set_lock_and_bones);
#endif
E void FDECL(set_levelfile_name, (char *,int));
E int FDECL(create_levelfile, (int,char *));
E int FDECL(open_levelfile, (int,char *));
E void FDECL(delete_levelfile, (int));
E void NDECL(clearlocks);
E int FDECL(create_bonesfile, (d_level*,char **, char *));
#ifdef MFLOPPY
E void NDECL(cancel_bonesfile);
#endif
E void FDECL(commit_bonesfile, (d_level *));
E int FDECL(open_bonesfile, (d_level*,char **));
E int FDECL(delete_bonesfile, (d_level*));
E void NDECL(compress_bonesfile);
E void FDECL(set_savefile_name, (BOOLEAN_P));
#ifdef INSURANCE
E void FDECL(save_savefile_name, (int));
#endif
#ifndef MICRO
E void NDECL(set_error_savefile);
#endif
E int NDECL(create_savefile);
E int NDECL(open_savefile);
E int NDECL(delete_savefile);
E int NDECL(restore_saved_game);
E void FDECL(nh_compress, (const char *));
E void FDECL(nh_uncompress, (const char *));
E boolean FDECL(lock_file, (const char *,int,int));
E void FDECL(unlock_file, (const char *));
#ifdef USER_SOUNDS
E boolean FDECL(can_read_file, (const char *));
#endif
E boolean FDECL(read_config_file, (const char *, int));
E void FDECL(check_recordfile, (const char *));
E void NDECL(read_wizkit);
E int FDECL(read_sym_file, (int));
E int FDECL(parse_sym_line, (char *,int));
E void FDECL(paniclog, (const char *, const char *));
E int FDECL(validate_prefix_locations, (char *));
#ifdef SELECTSAVED
E char *FDECL(plname_from_file, (const char *));
#endif
E char** NDECL(get_saved_games);
E void FDECL(free_saved_games, (char**));
#ifdef SELF_RECOVER
E boolean NDECL(recover_savefile);
#endif
#ifdef SYSCF_FILE
E void NDECL(assure_syscf_file);
#endif
E int FDECL(nhclose, (int));
#ifdef HOLD_LOCKFILE_OPEN
E void NDECL(really_close);
#endif
#ifdef DEBUG
E boolean FDECL(showdebug, (const char *));
#endif

/* ### fountain.c ### */

E void FDECL(floating_above, (const char *));
E void FDECL(dogushforth, (int));
# ifdef USE_TRAMPOLI
E void FDECL(gush, (int,int,genericptr_t));
# endif
E void FDECL(dryup, (XCHAR_P,XCHAR_P, BOOLEAN_P));
E void NDECL(drinkfountain);
E void FDECL(dipfountain, (struct obj *));
E void FDECL(breaksink, (int,int));
E void NDECL(drinksink);

/* ### hack.c ### */

E anything *FDECL(uint_to_any, (unsigned));
E anything *FDECL(long_to_any, (long));
E anything *FDECL(monst_to_any, (struct monst *));
E anything *FDECL(obj_to_any, (struct obj *));
E boolean FDECL(revive_nasty, (int,int,const char*));
E void FDECL(movobj, (struct obj *,XCHAR_P,XCHAR_P));
E boolean FDECL(may_dig, (XCHAR_P,XCHAR_P));
E boolean FDECL(may_passwall, (XCHAR_P,XCHAR_P));
E boolean FDECL(bad_rock, (struct permonst *,XCHAR_P,XCHAR_P));
E int FDECL(cant_squeeze_thru, (struct monst *));
E boolean FDECL(invocation_pos, (XCHAR_P,XCHAR_P));
E boolean FDECL(test_move, (int, int, int, int, int));
E void NDECL(domove);
E boolean NDECL(overexertion);
E void NDECL(invocation_message);
E boolean FDECL(pooleffects, (BOOLEAN_P));
E void FDECL(spoteffects, (BOOLEAN_P));
E char *FDECL(in_rooms, (XCHAR_P,XCHAR_P,int));
E boolean FDECL(in_town, (int,int));
E void FDECL(check_special_room, (BOOLEAN_P));
E int NDECL(dopickup);
E void NDECL(lookaround);
E boolean FDECL(crawl_destination, (int,int));
E int NDECL(monster_nearby);
E void FDECL(nomul, (int));
E void FDECL(unmul, (const char *));
E void FDECL(losehp, (int,const char *,BOOLEAN_P));
E int NDECL(weight_cap);
E int NDECL(inv_weight);
E int NDECL(near_capacity);
E int FDECL(calc_capacity, (int));
E int NDECL(max_capacity);
E boolean FDECL(check_capacity, (const char *));
E int FDECL(inv_cnt, (BOOLEAN_P));
E long FDECL(money_cnt, (struct obj *));

/* ### hacklib.c ### */

E boolean FDECL(digit, (CHAR_P));
E boolean FDECL(letter, (CHAR_P));
E char FDECL(highc, (CHAR_P));
E char FDECL(lowc, (CHAR_P));
E char *FDECL(lcase, (char *));
E char *FDECL(ucase, (char *));
E char *FDECL(upstart, (char *));
E char *FDECL(mungspaces, (char *));
E char *FDECL(eos, (char *));
E char *FDECL(strkitten, (char *,CHAR_P));
E void FDECL(copynchars, (char *,const char *,int));
E char FDECL(chrcasecpy, (int,int));
E char *FDECL(strcasecpy, (char *,const char *));
E char *FDECL(s_suffix, (const char *));
E char *FDECL(ing_suffix, (const char *));
E char *FDECL(xcrypt, (const char *,char *));
E boolean FDECL(onlyspace, (const char *));
E char *FDECL(tabexpand, (char *));
E char *FDECL(visctrl, (CHAR_P));
E char *FDECL(strsubst, (char *,const char *,const char *));
E const char *FDECL(ordin, (int));
E char *FDECL(sitoa, (int));
E int FDECL(sgn, (int));
E int FDECL(rounddiv, (long,int));
E int FDECL(dist2, (int,int,int,int));
E int FDECL(isqrt, (int));
E int FDECL(distmin, (int,int,int,int));
E boolean FDECL(online2, (int,int,int,int));
E boolean FDECL(pmatch, (const char *,const char *));
#ifndef STRNCMPI
E int FDECL(strncmpi, (const char *,const char *,int));
#endif
#ifndef STRSTRI
E char *FDECL(strstri, (const char *,const char *));
#endif
E boolean FDECL(fuzzymatch, (const char *,const char *,const char *,BOOLEAN_P));
E void NDECL(setrandom);
E time_t NDECL(getnow);
E int NDECL(getyear);
#if 0
E char *FDECL(yymmdd, (time_t));
#endif
E long FDECL(yyyymmdd, (time_t));
E long FDECL(hhmmss, (time_t));
E char *FDECL(yyyymmddhhmmss,(time_t));
E time_t FDECL(time_from_yyyymmddhhmmss, (char *));
E int NDECL(phase_of_the_moon);
E boolean NDECL(friday_13th);
E int NDECL(night);
E int NDECL(midnight);

/* ### invent.c ### */

E struct obj **FDECL(objarr_init, (int));
E void FDECL(objarr_set, (struct obj *, int, struct obj **, BOOLEAN_P));
E void FDECL(assigninvlet, (struct obj *));
E struct obj *FDECL(merge_choice, (struct obj *,struct obj *));
E int FDECL(merged, (struct obj **,struct obj **));
#ifdef USE_TRAMPOLI
E int FDECL(ckunpaid, (struct obj *));
#endif
E void FDECL(addinv_core1, (struct obj *));
E void FDECL(addinv_core2, (struct obj *));
E struct obj *FDECL(addinv, (struct obj *));
E struct obj *FDECL(hold_another_object,
			(struct obj *,const char *,const char *,const char *));
E void FDECL(useupall, (struct obj *));
E void FDECL(useup, (struct obj *));
E void FDECL(consume_obj_charge, (struct obj *,BOOLEAN_P));
E void FDECL(freeinv_core, (struct obj *));
E void FDECL(freeinv, (struct obj *));
E void FDECL(delallobj, (int,int));
E void FDECL(delobj, (struct obj *));
E struct obj *FDECL(sobj_at, (int,int,int));
E struct obj *FDECL(nxtobj, (struct obj *,int,BOOLEAN_P));
E struct obj *FDECL(carrying, (int));
E boolean NDECL(have_lizard);
E struct obj *FDECL(o_on, (unsigned int,struct obj *));
E boolean FDECL(obj_here, (struct obj *,int,int));
E boolean NDECL(wearing_armor);
E boolean FDECL(is_worn, (struct obj *));
E struct obj *FDECL(g_at, (int,int));
E struct obj *FDECL(getobj, (const char *,const char *));
E int FDECL(ggetobj, (const char *,int (*)(OBJ_P),int,BOOLEAN_P,unsigned *));
E int FDECL(askchain, (struct obj **,const char *,int,int (*)(OBJ_P),
			int (*)(OBJ_P),int,const char *));
E void FDECL(fully_identify_obj, (struct obj *));
E int FDECL(identify, (struct obj *));
E void FDECL(identify_pack, (int,BOOLEAN_P));
E void NDECL(learn_unseen_invent);
E void FDECL(prinv, (const char *,struct obj *,long));
E char *FDECL(xprname, (struct obj *,const char *,CHAR_P,BOOLEAN_P,long,long));
E int NDECL(ddoinv);
E char FDECL(display_inventory, (const char *,BOOLEAN_P));
E int FDECL(display_binventory, (int,int,BOOLEAN_P));
E struct obj *FDECL(display_cinventory,(struct obj *));
E struct obj *FDECL(display_minventory,(struct monst *,int,char *));
E int NDECL(dotypeinv);
E const char *FDECL(dfeature_at, (int,int,char *));
E int FDECL(look_here, (int,BOOLEAN_P));
E int NDECL(dolook);
E boolean FDECL(will_feel_cockatrice, (struct obj *,BOOLEAN_P));
E void FDECL(feel_cockatrice, (struct obj *,BOOLEAN_P));
E void FDECL(stackobj, (struct obj *));
E int NDECL(doprgold);
E int NDECL(doprwep);
E int NDECL(doprarm);
E int NDECL(doprring);
E int NDECL(dopramulet);
E int NDECL(doprtool);
E int NDECL(doprinuse);
E void FDECL(useupf, (struct obj *,long));
E char *FDECL(let_to_name, (CHAR_P,BOOLEAN_P,BOOLEAN_P));
E void NDECL(free_invbuf);
E void NDECL(reassign);
E int NDECL(doorganize);
E int FDECL(count_unpaid, (struct obj *));
E int FDECL(count_buc, (struct obj *,int));
E long FDECL(count_contents, (struct obj *,BOOLEAN_P,BOOLEAN_P,BOOLEAN_P));
E void FDECL(carry_obj_effects, (struct obj *));
E const char *FDECL(currency, (long));
E void FDECL(silly_thing, (const char *,struct obj *));

/* ### ioctl.c ### */

#if defined(UNIX) || defined(__BEOS__)
E void NDECL(getwindowsz);
E void NDECL(getioctls);
E void NDECL(setioctls);
# ifdef SUSPEND
E int NDECL(dosuspend);
# endif /* SUSPEND */
#endif /* UNIX || __BEOS__ */

/* ### light.c ### */

E void FDECL(new_light_source, (XCHAR_P, XCHAR_P, int, int, ANY_P *));
E void FDECL(del_light_source, (int, ANY_P *));
E void FDECL(do_light_sources, (char **));
E struct monst *FDECL(find_mid, (unsigned, unsigned));
E void FDECL(save_light_sources, (int, int, int));
E void FDECL(restore_light_sources, (int));
E void FDECL(relink_light_sources, (BOOLEAN_P));
E void FDECL(obj_move_light_source, (struct obj *, struct obj *));
E boolean NDECL(any_light_source);
E void FDECL(snuff_light_source, (int, int));
E boolean FDECL(obj_sheds_light, (struct obj *));
E boolean FDECL(obj_is_burning, (struct obj *));
E void FDECL(obj_split_light_source, (struct obj *, struct obj *));
E void FDECL(obj_merge_light_sources, (struct obj *,struct obj *));
E void FDECL(obj_adjust_light_radius, (struct obj *,int));
E int FDECL(candle_light_range, (struct obj *));
E int FDECL(arti_light_radius, (struct obj *));
E const char *FDECL(arti_light_description, (struct obj *));
E int NDECL(wiz_light_sources);

/* ### lock.c ### */

#ifdef USE_TRAMPOLI
E int NDECL(forcelock);
E int NDECL(picklock);
#endif
E boolean FDECL(picking_lock, (int *,int *));
E boolean FDECL(picking_at, (int,int));
E void FDECL(breakchestlock, (struct obj *,BOOLEAN_P));
E void NDECL(reset_pick);
E int FDECL(pick_lock, (struct obj *));
E int NDECL(doforce);
E boolean FDECL(boxlock, (struct obj *,struct obj *));
E boolean FDECL(doorlock, (struct obj *,int,int));
E int NDECL(doopen);
E int NDECL(doclose);

#ifdef MAC
/* These declarations are here because the main code calls them. */

/* ### macfile.c ### */

E int FDECL(maccreat, (const char *,long));
E int FDECL(macopen, (const char *,int,long));
E int FDECL(macclose, (int));
E int FDECL(macread, (int,void *,unsigned));
E int FDECL(macwrite, (int,void *,unsigned));
E long FDECL(macseek, (int,long,short));
E int FDECL(macunlink, (const char *));

/* ### macmain.c ### */

E boolean NDECL(authorize_wizard_mode);

/* ### macsnd.c ### */

E void FDECL(mac_speaker, (struct obj *,char *));

/* ### macunix.c ### */

E void FDECL(regularize, (char *));
E void NDECL(getlock);

/* ### macwin.c ### */

E void FDECL(lock_mouse_cursor, (Boolean));
E int NDECL(SanePositions);

/* ### mttymain.c ### */

E void FDECL(getreturn, (char *));
E void VDECL(msmsg, (const char *,...));
E void NDECL(gettty);
E void NDECL(setftty);
E void FDECL(settty, (const char *));
E int NDECL(tgetch);
E void FDECL(cmov, (int x, int y));
E void FDECL(nocmov, (int x, int y));

#endif /* MAC */

/* ### mail.c ### */

#ifdef MAIL
# ifdef UNIX
E void NDECL(getmailstatus);
# endif
E void NDECL(ckmailstatus);
E void FDECL(readmail, (struct obj *));
#endif /* MAIL */

/* ### makemon.c ### */

E void FDECL(dealloc_monst, (struct monst *));
E boolean FDECL(is_home_elemental, (struct permonst *));
E struct monst *FDECL(clone_mon, (struct monst *,XCHAR_P,XCHAR_P));
E int FDECL(monhp_per_lvl, (struct monst *));
E void FDECL(newmonhp, (struct monst *,int));
E struct mextra *NDECL(newmextra);
E void FDECL(copy_mextra, (struct monst *,struct monst *));
E struct monst *FDECL(makemon, (struct permonst *,int,int,int));
E boolean FDECL(create_critters, (int,struct permonst *,BOOLEAN_P));
E struct permonst *NDECL(rndmonst);
E void FDECL(reset_rndmonst, (int));
E struct permonst *FDECL(mkclass, (CHAR_P,int));
E int FDECL(mkclass_poly, (int));
E int FDECL(adj_lev, (struct permonst *));
E struct permonst *FDECL(grow_up, (struct monst *,struct monst *));
E int FDECL(mongets, (struct monst *,int));
E int FDECL(golemhp, (int));
E boolean FDECL(peace_minded, (struct permonst *));
E void FDECL(set_malign, (struct monst *));
E void FDECL(newmcorpsenm, (struct monst *));
E void FDECL(freemcorpsenm, (struct monst *));
E void FDECL(set_mimic_sym, (struct monst *));
E int FDECL(mbirth_limit, (int));
E void FDECL(mimic_hit_msg, (struct monst *, SHORT_P));
E void FDECL(mkmonmoney, (struct monst *, long));
E int FDECL(bagotricks, (struct obj *,BOOLEAN_P,int *));
E boolean FDECL(propagate, (int, BOOLEAN_P,BOOLEAN_P));
E boolean FDECL(usmellmon, (struct permonst *));

/* ### mapglyph.c ### */

E int FDECL(mapglyph, (int, int *, int *, unsigned *, int, int));
E char *FDECL(encglyph, (int));
E void FDECL(genl_putmixed, (winid, int, const char *));

/* ### mcastu.c ### */

E int FDECL(castmu, (struct monst *,struct attack *,BOOLEAN_P,BOOLEAN_P));
E int FDECL(buzzmu, (struct monst *,struct attack *));

/* ### mhitm.c ### */

E int FDECL(fightm, (struct monst *));
E int FDECL(mattackm, (struct monst *,struct monst *));
E boolean FDECL(engulf_target, (struct monst *,struct monst *));
E int FDECL(mdisplacem, (struct monst *,struct monst *,BOOLEAN_P));
E void FDECL(paralyze_monst, (struct monst *,int));
E int FDECL(sleep_monst, (struct monst *,int,int));
E void FDECL(slept_monst, (struct monst *));
E void FDECL(xdrainenergym, (struct monst *,BOOLEAN_P));
E long FDECL(attk_protection, (int));
E void FDECL(rustm, (struct monst *,struct obj *));

/* ### mhitu.c ### */

E const char *FDECL(mpoisons_subj, (struct monst *,struct attack *));
E void NDECL(u_slow_down);
E struct monst *NDECL(cloneu);
E void FDECL(expels, (struct monst *,struct permonst *,BOOLEAN_P));
E struct attack *FDECL(getmattk, (struct permonst *,int,int *,struct attack *));
E int FDECL(mattacku, (struct monst *));
E int FDECL(magic_negation, (struct monst *));
E boolean NDECL(gulp_blnd_check);
E int FDECL(gazemu, (struct monst *,struct attack *));
E void FDECL(mdamageu, (struct monst *,int));
E int FDECL(could_seduce, (struct monst *,struct monst *,struct attack *));
E int FDECL(doseduce, (struct monst *));

/* ### minion.c ### */

E void FDECL(newemin, (struct monst *));
E void FDECL(free_emin, (struct monst *));
E int FDECL(monster_census, (BOOLEAN_P));
E int FDECL(msummon, (struct monst *));
E void FDECL(summon_minion, (ALIGNTYP_P,BOOLEAN_P));
E int FDECL(demon_talk, (struct monst *));
E long FDECL(bribe, (struct monst *));
E int FDECL(dprince, (ALIGNTYP_P));
E int FDECL(dlord, (ALIGNTYP_P));
E int NDECL(llord);
E int FDECL(ndemon, (ALIGNTYP_P));
E int NDECL(lminion);
E void FDECL(lose_guardian_angel, (struct monst *));
E void NDECL(gain_guardian_angel);

/* ### mklev.c ### */

#ifdef USE_TRAMPOLI
E int FDECL(do_comp, (genericptr_t,genericptr_t));
#endif
E void NDECL(sort_rooms);
E void FDECL(add_room, (int,int,int,int,BOOLEAN_P,SCHAR_P,BOOLEAN_P));
E void FDECL(add_subroom, (struct mkroom *,int,int,int,int,
			   BOOLEAN_P,SCHAR_P,BOOLEAN_P));
E void NDECL(makecorridors);
E void FDECL(add_door, (int,int,struct mkroom *));
E void NDECL(mklev);
#ifdef SPECIALIZATION
E void FDECL(topologize, (struct mkroom *,BOOLEAN_P));
#else
E void FDECL(topologize, (struct mkroom *));
#endif
E void FDECL(place_branch, (branch *,XCHAR_P,XCHAR_P));
E boolean FDECL(occupied, (XCHAR_P,XCHAR_P));
E int FDECL(okdoor, (XCHAR_P,XCHAR_P));
E void FDECL(dodoor, (int,int,struct mkroom *));
E void FDECL(mktrap, (int,int,struct mkroom *,coord*));
E void FDECL(mkstairs, (XCHAR_P,XCHAR_P,CHAR_P,struct mkroom *));
E void NDECL(mkinvokearea);
E void FDECL(mineralize, (int, int, int, int, BOOLEAN_P));

/* ### mkmap.c ### */

void FDECL(flood_fill_rm, (int,int,int,BOOLEAN_P,BOOLEAN_P));
void FDECL(remove_rooms, (int,int,int,int));

/* ### mkmaze.c ### */

E void FDECL(wallification, (int,int,int,int));
E void FDECL(walkfrom, (int,int,SCHAR_P));
E void FDECL(makemaz, (const char *));
E void FDECL(mazexy, (coord *));
E void NDECL(bound_digging);
E void FDECL(mkportal, (XCHAR_P,XCHAR_P,XCHAR_P,XCHAR_P));
E boolean FDECL(bad_location, (XCHAR_P,XCHAR_P,XCHAR_P,XCHAR_P,XCHAR_P,XCHAR_P));
E void FDECL(place_lregion, (XCHAR_P,XCHAR_P,XCHAR_P,XCHAR_P,
			     XCHAR_P,XCHAR_P,XCHAR_P,XCHAR_P,
			     XCHAR_P,d_level *));
E void NDECL(fumaroles);
E void NDECL(movebubbles);
E void NDECL(water_friction);
E void FDECL(save_waterlevel, (int,int));
E void FDECL(restore_waterlevel, (int));
E const char *FDECL(waterbody_name, (XCHAR_P,XCHAR_P));

/* ### mkobj.c ### */

E struct oextra *NDECL(newoextra);
E void FDECL(copy_oextra, (struct obj *,struct obj *));
E void FDECL(dealloc_oextra, (struct oextra *));
E void FDECL(newomonst, (struct obj *));
E void FDECL(free_omonst, (struct obj *));
E void FDECL(newomid, (struct obj *));
E void FDECL(free_omid, (struct obj *));
E void FDECL(newolong, (struct obj *));
E void FDECL(free_olong, (struct obj *));
E void FDECL(new_omailcmd, (struct obj *,const char *));
E void FDECL(free_omailcmd, (struct obj *));
E struct obj *FDECL(mkobj_at, (CHAR_P,int,int,BOOLEAN_P));
E struct obj *FDECL(mksobj_at, (int,int,int,BOOLEAN_P,BOOLEAN_P));
E struct obj *FDECL(mkobj, (CHAR_P,BOOLEAN_P));
E int NDECL(rndmonnum);
E boolean FDECL(bogon_is_pname, (CHAR_P));
E struct obj *FDECL(splitobj, (struct obj *,long));
E void FDECL(replace_object, (struct obj *,struct obj *));
E void FDECL(bill_dummy_object, (struct obj *));
E void FDECL(costly_alteration, (struct obj *,int));
E struct obj *FDECL(mksobj, (int,BOOLEAN_P,BOOLEAN_P));
E int FDECL(bcsign, (struct obj *));
E int FDECL(weight, (struct obj *));
E struct obj *FDECL(mkgold, (long,int,int));
E struct obj *FDECL(mkcorpstat,
		(int,struct monst *,struct permonst *,int,int,unsigned));
E int FDECL(corpse_revive_type, (struct obj *));
E struct obj *FDECL(obj_attach_mid, (struct obj *, unsigned));
E struct monst *FDECL(get_mtraits, (struct obj *, BOOLEAN_P));
E struct obj *FDECL(mk_tt_object, (int,int,int));
E struct obj *FDECL(mk_named_object,
			(int,struct permonst *,int,int,const char *));
E struct obj *FDECL(rnd_treefruit_at, (int, int));
E void FDECL(set_corpsenm, (struct obj *, int));
E void FDECL(start_corpse_timeout, (struct obj *));
E void FDECL(bless, (struct obj *));
E void FDECL(unbless, (struct obj *));
E void FDECL(curse, (struct obj *));
E void FDECL(uncurse, (struct obj *));
E void FDECL(blessorcurse, (struct obj *,int));
E boolean FDECL(is_flammable, (struct obj *));
E boolean FDECL(is_rottable, (struct obj *));
E void FDECL(place_object, (struct obj *,int,int));
E void FDECL(remove_object, (struct obj *));
E void FDECL(discard_minvent, (struct monst *));
E void FDECL(obj_extract_self, (struct obj *));
E void FDECL(extract_nobj, (struct obj *, struct obj **));
E void FDECL(extract_nexthere, (struct obj *, struct obj **));
E int FDECL(add_to_minv, (struct monst *, struct obj *));
E struct obj *FDECL(add_to_container, (struct obj *, struct obj *));
E void FDECL(add_to_migration, (struct obj *));
E void FDECL(add_to_buried, (struct obj *));
E void FDECL(dealloc_obj, (struct obj *));
E void FDECL(obj_ice_effects, (int, int, BOOLEAN_P));
E long FDECL(peek_at_iced_corpse_age, (struct obj *));
E int FDECL(hornoplenty, (struct obj *,BOOLEAN_P));
E void NDECL(obj_sanity_check);
E struct obj* FDECL(obj_nexto, (struct obj*));
E struct obj* FDECL(obj_nexto_xy, (int, int, int, unsigned));
E struct obj* FDECL(obj_absorb, (struct obj**, struct obj**));
E struct obj* FDECL(obj_meld, (struct obj**, struct obj**));

/* ### mkroom.c ### */

E void FDECL(mkroom, (int));
E void FDECL(fill_zoo, (struct mkroom *));
E struct permonst *NDECL(antholemon);
E boolean FDECL(nexttodoor, (int,int));
E boolean FDECL(has_dnstairs, (struct mkroom *));
E boolean FDECL(has_upstairs, (struct mkroom *));
E int FDECL(somex, (struct mkroom *));
E int FDECL(somey, (struct mkroom *));
E boolean FDECL(inside_room, (struct mkroom *,XCHAR_P,XCHAR_P));
E boolean FDECL(somexy, (struct mkroom *,coord *));
E void FDECL(mkundead, (coord *,BOOLEAN_P,int));
E struct permonst *NDECL(courtmon);
E void FDECL(save_rooms, (int));
E void FDECL(rest_rooms, (int));
E struct mkroom *FDECL(search_special, (SCHAR_P));
E int FDECL(cmap_to_type, (int));

/* ### mon.c ### */

E int FDECL(undead_to_corpse, (int));
E int FDECL(genus, (int,int));
E int FDECL(pm_to_cham, (int));
E int FDECL(minliquid, (struct monst *));
E int NDECL(movemon);
E int FDECL(meatmetal, (struct monst *));
E int FDECL(meatobj, (struct monst *));
E void FDECL(mpickgold, (struct monst *));
E boolean FDECL(mpickstuff, (struct monst *,const char *));
E int FDECL(curr_mon_load, (struct monst *));
E int FDECL(max_mon_load, (struct monst *));
E boolean FDECL(can_carry, (struct monst *,struct obj *));
E int FDECL(mfndpos, (struct monst *,coord *,long *,long));
E boolean FDECL(monnear, (struct monst *,int,int));
E void NDECL(dmonsfree);
E int FDECL(mcalcmove, (struct monst*));
E void NDECL(mcalcdistress);
E void FDECL(replmon, (struct monst *,struct monst *));
E void FDECL(relmon, (struct monst *,struct monst **));
E struct obj *FDECL(mlifesaver, (struct monst *));
E boolean FDECL(corpse_chance,(struct monst *,struct monst *,BOOLEAN_P));
E void FDECL(mondead, (struct monst *));
E void FDECL(mondied, (struct monst *));
E void FDECL(mongone, (struct monst *));
E void FDECL(monstone, (struct monst *));
E void FDECL(monkilled, (struct monst *,const char *,int));
E void FDECL(unstuck, (struct monst *));
E void FDECL(killed, (struct monst *));
E void FDECL(xkilled, (struct monst *,int));
E void FDECL(mon_to_stone, (struct monst*));
E void FDECL(mnexto, (struct monst *));
E void FDECL(maybe_mnexto, (struct monst *));
E boolean FDECL(mnearto, (struct monst *,XCHAR_P,XCHAR_P,BOOLEAN_P));
E void FDECL(m_respond, (struct monst *));
E void FDECL(setmangry, (struct monst *));
E void FDECL(wakeup, (struct monst *));
E void NDECL(wake_nearby);
E void FDECL(wake_nearto, (int,int,int));
E void FDECL(seemimic, (struct monst *));
E void NDECL(rescham);
E void NDECL(restartcham);
E void FDECL(restore_cham, (struct monst *));
E boolean FDECL(hideunder, (struct monst*));
E void FDECL(hide_monst, (struct monst *));
E void FDECL(mon_animal_list, (BOOLEAN_P));
E int FDECL(select_newcham_form, (struct monst *));
E int FDECL(newcham, (struct monst *,struct permonst *,BOOLEAN_P,BOOLEAN_P));
E int FDECL(can_be_hatched, (int));
E int FDECL(egg_type_from_parent, (int,BOOLEAN_P));
E boolean FDECL(dead_species, (int,BOOLEAN_P));
E void NDECL(kill_genocided_monsters);
E void FDECL(golemeffects, (struct monst *,int,int));
E boolean FDECL(angry_guards, (BOOLEAN_P));
E void NDECL(pacify_guards);
E void FDECL(decide_to_shapeshift, (struct monst *,int));

/* ### mondata.c ### */

E void FDECL(set_mon_data, (struct monst *,struct permonst *,int));
E struct attack *FDECL(attacktype_fordmg, (struct permonst *,int,int));
E boolean FDECL(attacktype, (struct permonst *,int));
E boolean FDECL(noattacks, (struct permonst *));
E boolean FDECL(poly_when_stoned, (struct permonst *));
E boolean FDECL(resists_drli, (struct monst *));
E boolean FDECL(resists_magm, (struct monst *));
E boolean FDECL(resists_blnd, (struct monst *));
E boolean FDECL(can_blnd, (struct monst *,struct monst *,UCHAR_P,struct obj *));
E boolean FDECL(ranged_attk, (struct permonst *));
E boolean FDECL(hates_silver, (struct permonst *));
E boolean FDECL(mon_hates_silver, (struct monst *));
E boolean FDECL(passes_bars, (struct permonst *));
E boolean FDECL(can_blow, (struct monst *));
E boolean FDECL(can_be_strangled, (struct monst *));
E boolean FDECL(can_track, (struct permonst *));
E boolean FDECL(breakarm, (struct permonst *));
E boolean FDECL(sliparm, (struct permonst *));
E boolean FDECL(sticks, (struct permonst *));
E boolean FDECL(cantvomit, (struct permonst *));
E int FDECL(num_horns, (struct permonst *));
/* E boolean FDECL(canseemon, (struct monst *)); */
E struct attack *FDECL(dmgtype_fromattack, (struct permonst *,int,int));
E boolean FDECL(dmgtype, (struct permonst *,int));
E int FDECL(max_passive_dmg, (struct monst *,struct monst *));
E boolean FDECL(same_race, (struct permonst *,struct permonst *));
E int FDECL(monsndx, (struct permonst *));
E int FDECL(name_to_mon, (const char *));
E int FDECL(name_to_monclass, (const char *,int *));
E int FDECL(gender, (struct monst *));
E int FDECL(pronoun_gender, (struct monst *));
E boolean FDECL(levl_follower, (struct monst *));
E int FDECL(little_to_big, (int));
E int FDECL(big_to_little, (int));
E const char *FDECL(locomotion, (const struct permonst *,const char *));
E const char *FDECL(stagger, (const struct permonst *,const char *));
E const char *FDECL(on_fire, (struct permonst *,struct attack *));
E const struct permonst *FDECL(raceptr, (struct monst *));
E boolean FDECL(olfaction, (struct permonst *));

/* ### monmove.c ### */

E boolean FDECL(itsstuck, (struct monst *));
E boolean FDECL(mb_trapped, (struct monst *));
E boolean FDECL(monhaskey, (struct monst *,BOOLEAN_P));
E void FDECL(mon_regen, (struct monst *,BOOLEAN_P));
E int FDECL(dochugw, (struct monst *));
E boolean FDECL(onscary, (int,int,struct monst *));
E void FDECL(monflee, (struct monst *, int, BOOLEAN_P, BOOLEAN_P));
E int FDECL(dochug, (struct monst *));
E int FDECL(m_move, (struct monst *,int));
E boolean FDECL(closed_door, (int,int));
E boolean FDECL(accessible, (int,int));
E void FDECL(set_apparxy, (struct monst *));
E boolean FDECL(can_ooze, (struct monst *));
E boolean FDECL(can_fog, (struct monst *));
E boolean FDECL(should_displace, (struct monst *,coord *,long *,int,
					XCHAR_P,XCHAR_P));
E boolean FDECL(undesirable_disp, (struct monst *,XCHAR_P,XCHAR_P));

/* ### monst.c ### */

E void NDECL(monst_init);

/* ### monstr.c ### */

E void NDECL(monstr_init);

/* ### mplayer.c ### */

E struct monst *FDECL(mk_mplayer, (struct permonst *,XCHAR_P,
				   XCHAR_P,BOOLEAN_P));
E void FDECL(create_mplayers, (int,BOOLEAN_P));
E void FDECL(mplayer_talk, (struct monst *));

#if defined(MICRO) || defined(WIN32)

/* ### msdos.c,os2.c,tos.c,winnt.c ### */

#  ifndef WIN32
E int NDECL(tgetch);
#  endif
#  ifndef TOS
E char NDECL(switchar);
#  endif
# ifndef __GO32__
E long FDECL(freediskspace, (char *));
#  ifdef MSDOS
E int FDECL(findfirst_file, (char *));
E int NDECL(findnext_file);
E long FDECL(filesize_nh, (char *));
#  else
E int FDECL(findfirst, (char *));
E int NDECL(findnext);
E long FDECL(filesize, (char *));
#  endif /* MSDOS */
E char *NDECL(foundfile_buffer);
# endif /* __GO32__ */
E void FDECL(chdrive, (char *));
# ifndef TOS
E void NDECL(disable_ctrlP);
E void NDECL(enable_ctrlP);
# endif
# if defined(MICRO) && !defined(WINNT)
E void NDECL(get_scr_size);
#  ifndef TOS
E void FDECL(gotoxy, (int,int));
#  endif
# endif
# ifdef TOS
E int FDECL(_copyfile, (char *,char *));
E int NDECL(kbhit);
E void NDECL(set_colors);
E void NDECL(restore_colors);
#  ifdef SUSPEND
E int NDECL(dosuspend);
#  endif
# endif /* TOS */
# ifdef WIN32
E char *FDECL(get_username, (int *));
E void FDECL(nt_regularize, (char *));
E int NDECL((*nt_kbhit));
E void FDECL(Delay, (int));
# endif /* WIN32 */
#endif /* MICRO || WIN32 */

/* ### mthrowu.c ### */

E int FDECL(thitu, (int,int,struct obj *,const char *));
E int FDECL(ohitmon, (struct monst *,struct obj *,int,BOOLEAN_P));
E void FDECL(thrwmu, (struct monst *));
E int FDECL(spitmu, (struct monst *,struct attack *));
E int FDECL(breamu, (struct monst *,struct attack *));
E boolean FDECL(linedup, (XCHAR_P,XCHAR_P,XCHAR_P,XCHAR_P,int));
E boolean FDECL(lined_up, (struct monst *));
E struct obj *FDECL(m_carrying, (struct monst *,int));
E void FDECL(m_useupall, (struct monst *,struct obj *));
E void FDECL(m_useup, (struct monst *,struct obj *));
E void FDECL(m_throw, (struct monst *,int,int,int,int,int,struct obj *));
E boolean FDECL(hits_bars, (struct obj **,int,int,int,int));

/* ### muse.c ### */

E boolean FDECL(find_defensive, (struct monst *));
E int FDECL(use_defensive, (struct monst *));
E int FDECL(rnd_defensive_item, (struct monst *));
E boolean FDECL(find_offensive, (struct monst *));
#ifdef USE_TRAMPOLI
E int FDECL(mbhitm, (struct monst *,struct obj *));
#endif
E int FDECL(use_offensive, (struct monst *));
E int FDECL(rnd_offensive_item, (struct monst *));
E boolean FDECL(find_misc, (struct monst *));
E int FDECL(use_misc, (struct monst *));
E int FDECL(rnd_misc_item, (struct monst *));
E boolean FDECL(searches_for_item, (struct monst *,struct obj *));
E boolean FDECL(mon_reflects, (struct monst *,const char *));
E boolean FDECL(ureflects, (const char *,const char *));
E boolean FDECL(munstone, (struct monst *,BOOLEAN_P));
E boolean FDECL(munslime, (struct monst *,BOOLEAN_P));

/* ### music.c ### */

E void FDECL(awaken_soldiers, (struct monst *));
E int FDECL(do_play_instrument, (struct obj *));

/* ### nhlan.c ### */
#ifdef LAN_FEATURES
E void NDECL(init_lan_features);
E char *NDECL(lan_username);
#endif

/* ### nttty.c ### */

#ifdef WIN32CON
E void NDECL(get_scr_size);
E int NDECL(nttty_kbhit);
E void NDECL(nttty_open);
E void NDECL(nttty_rubout);
E int NDECL(tgetch);
E int FDECL(ntposkey,(int *, int *, int *));
E void FDECL(set_output_mode, (int));
E void NDECL(synch_cursor);
#endif

/* ### o_init.c ### */

E void NDECL(init_objects);
E void FDECL(obj_shuffle_range, (int,int *,int *));
E int NDECL(find_skates);
E void NDECL(oinit);
E void FDECL(savenames, (int,int));
E void FDECL(restnames, (int));
E void FDECL(discover_object, (int,BOOLEAN_P,BOOLEAN_P));
E void FDECL(undiscover_object, (int));
E int NDECL(dodiscovered);
E int NDECL(doclassdisco);
E void NDECL(rename_disco);

/* ### objects.c ### */

E void NDECL(objects_init);

/* ### objnam.c ### */

E char *FDECL(obj_typename, (int));
E char *FDECL(simple_typename, (int));
E boolean FDECL(obj_is_pname, (struct obj *));
E char *FDECL(distant_name, (struct obj *,char *(*)(OBJ_P)));
E char *FDECL(fruitname, (BOOLEAN_P));
E char *FDECL(xname, (struct obj *));
E char *FDECL(mshot_xname, (struct obj *));
E boolean FDECL(the_unique_obj, (struct obj *));
E boolean FDECL(the_unique_pm, (struct permonst *));
E char *FDECL(doname, (struct obj *));
E boolean FDECL(not_fully_identified, (struct obj *));
E char *FDECL(corpse_xname, (struct obj *,const char *,unsigned));
E char *FDECL(cxname, (struct obj *));
E char *FDECL(cxname_singular, (struct obj *));
E char *FDECL(killer_xname, (struct obj *));
E char *FDECL(short_oname, (struct obj *,char *(*)(OBJ_P),char *(*)(OBJ_P),
			    unsigned));
E const char *FDECL(singular, (struct obj *,char *(*)(OBJ_P)));
E char *FDECL(an, (const char *));
E char *FDECL(An, (const char *));
E char *FDECL(The, (const char *));
E char *FDECL(the, (const char *));
E char *FDECL(aobjnam, (struct obj *,const char *));
E char *FDECL(yobjnam, (struct obj *,const char *));
E char *FDECL(Yobjnam2, (struct obj *,const char *));
E char *FDECL(Tobjnam, (struct obj *,const char *));
E char *FDECL(otense, (struct obj *,const char *));
E char *FDECL(vtense, (const char *,const char *));
E char *FDECL(Doname2, (struct obj *));
E char *FDECL(yname, (struct obj *));
E char *FDECL(Yname2, (struct obj *));
E char *FDECL(ysimple_name, (struct obj *));
E char *FDECL(Ysimple_name2, (struct obj *));
E char *FDECL(simpleonames, (struct obj *));
E char *FDECL(ansimpleoname, (struct obj *));
E char *FDECL(thesimpleoname, (struct obj *));
E char *FDECL(bare_artifactname, (struct obj *));
E char *FDECL(makeplural, (const char *));
E char *FDECL(makesingular, (const char *));
E struct obj *FDECL(readobjnam, (char *,struct obj *));
E int FDECL(rnd_class, (int,int));
E const char *FDECL(suit_simple_name, (struct obj *));
E const char *FDECL(cloak_simple_name, (struct obj *));
E const char *FDECL(helm_simple_name, (struct obj *));
E const char *FDECL(mimic_obj_name, (struct monst *));
E char *FDECL(safe_qbuf, (char *,const char *,const char *,struct obj *,
			  char *(*)(OBJ_P),char *(*)(OBJ_P),const char *));

/* ### options.c ### */

E boolean FDECL(match_optname, (const char *,const char *,int,BOOLEAN_P));
E void NDECL(initoptions);
E void NDECL(initoptions_init);
E void NDECL(initoptions_finish);
E void FDECL(parseoptions, (char *,BOOLEAN_P,BOOLEAN_P));
E int NDECL(doset);
E int NDECL(dotogglepickup);
E void NDECL(option_help);
E void FDECL(next_opt, (winid,const char *));
E int FDECL(fruitadd, (char *,struct fruit *));
E int FDECL(choose_classes_menu, (const char *,int,BOOLEAN_P,char *,char *));
E void FDECL(add_menu_cmd_alias, (CHAR_P, CHAR_P));
E char FDECL(map_menu_cmd, (CHAR_P));
E void FDECL(assign_warnings, (uchar *));
E char *FDECL(nh_getenv, (const char *));
E void FDECL(set_duplicate_opt_detection, (int));
E void FDECL(set_wc_option_mod_status, (unsigned long, int));
E void FDECL(set_wc2_option_mod_status, (unsigned long, int));
E void FDECL(set_option_mod_status, (const char *,int));
E int FDECL(add_autopickup_exception, (const char *));
E void NDECL(free_autopickup_exceptions);
E int FDECL(load_symset, (const char *,int));
E void FDECL(parsesymbols, (char *));
E struct symparse *FDECL(match_sym, (char *));
E void NDECL(set_playmode);
E int FDECL(sym_val, (char *));
E boolean FDECL(add_menu_coloring, (char *));
E boolean FDECL(get_menu_coloring, (char *, int *, int *));
E void NDECL(free_menu_coloring);

/* ### pager.c ### */

E char *FDECL(self_lookat, (char *));
E int NDECL(dowhatis);
E int NDECL(doquickwhatis);
E int NDECL(doidtrap);
E int NDECL(dowhatdoes);
E char *FDECL(dowhatdoes_core,(CHAR_P, char *));
E int NDECL(dohelp);
E int NDECL(dohistory);
E int FDECL(do_screen_description, (coord, BOOLEAN_P, int, char *, const char **));
E int FDECL(do_look, (int, coord *));

/* ### pcmain.c ### */

#if defined(MICRO) || defined(WIN32)
# ifdef CHDIR
E void FDECL(chdirx, (char *,BOOLEAN_P));
# endif /* CHDIR */
E boolean NDECL(authorize_wizard_mode);
#endif /* MICRO || WIN32 */

/* ### pcsys.c ### */

#if defined(MICRO) || defined(WIN32)
E void NDECL(flushout);
E int NDECL(dosh);
# ifdef MFLOPPY
E void FDECL(eraseall, (const char *,const char *));
E void FDECL(copybones, (int));
E void NDECL(playwoRAMdisk);
E int FDECL(saveDiskPrompt, (int));
E void NDECL(gameDiskPrompt);
# endif
E void FDECL(append_slash, (char *));
E void FDECL(getreturn, (const char *));
# ifndef AMIGA
E void VDECL(msmsg, (const char *,...));
# endif
E FILE *FDECL(fopenp, (const char *,const char *));
#endif /* MICRO || WIN32 */

/* ### pctty.c ### */

#if defined(MICRO) || defined(WIN32)
E void NDECL(gettty);
E void FDECL(settty, (const char *));
E void NDECL(setftty);
E void VDECL(error, (const char *,...));
#if defined(TIMED_DELAY) && defined(_MSC_VER)
E void FDECL(msleep, (unsigned));
#endif
#endif /* MICRO || WIN32 */

/* ### pcunix.c ### */

#if defined(MICRO)
E void FDECL(regularize, (char *));
#endif /* MICRO */
#if defined(PC_LOCKING)
E void NDECL(getlock);
#endif

/* ### pickup.c ### */

E int FDECL(collect_obj_classes,
	(char *,struct obj *,BOOLEAN_P,boolean FDECL((*),(OBJ_P)), int *));
E boolean FDECL(rider_corpse_revival, (struct obj *,BOOLEAN_P));
E void FDECL(add_valid_menu_class, (int));
E boolean FDECL(allow_all, (struct obj *));
E boolean FDECL(allow_category, (struct obj *));
E boolean FDECL(is_worn_by_type, (struct obj *));
E int FDECL(ck_bag, (struct obj *));
#ifdef USE_TRAMPOLI
E int FDECL(in_container, (struct obj *));
E int FDECL(out_container, (struct obj *));
#endif
E int FDECL(pickup, (int));
E int FDECL(pickup_object, (struct obj *, long, BOOLEAN_P));
E int FDECL(query_category, (const char *, struct obj *, int,
				menu_item **, int));
E int FDECL(query_objlist, (const char *, struct obj *, int,
				menu_item **, int, boolean (*)(OBJ_P)));
E struct obj *FDECL(pick_obj, (struct obj *));
E int NDECL(encumber_msg);
E int NDECL(doloot);
E boolean FDECL(container_gone, (int (*)(OBJ_P)));
E int FDECL(use_container, (struct obj **,int));
E int FDECL(loot_mon, (struct monst *,int *,boolean *));
E int NDECL(dotip);
E boolean FDECL(is_autopickup_exception, (struct obj *, BOOLEAN_P));

/* ### pline.c ### */

E void VDECL(pline, (const char *,...)) PRINTF_F(1,2);
E void VDECL(Norep, (const char *,...)) PRINTF_F(1,2);
E void NDECL(free_youbuf);
E void VDECL(You, (const char *,...)) PRINTF_F(1,2);
E void VDECL(Your, (const char *,...)) PRINTF_F(1,2);
E void VDECL(You_feel, (const char *,...)) PRINTF_F(1,2);
E void VDECL(You_cant, (const char *,...)) PRINTF_F(1,2);
E void VDECL(You_hear, (const char *,...)) PRINTF_F(1,2);
E void VDECL(You_see, (const char *,...)) PRINTF_F(1,2);
E void VDECL(pline_The, (const char *,...)) PRINTF_F(1,2);
E void VDECL(There, (const char *,...)) PRINTF_F(1,2);
E void VDECL(verbalize, (const char *,...)) PRINTF_F(1,2);
E void VDECL(raw_printf, (const char *,...)) PRINTF_F(1,2);
E void VDECL(impossible, (const char *,...)) PRINTF_F(1,2);
E const char *FDECL(align_str, (ALIGNTYP_P));
E void FDECL(mstatusline, (struct monst *));
E void NDECL(ustatusline);
E void NDECL(self_invis_message);

/* ### polyself.c ### */

E void NDECL(set_uasmon);
E void NDECL(float_vs_flight);
E void NDECL(change_sex);
E void FDECL(polyself, (int));
E int FDECL(polymon, (int));
E void NDECL(rehumanize);
E int NDECL(dobreathe);
E int NDECL(dospit);
E int NDECL(doremove);
E int NDECL(dospinweb);
E int NDECL(dosummon);
E int NDECL(dogaze);
E int NDECL(dohide);
E int NDECL(dopoly);
E int NDECL(domindblast);
E void FDECL(skinback, (BOOLEAN_P));
E const char *FDECL(mbodypart, (struct monst *,int));
E const char *FDECL(body_part, (int));
E int NDECL(poly_gender);
E void FDECL(ugolemeffects, (int,int));

/* ### potion.c ### */

E void FDECL(set_itimeout, (long *,long));
E void FDECL(incr_itimeout, (long *,int));
E void FDECL(make_confused, (long,BOOLEAN_P));
E void FDECL(make_stunned, (long,BOOLEAN_P));
E void FDECL(make_blinded, (long,BOOLEAN_P));
E void FDECL(make_sick, (long, const char *, BOOLEAN_P,int));
E void FDECL(make_slimed, (long,const char *));
E void FDECL(make_stoned, (long,const char *,int,const char *));
E void FDECL(make_vomiting, (long,BOOLEAN_P));
E boolean FDECL(make_hallucinated, (long,BOOLEAN_P,long));
E int NDECL(dodrink);
E int FDECL(dopotion, (struct obj *));
E int FDECL(peffects, (struct obj *));
E void FDECL(healup, (int,int,BOOLEAN_P,BOOLEAN_P));
E void FDECL(strange_feeling, (struct obj *,const char *));
E void FDECL(potionhit, (struct monst *,struct obj *,BOOLEAN_P));
E void FDECL(potionbreathe, (struct obj *));
E int NDECL(dodip);
E void FDECL(mongrantswish, (struct monst **));
E void FDECL(djinni_from_bottle, (struct obj *));
E struct monst *FDECL(split_mon, (struct monst *,struct monst *));
E const char *NDECL(bottlename);

/* ### pray.c ### */

E boolean FDECL(critically_low_hp, (BOOLEAN_P));
#ifdef USE_TRAMPOLI
E int NDECL(prayer_done);
#endif
E int NDECL(dosacrifice);
E boolean FDECL(can_pray, (BOOLEAN_P));
E int NDECL(dopray);
E const char *NDECL(u_gname);
E int NDECL(doturn);
E const char *NDECL(a_gname);
E const char *FDECL(a_gname_at, (XCHAR_P x,XCHAR_P y));
E const char *FDECL(align_gname, (ALIGNTYP_P));
E const char *FDECL(halu_gname, (ALIGNTYP_P));
E const char *FDECL(align_gtitle, (ALIGNTYP_P));
E void FDECL(altar_wrath, (int,int));


/* ### priest.c ### */

E int FDECL(move_special, (struct monst *,BOOLEAN_P,SCHAR_P,BOOLEAN_P,BOOLEAN_P,
			   XCHAR_P,XCHAR_P,XCHAR_P,XCHAR_P));
E char FDECL(temple_occupied, (char *));
E boolean FDECL(inhistemple, (struct monst *));
E int FDECL(pri_move, (struct monst *));
E void FDECL(priestini, (d_level *,struct mkroom *,int,int,BOOLEAN_P));
E aligntyp FDECL(mon_aligntyp, (struct monst *));
E char *FDECL(priestname, (struct monst *,char *));
E boolean FDECL(p_coaligned, (struct monst *));
E struct monst *FDECL(findpriest, (CHAR_P));
E void FDECL(intemple, (int));
E void FDECL(forget_temple_entry, (struct monst *));
E void FDECL(priest_talk, (struct monst *));
E struct monst *FDECL(mk_roamer, (struct permonst *,ALIGNTYP_P,
				  XCHAR_P,XCHAR_P,BOOLEAN_P));
E void FDECL(reset_hostility, (struct monst *));
E boolean FDECL(in_your_sanctuary, (struct monst *,XCHAR_P,XCHAR_P));
E void FDECL(ghod_hitsu, (struct monst *));
E void NDECL(angry_priest);
E void NDECL(clearpriests);
E void FDECL(restpriest, (struct monst *,BOOLEAN_P));
E void FDECL(newepri, (struct monst *));
E void FDECL(free_epri, (struct monst *));

/* ### quest.c ### */

E void NDECL(onquest);
E void NDECL(nemdead);
E void FDECL(artitouch, (struct obj *));
E boolean NDECL(ok_to_quest);
E void FDECL(leader_speaks, (struct monst *));
E void NDECL(nemesis_speaks);
E void FDECL(quest_chat, (struct monst *));
E void FDECL(quest_talk, (struct monst *));
E void FDECL(quest_stat_check, (struct monst *));
E void FDECL(finish_quest, (struct obj *));

/* ### questpgr.c ### */

E void NDECL(load_qtlist);
E void NDECL(unload_qtlist);
E short FDECL(quest_info, (int));
E const char *NDECL(ldrname);
E boolean FDECL(is_quest_artifact, (struct obj*));
E void FDECL(com_pager, (int));
E void FDECL(qt_pager, (int));
E struct permonst *NDECL(qt_montype);
E void NDECL(deliver_splev_message);

/* ### random.c ### */

#if defined(RANDOM) && !defined(__GO32__) /* djgpp has its own random */
E void FDECL(srandom, (unsigned));
E char *FDECL(initstate, (unsigned,char *,int));
E char *FDECL(setstate, (char *));
E long NDECL(random);
#endif /* RANDOM */

/* ### read.c ### */

E void FDECL(learnscroll, (struct obj *));
E char *FDECL(tshirt_text, (struct obj *, char *));
E int NDECL(doread);
E boolean FDECL(is_chargeable, (struct obj *));
E void FDECL(recharge, (struct obj *,int));
E void FDECL(forget_objects, (int));
E void FDECL(forget_levels, (int));
E void NDECL(forget_traps);
E void FDECL(forget_map, (int));
E int FDECL(seffects, (struct obj *));
E void FDECL(wand_explode, (struct obj *,int));
#ifdef USE_TRAMPOLI
E void FDECL(set_lit, (int,int,genericptr_t));
#endif
E void FDECL(litroom, (BOOLEAN_P,struct obj *));
E void FDECL(do_genocide, (int));
E void FDECL(punish, (struct obj *));
E void NDECL(unpunish);
E boolean FDECL(cant_revive, (int *,BOOLEAN_P,struct obj *));
E boolean NDECL(create_particular);

/* ### rect.c ### */

E void NDECL(init_rect);
E NhRect *FDECL(get_rect, (NhRect *));
E NhRect *NDECL(rnd_rect);
E void FDECL(remove_rect, (NhRect *));
E void FDECL(add_rect, (NhRect *));
E void FDECL(split_rects, (NhRect *,NhRect *));

/* ## region.c ### */
E void NDECL(clear_regions);
E void NDECL(run_regions);
E boolean FDECL(in_out_region, (XCHAR_P,XCHAR_P));
E boolean FDECL(m_in_out_region, (struct monst *,XCHAR_P,XCHAR_P));
E void NDECL(update_player_regions);
E void FDECL(update_monster_region, (struct monst *));
E NhRegion *FDECL(visible_region_at, (XCHAR_P,XCHAR_P));
E void FDECL(show_region, (NhRegion*, XCHAR_P, XCHAR_P));
E void FDECL(save_regions, (int,int));
E void FDECL(rest_regions, (int,BOOLEAN_P));
E NhRegion* FDECL(create_gas_cloud, (XCHAR_P, XCHAR_P, int, int));
E boolean NDECL(region_danger);
E void NDECL(region_safety);

/* ### restore.c ### */

E void FDECL(inven_inuse, (BOOLEAN_P));
E int FDECL(dorecover, (int));
E void FDECL(restcemetery, (int,struct cemetery **));
E void FDECL(trickery, (char *));
E void FDECL(getlev, (int,int,XCHAR_P,BOOLEAN_P));
E void FDECL(get_plname_from_file, (int, char *));
#ifdef SELECTSAVED
E int FDECL(restore_menu, (winid));
#endif
E void NDECL(minit);
E boolean FDECL(lookup_id_mapping, (unsigned, unsigned *));
E void FDECL(mread, (int,genericptr_t,unsigned int));
E int FDECL(validate, (int,const char *));
E void NDECL(reset_restpref);
E void FDECL(set_restpref, (const char *));
E void FDECL(set_savepref, (const char *));

/* ### rip.c ### */

E void FDECL(genl_outrip, (winid,int,time_t));

/* ### rnd.c ### */

E int FDECL(rn2, (int));
E int FDECL(rnl, (int));
E int FDECL(rnd, (int));
E int FDECL(d, (int,int));
E int FDECL(rne, (int));
E int FDECL(rnz, (int));

/* ### role.c ### */

E boolean FDECL(validrole, (int));
E boolean FDECL(validrace, (int, int));
E boolean FDECL(validgend, (int, int, int));
E boolean FDECL(validalign, (int, int, int));
E int NDECL(randrole);
E int FDECL(randrace, (int));
E int FDECL(randgend, (int, int));
E int FDECL(randalign, (int, int));
E int FDECL(str2role, (const char *));
E int FDECL(str2race, (const char *));
E int FDECL(str2gend, (char *));
E int FDECL(str2align, (char *));
E boolean FDECL(ok_role, (int, int, int, int));
E int FDECL(pick_role, (int, int, int, int));
E boolean FDECL(ok_race, (int, int, int, int));
E int FDECL(pick_race, (int, int, int, int));
E boolean FDECL(ok_gend, (int, int, int, int));
E int FDECL(pick_gend, (int, int, int, int));
E boolean FDECL(ok_align, (int, int, int, int));
E int FDECL(pick_align, (int, int, int, int));
E void NDECL(rigid_role_checks);
E boolean FDECL(setrolefilter, (char *));
E char *FDECL(build_plselection_prompt, (char *,int,int,int,int,int));
E char *FDECL(root_plselection_prompt, (char *,int,int,int,int,int));
E void NDECL(plnamesuffix);
E void FDECL(role_selection_prolog, (int,winid));
E void FDECL(role_menu_extra, (int,winid));
E void NDECL(role_init);
E const char *FDECL(Hello, (struct monst *));
E const char *NDECL(Goodbye);

/* ### rumors.c ### */

E char *FDECL(getrumor, (int,char *, BOOLEAN_P));
E char *FDECL(get_rnd_text, (const char *, char *));
E void FDECL(outrumor, (int,int));
E void FDECL(outoracle, (BOOLEAN_P, BOOLEAN_P));
E void FDECL(save_oracles, (int,int));
E void FDECL(restore_oracles, (int));
E int FDECL(doconsult, (struct monst *));
E void NDECL(rumor_check);

/* ### save.c ### */

E int NDECL(dosave);
E int NDECL(dosave0);
#ifdef INSURANCE
E void NDECL(savestateinlock);
#endif
#ifdef MFLOPPY
E boolean FDECL(savelev, (int,XCHAR_P,int));
E boolean FDECL(swapin_file, (int));
E void NDECL(co_false);
#else
E void FDECL(savelev, (int,XCHAR_P,int));
#endif
E genericptr_t FDECL(mon_to_buffer, (struct monst *, int *));
E void FDECL(bufon, (int));
E void FDECL(bufoff, (int));
E void FDECL(bflush, (int));
E void FDECL(bwrite, (int,genericptr_t,unsigned int));
E void FDECL(bclose, (int));
E void FDECL(def_bclose, (int));
#if defined(ZEROCOMP)
E void FDECL(zerocomp_bclose, (int));
#endif
E void FDECL(savecemetery, (int,int,struct cemetery **));
E void FDECL(savefruitchn, (int,int));
E void FDECL(store_plname_in_file, (int));
E void NDECL(free_dungeons);
E void NDECL(freedynamicdata);
E void FDECL(store_savefileinfo, (int));

/* ### shk.c ### */

E long FDECL(money2mon, (struct monst *, long));
E void FDECL(money2u, (struct monst *, long));
E void FDECL(shkgone, (struct monst *));
E void FDECL(set_residency, (struct monst *,BOOLEAN_P));
E void FDECL(replshk, (struct monst *,struct monst *));
E void FDECL(restshk, (struct monst *,BOOLEAN_P));
E char FDECL(inside_shop, (XCHAR_P,XCHAR_P));
E void FDECL(u_left_shop, (char *,BOOLEAN_P));
E void FDECL(remote_burglary, (XCHAR_P,XCHAR_P));
E void FDECL(u_entered_shop, (char *));
E void FDECL(pick_pick, (struct obj *));
E boolean FDECL(same_price, (struct obj *,struct obj *));
E void NDECL(shopper_financial_report);
E int FDECL(inhishop, (struct monst *));
E struct monst *FDECL(shop_keeper, (CHAR_P));
E boolean FDECL(tended_shop, (struct mkroom *));
E boolean FDECL(is_unpaid, (struct obj *));
E void FDECL(delete_contents, (struct obj *));
E void FDECL(obfree, (struct obj *,struct obj *));
E void FDECL(home_shk, (struct monst *,BOOLEAN_P));
E void FDECL(make_happy_shk, (struct monst *,BOOLEAN_P));
E void FDECL(make_happy_shoppers, (BOOLEAN_P));
E void FDECL(hot_pursuit, (struct monst *));
E void FDECL(make_angry_shk, (struct monst *,XCHAR_P,XCHAR_P));
E int NDECL(dopay);
E boolean FDECL(paybill, (int));
E void NDECL(finish_paybill);
E struct obj *FDECL(find_oid, (unsigned));
E long FDECL(contained_cost, (struct obj *,struct monst *,long,BOOLEAN_P, BOOLEAN_P));
E long FDECL(contained_gold, (struct obj *));
E void FDECL(picked_container, (struct obj *));
E void FDECL(alter_cost, (struct obj *,long));
E long FDECL(unpaid_cost, (struct obj *,BOOLEAN_P));
E boolean FDECL(billable, (struct monst **,struct obj *,CHAR_P,BOOLEAN_P));
E void FDECL(addtobill, (struct obj *,BOOLEAN_P,BOOLEAN_P,BOOLEAN_P));
E void FDECL(splitbill, (struct obj *,struct obj *));
E void FDECL(subfrombill, (struct obj *,struct monst *));
E long FDECL(stolen_value, (struct obj *,XCHAR_P,XCHAR_P,BOOLEAN_P,BOOLEAN_P));
E void FDECL(sellobj_state, (int));
E void FDECL(sellobj, (struct obj *,XCHAR_P,XCHAR_P));
E int FDECL(doinvbill, (int));
E struct monst *FDECL(shkcatch, (struct obj *,XCHAR_P,XCHAR_P));
E void FDECL(add_damage, (XCHAR_P,XCHAR_P,long));
E int FDECL(repair_damage, (struct monst *,struct damage *,BOOLEAN_P));
E int FDECL(shk_move, (struct monst *));
E void FDECL(after_shk_move, (struct monst *));
E boolean FDECL(is_fshk, (struct monst *));
E void FDECL(shopdig, (int));
E void FDECL(pay_for_damage, (const char *,BOOLEAN_P));
E boolean FDECL(costly_spot, (XCHAR_P,XCHAR_P));
E struct obj *FDECL(shop_object, (XCHAR_P,XCHAR_P));
E void FDECL(price_quote, (struct obj *));
E void FDECL(shk_chat, (struct monst *));
E void FDECL(check_unpaid_usage, (struct obj *,BOOLEAN_P));
E void FDECL(check_unpaid, (struct obj *));
E void FDECL(costly_gold, (XCHAR_P,XCHAR_P,long));
E boolean FDECL(block_door, (XCHAR_P,XCHAR_P));
E boolean FDECL(block_entry, (XCHAR_P,XCHAR_P));
E char *FDECL(shk_your, (char *,struct obj *));
E char *FDECL(Shk_Your, (char *,struct obj *));

/* ### shknam.c ### */

E void FDECL(neweshk, (struct monst *));
E void FDECL(free_eshk, (struct monst *));
E void FDECL(stock_room, (int,struct mkroom *));
E boolean FDECL(saleable, (struct monst *,struct obj *));
E int FDECL(get_shop_item, (int));
E const char *FDECL(shkname, (struct monst *));
E boolean FDECL(shkname_is_pname, (struct monst *));
E boolean FDECL(is_izchak, (struct monst *,BOOLEAN_P));

/* ### sit.c ### */

E void NDECL(take_gold);
E int NDECL(dosit);
E void NDECL(rndcurse);
E void NDECL(attrcurse);

/* ### sounds.c ### */

E void NDECL(dosounds);
E const char *FDECL(growl_sound, (struct monst *));
E void FDECL(growl, (struct monst *));
E void FDECL(yelp, (struct monst *));
E void FDECL(whimper, (struct monst *));
E void FDECL(beg, (struct monst *));
E int NDECL(dotalk);
#ifdef USER_SOUNDS
E int FDECL(add_sound_mapping, (const char *));
E void FDECL(play_sound_for_message, (const char *));
#endif

/* ### sys.c ### */

E void NDECL(sys_early_init);
E void NDECL(sysopt_release);
E void FDECL(sysopt_seduce_set,(int));

/* ### sys/msdos/sound.c ### */

#ifdef MSDOS
E int FDECL(assign_soundcard, (char *));
#endif

/* ### sp_lev.c ### */

E boolean FDECL(check_room, (xchar *,xchar *,xchar *,xchar *,BOOLEAN_P));
E boolean FDECL(create_room, (XCHAR_P,XCHAR_P,XCHAR_P,XCHAR_P,
			      XCHAR_P,XCHAR_P,XCHAR_P,XCHAR_P));
E void FDECL(create_secret_door, (struct mkroom *,XCHAR_P));
E boolean FDECL(dig_corridor, (coord *,coord *,BOOLEAN_P,SCHAR_P,SCHAR_P));
E void FDECL(fill_room, (struct mkroom *,BOOLEAN_P));
E boolean FDECL(load_special, (const char *));

/* ### spell.c ### */

#ifdef USE_TRAMPOLI
E int NDECL(learn);
#endif
E int FDECL(study_book, (struct obj *));
E void FDECL(book_disappears, (struct obj *));
E void FDECL(book_substitution, (struct obj *,struct obj *));
E void NDECL(age_spells);
E int NDECL(docast);
E int FDECL(spell_skilltype, (int));
E int FDECL(spelleffects, (int,BOOLEAN_P));
E void NDECL(losespells);
E int NDECL(dovspell);
E void FDECL(initialspell, (struct obj *));

/* ### steal.c ### */

#ifdef USE_TRAMPOLI
E int NDECL(stealarm);
#endif
E long FDECL(somegold, (long));
E void FDECL(stealgold, (struct monst *));
E void FDECL(remove_worn_item, (struct obj *,BOOLEAN_P));
E int FDECL(steal, (struct monst *, char *));
E int FDECL(mpickobj, (struct monst *,struct obj *));
E void FDECL(stealamulet, (struct monst *));
E void FDECL(maybe_absorb_item, (struct monst *,struct obj *,int,int));
E void FDECL(mdrop_obj, (struct monst *,struct obj *,BOOLEAN_P));
E void FDECL(mdrop_special_objs, (struct monst *));
E void FDECL(relobj, (struct monst *,int,BOOLEAN_P));
E struct obj *FDECL(findgold, (struct obj *));

/* ### steed.c ### */

E void NDECL(rider_cant_reach);
E boolean FDECL(can_saddle, (struct monst *));
E int FDECL(use_saddle, (struct obj *));
E boolean FDECL(can_ride, (struct monst *));
E int NDECL(doride);
E boolean FDECL(mount_steed, (struct monst *, BOOLEAN_P));
E void NDECL(exercise_steed);
E void NDECL(kick_steed);
E void FDECL(dismount_steed, (int));
E void FDECL(place_monster, (struct monst *,int,int));
E boolean FDECL(stucksteed, (BOOLEAN_P));

/* ### teleport.c ### */

E boolean FDECL(goodpos, (int,int,struct monst *,unsigned));
E boolean FDECL(enexto, (coord *,XCHAR_P,XCHAR_P,struct permonst *));
E boolean FDECL(enexto_core, (coord *,XCHAR_P,XCHAR_P,struct permonst *,unsigned));
E void FDECL(teleds, (int,int,BOOLEAN_P));
E boolean FDECL(safe_teleds, (BOOLEAN_P));
E boolean FDECL(teleport_pet, (struct monst *,BOOLEAN_P));
E void NDECL(tele);
E boolean FDECL(scrolltele, (struct obj *));
E int NDECL(dotele);
E void NDECL(level_tele);
E void FDECL(domagicportal, (struct trap *));
E void FDECL(tele_trap, (struct trap *));
E void FDECL(level_tele_trap, (struct trap *));
E void FDECL(rloc_to, (struct monst *,int,int));
E boolean FDECL(rloc, (struct monst *, BOOLEAN_P));
E boolean FDECL(tele_restrict, (struct monst *));
E void FDECL(mtele_trap, (struct monst *, struct trap *,int));
E int FDECL(mlevel_tele_trap, (struct monst *, struct trap *,BOOLEAN_P,int));
E boolean FDECL(rloco, (struct obj *));
E int NDECL(random_teleport_level);
E boolean FDECL(u_teleport_mon, (struct monst *,BOOLEAN_P));

/* ### tile.c ### */
#ifdef USE_TILES
E void FDECL(substitute_tiles, (d_level *));
#endif

/* ### timeout.c ### */

E void NDECL(burn_away_slime);
E void NDECL(nh_timeout);
E void FDECL(fall_asleep, (int, BOOLEAN_P));
E void FDECL(attach_egg_hatch_timeout, (struct obj *, long));
E void FDECL(attach_fig_transform_timeout, (struct obj *));
E void FDECL(kill_egg, (struct obj *));
E void FDECL(hatch_egg, (ANY_P *, long));
E void FDECL(learn_egg_type, (int));
E void FDECL(burn_object, (ANY_P *, long));
E void FDECL(begin_burn, (struct obj *, BOOLEAN_P));
E void FDECL(end_burn, (struct obj *, BOOLEAN_P));
E void NDECL(do_storms);
E boolean FDECL(start_timer, (long, SHORT_P, SHORT_P, ANY_P *));
E long FDECL(stop_timer, (SHORT_P, ANY_P *));
E long FDECL(peek_timer, (SHORT_P,ANY_P *));
E void NDECL(run_timers);
E void FDECL(obj_move_timers, (struct obj *, struct obj *));
E void FDECL(obj_split_timers, (struct obj *, struct obj *));
E void FDECL(obj_stop_timers, (struct obj *));
E boolean FDECL(obj_has_timer, (struct obj *,SHORT_P));
E void FDECL(spot_stop_timers, (XCHAR_P,XCHAR_P,SHORT_P));
E long FDECL(spot_time_expires, (XCHAR_P,XCHAR_P,SHORT_P));
E long FDECL(spot_time_left, (XCHAR_P,XCHAR_P,SHORT_P));
E boolean FDECL(obj_is_local, (struct obj *));
E void FDECL(save_timers, (int,int,int));
E void FDECL(restore_timers, (int,int,BOOLEAN_P,long));
E void FDECL(relink_timers, (BOOLEAN_P));
E int NDECL(wiz_timeout_queue);
E void NDECL(timer_sanity_check);

/* ### topten.c ### */

E void FDECL(formatkiller, (char *,unsigned,int));
E void FDECL(topten, (int,time_t));
E void FDECL(prscore, (int,char **));
E struct obj *FDECL(tt_oname, (struct obj *));

/* ### track.c ### */

E void NDECL(initrack);
E void NDECL(settrack);
E coord *FDECL(gettrack, (int,int));

/* ### trap.c ### */

E boolean FDECL(burnarmor,(struct monst *));
E int FDECL(erode_obj, (struct obj *,const char *,int,int));
E boolean FDECL(grease_protect, (struct obj *,const char *,struct monst *));
E struct trap *FDECL(maketrap, (int,int,int));
E void FDECL(fall_through, (BOOLEAN_P));
E struct monst *FDECL(animate_statue, (struct obj *,XCHAR_P,XCHAR_P,int,int *));
E struct monst *FDECL(activate_statue_trap,
			(struct trap *,XCHAR_P,XCHAR_P,BOOLEAN_P));
E void FDECL(dotrap, (struct trap *, unsigned));
E void FDECL(seetrap, (struct trap *));
E void FDECL(feeltrap, (struct trap *));
E int FDECL(mintrap, (struct monst *));
E void FDECL(instapetrify, (const char *));
E void FDECL(minstapetrify, (struct monst *,BOOLEAN_P));
E void FDECL(selftouch, (const char *));
E void FDECL(mselftouch, (struct monst *,const char *,BOOLEAN_P));
E void NDECL(float_up);
E void FDECL(fill_pit, (int,int));
E int FDECL(float_down, (long, long));
E void NDECL(climb_pit);
E boolean FDECL(fire_damage, (struct obj *,BOOLEAN_P,XCHAR_P,XCHAR_P));
E int FDECL(fire_damage_chain, (struct obj *,BOOLEAN_P,BOOLEAN_P,XCHAR_P,XCHAR_P));
E void acid_damage(struct obj *);
E int FDECL(water_damage, (struct obj *,const char*,BOOLEAN_P));
E void FDECL(water_damage_chain, (struct obj *,BOOLEAN_P));
E boolean NDECL(drown);
E void FDECL(drain_en, (int));
E int NDECL(dountrap);
E void FDECL(cnv_trap_obj, (int,int,struct trap *,BOOLEAN_P));
E int FDECL(untrap, (BOOLEAN_P));
E boolean FDECL(openholdingtrap, (struct monst *,boolean *));
E boolean FDECL(closeholdingtrap, (struct monst *,boolean *));
E boolean FDECL(openfallingtrap, (struct monst *,BOOLEAN_P,boolean *));
E boolean FDECL(chest_trap, (struct obj *,int,BOOLEAN_P));
E void FDECL(deltrap, (struct trap *));
E boolean FDECL(delfloortrap, (struct trap *));
E struct trap *FDECL(t_at, (int,int));
E void FDECL(b_trapped, (const char *,int));
E boolean NDECL(unconscious);
E void FDECL(blow_up_landmine, (struct trap *));
E int FDECL(launch_obj,(SHORT_P,int,int,int,int,int));
E boolean NDECL(launch_in_progress);
E void NDECL(force_launch_placement);
E boolean FDECL(uteetering_at_seen_pit, (struct trap *));
E boolean NDECL(lava_effects);
E void NDECL(sink_into_lava);
E void NDECL(sokoban_guilt);

/* ### u_init.c ### */

E void NDECL(u_init);

/* ### uhitm.c ### */

E void FDECL(erode_armor,(struct monst *,int));
E boolean FDECL(attack_checks, (struct monst *,struct obj *));
E void FDECL(check_caitiff, (struct monst *));
E int FDECL(find_roll_to_hit, (struct monst *,UCHAR_P,struct obj *,int *,int *));
E boolean FDECL(attack, (struct monst *));
E boolean FDECL(hmon, (struct monst *,struct obj *,int));
E int FDECL(damageum, (struct monst *,struct attack *));
E void FDECL(missum, (struct monst *,struct attack *,BOOLEAN_P));
E int FDECL(passive, (struct monst *,BOOLEAN_P,int,UCHAR_P,BOOLEAN_P));
E void FDECL(passive_obj, (struct monst *,struct obj *,struct attack *));
E void FDECL(stumble_onto_mimic, (struct monst *));
E int FDECL(flash_hits_mon, (struct monst *,struct obj *));
E void FDECL(light_hits_gremlin, (struct monst *,int));

/* ### unixmain.c ### */

#ifdef UNIX
# ifdef PORT_HELP
E void NDECL(port_help);
# endif
E void FDECL(sethanguphandler, (void (*)(int)));
E boolean NDECL(authorize_wizard_mode);
E boolean FDECL(check_user_string, (char *));
#endif /* UNIX */

/* ### unixtty.c ### */

#if defined(UNIX) || defined(__BEOS__)
E void NDECL(gettty);
E void FDECL(settty, (const char *));
E void NDECL(setftty);
E void NDECL(intron);
E void NDECL(introff);
E void VDECL(error, (const char *,...)) PRINTF_F(1,2);
#endif /* UNIX || __BEOS__ */

/* ### unixunix.c ### */

#ifdef UNIX
E void NDECL(getlock);
E void FDECL(regularize, (char *));
# if defined(TIMED_DELAY) && !defined(msleep) && defined(SYSV)
E void FDECL(msleep, (unsigned));
# endif
# ifdef SHELL
E int NDECL(dosh);
# endif /* SHELL */
# if defined(SHELL) || defined(DEF_PAGER) || defined(DEF_MAILREADER)
E int FDECL(child, (int));
# endif
# ifdef PANICTRACE
E boolean FDECL(file_exists, (const char *));
# endif
#endif /* UNIX */

/* ### unixres.c ### */

#ifdef UNIX
# ifdef GNOME_GRAPHICS 
E int FDECL(hide_privileges, (BOOLEAN_P));
# endif
#endif /* UNIX */

/* ### vault.c ### */

E void FDECL(newegd, (struct monst *));
E void FDECL(free_egd, (struct monst *));
E boolean FDECL(grddead, (struct monst *));
E char FDECL(vault_occupied, (char *));
E void NDECL(invault);
E int FDECL(gd_move, (struct monst *));
E void NDECL(paygd);
E long NDECL(hidden_gold);
E boolean NDECL(gd_sound);
E void FDECL(vault_gd_watching, (unsigned int));

/* ### version.c ### */

E char *FDECL(version_string, (char *));
E char *FDECL(getversionstring, (char *));
E int NDECL(doversion);
E int NDECL(doextversion);
#ifdef MICRO
E boolean FDECL(comp_times, (long));
#endif
E boolean FDECL(check_version, (struct version_info *,
				const char *,BOOLEAN_P));
E boolean FDECL(uptodate, (int,const char *));
E void FDECL(store_version, (int));
E unsigned long FDECL(get_feature_notice_ver, (char *));
E unsigned long NDECL(get_current_feature_ver);
E const char *FDECL(copyright_banner_line, (int));

#ifdef RUNTIME_PORT_ID
E void FDECL(append_port_id, (char *));
#endif

/* ### video.c ### */

#ifdef MSDOS
E int FDECL(assign_video, (char *));
# ifdef NO_TERMS
E void NDECL(gr_init);
E void NDECL(gr_finish);
# endif
E void FDECL(tileview,(BOOLEAN_P));
#endif
#ifdef VIDEOSHADES
E int FDECL(assign_videoshades, (char *));
E int FDECL(assign_videocolors, (char *));
#endif

/* ### vis_tab.c ### */

#ifdef VISION_TABLES
E void NDECL(vis_tab_init);
#endif

/* ### vision.c ### */

E void NDECL(vision_init);
E int FDECL(does_block, (int,int,struct rm*));
E void NDECL(vision_reset);
E void FDECL(vision_recalc, (int));
E void FDECL(block_point, (int,int));
E void FDECL(unblock_point, (int,int));
E boolean FDECL(clear_path, (int,int,int,int));
E void FDECL(do_clear_area, (int,int,int,
			     void (*)(int,int,genericptr_t),genericptr_t));
E unsigned FDECL(howmonseen, (struct monst *));

#ifdef VMS

/* ### vmsfiles.c ### */

E int FDECL(vms_link, (const char *,const char *));
E int FDECL(vms_unlink, (const char *));
E int FDECL(vms_creat, (const char *,unsigned int));
E int FDECL(vms_open, (const char *,int,unsigned int));
E boolean FDECL(same_dir, (const char *,const char *));
E int FDECL(c__translate, (int));
E char *FDECL(vms_basename, (const char *));

/* ### vmsmail.c ### */

E unsigned long NDECL(init_broadcast_trapping);
E unsigned long NDECL(enable_broadcast_trapping);
E unsigned long NDECL(disable_broadcast_trapping);
# if 0
E struct mail_info *NDECL(parse_next_broadcast);
# endif /*0*/

/* ### vmsmain.c ### */

E int FDECL(main, (int, char **));
# ifdef CHDIR
E void FDECL(chdirx, (const char *,BOOLEAN_P));
# endif /* CHDIR */
E void FDECL(sethanguphandler, (void (*)(int)));
E boolean NDECL(authorize_wizard_mode);

/* ### vmsmisc.c ### */

E void NDECL(vms_abort);
E void FDECL(vms_exit, (int));
#ifdef PANICTRACE
E void FDECL(vms_traceback, (int));
#endif

/* ### vmstty.c ### */

E int NDECL(vms_getchar);
E void NDECL(gettty);
E void FDECL(settty, (const char *));
E void FDECL(shuttty, (const char *));
E void NDECL(setftty);
E void NDECL(intron);
E void NDECL(introff);
E void VDECL(error, (const char *,...)) PRINTF_F(1,2);
#ifdef TIMED_DELAY
E void FDECL(msleep, (unsigned));
#endif

/* ### vmsunix.c ### */

E void NDECL(getlock);
E void FDECL(regularize, (char *));
E int NDECL(vms_getuid);
E boolean FDECL(file_is_stmlf, (int));
E int FDECL(vms_define, (const char *,const char *,int));
E int FDECL(vms_putenv, (const char *));
E char *NDECL(verify_termcap);
# if defined(CHDIR) || defined(SHELL) || defined(SECURE)
E void NDECL(privoff);
E void NDECL(privon);
# endif
# ifdef SHELL
E int NDECL(dosh);
# endif
# if defined(SHELL) || defined(MAIL)
E int FDECL(vms_doshell, (const char *,BOOLEAN_P));
# endif
# ifdef SUSPEND
E int NDECL(dosuspend);
# endif
# ifdef SELECTSAVED
E int FDECL(vms_get_saved_games, (const char *,char ***));
# endif

#endif /* VMS */

/* ### weapon.c ### */

E const char *FDECL(weapon_descr, (struct obj *));
E int FDECL(hitval, (struct obj *,struct monst *));
E int FDECL(dmgval, (struct obj *,struct monst *));
E struct obj *FDECL(select_rwep, (struct monst *));
E struct obj *FDECL(select_hwep, (struct monst *));
E void FDECL(possibly_unwield, (struct monst *,BOOLEAN_P));
E void FDECL(mwepgone, (struct monst *));
E int FDECL(mon_wield_item, (struct monst *));
E int NDECL(abon);
E int NDECL(dbon);
E int NDECL(enhance_weapon_skill);
E void FDECL(unrestrict_weapon_skill, (int));
E void FDECL(use_skill, (int,int));
E void FDECL(add_weapon_skill, (int));
E void FDECL(lose_weapon_skill, (int));
E int FDECL(weapon_type, (struct obj *));
E int NDECL(uwep_skill_type);
E int FDECL(weapon_hit_bonus, (struct obj *));
E int FDECL(weapon_dam_bonus, (struct obj *));
E void FDECL(skill_init, (const struct def_skill *));

/* ### were.c ### */

E void FDECL(were_change, (struct monst *));
E int FDECL(counter_were, (int));
E int FDECL(were_beastie, (int));
E void FDECL(new_were, (struct monst *));
E int FDECL(were_summon, (struct permonst *,BOOLEAN_P,int *,char *));
E void NDECL(you_were);
E void FDECL(you_unwere, (BOOLEAN_P));

/* ### wield.c ### */

E void FDECL(setuwep, (struct obj *));
E void FDECL(setuqwep, (struct obj *));
E void FDECL(setuswapwep, (struct obj *));
E int NDECL(dowield);
E int NDECL(doswapweapon);
E int NDECL(dowieldquiver);
E boolean FDECL(wield_tool, (struct obj *,const char *));
E int NDECL(can_twoweapon);
E void NDECL(drop_uswapwep);
E int NDECL(dotwoweapon);
E void NDECL(uwepgone);
E void NDECL(uswapwepgone);
E void NDECL(uqwepgone);
E void NDECL(untwoweapon);
E int FDECL(chwepon, (struct obj *,int));
E int FDECL(welded, (struct obj *));
E void FDECL(weldmsg, (struct obj *));
E void FDECL(setmnotwielded, (struct monst *,struct obj *));
E boolean FDECL(mwelded, (struct obj *));

/* ### windows.c ### */

E void FDECL(choose_windows, (const char *));
#ifdef WINCHAIN
void FDECL(addto_windowchain, (const char *s));
void NDECL(commit_windowchain);
#endif
E boolean NDECL(genl_can_suspend_no);
E boolean NDECL(genl_can_suspend_yes);
E char FDECL(genl_message_menu, (CHAR_P,int,const char *));
E void FDECL(genl_preference_update, (const char *));
E char *FDECL(genl_getmsghistory, (BOOLEAN_P));
E void FDECL(genl_putmsghistory, (const char *,BOOLEAN_P));
#ifdef HANGUPHANDLING
E void NDECL(nhwindows_hangup);
#endif

/* ### wizard.c ### */

E void NDECL(amulet);
E int FDECL(mon_has_amulet, (struct monst *));
E int FDECL(mon_has_special, (struct monst *));
E int FDECL(tactics, (struct monst *));
E void NDECL(aggravate);
E void NDECL(clonewiz);
E int NDECL(pick_nasty);
E int FDECL(nasty, (struct monst*));
E void NDECL(resurrect);
E void NDECL(intervene);
E void NDECL(wizdead);
E void FDECL(cuss, (struct monst *));

/* ### worm.c ### */

E int NDECL(get_wormno);
E void FDECL(initworm, (struct monst *,int));
E void FDECL(worm_move, (struct monst *));
E void FDECL(worm_nomove, (struct monst *));
E void FDECL(wormgone, (struct monst *));
E void FDECL(wormhitu, (struct monst *));
E void FDECL(cutworm, (struct monst *,XCHAR_P,XCHAR_P,struct obj *));
E void FDECL(see_wsegs, (struct monst *));
E void FDECL(detect_wsegs, (struct monst *,BOOLEAN_P));
E void FDECL(save_worm, (int,int));
E void FDECL(rest_worm, (int));
E void FDECL(place_wsegs, (struct monst *));
E void FDECL(remove_worm, (struct monst *));
E void FDECL(place_worm_tail_randomly, (struct monst *,XCHAR_P,XCHAR_P));
E int FDECL(count_wsegs, (struct monst *));
E boolean FDECL(worm_known, (struct monst *));
E boolean FDECL(worm_cross, (int,int,int,int));

/* ### worn.c ### */

E void FDECL(setworn, (struct obj *,long));
E void FDECL(setnotworn, (struct obj *));
E long FDECL(wearslot, (struct obj *));
E void FDECL(mon_set_minvis, (struct monst *));
E void FDECL(mon_adjust_speed, (struct monst *,int,struct obj *));
E void FDECL(update_mon_intrinsics,
		(struct monst *,struct obj *,BOOLEAN_P,BOOLEAN_P));
E int FDECL(find_mac, (struct monst *));
E void FDECL(m_dowear, (struct monst *,BOOLEAN_P));
E struct obj *FDECL(which_armor, (struct monst *,long));
E void FDECL(mon_break_armor, (struct monst *,BOOLEAN_P));
E void FDECL(bypass_obj, (struct obj *));
E void NDECL(clear_bypasses);
E void FDECL(bypass_objlist, (struct obj *,BOOLEAN_P));
E struct obj *FDECL(nxt_unbypassed_obj, (struct obj *));
E int FDECL(racial_exception, (struct monst *, struct obj *));

/* ### write.c ### */

E int FDECL(dowrite, (struct obj *));

/* ### zap.c ### */

E void FDECL(learnwand, (struct obj *));
E int FDECL(bhitm, (struct monst *,struct obj *));
E void FDECL(probe_monster, (struct monst *));
E boolean FDECL(get_obj_location, (struct obj *,xchar *,xchar *,int));
E boolean FDECL(get_mon_location, (struct monst *,xchar *,xchar *,int));
E struct monst *FDECL(get_container_location, (struct obj *obj, int *, int *));
E struct monst *FDECL(montraits, (struct obj *,coord *));
E struct monst *FDECL(revive, (struct obj *,BOOLEAN_P));
E int FDECL(unturn_dead, (struct monst *));
E void FDECL(cancel_item, (struct obj *));
E boolean FDECL(drain_item, (struct obj *));
E struct obj *FDECL(poly_obj, (struct obj *, int));
E boolean FDECL(obj_resists, (struct obj *,int,int));
E boolean FDECL(obj_shudders, (struct obj *));
E void FDECL(do_osshock, (struct obj *));
E int FDECL(bhito, (struct obj *,struct obj *));
E int FDECL(bhitpile, (struct obj *,int (*)(OBJ_P,OBJ_P),int,int,SCHAR_P));
E int FDECL(zappable, (struct obj *));
E void FDECL(zapnodir, (struct obj *));
E int NDECL(dozap);
E int FDECL(zapyourself, (struct obj *,BOOLEAN_P));
E void FDECL(ubreatheu, (struct attack *));
E int FDECL(lightdamage, (struct obj *,BOOLEAN_P,int));
E boolean FDECL(flashburn, (long));
E boolean FDECL(cancel_monst, (struct monst *,struct obj *,
			       BOOLEAN_P,BOOLEAN_P,BOOLEAN_P));
E void NDECL(zapsetup);
E void NDECL(zapwrapup);
E void FDECL(weffects, (struct obj *));
E int FDECL(spell_damage_bonus, (int));
E const char *FDECL(exclam, (int force));
E void FDECL(hit, (const char *,struct monst *,const char *));
E void FDECL(miss, (const char *,struct monst *));
E struct monst *FDECL(bhit, (int,int,int,int,int (*)(MONST_P,OBJ_P),
			     int (*)(OBJ_P,OBJ_P),struct obj **));
E struct monst *FDECL(boomhit, (struct obj *,int,int));
E int FDECL(zhitm, (struct monst *,int,int,struct obj **));
E int FDECL(burn_floor_objects, (int,int,BOOLEAN_P,BOOLEAN_P));
E void FDECL(buzz, (int,int,XCHAR_P,XCHAR_P,int,int));
E void FDECL(melt_ice, (XCHAR_P,XCHAR_P,const char *));
E void FDECL(start_melt_ice_timeout, (XCHAR_P,XCHAR_P,long));
E void FDECL(melt_ice_away, (ANY_P *, long));
E int FDECL(zap_over_floor, (XCHAR_P,XCHAR_P,int,boolean *,SHORT_P));
E void FDECL(fracture_rock, (struct obj *));
E boolean FDECL(break_statue, (struct obj *));
E void FDECL(destroy_item, (int,int));
E int FDECL(destroy_mitem, (struct monst *,int,int));
E int FDECL(resist, (struct monst *,CHAR_P,int,int));
E void NDECL(makewish);

#endif /* !MAKEDEFS_C && !LEV_LEX_C */

#undef E

#endif /* EXTERN_H */<|MERGE_RESOLUTION|>--- conflicted
+++ resolved
@@ -1,9 +1,4 @@
-<<<<<<< HEAD
-/* NetHack 3.5	extern.h	$NHDT-Date: 1426966688 2015/03/21 19:38:08 $  $NHDT-Branch: master $:$NHDT-Revision: 1.411 $ */
-=======
 /* NetHack 3.5	extern.h	$NHDT-Date: 1428715841 2015/04/11 01:30:41 $  $NHDT-Branch: master $:$NHDT-Revision: 1.454 $ */
-/* NetHack 3.5	extern.h	$Date: 2013/11/05 00:57:53 $  $Revision: 1.380 $ */
->>>>>>> 1a8cfeae
 /* Copyright (c) Steve Creps, 1988.				  */
 /* NetHack may be freely redistributed.  See license for details. */
 
