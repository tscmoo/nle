--- conflicted
+++ resolved
@@ -1,9 +1,4 @@
-<<<<<<< HEAD
-/* NetHack 3.5	extern.h	$NHDT-Date: 1425081976 2015/02/28 00:06:16 $  $NHDT-Branch: (no branch, rebasing scshunt-unconditionals) $:$NHDT-Revision: 1.390 $ */
-=======
 /* NetHack 3.5	extern.h	$NHDT-Date: 1426966688 2015/03/21 19:38:08 $  $NHDT-Branch: master $:$NHDT-Revision: 1.411 $ */
->>>>>>> b7ad4a8a
-/* NetHack 3.5	extern.h	$Date: 2013/11/05 00:57:53 $  $Revision: 1.380 $ */
 /* Copyright (c) Steve Creps, 1988.				  */
 /* NetHack may be freely redistributed.  See license for details. */
 
@@ -744,13 +739,9 @@
 #ifdef SELF_RECOVER
 E boolean NDECL(recover_savefile);
 #endif
-<<<<<<< HEAD
-E int FDECL(nhclose, (int));
-=======
 #ifdef SYSCF_FILE
 E void NDECL(assure_syscf_file);
 #endif
->>>>>>> b7ad4a8a
 #ifdef HOLD_LOCKFILE_OPEN
 E void NDECL(really_close);
 #endif
@@ -1592,12 +1583,9 @@
 E struct symparse *FDECL(match_sym, (char *));
 E void NDECL(set_playmode);
 E int FDECL(sym_val, (char *));
-<<<<<<< HEAD
-=======
 E boolean FDECL(add_menu_coloring, (char *));
 E boolean FDECL(get_menu_coloring, (char *, int *, int *));
 E void NDECL(free_menu_coloring);
->>>>>>> b7ad4a8a
 
 /* ### pager.c ### */
 
