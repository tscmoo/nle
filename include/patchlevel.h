--- conflicted
+++ resolved
@@ -1,8 +1,4 @@
-<<<<<<< HEAD
-/* NetHack 3.5	patchlevel.h	$NHDT-Date$  $NHDT-Branch$:$NHDT-Revision$ */
-=======
 /* NetHack 3.5	patchlevel.h	$NHDT-Date: 1426948844 2015/03/21 14:40:44 $  $NHDT-Branch: master $:$NHDT-Revision: 1.95 $ */
->>>>>>> e41b3f71
 /* NetHack 3.5	patchlevel.h	$Date: 2012/04/14 08:31:03 $  $Revision: 1.93 $ */
 /* Copyright (c) Stichting Mathematisch Centrum, Amsterdam, 1985. */
 /* NetHack may be freely redistributed.  See license for details. */
@@ -18,11 +14,7 @@
  * Incrementing EDITLEVEL can be used to force invalidation of old bones
  * and save files.
  */
-<<<<<<< HEAD
-#define EDITLEVEL	56
-=======
 #define EDITLEVEL	58
->>>>>>> e41b3f71
 
 #define COPYRIGHT_BANNER_A \
 "NetHack, Copyright 1985-2015"
