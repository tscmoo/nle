<<<<<<< HEAD
/* NetHack 3.6	config.h	$NHDT-Date: 1478740241 2016/11/10 01:10:41 $  $NHDT-Branch: master $:$NHDT-Revision: 1.100 $ */
=======
/* NetHack 3.6	config.h	$NHDT-Date: 1558248715 2019/05/19 06:51:55 $  $NHDT-Branch: NetHack-3.6 $:$NHDT-Revision: 1.122 $ */
>>>>>>> d1ce0aac
/* Copyright (c) Stichting Mathematisch Centrum, Amsterdam, 1985. */
/*-Copyright (c) Robert Patrick Rankin, 2016. */
/* NetHack may be freely redistributed.  See license for details. */

#ifndef CONFIG_H /* make sure the compiler does not see the typedefs twice */
#define CONFIG_H

/*
 * Section 1:   Operating and window systems selection.
 *              Select the version of the OS you are using.
 *              For "UNIX" select BSD, ULTRIX, SYSV, or HPUX in unixconf.h.
 *              A "VMS" option is not needed since the VMS C-compilers
 *              provide it (no need to change sec#1, vmsconf.h handles it).
 *              MacOSX uses the UNIX configuration, not the old MAC one.
 */

#define UNIX /* delete if no fork(), exec() available */

/* #define MSDOS */ /* in case it's not auto-detected */

/* #define OS2 */ /* define for OS/2 */

/* #define TOS */ /* define for Atari ST/TT */

/* #define STUPID */ /* avoid some complicated expressions if
                        your C compiler chokes on them */
/* #define MINIMAL_TERM */
/* if a terminal handles highlighting or tabs poorly,
   try this define, used in pager.c and termcap.c */
/* #define ULTRIX_CC20 */
/* define only if using cc v2.0 on a DECstation */
/* #define ULTRIX_PROTO */
/* define for Ultrix 4.0 (or higher) on a DECstation;
 * if you get compiler errors, don't define this. */
/* Hint: if you're not developing code, don't define
   ULTRIX_PROTO. */

#include "config1.h" /* should auto-detect MSDOS, MAC, AMIGA, and WIN32 */

/* Windowing systems...
 * Define all of those you want supported in your binary.
 * Some combinations make no sense.  See the installation document.
 */
#if !defined(NOTTYGRAPHICS)
#define TTY_GRAPHICS /* good old tty based graphics */
#endif
/* #define CURSES_GRAPHICS *//* Curses interface - Karl Garrison*/
/* #define X11_GRAPHICS */   /* X11 interface */
/* #define QT_GRAPHICS */    /* Qt interface */
/* #define GNOME_GRAPHICS */ /* Gnome interface */
/* #define MSWIN_GRAPHICS */ /* Windows NT, CE, Graphics */

/*
 * Define the default window system.  This should be one that is compiled
 * into your system (see defines above).  Known window systems are:
 *
 *      tty, X11, mac, amii, BeOS, Qt, Gem, Gnome
 */

/* MAC also means MAC windows */
#ifdef MAC
#ifndef AUX
#define DEFAULT_WINDOW_SYS "mac"
#endif
#endif

/* Amiga supports AMII_GRAPHICS and/or TTY_GRAPHICS */
#ifdef AMIGA
#define AMII_GRAPHICS             /* (optional) */
#define DEFAULT_WINDOW_SYS "amii" /* "amii", "amitile" or "tty" */
#endif

/* Atari supports GEM_GRAPHICS and/or TTY_GRAPHICS */
#ifdef TOS
#define GEM_GRAPHICS             /* Atari GEM interface (optional) */
#define DEFAULT_WINDOW_SYS "Gem" /* "Gem" or "tty" */
#endif

#ifdef __BEOS__
#define BEOS_GRAPHICS             /* (optional) */
#define DEFAULT_WINDOW_SYS "BeOS" /* "tty" */
#ifndef HACKDIR                   /* override the default g.hackdir below */
#define HACKDIR "/boot/apps/NetHack"
#endif
#endif

#ifdef QT_GRAPHICS
#ifndef DEFAULT_WC_TILED_MAP
#define DEFAULT_WC_TILED_MAP /* Default to tiles if users doesn't say \
                                wc_ascii_map */
#endif
#ifndef NOUSER_SOUNDS
#define USER_SOUNDS /* Use sounds */
#endif
#define USE_XPM           /* Use XPM format for images (required) */
#define GRAPHIC_TOMBSTONE /* Use graphical tombstone (rip.ppm) */
#ifndef DEFAULT_WINDOW_SYS
#define DEFAULT_WINDOW_SYS "Qt"
#endif
#endif

#ifdef GNOME_GRAPHICS
#define USE_XPM           /* Use XPM format for images (required) */
#define GRAPHIC_TOMBSTONE /* Use graphical tombstone (rip.ppm) */
#ifndef DEFAULT_WINDOW_SYS
#define DEFAULT_WINDOW_SYS "Gnome"
#endif
#endif

#ifdef MSWIN_GRAPHICS
#ifndef DEFAULT_WINDOW_SYS
#define DEFAULT_WINDOW_SYS "mswin"
#endif
#define HACKDIR "\\nethack"
#endif

#ifndef DEFAULT_WINDOW_SYS
#define DEFAULT_WINDOW_SYS "tty"
#endif

#ifdef CURSES_GRAPHICS
#ifndef DEFAULT_WINDOW_SYS
#define DEFAULT_WINDOW_SYS "curses"
#endif
#endif

#ifdef X11_GRAPHICS
/*
 * There are two ways that X11 tiles may be defined.  (1) using a custom
 * format loaded by NetHack code, or (2) using the XPM format loaded by
 * the free XPM library.  The second option allows you to then use other
 * programs to generate tiles files.  For example, the PBMPlus tools
 * would allow:
 *  xpmtoppm <x11tiles.xpm | pnmscale 1.25 | ppmquant 90 >x11tiles_big.xpm
 */
/* # define USE_XPM */ /* Disable if you do not have the XPM library */
#ifdef USE_XPM
#define GRAPHIC_TOMBSTONE /* Use graphical tombstone (rip.xpm) */
#endif
#ifndef DEFAULT_WC_TILED_MAP
#define DEFAULT_WC_TILED_MAP /* Default to tiles */
#endif
#endif

/*
 * Section 2:   Some global parameters and filenames.
 *
 *              LOGFILE, XLOGFILE, NEWS and PANICLOG refer to files in
 *              the playground directory.  Commenting out LOGFILE, XLOGFILE,
 *              NEWS or PANICLOG removes that feature from the game.
 *
 *              Building with debugging features enabled is now unconditional;
 *              the old WIZARD setting for that has been eliminated.
 *              If SYSCF is enabled, WIZARD_NAME will be overridden at
 *              runtime by the SYSCF WIZARDS value.
 *
 *              SYSCF:  (not supported by all ports)
 *            If SYSCF is defined, the following configuration info is
 *            available in a global config space, with the compiled-in
 *            entries as defaults:
 *              WIZARDS      (a space-separated list of usernames of users who
 *                           can run the game in debug mode, aka wizard mode;
 *                           a value of * allows anyone to debug;
 *                           this does NOT default to compiled-in value)
 *              EXPLORERS    (who can use explore mode, aka discover mode)
 *              SHELLERS     (who can use ! to execute a shell subprocess)
 *              MAXPLAYERS   (see MAX_NR_OF_PLAYERS below and nethack.sh)
 *              SUPPORT      (how to get local support) [no default]
 *              RECOVER      (how to recover a game at your site) [no default]
 *            For the record file (see topten.c):
 *              PERSMAX      (max entries for one person)
 *              ENTRYMAX     (max entries in the record file)
 *              POINTSMIN    (min points to get an entry)
 *              PERS_IS_UID  (0 or 1 - person is name or (numeric) userid)
 *            Can force incubi/succubi behavior to be toned down to nymph-like:
 *              SEDUCE       (0 or 1 - runtime disable/enable SEDUCE option)
 *            The following options pertain to crash reporting:
 *              GREPPATH     (the path to the system grep(1) utility)
 *              GDBPATH      (the path to the system gdb(1) program)
 *            Regular nethack options can also be specified in order to
 *            provide system-wide default values local to your system:
 *              OPTIONS      (same as in users' .nethackrc or defaults.nh)
 *
 *              In the future there may be other ways to supply SYSCF
 *              information (Windows registry, Apple resource forks, etc)
 *              but at present the only supported method is via a text file.
 *              If the program is built with SYSCF enabled, the file *must*
 *              exist and be readable, otherwise the game will complain and
 *              refuse to start.
 *              SYSCF_FILE:  file containing the SYSCF options shown above;
 *              default is 'sysconf' in nethack's playground.
 */

#ifndef WIZARD_NAME /* allow for compile-time or Makefile changes */
#define WIZARD_NAME "wizard" /* value is ignored if SYSCF is enabled */
#endif

#ifndef SYSCF
#define SYSCF                /* use a global configuration */
#define SYSCF_FILE "sysconf" /* global configuration is in a file */
#endif

#ifndef GDBPATH
#define GDBPATH "/usr/bin/gdb"
#endif
#ifndef GREPPATH
#define GREPPATH "/bin/grep"
#endif

/* note: "larger" is in comparison with 'record', the high-scores file
   (whose name can be overridden via #define in global.h if desired) */
#define LOGFILE  "logfile"  /* larger file for debugging purposes */
#define XLOGFILE "xlogfile" /* even larger logfile */
#define NEWS     "news"     /* the file containing the latest hack news */
#define PANICLOG "paniclog" /* log of panic and impossible events */

/* alternative paniclog format, better suited for public servers with
   many players, as it saves the player name and the game start time */
/* #define PANICLOG_FMT2 */

/*
 *      PERSMAX, POINTSMIN, ENTRYMAX, PERS_IS_UID:
 *      These control the contents of 'record', the high-scores file.
 *      They used to be located in topten.c rather than config.h, and
 *      their values can be overridden at runtime (to increase ENTRYMAX, the
 *      maximum number of scores to keep, for example) if SYSCF is enabled.
 */
#ifndef PERSMAX
#define PERSMAX 3 /* entries per name/uid per char. allowed */
#endif
#ifndef POINTSMIN
#define POINTSMIN 1 /* must be > 0 */
#endif
#ifndef ENTRYMAX
#define ENTRYMAX 100 /* must be >= 10 */
#endif
#ifndef PERS_IS_UID
#if !defined(MICRO) && !defined(MAC) && !defined(WIN32)
#define PERS_IS_UID 1 /* delete for PERSMAX per name; now per uid */
#else
#define PERS_IS_UID 0
#endif
#endif

/*
 *      If COMPRESS is defined, it should contain the full path name of your
 *      'compress' program.
 *
 *      If you define COMPRESS, you must also define COMPRESS_EXTENSION
 *      as the extension your compressor appends to filenames after
 *      compression. Currently, only UNIX fully implements
 *      COMPRESS; other ports should be able to uncompress save files a
 *      la unixmain.c if so inclined.
 *
 *      Defining ZLIB_COMP builds in support for zlib compression. If you
 *      define ZLIB_COMP, you must link with a zlib library. Not all ports
 *      support ZLIB_COMP.
 *
 *      COMPRESS and ZLIB_COMP are mutually exclusive.
 *
 */

#if defined(UNIX) && !defined(ZLIB_COMP) && !defined(COMPRESS)
/* path and file name extension for compression program */
#define COMPRESS "/usr/bin/compress" /* Lempel-Ziv compression */
#define COMPRESS_EXTENSION ".Z"      /* compress's extension */
/* An example of one alternative you might want to use: */
/* #define COMPRESS "/usr/local/bin/gzip" */ /* FSF gzip compression */
/* #define COMPRESS_EXTENSION ".gz" */       /* normal gzip extension */
#endif

#ifndef COMPRESS
/* # define ZLIB_COMP */            /* ZLIB for compression */
#endif

/*
 *      Internal Compression Options
 *
 *      Internal compression options RLECOMP and ZEROCOMP alter the data
 *      that gets written to the save file by NetHack, in contrast
 *      to COMPRESS or ZLIB_COMP which compress the entire file after
 *      the NetHack data is written out.
 *
 *      Defining RLECOMP builds in support for internal run-length
 *      compression of level structures. If RLECOMP support is included
 *      it can be toggled on/off at runtime via the config file option
 *      rlecomp.
 *
 *      Defining ZEROCOMP builds in support for internal zero-comp
 *      compression of data. If ZEROCOMP support is included it can still
 *      be toggled on/off at runtime via the config file option zerocomp.
 *
 *      RLECOMP and ZEROCOMP support can be included even if
 *      COMPRESS or ZLIB_COMP support is included. One reason for doing
 *      so would be to provide savefile read compatibility with a savefile
 *      where those options were in effect. With RLECOMP and/or ZEROCOMP
 *      defined, NetHack can read an rlecomp or zerocomp savefile in, yet
 *      re-save without them.
 *
 *      Using any compression option will create smaller bones/level/save
 *      files at the cost of additional code and time.
 */

/* # define INTERNAL_COMP */ /* defines both ZEROCOMP and RLECOMP */
/* # define ZEROCOMP      */ /* Support ZEROCOMP compression */
/* # define RLECOMP       */ /* Support RLECOMP compression  */

/*
 *      Data librarian.  Defining DLB places most of the support files into
 *      a tar-like file, thus making a neater installation.  See *conf.h
 *      for detailed configuration.
 */
/* #define DLB */ /* not supported on all platforms */

/*
 *      Defining REPRODUCIBLE_BUILD causes 'util/makedefs -v' to construct
 *      date+time in include/date.h (to be shown by nethack's 'v' command)
 *      from SOURCE_DATE_EPOCH in the build environment rather than use
 *      current date+time when makedefs is run.
 *
 *      [The version string will show "last revision <date><time>" instead
 *      of "last build <date><time>" if SOURCE_DATE_EPOCH has a value
 *      which seems valid at the time date.h is generated.  The person
 *      building the program is responsible for setting it correctly,
 *      and the value should be in UTC rather than local time.  NetHack
 *      normally uses local time and doesn't display timezone so toggling
 *      REPRODUCIBLE_BUILD on or off might yield a date+time that appears
 *      to be incorrect relative to what the other setting produced.]
 *
 *      Intent is to be able to rebuild the program with the same value
 *      and obtain an identical copy as was produced by a previous build.
 *      Not necessary for normal game play....
 */
/* #define REPRODUCIBLE_BUILD */ /* use getenv("SOURCE_DATE_EPOCH") instead
                                    of current time when creating date.h */

/*
 *      Defining INSURANCE slows down level changes, but allows games that
 *      died due to program or system crashes to be resumed from the point
 *      of the last level change, after running a utility program.
 */
#define INSURANCE /* allow crashed game recovery */

#ifndef MAC
#define CHDIR /* delete if no chdir() available */
#endif

#ifdef CHDIR
/*
 * If you define HACKDIR, then this will be the default playground;
 * otherwise it will be the current directory.
 */
#ifndef HACKDIR
#define HACKDIR "/usr/games/lib/nethackdir"
#endif

/*
 * Some system administrators are stupid enough to make Hack suid root
 * or suid daemon, where daemon has other powers besides that of reading or
 * writing Hack files.  In such cases one should be careful with chdir's
 * since the user might create files in a directory of his choice.
 * Of course SECURE is meaningful only if HACKDIR is defined.
 */
/* #define SECURE */ /* do setuid(getuid()) after chdir() */

/*
 * If it is desirable to limit the number of people that can play Hack
 * simultaneously, define HACKDIR, SECURE and MAX_NR_OF_PLAYERS (or use
 * MAXPLAYERS under SYSCF).
 * #define MAX_NR_OF_PLAYERS 6
 */
#endif /* CHDIR */

/*
 * Section 3:   Definitions that may vary with system type.
 *              For example, both schar and uchar should be short ints on
 *              the AT&T 3B2/3B5/etc. family.
 */

/*
 * Uncomment the following line if your compiler doesn't understand the
 * 'void' type (and thus would give all sorts of compile errors without
 * this definition).
 */
/* #define NOVOID */ /* define if no "void" data type. */

/*
 * Uncomment the following line if your compiler falsely claims to be
 * a standard C compiler (i.e., defines __STDC__ without cause).
 * Examples are Apollo's cc (in some versions) and possibly SCO UNIX's rcc.
 */
/* #define NOTSTDC */ /* define for lying compilers */

#include "tradstdc.h"

/*
 * type schar:
 * small signed integers (8 bits suffice) (eg. TOS)
 *      typedef char schar;
 * will do when you have signed characters; otherwise use
 *      typedef short int schar;
 */
#ifdef AZTEC
#define schar char
#else
typedef signed char schar;
#endif

/*
 * type uchar:
 * small unsigned integers (8 bits suffice - but 7 bits do not)
 *      typedef unsigned char uchar;
 * will be satisfactory if you have an "unsigned char" type; otherwise use
 *      typedef unsigned short int uchar;
 */
#ifndef _AIX32 /* identical typedef in system file causes trouble */
typedef unsigned char uchar;
#endif

/*
 * Various structures have the option of using bitfields to save space.
 * If your C compiler handles bitfields well (e.g., it can initialize structs
 * containing bitfields), you can define BITFIELDS.  Otherwise, the game will
 * allocate a separate character for each bitfield.  (The bitfields used never
 * have more than 7 bits, and most are only 1 bit.)
 */
#define BITFIELDS /* Good bitfield handling */

/* #define STRNCMPI */ /* compiler/library has the strncmpi function */

/*
 * There are various choices for the NetHack vision system.  There is a
 * choice of two algorithms with the same behavior.  Defining VISION_TABLES
 * creates huge (60K) tables at compile time, drastically increasing data
 * size, but runs slightly faster than the alternate algorithm.  (MSDOS in
 * particular cannot tolerate the increase in data size; other systems can
 * flip a coin weighted to local conditions.)
 *
 * If VISION_TABLES is not defined, things will be faster if you can use
 * MACRO_CPATH.  Some cpps, however, cannot deal with the size of the
 * functions that have been macroized.
 */

/* #define VISION_TABLES */ /* use vision tables generated at compile time */
#ifndef VISION_TABLES
#ifndef NO_MACRO_CPATH
#define MACRO_CPATH /* use clear_path macros instead of functions */
#endif
#endif

#if !defined(MAC)
#if !defined(NOCLIPPING)
#define CLIPPING /* allow smaller screens -- ERS */
#endif
#endif

#define DOAGAIN '\001' /* ^A, the "redo" key used in cmd.c and getline.c */

/* CONFIG_ERROR_SECURE: If user makes NETHACKOPTIONS point to a file ...
 *  TRUE: Show the first error, nothing else.
 *  FALSE: Show all errors as normal, with line numbers and context.
 */
#ifndef CONFIG_ERROR_SECURE
# define CONFIG_ERROR_SECURE TRUE
#endif

/*
 * Section 4:  EXPERIMENTAL STUFF
 *
 * Conditional compilation of new or experimental options are controlled here.
 * Enable any of these at your own risk -- there are almost certainly
 * bugs left here.
 */

/* TTY_TILES_ESCCODES: Enable output of special console escape codes
 * which act as hints for external programs such as EbonHack.
 *
 * Only for TTY_GRAPHICS.
 *
 * All of the escape codes are in the format ESC [ N z, where N can be
 * one or more positive integer values, separated by semicolons.
 * For example ESC [ 1 ; 0 ; 120 z
 *
 * Possible codes are:
 *  ESC [ 1 ; 0 ; n ; m z   Start a glyph (aka a tile) number n, with flags m
 *  ESC [ 1 ; 1 z           End a glyph.
 *  ESC [ 1 ; 2 ; n z       Select a window n to output to.
 *  ESC [ 1 ; 3 z           End of data. NetHack has finished sending data,
 *                          and is waiting for input.
 *
 * Whenever NetHack outputs anything, it will first output the "select window"
 * code. Whenever NetHack outputs a tile, it will first output the "start
 * glyph" code, then the escape codes for color and the glyph character
 * itself, and then the "end glyph" code.
 *
 * To compile NetHack with this, add tile.c to WINSRC and tile.o to WINOBJ
 * in the hints file or Makefile.
 * Set boolean option vt_tiledata in your config file to turn this on.
 * Note that gnome-terminal at least doesn't work with this. */
/* #define TTY_TILES_ESCCODES */

/* NetHack will execute an external program whenever a new message-window
 * message is shown.  The program to execute is given in environment variable
 * NETHACK_MSGHANDLER.  It will get the message as the only parameter.
 * Only available with POSIX_TYPES or GNU C */
/* #define MSGHANDLER */

#define STATUS_HILITES         /* support hilites of status fields */

/* #define WINCHAIN */              /* stacked window systems */

/* #define DEBUG_MIGRATING_MONS */  /* add a wizard-mode command to help debug
                                       migrating monsters */

/* SCORE_ON_BOTL is neither experimental nor inadequately tested,
   but doesn't seem to fit in any other section... */
/* #define SCORE_ON_BOTL */         /* enable the 'showscore' option to
                                       show estimated score on status line */

/* FREE_ALL_MEMORY is neither experimental nor inadequately tested,
   but it isn't necessary for successful operation of the program */
#define FREE_ALL_MEMORY             /* free all memory at exit */

/* EXTRA_SANITY_CHECKS adds extra impossible calls,
 * probably not useful for normal play */
/* #define EXTRA_SANITY_CHECKS */

/* EDIT_GETLIN makes the string input in TTY, curses, Qt4, and X11
   for some prompts be pre-loaded with previously input text (from
   a previous instance of the same prompt) as the default response.
   In some cases, the previous instance can only be within the same
   session; in others, such as #annotate, the previous input can be
   from any session because the response is saved and restored with
   the map.  The 'edit' capability is just <delete> or <backspace>
   to strip off characters at the end, or <escape> to discard the
   whole thing, then type a new end for the text. */
/* #define EDIT_GETLIN */

/* #define DUMPLOG */  /* End-of-game dump logs */
#ifdef DUMPLOG

#ifndef DUMPLOG_MSG_COUNT
#define DUMPLOG_MSG_COUNT   50
#endif

#ifndef DUMPLOG_FILE
#define DUMPLOG_FILE        "/tmp/nethack.%n.%d.log"
/* DUMPLOG_FILE allows following placeholders:
   %% literal '%'
   %v version (eg. "3.6.2-0")
   %u game UID
   %t game start time, UNIX timestamp format
   %T current time, UNIX timestamp format
   %d game start time, YYYYMMDDhhmmss format
   %D current time, YYYYMMDDhhmmss format
   %n player name
   %N first character of player name
   DUMPLOG_FILE is not used if SYSCF is defined
*/
#endif

#endif

#define USE_ISAAC64 /* Use cross-plattform, bundled RNG */

/* End of Section 4 */

#ifdef TTY_TILES_ESCCODES
# ifndef USE_TILES
#  define USE_TILES
# endif
#endif

#include "global.h" /* Define everything else according to choices above */

#endif /* CONFIG_H */<|MERGE_RESOLUTION|>--- conflicted
+++ resolved
@@ -1,8 +1,4 @@
-<<<<<<< HEAD
-/* NetHack 3.6	config.h	$NHDT-Date: 1478740241 2016/11/10 01:10:41 $  $NHDT-Branch: master $:$NHDT-Revision: 1.100 $ */
-=======
 /* NetHack 3.6	config.h	$NHDT-Date: 1558248715 2019/05/19 06:51:55 $  $NHDT-Branch: NetHack-3.6 $:$NHDT-Revision: 1.122 $ */
->>>>>>> d1ce0aac
 /* Copyright (c) Stichting Mathematisch Centrum, Amsterdam, 1985. */
 /*-Copyright (c) Robert Patrick Rankin, 2016. */
 /* NetHack may be freely redistributed.  See license for details. */
@@ -84,7 +80,7 @@
 #ifdef __BEOS__
 #define BEOS_GRAPHICS             /* (optional) */
 #define DEFAULT_WINDOW_SYS "BeOS" /* "tty" */
-#ifndef HACKDIR                   /* override the default g.hackdir below */
+#ifndef HACKDIR                   /* override the default hackdir below */
 #define HACKDIR "/boot/apps/NetHack"
 #endif
 #endif
