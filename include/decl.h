/* NetHack 3.6  decl.h  $NHDT-Date: 1547025154 2019/01/09 09:12:34 $  $NHDT-Branch: NetHack-3.6.2-beta01 $:$NHDT-Revision: 1.147 $ */
/* Copyright (c) Stichting Mathematisch Centrum, Amsterdam, 1985. */
/*-Copyright (c) Michael Allison, 2007. */
/* NetHack may be freely redistributed.  See license for details. */

#ifndef DECL_H
#define DECL_H

#define E extern

#if !defined(MFLOPPY) && !defined(VMS) && !defined(WIN32)
#define LOCKNAMESIZE (PL_NSIZ + 14) /* long enough for uid+name+.99 */
#define LOCKNAMEINIT "1lock"
#define BONESINIT "bonesnn.xxx"
#define BONESSIZE sizeof(BONESINIT)
#else
#if defined(MFLOPPY)
#define LOCKNAMESIZE FILENAME
#define LOCKNAMEINIT ""
#define BONESINIT ""
#define BONESSIZE FILENAME
#endif
#if defined(VMS)
#define LOCKNAMESIZE (PL_NSIZ + 17) /* long enough for _uid+name+.99;1 */
#define LOCKNAMEINIT "1lock"
#define BONESINIT "bonesnn.xxx;1"
#define BONESSIZE sizeof(BONESINIT)
#endif
#if defined(WIN32)
#define LOCKNAMESIZE (PL_NSIZ + 25) /* long enough for username+-+name+.99 */
#define LOCKNAMEINIT ""
#define BONESINIT "bonesnn.xxx"
#define BONESSIZE sizeof(BONESINIT)
#endif
#endif

#if defined(UNIX) || defined(__BEOS__)
#define SAVESIZE (PL_NSIZ + 13) /* save/99999player.e */
#else
#ifdef VMS
#define SAVESIZE (PL_NSIZ + 22) /* [.save]<uid>player.e;1 */
#else
#if defined(WIN32)
#define SAVESIZE (PL_NSIZ + 40) /* username-player.NetHack-saved-game */
#else
#define SAVESIZE FILENAME /* from macconf.h or pcconf.h */
#endif
#endif
#endif

/* used in files.c */
#ifdef HOLD_LOCKFILE_OPEN
struct level_ftrack {
    int init;
    int fd;    /* file descriptor for level file     */
    int oflag; /* open flags                         */
    boolean nethack_thinks_it_is_open; /* Does NetHack think it's open? */
};
#endif

/* max size of a windowtype option */
#define WINTYPELEN 16

struct dgn_topology { /* special dungeon levels for speed */
    d_level d_oracle_level;
    d_level d_bigroom_level; /* unused */
    d_level d_rogue_level;
    d_level d_medusa_level;
    d_level d_stronghold_level;
    d_level d_valley_level;
    d_level d_wiz1_level;
    d_level d_wiz2_level;
    d_level d_wiz3_level;
    d_level d_juiblex_level;
    d_level d_orcus_level;
    d_level d_baalzebub_level; /* unused */
    d_level d_asmodeus_level;  /* unused */
    d_level d_portal_level;    /* only in goto_level() [do.c] */
    d_level d_sanctum_level;
    d_level d_earth_level;
    d_level d_water_level;
    d_level d_fire_level;
    d_level d_air_level;
    d_level d_astral_level;
    xchar d_tower_dnum;
    xchar d_sokoban_dnum;
    xchar d_mines_dnum, d_quest_dnum;
    d_level d_qstart_level, d_qlocate_level, d_nemesis_level;
    d_level d_knox_level;
    d_level d_mineend_level;
    d_level d_sokoend_level;
};

/* macros for accessing the dungeon levels by their old names */
/* clang-format off */
#define oracle_level            (g.dungeon_topology.d_oracle_level)
#define bigroom_level           (g.dungeon_topology.d_bigroom_level)
#define rogue_level             (g.dungeon_topology.d_rogue_level)
#define medusa_level            (g.dungeon_topology.d_medusa_level)
#define stronghold_level        (g.dungeon_topology.d_stronghold_level)
#define valley_level            (g.dungeon_topology.d_valley_level)
#define wiz1_level              (g.dungeon_topology.d_wiz1_level)
#define wiz2_level              (g.dungeon_topology.d_wiz2_level)
#define wiz3_level              (g.dungeon_topology.d_wiz3_level)
#define juiblex_level           (g.dungeon_topology.d_juiblex_level)
#define orcus_level             (g.dungeon_topology.d_orcus_level)
#define baalzebub_level         (g.dungeon_topology.d_baalzebub_level)
#define asmodeus_level          (g.dungeon_topology.d_asmodeus_level)
#define portal_level            (g.dungeon_topology.d_portal_level)
#define sanctum_level           (g.dungeon_topology.d_sanctum_level)
#define earth_level             (g.dungeon_topology.d_earth_level)
#define water_level             (g.dungeon_topology.d_water_level)
#define fire_level              (g.dungeon_topology.d_fire_level)
#define air_level               (g.dungeon_topology.d_air_level)
#define astral_level            (g.dungeon_topology.d_astral_level)
#define tower_dnum              (g.dungeon_topology.d_tower_dnum)
#define sokoban_dnum            (g.dungeon_topology.d_sokoban_dnum)
#define mines_dnum              (g.dungeon_topology.d_mines_dnum)
#define quest_dnum              (g.dungeon_topology.d_quest_dnum)
#define qstart_level            (g.dungeon_topology.d_qstart_level)
#define qlocate_level           (g.dungeon_topology.d_qlocate_level)
#define nemesis_level           (g.dungeon_topology.d_nemesis_level)
#define knox_level              (g.dungeon_topology.d_knox_level)
#define mineend_level           (g.dungeon_topology.d_mineend_level)
#define sokoend_level           (g.dungeon_topology.d_sokoend_level)
/* clang-format on */

#define xdnstair (g.dnstair.sx)
#define ydnstair (g.dnstair.sy)
#define xupstair (g.upstair.sx)
#define yupstair (g.upstair.sy)

#define xdnladder (g.dnladder.sx)
#define ydnladder (g.dnladder.sy)
#define xupladder (g.upladder.sx)
#define yupladder (g.upladder.sy)

#define dunlev_reached(x) (g.dungeons[(x)->dnum].dunlev_ureached)

#include "quest.h"

E NEARDATA char tune[6];

#define MAXLINFO (MAXDUNGEON * MAXLEVEL)

struct sinfo {
    int gameover;  /* self explanatory? */
    int stopprint; /* inhibit further end of game disclosure */
#ifdef HANGUPHANDLING
    volatile int done_hup; /* SIGHUP or moral equivalent received
                            * -- no more screen output */
    int preserve_locks;    /* don't remove level files prior to exit */
#endif
    int something_worth_saving; /* in case of panic */
    int panicking;              /* `panic' is in progress */
    int exiting;                /* an exit handler is executing */
    int in_moveloop;
    int in_impossible;
#ifdef PANICLOG
    int in_paniclog;
#endif
    int wizkit_wishing;
};

E const char quitchars[];
E const char vowels[];
E const char ynchars[];
E const char ynqchars[];
E const char ynaqchars[];
E const char ynNaqchars[];
E NEARDATA long yn_number;

E const char disclosure_options[];

struct kinfo {
    struct kinfo *next; /* chain of delayed killers */
    int id;             /* uprop keys to ID a delayed killer */
    int format;         /* one of the killer formats */
#define KILLED_BY_AN 0
#define KILLED_BY 1
#define NO_KILLER_PREFIX 2
    char name[BUFSZ]; /* actual killer name */
};

E const schar xdir[], ydir[], zdir[];

struct multishot {
    int n, i;
    short o;
    boolean s;
};

E const int shield_static[];

#include "spell.h"

#include "color.h"
#ifdef TEXTCOLOR
E const int zapcolors[];
#endif

E const struct class_sym def_oc_syms[MAXOCLASSES]; /* default class symbols */
E uchar oc_syms[MAXOCLASSES];                      /* current class symbols */
E const struct class_sym def_monsyms[MAXMCLASSES]; /* default class symbols */
E uchar monsyms[MAXMCLASSES];                      /* current class symbols */

#include "obj.h"
E NEARDATA struct obj *uarm, *uarmc, *uarmh, *uarms, *uarmg, *uarmf,
    *uarmu, /* under-wear, so to speak */
    *uskin, *uamul, *uleft, *uright, *ublindf, *uwep, *uswapwep, *uquiver;

E NEARDATA struct obj *uchain; /* defined only when punished */
E NEARDATA struct obj *uball;
<<<<<<< HEAD
=======
E NEARDATA struct obj *migrating_objs;
E NEARDATA struct obj *billobjs;
E NEARDATA struct obj *current_wand, *thrownobj, *kickedobj;

E NEARDATA const struct obj zeroobj; /* for init; also, &zeroobj is used
                                      * as special value */

E NEARDATA const anything zeroany;   /* init'd and defined in decl.c */
>>>>>>> 624aee77

#include "you.h"
E NEARDATA struct you u;
E NEARDATA time_t ubirthday;
E NEARDATA struct u_realtime urealtime;

#include "onames.h"
#ifndef PM_H /* (pm.h has already been included via youprop.h) */
#include "pm.h"
#endif

<<<<<<< HEAD
struct mvitals {
=======
E NEARDATA const struct monst zeromonst; /* for init of new or temp monsters */
E NEARDATA struct monst youmonst; /* monster details when hero is poly'd */
E NEARDATA struct monst *mydogs, *migrating_mons;

E NEARDATA struct mvitals {
>>>>>>> 624aee77
    uchar born;
    uchar died;
    uchar mvflags;
};

struct c_color_names {
    const char *const c_black, *const c_amber, *const c_golden,
        *const c_light_blue, *const c_red, *const c_green, *const c_silver,
        *const c_blue, *const c_purple, *const c_white, *const c_orange;
};

E NEARDATA const struct c_color_names c_color_names;

#define NH_BLACK c_color_names.c_black
#define NH_AMBER c_color_names.c_amber
#define NH_GOLDEN c_color_names.c_golden
#define NH_LIGHT_BLUE c_color_names.c_light_blue
#define NH_RED c_color_names.c_red
#define NH_GREEN c_color_names.c_green
#define NH_SILVER c_color_names.c_silver
#define NH_BLUE c_color_names.c_blue
#define NH_PURPLE c_color_names.c_purple
#define NH_WHITE c_color_names.c_white
#define NH_ORANGE c_color_names.c_orange

/* The names of the colors used for gems, etc. */
E const char *c_obj_colors[];

struct c_common_strings {
    const char *const c_nothing_happens, *const c_thats_enough_tries,
        *const c_silly_thing_to, *const c_shudder_for_moment,
        *const c_something, *const c_Something, *const c_You_can_move_again,
        *const c_Never_mind, *c_vision_clears, *const c_the_your[2];
};

E const struct c_common_strings c_common_strings;

#define nothing_happens c_common_strings.c_nothing_happens
#define thats_enough_tries c_common_strings.c_thats_enough_tries
#define silly_thing_to c_common_strings.c_silly_thing_to
#define shudder_for_moment c_common_strings.c_shudder_for_moment
#define something c_common_strings.c_something
#define Something c_common_strings.c_Something
#define You_can_move_again c_common_strings.c_You_can_move_again
#define Never_mind c_common_strings.c_Never_mind
#define vision_clears c_common_strings.c_vision_clears
#define the_your c_common_strings.c_the_your

/* material strings */
E const char *materialnm[];

/* Monster name articles */
#define ARTICLE_NONE 0
#define ARTICLE_THE 1
#define ARTICLE_A 2
#define ARTICLE_YOUR 3

/* Monster name suppress masks */
#define SUPPRESS_IT 0x01
#define SUPPRESS_INVISIBLE 0x02
#define SUPPRESS_HALLUCINATION 0x04
#define SUPPRESS_SADDLE 0x08
#define EXACT_NAME 0x0F
#define SUPPRESS_NAME 0x10

/* Window system stuff */
E NEARDATA winid WIN_MESSAGE;
E NEARDATA winid WIN_STATUS;
E NEARDATA winid WIN_MAP, WIN_INVEN;

/* pline (et al) for a single string argument (suppress compiler warning) */
#define pline1(cstr) pline("%s", cstr)
#define Your1(cstr) Your("%s", cstr)
#define You1(cstr) You("%s", cstr)
#define verbalize1(cstr) verbalize("%s", cstr)
#define You_hear1(cstr) You_hear("%s", cstr)
#define Sprintf1(buf, cstr) Sprintf(buf, "%s", cstr)
#define panic1(cstr) panic("%s", cstr)

#ifndef TCAP_H
E struct tc_gbl_data {   /* also declared in tcap.h */
    char *tc_AS, *tc_AE; /* graphics start and end (tty font swapping) */
    int tc_LI, tc_CO;    /* lines and columns */
} tc_gbl_data;
#define AS g.tc_gbl_data.tc_AS
#define AE g.tc_gbl_data.tc_AE
#define LI g.tc_gbl_data.tc_LI
#define CO g.tc_gbl_data.tc_CO
#endif

/* xxxexplain[] is in drawing.c */
E const char *const monexplain[], invisexplain[], *const oclass_names[];

/* Some systems want to use full pathnames for some subsets of file names,
 * rather than assuming that they're all in the current directory.  This
 * provides all the subclasses that seem reasonable, and sets up for all
 * prefixes being null.  Port code can set those that it wants.
 */
#define HACKPREFIX	0	/* shared, RO */
#define LEVELPREFIX	1	/* per-user, RW */
#define SAVEPREFIX	2	/* per-user, RW */
#define BONESPREFIX	3	/* shared, RW */
#define DATAPREFIX	4	/* dungeon/dlb; must match value in dlb.c */
#define SCOREPREFIX	5	/* shared, RW */
#define LOCKPREFIX	6	/* shared, RW */
#define SYSCONFPREFIX	7	/* shared, RO */
#define CONFIGPREFIX	8
#define TROUBLEPREFIX	9	/* shared or per-user, RW (append-only) */
#define PREFIX_COUNT	10
/* used in files.c; xxconf.h can override if needed */
#ifndef FQN_MAX_FILENAME
#define FQN_MAX_FILENAME 512
#endif

#if defined(NOCWD_ASSUMPTIONS) || defined(VAR_PLAYGROUND)
/* the bare-bones stuff is unconditional above to simplify coding; for
 * ports that actually use prefixes, add some more localized things
 */
#define PREFIXES_IN_USE
#endif

#ifdef PREFIXES_IN_USE
E const char *fqn_prefix_names[PREFIX_COUNT];
#endif

E NEARDATA struct savefile_info sfcap, sfrestinfo, sfsaveinfo;

struct opvar {
    xchar spovartyp; /* one of SPOVAR_foo */
    union {
        char *str;
        long l;
    } vardata;
};

struct autopickup_exception {
    struct nhregex *regex;
    char *pattern;
    boolean grab;
    struct autopickup_exception *next;
};

struct plinemsg_type {
    xchar msgtype;  /* one of MSGTYP_foo */
    struct nhregex *regex;
    char *pattern;
    struct plinemsg_type *next;
};

#define MSGTYP_NORMAL   0
#define MSGTYP_NOREP    1
#define MSGTYP_NOSHOW   2
#define MSGTYP_STOP     3
/* bitmask for callers of hide_unhide_msgtypes() */
#define MSGTYP_MASK_REP_SHOW ((1 << MSGTYP_NOREP) | (1 << MSGTYP_NOSHOW))

#ifdef PANICTRACE
E const char *ARGV0;
#endif

enum earlyarg {ARG_DEBUG, ARG_VERSION
#ifdef WIN32
    ,ARG_WINDOWS
#endif
};

struct early_opt {
    enum earlyarg e;
    const char *name;
    int minlength;
    boolean valallowed;
};

/* special key functions */
enum nh_keyfunc {
    NHKF_ESC = 0,
    NHKF_DOAGAIN,

    NHKF_REQMENU,

    /* run ... clicklook need to be in a continuous block */
    NHKF_RUN,
    NHKF_RUN2,
    NHKF_RUSH,
    NHKF_FIGHT,
    NHKF_FIGHT2,
    NHKF_NOPICKUP,
    NHKF_RUN_NOPICKUP,
    NHKF_DOINV,
    NHKF_TRAVEL,
    NHKF_CLICKLOOK,

    NHKF_REDRAW,
    NHKF_REDRAW2,
    NHKF_GETDIR_SELF,
    NHKF_GETDIR_SELF2,
    NHKF_GETDIR_HELP,
    NHKF_COUNT,
    NHKF_GETPOS_SELF,
    NHKF_GETPOS_PICK,
    NHKF_GETPOS_PICK_Q,  /* quick */
    NHKF_GETPOS_PICK_O,  /* once */
    NHKF_GETPOS_PICK_V,  /* verbose */
    NHKF_GETPOS_SHOWVALID,
    NHKF_GETPOS_AUTODESC,
    NHKF_GETPOS_MON_NEXT,
    NHKF_GETPOS_MON_PREV,
    NHKF_GETPOS_OBJ_NEXT,
    NHKF_GETPOS_OBJ_PREV,
    NHKF_GETPOS_DOOR_NEXT,
    NHKF_GETPOS_DOOR_PREV,
    NHKF_GETPOS_UNEX_NEXT,
    NHKF_GETPOS_UNEX_PREV,
    NHKF_GETPOS_INTERESTING_NEXT,
    NHKF_GETPOS_INTERESTING_PREV,
    NHKF_GETPOS_VALID_NEXT,
    NHKF_GETPOS_VALID_PREV,
    NHKF_GETPOS_HELP,
    NHKF_GETPOS_MENU,
    NHKF_GETPOS_LIMITVIEW,
    NHKF_GETPOS_MOVESKIP,

    NUM_NHKF
};

/* commands[] is used to directly access cmdlist[] instead of looping
   through it to find the entry for a given input character;
   move_X is the character used for moving one step in direction X;
   alphadirchars corresponds to old sdir,
   dirchars corresponds to ``iflags.num_pad ? ndir : sdir'';
   pcHack_compat and phone_layout only matter when num_pad is on,
   swap_yz only matters when it's off */
struct cmd {
    unsigned serialno;     /* incremented after each update */
    boolean num_pad;       /* same as iflags.num_pad except during updates */
    boolean pcHack_compat; /* for numpad:  affects 5, M-5, and M-0 */
    boolean phone_layout;  /* inverted keypad:  1,2,3 above, 7,8,9 below */
    boolean swap_yz;       /* QWERTZ keyboards; use z to move NW, y to zap */
    char move_W, move_NW, move_N, move_NE, move_E, move_SE, move_S, move_SW;
    const char *dirchars;      /* current movement/direction characters */
    const char *alphadirchars; /* same as dirchars if !numpad */
    const struct ext_func_tab *commands[256]; /* indexed by input character */
    char spkeys[NUM_NHKF];
};


#define ENTITIES 2

struct entity {
    struct monst *emon;     /* youmonst for the player */
    struct permonst *edata; /* must be non-zero for record to be valid */
    int ex, ey;
};

/* these probably ought to be generated by makedefs, like LAST_GEM */
#define FIRST_GEM DILITHIUM_CRYSTAL
#define FIRST_AMULET AMULET_OF_ESP
#define LAST_AMULET AMULET_OF_YENDOR

struct valuable_data {
    long count;
    int typ;
};

struct val_list {
    struct valuable_data *list;
    int size;
};

/* at most one of `door' and `box' should be non-null at any given time */
struct xlock_s {
    struct rm *door;
    struct obj *box;
    int picktyp, /* key|pick|card for unlock, sharp vs blunt for #force */
        chance, usedtime;
    boolean magic_key;
};

struct trapinfo {
    struct obj *tobj;
    xchar tx, ty;
    int time_needed;
    boolean force_bungle;
};

typedef struct {
    xchar gnew; /* perhaps move this bit into the rm structure. */
    int glyph;
} gbuf_entry;

enum vanq_order_modes {
    VANQ_MLVL_MNDX = 0,
    VANQ_MSTR_MNDX,
    VANQ_ALPHA_SEP,
    VANQ_ALPHA_MIX,
    VANQ_MCLS_HTOL,
    VANQ_MCLS_LTOH,
    VANQ_COUNT_H_L,
    VANQ_COUNT_L_H,

    NUM_VANQ_ORDER_MODES
};

struct rogueroom {
    xchar rlx, rly;
    xchar dx, dy;
    boolean real;
    uchar doortable;
    int nroom; /* Only meaningful for "real" rooms */
};

typedef struct ls_t {
    struct ls_t *next;
    xchar x, y;  /* source's position */
    short range; /* source's current range */
    short flags;
    short type;  /* type of light source */
    anything id; /* source's identifier */
} light_source;

struct container {
    struct container *next;
    xchar x, y;
    short what;
    genericptr_t list;
};

enum bubble_contains_types {
    CONS_OBJ = 0,
    CONS_MON,
    CONS_HERO,
    CONS_TRAP
};

#define MAX_BMASK 4

struct bubble {
    xchar x, y;   /* coordinates of the upper left corner */
    schar dx, dy; /* the general direction of the bubble's movement */
    uchar bm[MAX_BMASK + 2];    /* bubble bit mask */
    struct bubble *prev, *next; /* need to traverse the list up and down */
    struct container *cons;
};

struct musable {
    struct obj *offensive;
    struct obj *defensive;
    struct obj *misc;
    int has_offense, has_defense, has_misc;
    /* =0, no capability; otherwise, different numbers.
     * If it's an object, the object is also set (it's 0 otherwise).
     */
};

struct h2o_ctx {
    int dkn_boom, unk_boom; /* track dknown, !dknown separately */
    boolean ctx_valid;
};

struct launchplace {
    struct obj *obj;
    xchar x, y;
};

struct repo { /* repossession context */
    struct monst *shopkeeper;
    coord location;
};

/* from options.c */
#define MAX_MENU_MAPPED_CMDS 32 /* some number */

/* player selection constants */
#define BP_ALIGN 0
#define BP_GEND 1
#define BP_RACE 2
#define BP_ROLE 3
#define NUM_BP 4

#define NUM_ROLES (13)
struct role_filter {
    boolean roles[NUM_ROLES+1];
    short mask;
};

/* instance_globals holds engine state that does not need to be
 * persisted upon game exit.  The initialization state is well defined
 * an set in decl.c during early early engine initialization.
 *
 * unlike instance_flags, values in the structure can be of any type. */

#define BSIZE 20
#define WIZKIT_MAX 128
#define CVT_BUF_SIZE 64

struct instance_globals {

    /* apply.c */
    int jumping_is_magic; /* current jump result of magic */
    int polearm_range_min;
    int polearm_range_max;
    struct trapinfo trapinfo;

    /* artifcat.c */
    int spec_dbon_applies; /* coordinate effects from spec_dbon() with
                              messages in artifact_hit() */
    /* flags including which artifacts have already been created */
    boolean artiexist[1 + NROFARTIFACTS + 1];
    /* and a discovery list for them (no dummy first entry here) */
    xchar artidisco[NROFARTIFACTS];
    int mkot_trap_warn_count;

    /* botl.c */
    int mrank_sz; /* loaded by max_rank_sz */
    struct istat_s blstats[2][MAXBLSTATS];
    boolean blinit;
    boolean update_all;
    boolean valset[MAXBLSTATS];
    long bl_hilite_moves;
    unsigned long cond_hilites[BL_ATTCLR_MAX];

    /* cmd.c */
    struct cmd Cmd; /* flag.h */
    /* Provide a means to redo the last command.  The flag `in_doagain' is set
     * to true while redoing the command.  This flag is tested in commands that
     * require additional input (like `throw' which requires a thing and a
     * direction), and the input prompt is not shown.  Also, while in_doagain is
     * TRUE, no keystrokes can be saved into the saveq.
     */
    char pushq[BSIZE];
    char saveq[BSIZE];
    int phead;
    int ptail;
    int shead;
    int stail;
    coord clicklook_cc;
    winid en_win;
    boolean en_via_menu;
    int last_multi;

    /* dbridge.c */
    struct entity occupants[ENTITIES];

    /* decl.c */
    int NDECL((*occupation));
    int NDECL((*afternmv));
    const char *hname; /* name of the game (argv[0] of main) */
    int hackpid; /* current process id */
    char chosen_windowtype[WINTYPELEN];
    int bases[MAXOCLASSES];
    int multi;
    const char *multi_reason;
    int nroom;
    int nsubroom;
    int occtime;
    int warn_obj_cnt; /* count of monsters meeting criteria */
    int x_maze_max;
    int y_maze_max;
    int otg_temp; /* used by object_to_glyph() [otg] */
    int in_doagain;
    stairway dnstair; /* stairs down */
    stairway upstair; /* stairs up */
    stairway dnladder; /* ladder down */
    stairway upladder; /* ladder up */
    int smeq[MAXNROFROOMS + 1];
    int doorindex;
    char *save_cm;
    long done_money;
    const char *nomovemsg;
    char plname[PL_NSIZ]; /* player name */
    char pl_character[PL_CSIZ];
    char pl_race; /* character's race */
    char pl_fruit[PL_FSIZ];
    struct fruit *ffruit;
    char tune[6];
    const char *occtxt; /* defined when occupation != NULL */
    schar tbx;  /* mthrowu: target x */
    schar tby;  /* mthrowu: target y */
    s_level * sp_levchn;
    /* for xname handling of multiple shot missile volleys:
       number of shots, index of current one, validity check, shoot vs throw */
    struct multishot m_shot;
    dungeon dungeons[MAXDUNGEON]; /* ini'ed by init_dungeon() */
    stairway sstairs;
    dest_area updest;
    dest_area dndest;
    coord inv_pos;
    boolean defer_see_monsters;
    boolean in_mklev;
    boolean stoned; /* done to monsters hit by 'c' */
    boolean unweapon;
    boolean mrg_to_wielded; /* weapon picked is merged with wielded one */
    struct plinemsg_type *plinemsg_types;
    char toplines[TBUFSZ];
    struct mkroom *upstairs_room;
    struct mkroom *dnstairs_room;
    struct mkroom *sstairs_room;
    coord bhitpos; /* place where throw or zap hits or stops */
    boolean in_steed_dismounting;
    coord doors[DOORMAX];
    struct menucoloring *menu_colorings;
    schar lastseentyp[COLNO][ROWNO]; /* last seen/touched dungeon typ */
    struct spell spl_book[MAXSPELL + 1];
    struct linfo level_info[MAXLINFO];
    struct trap *ftrap;
    /* some objects need special handling during destruction or placement */
    struct obj *current_wand;  /* wand currently zapped/applied */
    struct obj *thrownobj;     /* object in flight due to throwing */
    struct obj *kickedobj;     /* object in flight due to kicking */
    struct dgn_topology dungeon_topology;
    struct kinfo killer;
    struct mkroom rooms[(MAXNROFROOMS + 1) * 2];
    struct mkroom *subrooms;
    dlevel_t level; /* level map */
    long moves;
    long monstermoves; /* moves and monstermoves diverge when player is Fast */
    long wailmsg;
    struct obj *migrating_objs; /* objects moving to another dungeon level */    
    struct obj *billobjs; /* objects not yet paid for */
#if defined(MICRO) || defined(WIN32)
    char hackdir[PATHLEN]; /* where rumors, help, record are */
#endif /* MICRO || WIN32 */
    struct monst youmonst;
    struct obj *invent;
    struct context_info context;
    char *fqn_prefix[PREFIX_COUNT];
    /* Windowing stuff that's really tty oriented, but present for all ports */
    struct tc_gbl_data tc_gbl_data; /* AS,AE, LI,CO */     
    struct obj zeroobj; /* used to zero out a struct obj */
    struct monst zeromonst;  /* used to zero out a struct monst */
    anything zeroany; /* used to zero out union any */
#if defined(UNIX) || defined(VMS)
    int locknum; /* max num of simultaneous users */
#endif
#ifdef DEF_PAGER
    char *catmore; /* default pager */
#endif
#ifdef MICRO
    char levels[PATHLEN]; /* where levels are */
#endif /* MICRO */
#ifdef MFLOPPY
    char permbones[PATHLEN]; /* where permanent copy of bones go */
    int ramdisk = FALSE;     /* whether to copy bones to levels or not */
    int saveprompt = TRUE;
    const char *alllevels = "levels.*";
    const char *allbones = "bones*.*";
#endif
    struct sinfo program_state;

    /* dig.c */

    boolean did_dig_msg;

    /* display.c */
    gbuf_entry gbuf[ROWNO][COLNO];
    char gbuf_start[ROWNO];
    char gbuf_stop[ROWNO];


    /* do.c */
    boolean at_ladder;
    char *dfr_pre_msg;  /* pline() before level change */
    char *dfr_post_msg; /* pline() after level change */
    d_level save_dlevel;

    /* do_name.c */
    struct opvar *gloc_filter_map;
    int gloc_filter_floodfill_match_glyph;
    int via_naming;

    /* do_wear.c */
    /* starting equipment gets auto-worn at beginning of new game,
       and we don't want stealth or displacement feedback then */
    boolean initial_don; /* manipulated in set_wear() */

    /* dog.c */
    int petname_used; /* user preferred pet name has been used */
    xchar gtyp;  /* type of dog's current goal */
    xchar gx; /* x position of dog's current goal */
    char  gy; /* y position of dog's current goal */
    char dogname[PL_PSIZ];
    char catname[PL_PSIZ];
    char horsename[PL_PSIZ];
    char preferred_pet; /* '\0', 'c', 'd', 'n' (none) */    
    struct monst *mydogs; /* monsters that went down/up together with @ */
    struct monst *migrating_mons; /* monsters moving to another level */
    struct mvitals mvitals[NUMMONS];

    /* dokick.c */
    struct rm *maploc;
    struct rm nowhere;
    const char *gate_str;

    /* drawing */
    struct symsetentry symset[NUM_GRAPHICS];
    int currentgraphics;
    nhsym showsyms[SYM_MAX]; /* symbols to be displayed */
    nhsym l_syms[SYM_MAX];   /* loaded symbols          */
    nhsym r_syms[SYM_MAX];   /* rogue symbols           */
    nhsym warnsyms[WARNCOUNT]; /* the current warning display symbols */

    /* dungeon.c */
    int n_dgns; /* number of dungeons (also used in mklev.c and do.c) */
    branch *branches; /* dungeon branch list */
    mapseen *mapseenchn; /*DUNGEON_OVERVIEW*/

    /* eat.c */
    boolean force_save_hs;
    char *eatmbuf; /* set by cpostfx() */


    /* end.c */
    struct valuable_data gems[LAST_GEM + 1 - FIRST_GEM + 1]; /* +1 for glass */
    struct valuable_data amulets[LAST_AMULET + 1 - FIRST_AMULET];
    struct val_list valuables[3];
    int vanq_sortmode;

    /* extralev.c */
    struct rogueroom r[3][3];

    /* files.c */
    char wizkit[WIZKIT_MAX];
    int lockptr;
    char *config_section_chosen;
    char *config_section_current;
    int nesting;
    int symset_count;             /* for pick-list building only */
    boolean chosen_symset_start;
    boolean chosen_symset_end;
    int symset_which_set;
#ifdef HOLD_LOCKFILE_OPEN
    struct level_ftrack lftrack;
#endif /*HOLD_LOCKFILE_OPEN*/
    char SAVEF[SAVESIZE]; /* holds relative path of save file from playground */
#ifdef MICRO
    char SAVEP[SAVESIZE]; /* holds path of directory for save file */
#endif
    char bones[BONESSIZE];
    char lock[LOCKNAMESIZE];


    /* hack.c */
    anything tmp_anything;
    int wc; /* current weight_cap(); valid after call to inv_weight() */

    /* invent.c */
    int lastinvnr;  /* 0 ... 51 (never saved&restored) */
    unsigned sortlootmode; /* set by sortloot() for use by sortloot_cmp(); 
                            * reset by sortloot when done */
    char *invbuf;
    unsigned invbufsiz;
    /* for perm_invent when operating on a partial inventory display, so that
       the persistent one doesn't get shrunk during filtering for item selection
       then regrown to full inventory, possibly being resized in the process */
    winid cached_pickinv_win;
    /* query objlist callback: return TRUE if obj type matches "this_type" */
    int this_type;
    /* query objlist callback: return TRUE if obj is at given location */
    coord only;

    /* light.c */
    light_source *light_base;


    /* lock.c */
    struct xlock_s xlock;

    /* makemon.c */
    struct {
        int choice_count;
        char mchoices[SPECIAL_PM]; /* value range is 0..127 */
    } rndmonst_state;

    /* mhitm.c */
    boolean vis;
    boolean far_noise;
    long noisetime;
    struct obj *otmp;
    int dieroll; /* Needed for the special case of monsters wielding vorpal
                  * blades (rare). If we use this a lot it should probably
                  * be a parameter to mdamagem() instead of a global variable.
                  */

    /* mhitu.c */
    int mhitu_dieroll;

    /* mklev.c */
    xchar vault_x;
    xchar vault_y;
    boolean made_branch; /* used only during level creation */

    /* mkmap.c */
    char *new_locations;
    int min_rx; /* rectangle bounds for regions */
    int max_rx;
    int min_ry;
    int max_ry; 
    int n_loc_filled;

    /* mkmaze.c */
    lev_region bughack; /* for preserving the insect legs when wallifying
                         * baalz level */
    boolean was_waterlevel; /* ugh... this shouldn't be needed */
    struct bubble *bbubbles;
    struct bubble *ebubbles;
    struct trap *wportal;
    int xmin, ymin, xmax, ymax; /* level boundaries */
    boolean ransacked;

    /* mon.c */
    boolean vamp_rise_msg;
    boolean disintegested;
    short *animal_list; /* list of PM values for animal monsters */
    int animal_list_count;

    /* mthrowu.c */
    int mesg_given; /* for m_throw()/thitu() 'miss' message */
    struct monst *mtarget;  /* monster being shot by another monster */
    struct monst *marcher; /* monster that is shooting */

    /* muse.c */
    boolean m_using; /* kludge to use mondided instead of killed */
    int trapx;
    int trapy;
    boolean zap_oseen; /* for wands which use mbhitm and are zapped at
                        * players.  We usually want an oseen local to
                        * the function, but this is impossible since the
                        * function mbhitm has to be compatible with the
                        * normal zap routines, and those routines don't
                        * remember who zapped the wand. */
    struct musable m;

    /* nhlan.c */
#ifdef MAX_LAN_USERNAME
    char lusername[MAX_LAN_USERNAME];
    int lusername_size;
#endif

    /* o_init.c */
    short disco[NUM_OBJECTS];

    /* objname.c */
    /* distantname used by distant_name() to pass extra information to
       xname_flags(); it would be much cleaner if this were a parameter,
       but that would require all of the xname() and doname() calls to be
       modified */
    int distantname;

    /* options.c */
    struct symsetentry *symset_list; /* files.c will populate this with
                                        list of available sets */
    /*
        * Allow the user to map incoming characters to various menu commands.
        * The accelerator list must be a valid C string.
        */
    char mapped_menu_cmds[MAX_MENU_MAPPED_CMDS + 1]; /* exported */
    char mapped_menu_op[MAX_MENU_MAPPED_CMDS + 1];
    short n_menu_mapped;
    boolean opt_initial;
    boolean opt_from_file;
    boolean opt_need_redraw; /* for doset() */

    /* pickup.c */
    int oldcap; /* last encumberance */
    /* current_container is set in use_container(), to be used by the
       callback routines in_container() and out_container() from askchain()
       and use_container(). Also used by menu_loot() and container_gone(). */
    struct obj *current_container;
    boolean abort_looting;
    /* Value set by query_objlist() for n_or_more(). */
    long val_for_n_or_more;
    /* list of valid menu classes for query_objlist() and allow_category callback
       (with room for all object classes, 'u'npaid, BUCX, and terminator) */
    char valid_menu_classes[MAXOCLASSES + 1 + 4 + 1];
    boolean class_filter;
    boolean bucx_filter;
    boolean shop_filter;

    /* pline.c */
    unsigned pline_flags;
    char prevmsg[BUFSZ];
#ifdef DUMPLOG
    unsigned saved_pline_index;  /* slot in saved_plines[] to use next */
    char *saved_plines[DUMPLOG_MSG_COUNT];
#endif
    /* work buffer for You(), &c and verbalize() */
    char *you_buf;
    int you_buf_siz;

    /* polyself.c */
    int sex_change_ok; /* controls whether taking on new form or becoming new
                          man can also change sex (ought to be an arg to
                          polymon() and newman() instead) */

    /* potion.c */
    boolean notonhead; /* for long worms */
    int potion_nothing;
    int potion_unkn;

    /* pray.c */
    /* values calculated when prayer starts, and used when completed */
    aligntyp p_aligntyp;
    int p_trouble;
    int p_type; /* (-1)-3: (-1)=really naughty, 3=really good */

    /* quest.c */
    struct q_score quest_status;

    /* questpgr.c */
    char cvt_buf[CVT_BUF_SIZE];
    struct qtlists qt_list;
    struct dlb_handle *msg_file;
    /* used by ldrname() and neminame(), then copied into cvt_buf */
    char nambuf[CVT_BUF_SIZE];

    /* read.c */
    boolean known;

    /* region.c */
    NhRegion **regions;
    int n_regions;
    int max_regions;

    /* restore.c */
    int n_ids_mapped;
    struct bucket *id_map;
    boolean restoring;
    struct fruit *oldfruit;
    long omoves;

    /* rip.c */
    char **rip;

    /* role.c */
    struct Role urole; /* player's role. May be munged in role_init() */
    struct Race urace; /* player's race. May be munged in role_init() */
    char role_pa[NUM_BP];
    char role_post_attribs;
    struct role_filter rfilter;

    /* rumors.c */
    long true_rumor_size; /* rumor size variables are signed so that value -1
                            can be used as a flag */
    long false_rumor_size;
    unsigned long true_rumor_start; /* rumor start offsets are unsigned because
                                       they're handled via %lx format */
    unsigned long false_rumor_start;
    long true_rumor_end; /* rumor end offsets are signed because they're
                            compared with [dlb_]ftell() */
    long false_rumor_end;
    int oracle_flg; /* -1=>don't use, 0=>need init, 1=>init done */
    unsigned oracle_cnt; /* oracles are handled differently from rumors... */
    unsigned long *oracle_loc;

    /* save.c */
    boolean havestate;
    unsigned ustuck_id; /* need to preserve during save */
    unsigned usteed_id; /* need to preserve during save */

    /* shk.c */
    /* auto-response flag for/from "sell foo?" 'a' => 'y', 'q' => 'n' */
    char sell_response;
    int sell_how;
    /* can't just use sell_response='y' for auto_credit because the 'a' response
       shouldn't carry over from ordinary selling to credit selling */
    boolean auto_credit;
    struct repo repo;
   long int followmsg; /* last time of follow message */


    /* sp_lev.c */
    char *lev_message;
    lev_region *lregions;
    int num_lregions;
    /* positions touched by level elements explicitly defined in the des-file */
    char SpLev_Map[COLNO][ROWNO];
    xchar xstart, ystart;
    char xsize, ysize;
    boolean splev_init_present;
    boolean icedpools;
    int mines_prize_count;
    int soko_prize_count; /* achievements */
    struct obj *container_obj[MAX_CONTAINMENT];
    int container_idx;
    struct monst *invent_carrying_monster;
    aligntyp ralign[3];

    /* spells.c */
    int spl_sortmode;   /* index into spl_sortchoices[] */
    int *spl_orderindx; /* array of g.spl_book[] indices */

    /* teleport.c */
    struct obj *telescroll; /* non-null when teleporting via this scroll */

    /* timeout.c */
    /* ordered timer list */
    struct fe *timer_base; /* "active" */
    unsigned long timer_id;

    /* topten.c */
    winid toptenwin;
#ifdef UPDATE_RECORD_IN_PLACE
    long final_fpos;
#endif


    /* trap.c */
    int force_mintrap; /* mintrap() should take a flags argument, but for time
                          being we use this */
    /* context for water_damage(), managed by water_damage_chain();
        when more than one stack of potions of acid explode while processing
        a chain of objects, use alternate phrasing after the first message */
    struct h2o_ctx acid_ctx;
    /*
     * The following are used to track launched objects to
     * prevent them from vanishing if you are killed. They
     * will reappear at the launchplace in bones files.
     */
    struct launchplace launchplace;


    /* u_init.c */
    short nocreate;
    short nocreate2;
    short nocreate3;
    short nocreate4;
    /* uhitm.c */
    boolean override_confirmation; /* Used to flag attacks caused by
                                      Stormbringer's maliciousness. */

    /* vision.c */
    char **viz_array; /* used in cansee() and couldsee() macros */
    char *viz_rmin;			/* min could see indices */
    char *viz_rmax;			/* max could see indices */
    boolean vision_full_recalc;

    /* weapon.c */
    struct obj *propellor;

    /* windows.c */
    struct win_choices *last_winchoice;

    /* zap.c */
    int  poly_zapped;
    boolean obj_zapped;

    unsigned long magic; /* validate that structure layout is preserved */
};

E struct instance_globals g;

#undef E

#endif /* DECL_H */<|MERGE_RESOLUTION|>--- conflicted
+++ resolved
@@ -211,17 +211,6 @@
 
 E NEARDATA struct obj *uchain; /* defined only when punished */
 E NEARDATA struct obj *uball;
-<<<<<<< HEAD
-=======
-E NEARDATA struct obj *migrating_objs;
-E NEARDATA struct obj *billobjs;
-E NEARDATA struct obj *current_wand, *thrownobj, *kickedobj;
-
-E NEARDATA const struct obj zeroobj; /* for init; also, &zeroobj is used
-                                      * as special value */
-
-E NEARDATA const anything zeroany;   /* init'd and defined in decl.c */
->>>>>>> 624aee77
 
 #include "you.h"
 E NEARDATA struct you u;
@@ -233,15 +222,7 @@
 #include "pm.h"
 #endif
 
-<<<<<<< HEAD
 struct mvitals {
-=======
-E NEARDATA const struct monst zeromonst; /* for init of new or temp monsters */
-E NEARDATA struct monst youmonst; /* monster details when hero is poly'd */
-E NEARDATA struct monst *mydogs, *migrating_mons;
-
-E NEARDATA struct mvitals {
->>>>>>> 624aee77
     uchar born;
     uchar died;
     uchar mvflags;
@@ -770,9 +751,6 @@
     char *fqn_prefix[PREFIX_COUNT];
     /* Windowing stuff that's really tty oriented, but present for all ports */
     struct tc_gbl_data tc_gbl_data; /* AS,AE, LI,CO */     
-    struct obj zeroobj; /* used to zero out a struct obj */
-    struct monst zeromonst;  /* used to zero out a struct monst */
-    anything zeroany; /* used to zero out union any */
 #if defined(UNIX) || defined(VMS)
     int locknum; /* max num of simultaneous users */
 #endif
@@ -1193,6 +1171,14 @@
 
 E struct instance_globals g;
 
+struct const_globals {
+    const struct obj zeroobj;      /* used to zero out a struct obj */
+    const struct monst zeromonst;  /* used to zero out a struct monst */
+    const anything zeroany;        /* used to zero out union any */
+};
+
+E const struct const_globals cg;
+
 #undef E
 
 #endif /* DECL_H */