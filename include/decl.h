/* NetHack 3.6  decl.h  $NHDT-Date: 1559601011 2019/06/03 22:30:11 $  $NHDT-Branch: NetHack-3.6 $:$NHDT-Revision: 1.150 $ */
/* Copyright (c) Stichting Mathematisch Centrum, Amsterdam, 1985. */
/*-Copyright (c) Michael Allison, 2007. */
/* NetHack may be freely redistributed.  See license for details. */

#ifndef DECL_H
#define DECL_H

#define E extern

#if !defined(MFLOPPY) && !defined(VMS) && !defined(WIN32)
#define LOCKNAMESIZE (PL_NSIZ + 14) /* long enough for uid+name+.99 */
#define LOCKNAMEINIT "1lock"
#define BONESINIT "bonesnn.xxx"
#define BONESSIZE sizeof(BONESINIT)
#else
#if defined(MFLOPPY)
#define LOCKNAMESIZE FILENAME
#define LOCKNAMEINIT ""
#define BONESINIT ""
#define BONESSIZE FILENAME
#endif
#if defined(VMS)
#define LOCKNAMESIZE (PL_NSIZ + 17) /* long enough for _uid+name+.99;1 */
#define LOCKNAMEINIT "1lock"
#define BONESINIT "bonesnn.xxx;1"
#define BONESSIZE sizeof(BONESINIT)
#endif
#if defined(WIN32)
#define LOCKNAMESIZE (PL_NSIZ + 25) /* long enough for username+-+name+.99 */
#define LOCKNAMEINIT ""
#define BONESINIT "bonesnn.xxx"
#define BONESSIZE sizeof(BONESINIT)
#endif
#endif

#if defined(UNIX) || defined(__BEOS__)
#define SAVESIZE (PL_NSIZ + 13) /* save/99999player.e */
#else
#ifdef VMS
#define SAVESIZE (PL_NSIZ + 22) /* [.save]<uid>player.e;1 */
#else
#if defined(WIN32)
#define SAVESIZE (PL_NSIZ + 40) /* username-player.NetHack-saved-game */
#else
#define SAVESIZE FILENAME /* from macconf.h or pcconf.h */
#endif
#endif
#endif

/* used in files.c */
#ifdef HOLD_LOCKFILE_OPEN
struct level_ftrack {
    int init;
    int fd;    /* file descriptor for level file     */
    int oflag; /* open flags                         */
    boolean nethack_thinks_it_is_open; /* Does NetHack think it's open? */
};
#endif

/* max size of a windowtype option */
#define WINTYPELEN 16

struct dgn_topology { /* special dungeon levels for speed */
    d_level d_oracle_level;
    d_level d_bigroom_level; /* unused */
    d_level d_rogue_level;
    d_level d_medusa_level;
    d_level d_stronghold_level;
    d_level d_valley_level;
    d_level d_wiz1_level;
    d_level d_wiz2_level;
    d_level d_wiz3_level;
    d_level d_juiblex_level;
    d_level d_orcus_level;
    d_level d_baalzebub_level; /* unused */
    d_level d_asmodeus_level;  /* unused */
    d_level d_portal_level;    /* only in goto_level() [do.c] */
    d_level d_sanctum_level;
    d_level d_earth_level;
    d_level d_water_level;
    d_level d_fire_level;
    d_level d_air_level;
    d_level d_astral_level;
    xchar d_tower_dnum;
    xchar d_sokoban_dnum;
    xchar d_mines_dnum, d_quest_dnum;
    d_level d_qstart_level, d_qlocate_level, d_nemesis_level;
    d_level d_knox_level;
    d_level d_mineend_level;
    d_level d_sokoend_level;
};

/* macros for accessing the dungeon levels by their old names */
/* clang-format off */
#define oracle_level            (g.dungeon_topology.d_oracle_level)
#define bigroom_level           (g.dungeon_topology.d_bigroom_level)
#define rogue_level             (g.dungeon_topology.d_rogue_level)
#define medusa_level            (g.dungeon_topology.d_medusa_level)
#define stronghold_level        (g.dungeon_topology.d_stronghold_level)
#define valley_level            (g.dungeon_topology.d_valley_level)
#define wiz1_level              (g.dungeon_topology.d_wiz1_level)
#define wiz2_level              (g.dungeon_topology.d_wiz2_level)
#define wiz3_level              (g.dungeon_topology.d_wiz3_level)
#define juiblex_level           (g.dungeon_topology.d_juiblex_level)
#define orcus_level             (g.dungeon_topology.d_orcus_level)
#define baalzebub_level         (g.dungeon_topology.d_baalzebub_level)
#define asmodeus_level          (g.dungeon_topology.d_asmodeus_level)
#define portal_level            (g.dungeon_topology.d_portal_level)
#define sanctum_level           (g.dungeon_topology.d_sanctum_level)
#define earth_level             (g.dungeon_topology.d_earth_level)
#define water_level             (g.dungeon_topology.d_water_level)
#define fire_level              (g.dungeon_topology.d_fire_level)
#define air_level               (g.dungeon_topology.d_air_level)
#define astral_level            (g.dungeon_topology.d_astral_level)
#define tower_dnum              (g.dungeon_topology.d_tower_dnum)
#define sokoban_dnum            (g.dungeon_topology.d_sokoban_dnum)
#define mines_dnum              (g.dungeon_topology.d_mines_dnum)
#define quest_dnum              (g.dungeon_topology.d_quest_dnum)
#define qstart_level            (g.dungeon_topology.d_qstart_level)
#define qlocate_level           (g.dungeon_topology.d_qlocate_level)
#define nemesis_level           (g.dungeon_topology.d_nemesis_level)
#define knox_level              (g.dungeon_topology.d_knox_level)
#define mineend_level           (g.dungeon_topology.d_mineend_level)
#define sokoend_level           (g.dungeon_topology.d_sokoend_level)
/* clang-format on */

#define xdnstair (g.dnstair.sx)
#define ydnstair (g.dnstair.sy)
#define xupstair (g.upstair.sx)
#define yupstair (g.upstair.sy)

#define xdnladder (g.dnladder.sx)
#define ydnladder (g.dnladder.sy)
#define xupladder (g.upladder.sx)
#define yupladder (g.upladder.sy)

#define dunlev_reached(x) (g.dungeons[(x)->dnum].dunlev_ureached)

#include "quest.h"

E NEARDATA char tune[6];

#define MAXLINFO (MAXDUNGEON * MAXLEVEL)

struct sinfo {
    int gameover;  /* self explanatory? */
    int stopprint; /* inhibit further end of game disclosure */
#ifdef HANGUPHANDLING
    volatile int done_hup; /* SIGHUP or moral equivalent received
                            * -- no more screen output */
    int preserve_locks;    /* don't remove level files prior to exit */
#endif
    int something_worth_saving; /* in case of panic */
    int panicking;              /* `panic' is in progress */
    int exiting;                /* an exit handler is executing */
    int in_moveloop;
    int in_impossible;
#ifdef PANICLOG
    int in_paniclog;
#endif
    int wizkit_wishing;
};

E const char quitchars[];
E const char vowels[];
E const char ynchars[];
E const char ynqchars[];
E const char ynaqchars[];
E const char ynNaqchars[];
E NEARDATA long yn_number;

E const char disclosure_options[];

struct kinfo {
    struct kinfo *next; /* chain of delayed killers */
    int id;             /* uprop keys to ID a delayed killer */
    int format;         /* one of the killer formats */
#define KILLED_BY_AN 0
#define KILLED_BY 1
#define NO_KILLER_PREFIX 2
    char name[BUFSZ]; /* actual killer name */
};

E const schar xdir[], ydir[], zdir[];

struct multishot {
    int n, i;
    short o;
    boolean s;
};

E NEARDATA boolean has_strong_rngseed;
E const int shield_static[];

#include "spell.h"

#include "color.h"
#ifdef TEXTCOLOR
E const int zapcolors[];
#endif

E const struct class_sym def_oc_syms[MAXOCLASSES]; /* default class symbols */
E uchar oc_syms[MAXOCLASSES];                      /* current class symbols */
E const struct class_sym def_monsyms[MAXMCLASSES]; /* default class symbols */
E uchar monsyms[MAXMCLASSES];                      /* current class symbols */

#include "obj.h"
E NEARDATA struct obj *uarm, *uarmc, *uarmh, *uarms, *uarmg, *uarmf,
    *uarmu, /* under-wear, so to speak */
    *uskin, *uamul, *uleft, *uright, *ublindf, *uwep, *uswapwep, *uquiver;

E NEARDATA struct obj *uchain; /* defined only when punished */
E NEARDATA struct obj *uball;

#include "you.h"
E NEARDATA struct you u;
E NEARDATA time_t ubirthday;
E NEARDATA struct u_realtime urealtime;

#include "onames.h"
#ifndef PM_H /* (pm.h has already been included via youprop.h) */
#include "pm.h"
#endif

struct mvitals {
    uchar born;
    uchar died;
    uchar mvflags;
};

struct c_color_names {
    const char *const c_black, *const c_amber, *const c_golden,
        *const c_light_blue, *const c_red, *const c_green, *const c_silver,
        *const c_blue, *const c_purple, *const c_white, *const c_orange;
};

E NEARDATA const struct c_color_names c_color_names;

#define NH_BLACK c_color_names.c_black
#define NH_AMBER c_color_names.c_amber
#define NH_GOLDEN c_color_names.c_golden
#define NH_LIGHT_BLUE c_color_names.c_light_blue
#define NH_RED c_color_names.c_red
#define NH_GREEN c_color_names.c_green
#define NH_SILVER c_color_names.c_silver
#define NH_BLUE c_color_names.c_blue
#define NH_PURPLE c_color_names.c_purple
#define NH_WHITE c_color_names.c_white
#define NH_ORANGE c_color_names.c_orange

/* The names of the colors used for gems, etc. */
E const char *c_obj_colors[];

struct c_common_strings {
    const char *const c_nothing_happens, *const c_thats_enough_tries,
        *const c_silly_thing_to, *const c_shudder_for_moment,
        *const c_something, *const c_Something, *const c_You_can_move_again,
        *const c_Never_mind, *c_vision_clears, *const c_the_your[2];
};

E const struct c_common_strings c_common_strings;

#define nothing_happens c_common_strings.c_nothing_happens
#define thats_enough_tries c_common_strings.c_thats_enough_tries
#define silly_thing_to c_common_strings.c_silly_thing_to
#define shudder_for_moment c_common_strings.c_shudder_for_moment
#define something c_common_strings.c_something
#define Something c_common_strings.c_Something
#define You_can_move_again c_common_strings.c_You_can_move_again
#define Never_mind c_common_strings.c_Never_mind
#define vision_clears c_common_strings.c_vision_clears
#define the_your c_common_strings.c_the_your

/* material strings */
E const char *materialnm[];

/* Monster name articles */
#define ARTICLE_NONE 0
#define ARTICLE_THE 1
#define ARTICLE_A 2
#define ARTICLE_YOUR 3

/* Monster name suppress masks */
#define SUPPRESS_IT 0x01
#define SUPPRESS_INVISIBLE 0x02
#define SUPPRESS_HALLUCINATION 0x04
#define SUPPRESS_SADDLE 0x08
#define EXACT_NAME 0x0F
#define SUPPRESS_NAME 0x10

/* Window system stuff */
E NEARDATA winid WIN_MESSAGE;
E NEARDATA winid WIN_STATUS;
E NEARDATA winid WIN_MAP, WIN_INVEN;

/* pline (et al) for a single string argument (suppress compiler warning) */
#define pline1(cstr) pline("%s", cstr)
#define Your1(cstr) Your("%s", cstr)
#define You1(cstr) You("%s", cstr)
#define verbalize1(cstr) verbalize("%s", cstr)
#define You_hear1(cstr) You_hear("%s", cstr)
#define Sprintf1(buf, cstr) Sprintf(buf, "%s", cstr)
#define panic1(cstr) panic("%s", cstr)

#ifndef TCAP_H
E struct tc_gbl_data {   /* also declared in tcap.h */
    char *tc_AS, *tc_AE; /* graphics start and end (tty font swapping) */
    int tc_LI, tc_CO;    /* lines and columns */
} tc_gbl_data;
#define AS g.tc_gbl_data.tc_AS
#define AE g.tc_gbl_data.tc_AE
#define LI g.tc_gbl_data.tc_LI
#define CO g.tc_gbl_data.tc_CO
#endif

/* xxxexplain[] is in drawing.c */
E const char *const monexplain[], invisexplain[], *const oclass_names[];

/* Some systems want to use full pathnames for some subsets of file names,
 * rather than assuming that they're all in the current directory.  This
 * provides all the subclasses that seem reasonable, and sets up for all
 * prefixes being null.  Port code can set those that it wants.
 */
#define HACKPREFIX	0	/* shared, RO */
#define LEVELPREFIX	1	/* per-user, RW */
#define SAVEPREFIX	2	/* per-user, RW */
#define BONESPREFIX	3	/* shared, RW */
#define DATAPREFIX	4	/* dungeon/dlb; must match value in dlb.c */
#define SCOREPREFIX	5	/* shared, RW */
#define LOCKPREFIX	6	/* shared, RW */
#define SYSCONFPREFIX	7	/* shared, RO */
#define CONFIGPREFIX	8
#define TROUBLEPREFIX	9	/* shared or per-user, RW (append-only) */
#define PREFIX_COUNT	10
/* used in files.c; xxconf.h can override if needed */
#ifndef FQN_MAX_FILENAME
#define FQN_MAX_FILENAME 512
#endif

#if defined(NOCWD_ASSUMPTIONS) || defined(VAR_PLAYGROUND)
/* the bare-bones stuff is unconditional above to simplify coding; for
 * ports that actually use prefixes, add some more localized things
 */
#define PREFIXES_IN_USE
#endif

#ifdef PREFIXES_IN_USE
E const char *fqn_prefix_names[PREFIX_COUNT];
#endif

E NEARDATA struct savefile_info sfcap, sfrestinfo, sfsaveinfo;

struct opvar {
    xchar spovartyp; /* one of SPOVAR_foo */
    union {
        char *str;
        long l;
    } vardata;
};

struct autopickup_exception {
    struct nhregex *regex;
    char *pattern;
    boolean grab;
    struct autopickup_exception *next;
};

struct plinemsg_type {
    xchar msgtype;  /* one of MSGTYP_foo */
    struct nhregex *regex;
    char *pattern;
    struct plinemsg_type *next;
};

#define MSGTYP_NORMAL   0
#define MSGTYP_NOREP    1
#define MSGTYP_NOSHOW   2
#define MSGTYP_STOP     3
/* bitmask for callers of hide_unhide_msgtypes() */
#define MSGTYP_MASK_REP_SHOW ((1 << MSGTYP_NOREP) | (1 << MSGTYP_NOSHOW))


enum bcargs {override_restriction = -1};
struct breadcrumbs {
    const char *funcnm;
    int linenum;
    boolean in_effect;
};
#ifdef PANICTRACE
E const char *ARGV0;
#endif

enum earlyarg {ARG_DEBUG, ARG_VERSION
#ifdef WIN32
    ,ARG_WINDOWS
#endif
};

struct early_opt {
    enum earlyarg e;
    const char *name;
    int minlength;
    boolean valallowed;
};

<<<<<<< HEAD
/* special key functions */
enum nh_keyfunc {
    NHKF_ESC = 0,
    NHKF_DOAGAIN,

    NHKF_REQMENU,

    /* run ... clicklook need to be in a continuous block */
    NHKF_RUN,
    NHKF_RUN2,
    NHKF_RUSH,
    NHKF_FIGHT,
    NHKF_FIGHT2,
    NHKF_NOPICKUP,
    NHKF_RUN_NOPICKUP,
    NHKF_DOINV,
    NHKF_TRAVEL,
    NHKF_CLICKLOOK,

    NHKF_REDRAW,
    NHKF_REDRAW2,
    NHKF_GETDIR_SELF,
    NHKF_GETDIR_SELF2,
    NHKF_GETDIR_HELP,
    NHKF_COUNT,
    NHKF_GETPOS_SELF,
    NHKF_GETPOS_PICK,
    NHKF_GETPOS_PICK_Q,  /* quick */
    NHKF_GETPOS_PICK_O,  /* once */
    NHKF_GETPOS_PICK_V,  /* verbose */
    NHKF_GETPOS_SHOWVALID,
    NHKF_GETPOS_AUTODESC,
    NHKF_GETPOS_MON_NEXT,
    NHKF_GETPOS_MON_PREV,
    NHKF_GETPOS_OBJ_NEXT,
    NHKF_GETPOS_OBJ_PREV,
    NHKF_GETPOS_DOOR_NEXT,
    NHKF_GETPOS_DOOR_PREV,
    NHKF_GETPOS_UNEX_NEXT,
    NHKF_GETPOS_UNEX_PREV,
    NHKF_GETPOS_INTERESTING_NEXT,
    NHKF_GETPOS_INTERESTING_PREV,
    NHKF_GETPOS_VALID_NEXT,
    NHKF_GETPOS_VALID_PREV,
    NHKF_GETPOS_HELP,
    NHKF_GETPOS_MENU,
    NHKF_GETPOS_LIMITVIEW,
    NHKF_GETPOS_MOVESKIP,

    NUM_NHKF
};

/* commands[] is used to directly access cmdlist[] instead of looping
   through it to find the entry for a given input character;
   move_X is the character used for moving one step in direction X;
   alphadirchars corresponds to old sdir,
   dirchars corresponds to ``iflags.num_pad ? ndir : sdir'';
   pcHack_compat and phone_layout only matter when num_pad is on,
   swap_yz only matters when it's off */
struct cmd {
    unsigned serialno;     /* incremented after each update */
    boolean num_pad;       /* same as iflags.num_pad except during updates */
    boolean pcHack_compat; /* for numpad:  affects 5, M-5, and M-0 */
    boolean phone_layout;  /* inverted keypad:  1,2,3 above, 7,8,9 below */
    boolean swap_yz;       /* QWERTZ keyboards; use z to move NW, y to zap */
    char move_W, move_NW, move_N, move_NE, move_E, move_SE, move_S, move_SW;
    const char *dirchars;      /* current movement/direction characters */
    const char *alphadirchars; /* same as dirchars if !numpad */
    const struct ext_func_tab *commands[256]; /* indexed by input character */
    char spkeys[NUM_NHKF];
};


#define ENTITIES 2

struct entity {
    struct monst *emon;     /* youmonst for the player */
    struct permonst *edata; /* must be non-zero for record to be valid */
    int ex, ey;
};

/* these probably ought to be generated by makedefs, like LAST_GEM */
#define FIRST_GEM DILITHIUM_CRYSTAL
#define FIRST_AMULET AMULET_OF_ESP
#define LAST_AMULET AMULET_OF_YENDOR

struct valuable_data {
    long count;
    int typ;
};

struct val_list {
    struct valuable_data *list;
    int size;
};

/* at most one of `door' and `box' should be non-null at any given time */
struct xlock_s {
    struct rm *door;
    struct obj *box;
    int picktyp, /* key|pick|card for unlock, sharp vs blunt for #force */
        chance, usedtime;
    boolean magic_key;
};

struct trapinfo {
    struct obj *tobj;
    xchar tx, ty;
    int time_needed;
    boolean force_bungle;
};

typedef struct {
    xchar gnew; /* perhaps move this bit into the rm structure. */
    int glyph;
} gbuf_entry;

enum vanq_order_modes {
    VANQ_MLVL_MNDX = 0,
    VANQ_MSTR_MNDX,
    VANQ_ALPHA_SEP,
    VANQ_ALPHA_MIX,
    VANQ_MCLS_HTOL,
    VANQ_MCLS_LTOH,
    VANQ_COUNT_H_L,
    VANQ_COUNT_L_H,

    NUM_VANQ_ORDER_MODES
};

struct rogueroom {
    xchar rlx, rly;
    xchar dx, dy;
    boolean real;
    uchar doortable;
    int nroom; /* Only meaningful for "real" rooms */
};

typedef struct ls_t {
    struct ls_t *next;
    xchar x, y;  /* source's position */
    short range; /* source's current range */
    short flags;
    short type;  /* type of light source */
    anything id; /* source's identifier */
} light_source;

struct container {
    struct container *next;
    xchar x, y;
    short what;
    genericptr_t list;
};

enum bubble_contains_types {
    CONS_OBJ = 0,
    CONS_MON,
    CONS_HERO,
    CONS_TRAP
};

#define MAX_BMASK 4

struct bubble {
    xchar x, y;   /* coordinates of the upper left corner */
    schar dx, dy; /* the general direction of the bubble's movement */
    uchar bm[MAX_BMASK + 2];    /* bubble bit mask */
    struct bubble *prev, *next; /* need to traverse the list up and down */
    struct container *cons;
};

struct musable {
    struct obj *offensive;
    struct obj *defensive;
    struct obj *misc;
    int has_offense, has_defense, has_misc;
    /* =0, no capability; otherwise, different numbers.
     * If it's an object, the object is also set (it's 0 otherwise).
     */
};

struct h2o_ctx {
    int dkn_boom, unk_boom; /* track dknown, !dknown separately */
    boolean ctx_valid;
};

struct launchplace {
    struct obj *obj;
    xchar x, y;
};

struct repo { /* repossession context */
    struct monst *shopkeeper;
    coord location;
};

/* from options.c */
#define MAX_MENU_MAPPED_CMDS 32 /* some number */

/* player selection constants */
#define BP_ALIGN 0
#define BP_GEND 1
#define BP_RACE 2
#define BP_ROLE 3
#define NUM_BP 4

#define NUM_ROLES (13)
struct role_filter {
    boolean roles[NUM_ROLES+1];
    short mask;
};

/* instance_globals holds engine state that does not need to be
 * persisted upon game exit.  The initialization state is well defined
 * an set in decl.c during early early engine initialization.
 *
 * unlike instance_flags, values in the structure can be of any type. */

#define BSIZE 20
#define WIZKIT_MAX 128
#define CVT_BUF_SIZE 64

struct instance_globals {

    /* apply.c */
    int jumping_is_magic; /* current jump result of magic */
    int polearm_range_min;
    int polearm_range_max;
    struct trapinfo trapinfo;

    /* artifcat.c */
    int spec_dbon_applies; /* coordinate effects from spec_dbon() with
                              messages in artifact_hit() */
    /* flags including which artifacts have already been created */
    boolean artiexist[1 + NROFARTIFACTS + 1];
    /* and a discovery list for them (no dummy first entry here) */
    xchar artidisco[NROFARTIFACTS];
    int mkot_trap_warn_count;

    /* botl.c */
    int mrank_sz; /* loaded by max_rank_sz */
    struct istat_s blstats[2][MAXBLSTATS];
    boolean blinit;
    boolean update_all;
    boolean valset[MAXBLSTATS];
#ifdef STATUS_HILITES
    long bl_hilite_moves;
#endif
    unsigned long cond_hilites[BL_ATTCLR_MAX];
    int now_or_before_idx;   /* 0..1 for array[2][] first index */

    /* cmd.c */
    struct cmd Cmd; /* flag.h */
    /* Provide a means to redo the last command.  The flag `in_doagain' is set
     * to true while redoing the command.  This flag is tested in commands that
     * require additional input (like `throw' which requires a thing and a
     * direction), and the input prompt is not shown.  Also, while in_doagain is
     * TRUE, no keystrokes can be saved into the saveq.
     */
    char pushq[BSIZE];
    char saveq[BSIZE];
    int phead;
    int ptail;
    int shead;
    int stail;
    coord clicklook_cc;
    winid en_win;
    boolean en_via_menu;
    int last_multi;

    /* dbridge.c */
    struct entity occupants[ENTITIES];

    /* decl.c */
    int NDECL((*occupation));
    int NDECL((*afternmv));
    const char *hname; /* name of the game (argv[0] of main) */
    int hackpid; /* current process id */
    char chosen_windowtype[WINTYPELEN];
    int bases[MAXOCLASSES];
    int multi;
    const char *multi_reason;
    int nroom;
    int nsubroom;
    int occtime;
    int warn_obj_cnt; /* count of monsters meeting criteria */
    int x_maze_max;
    int y_maze_max;
    int otg_temp; /* used by object_to_glyph() [otg] */
    int in_doagain;
    stairway dnstair; /* stairs down */
    stairway upstair; /* stairs up */
    stairway dnladder; /* ladder down */
    stairway upladder; /* ladder up */
    int smeq[MAXNROFROOMS + 1];
    int doorindex;
    char *save_cm;
    long done_money;
    long domove_attempting;
    long domove_succeeded;
#define DOMOVE_WALK         0x00000001
#define DOMOVE_RUSH         0x00000002
    const char *nomovemsg;
    char plname[PL_NSIZ]; /* player name */
    char pl_character[PL_CSIZ];
    char pl_race; /* character's race */
    char pl_fruit[PL_FSIZ];
    struct fruit *ffruit;
    char tune[6];
    const char *occtxt; /* defined when occupation != NULL */
    schar tbx;  /* mthrowu: target x */
    schar tby;  /* mthrowu: target y */
    s_level * sp_levchn;
    /* for xname handling of multiple shot missile volleys:
       number of shots, index of current one, validity check, shoot vs throw */
    struct multishot m_shot;
    dungeon dungeons[MAXDUNGEON]; /* ini'ed by init_dungeon() */
    stairway sstairs;
    dest_area updest;
    dest_area dndest;
    coord inv_pos;
    boolean defer_see_monsters;
    boolean in_mklev;
    boolean stoned; /* done to monsters hit by 'c' */
    boolean unweapon;
    boolean mrg_to_wielded; /* weapon picked is merged with wielded one */
    struct plinemsg_type *plinemsg_types;
    char toplines[TBUFSZ];
    struct mkroom *upstairs_room;
    struct mkroom *dnstairs_room;
    struct mkroom *sstairs_room;
    coord bhitpos; /* place where throw or zap hits or stops */
    boolean in_steed_dismounting;
    coord doors[DOORMAX];
    struct menucoloring *menu_colorings;
    schar lastseentyp[COLNO][ROWNO]; /* last seen/touched dungeon typ */
    struct spell spl_book[MAXSPELL + 1];
    struct linfo level_info[MAXLINFO];
    struct trap *ftrap;
    /* some objects need special handling during destruction or placement */
    struct obj *current_wand;  /* wand currently zapped/applied */
    struct obj *thrownobj;     /* object in flight due to throwing */
    struct obj *kickedobj;     /* object in flight due to kicking */
    struct dgn_topology dungeon_topology;
    struct kinfo killer;
    struct mkroom rooms[(MAXNROFROOMS + 1) * 2];
    struct mkroom *subrooms;
    dlevel_t level; /* level map */
    long moves;
    long monstermoves; /* moves and monstermoves diverge when player is Fast */
    long wailmsg;
    struct obj *migrating_objs; /* objects moving to another dungeon level */    
    struct obj *billobjs; /* objects not yet paid for */
#if defined(MICRO) || defined(WIN32)
    char hackdir[PATHLEN]; /* where rumors, help, record are */
#endif /* MICRO || WIN32 */
    struct monst youmonst;
    struct obj *invent;
    struct context_info context;
    char *fqn_prefix[PREFIX_COUNT];
    /* Windowing stuff that's really tty oriented, but present for all ports */
    struct tc_gbl_data tc_gbl_data; /* AS,AE, LI,CO */     
#if defined(UNIX) || defined(VMS)
    int locknum; /* max num of simultaneous users */
#endif
#ifdef DEF_PAGER
    char *catmore; /* default pager */
#endif
#ifdef MICRO
    char levels[PATHLEN]; /* where levels are */
#endif /* MICRO */
#ifdef MFLOPPY
    char permbones[PATHLEN]; /* where permanent copy of bones go */
    int ramdisk = FALSE;     /* whether to copy bones to levels or not */
    int saveprompt = TRUE;
    const char *alllevels = "levels.*";
    const char *allbones = "bones*.*";
#endif
    struct sinfo program_state;

    /* dig.c */

    boolean did_dig_msg;

    /* display.c */
    gbuf_entry gbuf[ROWNO][COLNO];
    char gbuf_start[ROWNO];
    char gbuf_stop[ROWNO];


    /* do.c */
    boolean at_ladder;
    char *dfr_pre_msg;  /* pline() before level change */
    char *dfr_post_msg; /* pline() after level change */
    d_level save_dlevel;

    /* do_name.c */
    struct opvar *gloc_filter_map;
    int gloc_filter_floodfill_match_glyph;
    int via_naming;

    /* do_wear.c */
    /* starting equipment gets auto-worn at beginning of new game,
       and we don't want stealth or displacement feedback then */
    boolean initial_don; /* manipulated in set_wear() */

    /* dog.c */
    int petname_used; /* user preferred pet name has been used */
    xchar gtyp;  /* type of dog's current goal */
    xchar gx; /* x position of dog's current goal */
    char  gy; /* y position of dog's current goal */
    char dogname[PL_PSIZ];
    char catname[PL_PSIZ];
    char horsename[PL_PSIZ];
    char preferred_pet; /* '\0', 'c', 'd', 'n' (none) */    
    struct monst *mydogs; /* monsters that went down/up together with @ */
    struct monst *migrating_mons; /* monsters moving to another level */
    struct mvitals mvitals[NUMMONS];

    /* dokick.c */
    struct rm *maploc;
    struct rm nowhere;
    const char *gate_str;

    /* drawing */
    struct symsetentry symset[NUM_GRAPHICS];
    int currentgraphics;
    nhsym showsyms[SYM_MAX]; /* symbols to be displayed */
    nhsym l_syms[SYM_MAX];   /* loaded symbols          */
    nhsym r_syms[SYM_MAX];   /* rogue symbols           */
    nhsym warnsyms[WARNCOUNT]; /* the current warning display symbols */

    /* dungeon.c */
    int n_dgns; /* number of dungeons (also used in mklev.c and do.c) */
    branch *branches; /* dungeon branch list */
    mapseen *mapseenchn; /*DUNGEON_OVERVIEW*/

    /* eat.c */
    boolean force_save_hs;
    char *eatmbuf; /* set by cpostfx() */


    /* end.c */
    struct valuable_data gems[LAST_GEM + 1 - FIRST_GEM + 1]; /* +1 for glass */
    struct valuable_data amulets[LAST_AMULET + 1 - FIRST_AMULET];
    struct val_list valuables[3];
    int vanq_sortmode;

    /* extralev.c */
    struct rogueroom r[3][3];

    /* files.c */
    char wizkit[WIZKIT_MAX];
    int lockptr;
    char *config_section_chosen;
    char *config_section_current;
    int nesting;
    int symset_count;             /* for pick-list building only */
    boolean chosen_symset_start;
    boolean chosen_symset_end;
    int symset_which_set;
#ifdef HOLD_LOCKFILE_OPEN
    struct level_ftrack lftrack;
#endif /*HOLD_LOCKFILE_OPEN*/
    char SAVEF[SAVESIZE]; /* holds relative path of save file from playground */
#ifdef MICRO
    char SAVEP[SAVESIZE]; /* holds path of directory for save file */
#endif
    char bones[BONESSIZE];
    char lock[LOCKNAMESIZE];


    /* hack.c */
    anything tmp_anything;
    int wc; /* current weight_cap(); valid after call to inv_weight() */

    /* invent.c */
    int lastinvnr;  /* 0 ... 51 (never saved&restored) */
    unsigned sortlootmode; /* set by sortloot() for use by sortloot_cmp(); 
                            * reset by sortloot when done */
    char *invbuf;
    unsigned invbufsiz;
    /* for perm_invent when operating on a partial inventory display, so that
       the persistent one doesn't get shrunk during filtering for item selection
       then regrown to full inventory, possibly being resized in the process */
    winid cached_pickinv_win;
    /* query objlist callback: return TRUE if obj type matches "this_type" */
    int this_type;
    /* query objlist callback: return TRUE if obj is at given location */
    coord only;

    /* light.c */
    light_source *light_base;


    /* lock.c */
    struct xlock_s xlock;

    /* makemon.c */
    struct {
        int choice_count;
        char mchoices[SPECIAL_PM]; /* value range is 0..127 */
    } rndmonst_state;

    /* mhitm.c */
    boolean vis;
    boolean far_noise;
    long noisetime;
    struct obj *otmp;
    int dieroll; /* Needed for the special case of monsters wielding vorpal
                  * blades (rare). If we use this a lot it should probably
                  * be a parameter to mdamagem() instead of a global variable.
                  */

    /* mhitu.c */
    int mhitu_dieroll;

    /* mklev.c */
    xchar vault_x;
    xchar vault_y;
    boolean made_branch; /* used only during level creation */

    /* mkmap.c */
    char *new_locations;
    int min_rx; /* rectangle bounds for regions */
    int max_rx;
    int min_ry;
    int max_ry; 
    int n_loc_filled;

    /* mkmaze.c */
    lev_region bughack; /* for preserving the insect legs when wallifying
                         * baalz level */
    boolean was_waterlevel; /* ugh... this shouldn't be needed */
    struct bubble *bbubbles;
    struct bubble *ebubbles;
    struct trap *wportal;
    int xmin, ymin, xmax, ymax; /* level boundaries */
    boolean ransacked;

    /* mon.c */
    boolean vamp_rise_msg;
    boolean disintegested;
    short *animal_list; /* list of PM values for animal monsters */
    int animal_list_count;

    /* mthrowu.c */
    int mesg_given; /* for m_throw()/thitu() 'miss' message */
    struct monst *mtarget;  /* monster being shot by another monster */
    struct monst *marcher; /* monster that is shooting */

    /* muse.c */
    boolean m_using; /* kludge to use mondided instead of killed */
    int trapx;
    int trapy;
    boolean zap_oseen; /* for wands which use mbhitm and are zapped at
                        * players.  We usually want an oseen local to
                        * the function, but this is impossible since the
                        * function mbhitm has to be compatible with the
                        * normal zap routines, and those routines don't
                        * remember who zapped the wand. */
    struct musable m;

    /* nhlan.c */
#ifdef MAX_LAN_USERNAME
    char lusername[MAX_LAN_USERNAME];
    int lusername_size;
#endif

    /* o_init.c */
    short disco[NUM_OBJECTS];

    /* objname.c */
    /* distantname used by distant_name() to pass extra information to
       xname_flags(); it would be much cleaner if this were a parameter,
       but that would require all of the xname() and doname() calls to be
       modified */
    int distantname;

    /* options.c */
    struct symsetentry *symset_list; /* files.c will populate this with
                                        list of available sets */
    /*
        * Allow the user to map incoming characters to various menu commands.
        * The accelerator list must be a valid C string.
        */
    char mapped_menu_cmds[MAX_MENU_MAPPED_CMDS + 1]; /* exported */
    char mapped_menu_op[MAX_MENU_MAPPED_CMDS + 1];
    short n_menu_mapped;
    boolean opt_initial;
    boolean opt_from_file;
    boolean opt_need_redraw; /* for doset() */

    /* pickup.c */
    int oldcap; /* last encumberance */
    /* current_container is set in use_container(), to be used by the
       callback routines in_container() and out_container() from askchain()
       and use_container(). Also used by menu_loot() and container_gone(). */
    struct obj *current_container;
    boolean abort_looting;
    /* Value set by query_objlist() for n_or_more(). */
    long val_for_n_or_more;
    /* list of valid menu classes for query_objlist() and allow_category callback
       (with room for all object classes, 'u'npaid, BUCX, and terminator) */
    char valid_menu_classes[MAXOCLASSES + 1 + 4 + 1];
    boolean class_filter;
    boolean bucx_filter;
    boolean shop_filter;

    /* pline.c */
    unsigned pline_flags;
    char prevmsg[BUFSZ];
#ifdef DUMPLOG
    unsigned saved_pline_index;  /* slot in saved_plines[] to use next */
    char *saved_plines[DUMPLOG_MSG_COUNT];
#endif
    /* work buffer for You(), &c and verbalize() */
    char *you_buf;
    int you_buf_siz;

    /* polyself.c */
    int sex_change_ok; /* controls whether taking on new form or becoming new
                          man can also change sex (ought to be an arg to
                          polymon() and newman() instead) */

    /* potion.c */
    boolean notonhead; /* for long worms */
    int potion_nothing;
    int potion_unkn;

    /* pray.c */
    /* values calculated when prayer starts, and used when completed */
    aligntyp p_aligntyp;
    int p_trouble;
    int p_type; /* (-1)-3: (-1)=really naughty, 3=really good */

    /* quest.c */
    struct q_score quest_status;

    /* questpgr.c */
    char cvt_buf[CVT_BUF_SIZE];
    struct qtlists qt_list;
#ifdef DLB
    struct dlb_handle *msg_file;
#else
    FILE *msg_file;
#endif
    /* used by ldrname() and neminame(), then copied into cvt_buf */
    char nambuf[CVT_BUF_SIZE];

    /* read.c */
    boolean known;

    /* region.c */
    NhRegion **regions;
    int n_regions;
    int max_regions;

    /* restore.c */
    int n_ids_mapped;
    struct bucket *id_map;
    boolean restoring;
    struct fruit *oldfruit;
    long omoves;

    /* rip.c */
    char **rip;

    /* role.c */
    struct Role urole; /* player's role. May be munged in role_init() */
    struct Race urace; /* player's race. May be munged in role_init() */
    char role_pa[NUM_BP];
    char role_post_attribs;
    struct role_filter rfilter;

    /* rumors.c */
    long true_rumor_size; /* rumor size variables are signed so that value -1
                            can be used as a flag */
    long false_rumor_size;
    unsigned long true_rumor_start; /* rumor start offsets are unsigned because
                                       they're handled via %lx format */
    unsigned long false_rumor_start;
    long true_rumor_end; /* rumor end offsets are signed because they're
                            compared with [dlb_]ftell() */
    long false_rumor_end;
    int oracle_flg; /* -1=>don't use, 0=>need init, 1=>init done */
    unsigned oracle_cnt; /* oracles are handled differently from rumors... */
    unsigned long *oracle_loc;

    /* save.c */
    boolean havestate;
    unsigned ustuck_id; /* need to preserve during save */
    unsigned usteed_id; /* need to preserve during save */

    /* shk.c */
    /* auto-response flag for/from "sell foo?" 'a' => 'y', 'q' => 'n' */
    char sell_response;
    int sell_how;
    /* can't just use sell_response='y' for auto_credit because the 'a' response
       shouldn't carry over from ordinary selling to credit selling */
    boolean auto_credit;
    struct repo repo;
   long int followmsg; /* last time of follow message */


    /* sp_lev.c */
    char *lev_message;
    lev_region *lregions;
    int num_lregions;
    /* positions touched by level elements explicitly defined in the des-file */
    char SpLev_Map[COLNO][ROWNO];
    xchar xstart, ystart;
    char xsize, ysize;
    boolean splev_init_present;
    boolean icedpools;
    int mines_prize_count;
    int soko_prize_count; /* achievements */
    struct obj *container_obj[MAX_CONTAINMENT];
    int container_idx;
    struct monst *invent_carrying_monster;
    aligntyp ralign[3];

    /* spells.c */
    int spl_sortmode;   /* index into spl_sortchoices[] */
    int *spl_orderindx; /* array of g.spl_book[] indices */

    /* teleport.c */
    struct obj *telescroll; /* non-null when teleporting via this scroll */

    /* timeout.c */
    /* ordered timer list */
    struct fe *timer_base; /* "active" */
    unsigned long timer_id;

    /* topten.c */
    winid toptenwin;
#ifdef UPDATE_RECORD_IN_PLACE
    long final_fpos;
#endif


    /* trap.c */
    int force_mintrap; /* mintrap() should take a flags argument, but for time
                          being we use this */
    /* context for water_damage(), managed by water_damage_chain();
        when more than one stack of potions of acid explode while processing
        a chain of objects, use alternate phrasing after the first message */
    struct h2o_ctx acid_ctx;
    /*
     * The following are used to track launched objects to
     * prevent them from vanishing if you are killed. They
     * will reappear at the launchplace in bones files.
     */
    struct launchplace launchplace;


    /* u_init.c */
    short nocreate;
    short nocreate2;
    short nocreate3;
    short nocreate4;
    /* uhitm.c */
    boolean override_confirmation; /* Used to flag attacks caused by
                                      Stormbringer's maliciousness. */

    /* vision.c */
    char **viz_array; /* used in cansee() and couldsee() macros */
    char *viz_rmin;			/* min could see indices */
    char *viz_rmax;			/* max could see indices */
    boolean vision_full_recalc;

    /* weapon.c */
    struct obj *propellor;

    /* windows.c */
    struct win_choices *last_winchoice;

    /* zap.c */
    int  poly_zapped;
    boolean obj_zapped;

    unsigned long magic; /* validate that structure layout is preserved */
};

E struct instance_globals g;

struct const_globals {
    const struct obj zeroobj;      /* used to zero out a struct obj */
    const struct monst zeromonst;  /* used to zero out a struct monst */
    const anything zeroany;        /* used to zero out union any */
};

E const struct const_globals cg;
=======
struct ptr_array {
    size_t  length;
    size_t  max_length;
    void ** elements;
};
typedef struct ptr_array ptr_array_t;

/* logging verbosity levels */
#define LOG_MINIMAL 0
#define LOG_VERBOSE 1
>>>>>>> d33160d0

#undef E

#endif /* DECL_H */

<|MERGE_RESOLUTION|>--- conflicted
+++ resolved
@@ -404,7 +404,17 @@
     boolean valallowed;
 };
 
-<<<<<<< HEAD
+struct ptr_array {
+    size_t  length;
+    size_t  max_length;
+    void ** elements;
+};
+typedef struct ptr_array ptr_array_t;
+
+/* logging verbosity levels */
+#define LOG_MINIMAL 0
+#define LOG_VERBOSE 1
+
 /* special key functions */
 enum nh_keyfunc {
     NHKF_ESC = 0,
@@ -1198,18 +1208,6 @@
 };
 
 E const struct const_globals cg;
-=======
-struct ptr_array {
-    size_t  length;
-    size_t  max_length;
-    void ** elements;
-};
-typedef struct ptr_array ptr_array_t;
-
-/* logging verbosity levels */
-#define LOG_MINIMAL 0
-#define LOG_VERBOSE 1
->>>>>>> d33160d0
 
 #undef E
 
