--- conflicted
+++ resolved
@@ -228,16 +228,7 @@
     uchar mvflags;
 };
 
-<<<<<<< HEAD
 struct c_color_names {
-=======
-E NEARDATA long domove_attempting;
-E NEARDATA long domove_succeeded;
-#define DOMOVE_WALK         0x00000001
-#define DOMOVE_RUSH         0x00000002
-
-E NEARDATA struct c_color_names {
->>>>>>> fd92ecf7
     const char *const c_black, *const c_amber, *const c_golden,
         *const c_light_blue, *const c_red, *const c_green, *const c_silver,
         *const c_blue, *const c_purple, *const c_white, *const c_orange;
@@ -1190,4 +1181,5 @@
 
 #undef E
 
-#endif /* DECL_H */+#endif /* DECL_H */
+
