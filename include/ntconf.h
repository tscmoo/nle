--- conflicted
+++ resolved
@@ -78,14 +78,8 @@
                      * objects being thrown when the hangup occurs.    \
                      */
 
-<<<<<<< HEAD
-#define MAIL
-#define CONFIG_FILE "defaults.nh"
-#define CONFIG_TEMPLATE "defaults.template"
-=======
 #define CONFIG_FILE ".nethackrc"
 #define CONFIG_TEMPLATE ".nethackrc.template"
->>>>>>> 9319e357
 #define SYSCF_TEMPLATE "sysconf.template"
 #define SYMBOLS_TEMPLATE "symbols.template"
 #define GUIDEBOOK_FILE "Guidebook.txt"
