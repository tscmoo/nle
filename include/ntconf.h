<<<<<<< HEAD
/* NetHack 3.5	ntconf.h	$NHDT-Date$  $NHDT-Branch$:$NHDT-Revision$ */
=======
/* NetHack 3.5	ntconf.h	$NHDT-Date: 1426966690 2015/03/21 19:38:10 $  $NHDT-Branch: master $:$NHDT-Revision: 1.37 $ */
>>>>>>> e41b3f71
/* NetHack 3.5	ntconf.h	$Date: 2012/01/15 19:11:38 $  $Revision: 1.35 $ */
/*	SCCS Id: @(#)ntconf.h	3.5	2002/03/10	*/
/* Copyright (c) NetHack PC Development Team 1993, 1994.  */
/* NetHack may be freely redistributed.  See license for details. */

#ifndef NTCONF_H
#define NTCONF_H

/* #define SHELL	/* nt use of pcsys routines caused a hang */

#define RANDOM		/* have Berkeley random(3) */
#define TEXTCOLOR	/* Color text */

#define EXEPATH			/* Allow .exe location to be used as HACKDIR */
#define TRADITIONAL_GLYPHMAP	/* Store glyph mappings at level change time */
#ifdef WIN32CON
#define LAN_FEATURES		/* Include code for lan-aware features. Untested in 3.4.0*/
#endif

#define PC_LOCKING		/* Prevent overwrites of aborted or in-progress games */
				/* without first receiving confirmation. */

#define HOLD_LOCKFILE_OPEN	/* Keep an exclusive lock on the .0 file */

#define SELF_RECOVER		/* Allow the game itself to recover from an aborted game */

#define SYSCF			/* Use a global configuration */
#define SYSCF_FILE "sysconf"	/* Use a file to hold the SYSCF configuration */

#define USER_SOUNDS

#ifdef WIN32CON
#define CHANGE_COLOR		/* allow palette changes in win32 console */
#define SELECTSAVED		/* Provide menu of saved games to choose from at start */
#endif

/*
 * -----------------------------------------------------------------
 *  The remaining code shouldn't need modification.
 * -----------------------------------------------------------------
 */
/* #define SHORT_FILENAMES	/* All NT filesystems support long names now */

#ifdef MICRO
#undef MICRO			/* never define this! */
#endif

#define NOCWD_ASSUMPTIONS	/* Always define this. There are assumptions that
                                   it is defined for WIN32.
				   Allow paths to be specified for HACKDIR,
				   LEVELDIR, SAVEDIR, BONESDIR, DATADIR,
				   SCOREDIR, LOCKDIR, CONFIGDIR, and TROUBLEDIR */
#define NO_TERMS
#define ASCIIGRAPH

#ifdef OPTIONS_USED
#undef OPTIONS_USED
#endif
#ifdef MSWIN_GRAPHICS
#define OPTIONS_USED	"guioptions"
#else
#define OPTIONS_USED	"ttyoptions"
#endif
#define OPTIONS_FILE OPTIONS_USED

#define PORT_HELP	"porthelp"

#ifdef WIN32CON
#define PORT_DEBUG	/* include ability to debug international keyboard issues */
#endif

#define SAFERHANGUP	/* Define SAFERHANGUP to delay hangup processing
			 * until the main command loop. 'safer' because it
			 * avoids certain cheats and also avoids losing
			 * objects being thrown when the hangup occurs.
			 */

/* Stuff to help the user with some common, yet significant errors */
#define INTERJECT_PANIC		0
#define INTERJECTION_TYPES	(INTERJECT_PANIC + 1)
extern void FDECL(interject_assistance, (int,int,genericptr_t,genericptr_t));
extern void FDECL(interject, (int));

/*
 *===============================================
 * Compiler-specific adjustments
 *===============================================
 */
#ifdef _MSC_VER
# if (_MSC_VER > 1000)
/* Visual C 8 warning elimination */
#  ifndef _CRT_SECURE_NO_DEPRECATE
#define _CRT_SECURE_NO_DEPRECATE
# endif
#  ifndef _SCL_SECURE_NO_DEPRECATE
#define _SCL_SECURE_NO_DEPRECATE
# endif
#  ifndef _CRT_NONSTDC_NO_DEPRECATE
#define _CRT_NONSTDC_NO_DEPRECATE
# endif
#pragma warning(disable:4996)	/* VC8 deprecation warnings */
#pragma warning(disable:4142)	/* benign redefinition */
#pragma warning(disable:4267)	/* conversion from 'size_t' to XX */
# endif /* _MSC_VER > 1000 */
#pragma warning(disable:4761)	/* integral size mismatch in arg; conv supp*/
# ifdef YYPREFIX
#pragma warning(disable:4102)	/* unreferenced label */
#  endif
# if 0
#pragma warning(disable:4018)	/* signed/unsigned mismatch */
#pragma warning(disable:4305)	/* init, conv from 'const int' to 'char' */
# endif
#endif

#define RUNTIME_PORT_ID	/* trigger run-time port identification for
			 * identification of exe CPU architecture
			 */

/* The following is needed for prototypes of certain functions */
#if defined(_MSC_VER)
#include <process.h>	/* Provides prototypes of exit(), spawn()      */
#endif

#include <string.h>	/* Provides prototypes of strncmpi(), etc.     */
#ifdef STRNCMPI
#define strncmpi(a,b,c) strnicmp(a,b,c)
#endif

#include <sys/types.h>
#include <stdlib.h>
#ifdef __BORLANDC__
#undef randomize
#undef random
#endif

#define PATHLEN		BUFSZ /* maximum pathlength */
#define FILENAME	BUFSZ /* maximum filename length (conservative) */

#if defined(_MAX_PATH) && defined(_MAX_FNAME)
# if (_MAX_PATH < BUFSZ) && (_MAX_FNAME < BUFSZ)
#undef PATHLEN
#undef FILENAME
#define PATHLEN		_MAX_PATH
#define FILENAME	_MAX_FNAME
# endif
#endif

#define NO_SIGNAL
#define index	strchr
#define rindex	strrchr

/* Time stuff */
#include <time.h>

#define USE_STDARG
#ifdef RANDOM
/* Use the high quality random number routines. */
#define Rand()	random()
#else
#define Rand()	rand()
#endif

#include <sys/stat.h>
#define FCMASK (_S_IREAD|_S_IWRITE)	       /* file creation mask */
#define regularize	nt_regularize
#define HLOCK "NHPERM"

#ifndef M
#define M(c)		((char) (0x80 | (c)))
/* #define M(c)		((c) - 128) */
#endif

#ifndef C
#define C(c)		(0x1f & (c))
#endif

#if defined(DLB)
#define FILENAME_CMP  stricmp		      /* case insensitive */
#endif

#if 0
extern char levels[], bones[], permbones[],
#endif /* 0 */

/* this was part of the MICRO stuff in the past */
extern const char *alllevels, *allbones;
extern char hackdir[];
#define ABORT C('a')
#define getuid() 1
#define getlogin() ((char *)0)
extern void NDECL(win32_abort);
#ifdef WIN32CON
extern void FDECL(nttty_preference_update, (const char *));
extern void NDECL(toggle_mouse_support);
extern void FDECL(map_subkeyvalue, (char *));
extern void NDECL(load_keyboard_handler);
extern void NDECL(raw_clear_screen);
#endif

#include <fcntl.h>
#ifndef __BORLANDC__
#include <io.h>
#include <direct.h>
#else
int  _RTLENTRY _EXPFUNC access  (const char _FAR *__path, int __amode);
int  _RTLENTRY _EXPFUNC _chdrive(int __drive);
int  _RTLENTRYF _EXPFUNC32   chdir( const char _FAR *__path );
char _FAR * _RTLENTRY  _EXPFUNC     getcwd( char _FAR *__buf, int __buflen );
int  _RTLENTRY _EXPFUNC write (int __handle, const void _FAR *__buf, unsigned __len);
int  _RTLENTRY _EXPFUNC creat   (const char _FAR *__path, int __amode);
int  _RTLENTRY _EXPFUNC close   (int __handle);
int  _RTLENTRY _EXPFUNC _close  (int __handle);
int  _RTLENTRY _EXPFUNC open  (const char _FAR *__path, int __access,... /*unsigned mode*/);
long _RTLENTRY _EXPFUNC lseek  (int __handle, long __offset, int __fromwhere);
int  _RTLENTRY _EXPFUNC read  (int __handle, void _FAR *__buf, unsigned __len);
#endif
#include <conio.h>
#undef kbhit		/* Use our special NT kbhit */
#define kbhit (*nt_kbhit)

#ifdef LAN_FEATURES
#define MAX_LAN_USERNAME 20
#endif

#ifndef alloca
#define ALLOCA_HACK	/* used in util/panic.c */
#endif

extern int FDECL(set_win32_option, (const char *, const char *));
#ifdef WIN32CON
#define LEFTBUTTON  FROM_LEFT_1ST_BUTTON_PRESSED
#define RIGHTBUTTON RIGHTMOST_BUTTON_PRESSED
#define MIDBUTTON   FROM_LEFT_2ND_BUTTON_PRESSED
#define MOUSEMASK (LEFTBUTTON | RIGHTBUTTON | MIDBUTTON)
#ifdef CHANGE_COLOR
extern int FDECL(alternative_palette, (char *));
#endif
#endif /* WIN32CON */

#endif /* NTCONF_H */<|MERGE_RESOLUTION|>--- conflicted
+++ resolved
@@ -1,8 +1,4 @@
-<<<<<<< HEAD
-/* NetHack 3.5	ntconf.h	$NHDT-Date$  $NHDT-Branch$:$NHDT-Revision$ */
-=======
 /* NetHack 3.5	ntconf.h	$NHDT-Date: 1426966690 2015/03/21 19:38:10 $  $NHDT-Branch: master $:$NHDT-Revision: 1.37 $ */
->>>>>>> e41b3f71
 /* NetHack 3.5	ntconf.h	$Date: 2012/01/15 19:11:38 $  $Revision: 1.35 $ */
 /*	SCCS Id: @(#)ntconf.h	3.5	2002/03/10	*/
 /* Copyright (c) NetHack PC Development Team 1993, 1994.  */
