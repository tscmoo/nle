--- conflicted
+++ resolved
@@ -1,9 +1,4 @@
-<<<<<<< HEAD
-/* NetHack 3.5	sys.h	$NHDT-Date$  $NHDT-Branch$:$NHDT-Revision$ */
-=======
 /* NetHack 3.5	sys.h	$NHDT-Date: 1426544796 2015/03/16 22:26:36 $  $NHDT-Branch: master $:$NHDT-Revision: 1.13 $ */
->>>>>>> b7ad4a8a
-/* NetHack 3.5	sys.h	$Date: 2012/01/27 20:15:26 $  $Revision: 1.9 $ */
 /* Copyright (c) Kenneth Lorber, Kensington, Maryland, 2008. */
 /* NetHack may be freely redistributed.  See license for details. */
 
@@ -17,14 +12,11 @@
 	char *explorers;
 	char *shellers;	/* like wizards, for ! command (-DSHELL) */
 	char *debugfiles; /* files to show debugplines in. '*' is all. */
-<<<<<<< HEAD
-=======
 	int env_dbgfl;	/*  1: debugfiles comes from getenv("DEBUGFILES")
 			 *     so sysconf's DEBUGFILES shouldn't override it;
 			 *  0: getenv() hasn't been attempted yet;
 			 * -1: getenv() didn't find a value for DEBUGFILES.
 			 */    
->>>>>>> b7ad4a8a
 	int   maxplayers;
 		/* record file */
 	int persmax;
@@ -44,11 +36,8 @@
 	int seduce;
 };
 
-<<<<<<< HEAD
-=======
 extern  struct sysopt sysopt;
 
->>>>>>> b7ad4a8a
 #define SYSOPT_SEDUCE sysopt.seduce
 
 #endif /* SYS_H */
