--- conflicted
+++ resolved
@@ -1,9 +1,5 @@
-<<<<<<< HEAD
-/* NetHack 3.5	sys.h	$NHDT-Date: 1426544796 2015/03/16 22:26:36 $  $NHDT-Branch: master $:$NHDT-Revision: 1.13 $ */
-=======
 /* NetHack 3.6	sys.h	$NHDT-Date: 1426544796 2015/03/16 22:26:36 $  $NHDT-Branch: master $:$NHDT-Revision: 1.13 $ */
 /* NetHack 3.6	sys.h	$Date: 2012/01/27 20:15:26 $  $Revision: 1.9 $ */
->>>>>>> 8c0c587f
 /* Copyright (c) Kenneth Lorber, Kensington, Maryland, 2008. */
 /* NetHack may be freely redistributed.  See license for details. */
 
