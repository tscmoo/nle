/* NetHack 3.6	options.c	$NHDT-Date: 1571347977 2019/10/17 21:32:57 $  $NHDT-Branch: NetHack-3.6 $:$NHDT-Revision: 1.379 $ */
/* Copyright (c) Stichting Mathematisch Centrum, Amsterdam, 1985. */
/*-Copyright (c) Michael Allison, 2008. */
/* NetHack may be freely redistributed.  See license for details. */

#ifdef OPTION_LISTS_ONLY /* (AMIGA) external program for opt lists */
#include "config.h"
#include "objclass.h"
#include "flag.h"
NEARDATA struct flag flags; /* provide linkage */
#ifdef SYSFLAGS
NEARDATA struct sysflag sysflags; /* provide linkage */
#endif
NEARDATA struct instance_flags iflags; /* provide linkage */
#define static
#else
#include "hack.h"
#include "tcap.h"
#include <ctype.h>
#endif
#include "sfprocs.h"

#define BACKWARD_COMPAT

#ifdef DEFAULT_WC_TILED_MAP
#define PREFER_TILED TRUE
#else
#define PREFER_TILED FALSE
#endif

#ifdef CURSES_GRAPHICS
extern int curses_read_attrs(const char *attrs);
extern char *curses_fmt_attrs(char *);
#endif

enum window_option_types {
    MESSAGE_OPTION = 1,
    STATUS_OPTION,
    MAP_OPTION,
    MENU_OPTION,
    TEXT_OPTION
};

#define PILE_LIMIT_DFLT 5

/*
 *  NOTE:  If you add (or delete) an option, please update the short
 *  options help (option_help()), the long options help (dat/opthelp),
 *  and the current options setting display function (doset()),
 *  and also the Guidebooks.
 *
 *  The order matters.  If an option is a an initial substring of another
 *  option (e.g. time and timed_delay) the shorter one must come first.
 */

static const struct Bool_Opt {
    const char *name;
    boolean *addr, initvalue;
    int optflags;
} boolopt_init[] = {
    { "acoustics", &flags.acoustics, TRUE, SET_IN_GAME },
#if defined(SYSFLAGS) && defined(AMIGA)
    /* Amiga altmeta causes Alt+key to be converted into Meta+key by
       low level nethack code; on by default, can be toggled off if
       Alt+key is needed for some ASCII chars on non-ASCII keyboard */
    { "altmeta", &sysflags.altmeta, TRUE, DISP_IN_GAME },
#else
#ifdef ALTMETA
    /* non-Amiga altmeta causes nethack's top level command loop to treat
       two character sequence "ESC c" as M-c, for terminals or emulators
       which send "ESC c" when Alt+c is pressed; off by default, enabling
       this can potentially make trouble if user types ESC when nethack
       is honoring this conversion request (primarily after starting a
       count prefix prior to a command and then deciding to cancel it) */
    { "altmeta", &iflags.altmeta, FALSE, SET_IN_GAME },
#else
    { "altmeta", (boolean *) 0, TRUE, DISP_IN_GAME },
#endif
#endif
    { "ascii_map", &iflags.wc_ascii_map, !PREFER_TILED, SET_IN_GAME }, /*WC*/
#if defined(SYSFLAGS) && defined(MFLOPPY)
    { "asksavedisk", &sysflags.asksavedisk, FALSE, SET_IN_GAME },
#else
    { "asksavedisk", (boolean *) 0, FALSE, SET_IN_FILE },
#endif
    { "autodescribe", &iflags.autodescribe, TRUE, SET_IN_GAME },
    { "autodig", &flags.autodig, FALSE, SET_IN_GAME },
    { "autoopen", &flags.autoopen, TRUE, SET_IN_GAME },
    { "autopickup", &flags.pickup, TRUE, SET_IN_GAME },
    { "autoquiver", &flags.autoquiver, FALSE, SET_IN_GAME },
#if defined(MICRO) && !defined(AMIGA)
    { "BIOS", &iflags.BIOS, FALSE, SET_IN_FILE },
#else
    { "BIOS", (boolean *) 0, FALSE, SET_IN_FILE },
#endif
    { "blind", &u.uroleplay.blind, FALSE, DISP_IN_GAME },
    { "bones", &flags.bones, TRUE, SET_IN_FILE },
#ifdef INSURANCE
    { "checkpoint", &flags.ins_chkpt, TRUE, SET_IN_GAME },
#else
    { "checkpoint", (boolean *) 0, FALSE, SET_IN_FILE },
#endif
#ifdef MFLOPPY
    { "checkspace", &iflags.checkspace, TRUE, SET_IN_GAME },
#else
    { "checkspace", (boolean *) 0, FALSE, SET_IN_FILE },
#endif
    { "clicklook", &iflags.clicklook, FALSE, SET_IN_GAME },
    { "cmdassist", &iflags.cmdassist, TRUE, SET_IN_GAME },
#if defined(MICRO) || defined(WIN32) || defined(CURSES_GRAPHICS)
    { "color", &iflags.wc_color, TRUE, SET_IN_GAME }, /*WC*/
#else /* systems that support multiple terminals, many monochrome */
    { "color", &iflags.wc_color, FALSE, SET_IN_GAME }, /*WC*/
#endif
    { "confirm", &flags.confirm, TRUE, SET_IN_GAME },
    { "dark_room", &flags.dark_room, TRUE, SET_IN_GAME },
    { "eight_bit_tty", &iflags.wc_eight_bit_input, FALSE, SET_IN_GAME }, /*WC*/
#if defined(TTY_GRAPHICS) || defined(CURSES_GRAPHICS) || defined(X11_GRAPHICS)
    { "extmenu", &iflags.extmenu, FALSE, SET_IN_GAME },
#else
    { "extmenu", (boolean *) 0, FALSE, SET_IN_FILE },
#endif
#ifdef OPT_DISPMAP
    { "fast_map", &flags.fast_map, TRUE, SET_IN_GAME },
#else
    { "fast_map", (boolean *) 0, TRUE, SET_IN_FILE },
#endif
    { "female", &flags.female, FALSE, DISP_IN_GAME },
    { "fixinv", &flags.invlet_constant, TRUE, SET_IN_GAME },
#if defined(SYSFLAGS) && defined(AMIFLUSH)
    { "flush", &sysflags.amiflush, FALSE, SET_IN_GAME },
#else
    { "flush", (boolean *) 0, FALSE, SET_IN_FILE },
#endif
    { "force_invmenu", &iflags.force_invmenu, FALSE, SET_IN_GAME },
    { "fullscreen", &iflags.wc2_fullscreen, FALSE, SET_IN_FILE }, /*WC2*/
    { "goldX", &iflags.goldX, FALSE, SET_IN_GAME },
    { "guicolor", &iflags.wc2_guicolor, TRUE, SET_IN_GAME}, /*WC2*/
    { "help", &flags.help, TRUE, SET_IN_GAME },
    { "herecmd_menu", &iflags.herecmd_menu, FALSE, SET_IN_GAME },
    { "hilite_pet", &iflags.wc_hilite_pet, FALSE, SET_IN_GAME }, /*WC*/
    { "hilite_pile", &iflags.hilite_pile, FALSE, SET_IN_GAME },
    { "hitpointbar", &iflags.wc2_hitpointbar, FALSE, SET_IN_GAME }, /*WC2*/
#ifndef MAC
    { "ignintr", &flags.ignintr, FALSE, SET_IN_GAME },
#else
    { "ignintr", (boolean *) 0, FALSE, SET_IN_FILE },
#endif
    { "implicit_uncursed", &iflags.implicit_uncursed, TRUE, SET_IN_GAME },
    { "large_font", &iflags.obsolete, FALSE, SET_IN_FILE }, /* OBSOLETE */
    { "legacy", &flags.legacy, TRUE, DISP_IN_GAME },
    { "lit_corridor", &flags.lit_corridor, FALSE, SET_IN_GAME },
    { "lootabc", &flags.lootabc, FALSE, SET_IN_GAME },
#ifdef MAIL
    { "mail", &flags.biff, TRUE, SET_IN_GAME },
#else
    { "mail", (boolean *) 0, TRUE, SET_IN_FILE },
#endif
    { "mention_walls", &iflags.mention_walls, FALSE, SET_IN_GAME },
    { "menucolors", &iflags.use_menu_color, FALSE, SET_IN_GAME },
    /* for menu debugging only*/
    { "menu_tab_sep", &iflags.menu_tab_sep, FALSE, SET_IN_WIZGAME },
    { "menu_objsyms", &iflags.menu_head_objsym, FALSE, SET_IN_GAME },
#ifdef TTY_GRAPHICS
    { "menu_overlay", &iflags.menu_overlay, TRUE, SET_IN_GAME },
#else
    { "menu_overlay", (boolean *) 0, FALSE, SET_IN_FILE },
#endif
    { "monpolycontrol", &iflags.mon_polycontrol, FALSE, SET_IN_WIZGAME },
#ifdef NEWS
    { "news", &iflags.news, TRUE, DISP_IN_GAME },
#else
    { "news", (boolean *) 0, FALSE, SET_IN_FILE },
#endif
    { "nudist", &u.uroleplay.nudist, FALSE, DISP_IN_GAME },
    { "null", &flags.null, TRUE, SET_IN_GAME },
#if defined(SYSFLAGS) && defined(MAC)
    { "page_wait", &sysflags.page_wait, TRUE, SET_IN_GAME },
#else
    { "page_wait", (boolean *) 0, FALSE, SET_IN_FILE },
#endif
    /* 3.6.2: move perm_invent from flags to iflags and out of save file */
    { "perm_invent", &iflags.perm_invent, FALSE, SET_IN_GAME },
    { "pickup_thrown", &flags.pickup_thrown, TRUE, SET_IN_GAME },
    { "popup_dialog", &iflags.wc_popup_dialog, FALSE, SET_IN_GAME },   /*WC*/
    { "preload_tiles", &iflags.wc_preload_tiles, TRUE, DISP_IN_GAME }, /*WC*/
    { "pushweapon", &flags.pushweapon, FALSE, SET_IN_GAME },
#if defined(MICRO) && !defined(AMIGA)
    { "rawio", &iflags.rawio, FALSE, DISP_IN_GAME },
#else
    { "rawio", (boolean *) 0, FALSE, SET_IN_FILE },
#endif
    { "rest_on_space", &flags.rest_on_space, FALSE, SET_IN_GAME },
#ifdef RLECOMP
    { "rlecomp", &iflags.rlecomp,
#if defined(COMPRESS) || defined(ZLIB_COMP)
      FALSE,
#else
      TRUE,
#endif
      DISP_IN_GAME },
#endif
    { "safe_pet", &flags.safe_dog, TRUE, SET_IN_GAME },
    { "sanity_check", &iflags.sanity_check, FALSE, SET_IN_WIZGAME },
    { "selectsaved", &iflags.wc2_selectsaved, TRUE, DISP_IN_GAME }, /*WC*/
    { "showexp", &flags.showexp, FALSE, SET_IN_GAME },
    { "showrace", &flags.showrace, FALSE, SET_IN_GAME },
#ifdef SCORE_ON_BOTL
    { "showscore", &flags.showscore, FALSE, SET_IN_GAME },
#else
    { "showscore", (boolean *) 0, FALSE, SET_IN_FILE },
#endif
    { "silent", &flags.silent, TRUE, SET_IN_GAME },
    { "softkeyboard", &iflags.wc2_softkeyboard, FALSE, SET_IN_FILE }, /*WC2*/
    { "sortpack", &flags.sortpack, TRUE, SET_IN_GAME },
    { "sparkle", &flags.sparkle, TRUE, SET_IN_GAME },
    { "splash_screen", &iflags.wc_splash_screen, TRUE, DISP_IN_GAME }, /*WC*/
    { "standout", &flags.standout, FALSE, SET_IN_GAME },
    { "status_updates", &iflags.status_updates, TRUE, DISP_IN_GAME },
    { "tiled_map", &iflags.wc_tiled_map, PREFER_TILED, DISP_IN_GAME }, /*WC*/
    { "time", &flags.time, FALSE, SET_IN_GAME },
#ifdef TIMED_DELAY
    { "timed_delay", &flags.nap, TRUE, SET_IN_GAME },
#else
    { "timed_delay", (boolean *) 0, FALSE, SET_IN_GAME },
#endif
    { "tombstone", &flags.tombstone, TRUE, SET_IN_GAME },
    { "toptenwin", &iflags.toptenwin, FALSE, SET_IN_GAME },
    { "travel", &flags.travelcmd, TRUE, SET_IN_GAME },
#ifdef DEBUG
    { "travel_debug", &iflags.trav_debug, FALSE, SET_IN_WIZGAME }, /*hack.c*/
#endif
    { "use_darkgray", &iflags.wc2_darkgray, TRUE, SET_IN_FILE }, /*WC2*/
#ifdef WIN32
    { "use_inverse", &iflags.wc_inverse, TRUE, SET_IN_GAME }, /*WC*/
#else
    { "use_inverse", &iflags.wc_inverse, FALSE, SET_IN_GAME }, /*WC*/
#endif
    { "verbose", &flags.verbose, TRUE, SET_IN_GAME },
#ifdef TTY_TILES_ESCCODES
    { "vt_tiledata", &iflags.vt_tiledata, FALSE, SET_IN_FILE },
#else
    { "vt_tiledata", (boolean *) 0, FALSE, SET_IN_FILE },
#endif
    { "whatis_menu", &iflags.getloc_usemenu, FALSE, SET_IN_GAME },
    { "whatis_moveskip", &iflags.getloc_moveskip, FALSE, SET_IN_GAME },
    { "wizweight", &iflags.wizweight, FALSE, SET_IN_WIZGAME },
    { "wraptext", &iflags.wc2_wraptext, FALSE, SET_IN_GAME }, /*WC2*/
#ifdef ZEROCOMP
    { "zerocomp", &iflags.zerocomp,
#if defined(COMPRESS) || defined(ZLIB_COMP)
      FALSE,
#else
      TRUE,
#endif
      DISP_IN_GAME },
#endif
    { (char *) 0, (boolean *) 0, FALSE, 0 }
};

/* compound options, for option_help() and external programs like Amiga
 * frontend */
static struct Comp_Opt {
    const char *name, *descr;
    int size; /* for frontends and such allocating space --
               * usually allowed size of data in game, but
               * occasionally maximum reasonable size for
               * typing when game maintains information in
               * a different format */
    int optflags;
} compopt[] = {
    { "align", "your starting alignment (lawful, neutral, or chaotic)", 8,
      DISP_IN_GAME },
    { "align_message", "message window alignment", 20, DISP_IN_GAME }, /*WC*/
    { "align_status", "status window alignment", 20, DISP_IN_GAME },   /*WC*/
    { "altkeyhandler", "alternate key handler", 20, SET_IN_GAME },
#ifdef BACKWARD_COMPAT
    { "boulder", "deprecated (use S_boulder in sym file instead)", 1,
      SET_IN_GAME },
#endif
    { "catname", "the name of your (first) cat (e.g., catname:Tabby)",
      PL_PSIZ, DISP_IN_GAME },
    { "disclose", "the kinds of information to disclose at end of game",
      sizeof flags.end_disclose * 2, SET_IN_GAME },
    { "dogname", "the name of your (first) dog (e.g., dogname:Fang)", PL_PSIZ,
      DISP_IN_GAME },
    { "dungeon", "the symbols to use in drawing the dungeon map",
      MAXDCHARS + 1, SET_IN_FILE },
    { "effects", "the symbols to use in drawing special effects",
      MAXECHARS + 1, SET_IN_FILE },
    { "font_map", "the font to use in the map window", 40,
      DISP_IN_GAME },                                              /*WC*/
    { "font_menu", "the font to use in menus", 40, DISP_IN_GAME }, /*WC*/
    { "font_message", "the font to use in the message window", 40,
      DISP_IN_GAME },                                                  /*WC*/
    { "font_size_map", "the size of the map font", 20, DISP_IN_GAME }, /*WC*/
    { "font_size_menu", "the size of the menu font", 20,
      DISP_IN_GAME }, /*WC*/
    { "font_size_message", "the size of the message font", 20,
      DISP_IN_GAME }, /*WC*/
    { "font_size_status", "the size of the status font", 20,
      DISP_IN_GAME }, /*WC*/
    { "font_size_text", "the size of the text font", 20,
      DISP_IN_GAME }, /*WC*/
    { "font_status", "the font to use in status window", 40,
      DISP_IN_GAME }, /*WC*/
    { "font_text", "the font to use in text windows", 40,
      DISP_IN_GAME }, /*WC*/
    { "fruit", "the name of a fruit you enjoy eating", PL_FSIZ, SET_IN_GAME },
    { "gender", "your starting gender (male or female)", 8, DISP_IN_GAME },
    { "horsename", "the name of your (first) horse (e.g., horsename:Silver)",
      PL_PSIZ, DISP_IN_GAME },
    { "map_mode", "map display mode under Windows", 20, DISP_IN_GAME }, /*WC*/
    { "menustyle", "user interface for object selection", MENUTYPELEN,
      SET_IN_GAME },
    { "menu_deselect_all", "deselect all items in a menu", 4, SET_IN_FILE },
    { "menu_deselect_page", "deselect all items on this page of a menu", 4,
      SET_IN_FILE },
    { "menu_first_page", "jump to the first page in a menu", 4, SET_IN_FILE },
    { "menu_headings", "text attribute for menu headings", 9, SET_IN_GAME },
    { "menu_invert_all", "invert all items in a menu", 4, SET_IN_FILE },
    { "menu_invert_page", "invert all items on this page of a menu", 4,
      SET_IN_FILE },
    { "menu_last_page", "jump to the last page in a menu", 4, SET_IN_FILE },
    { "menu_next_page", "goto the next menu page", 4, SET_IN_FILE },
    { "menu_previous_page", "goto the previous menu page", 4, SET_IN_FILE },
    { "menu_search", "search for a menu item", 4, SET_IN_FILE },
    { "menu_select_all", "select all items in a menu", 4, SET_IN_FILE },
    { "menu_select_page", "select all items on this page of a menu", 4,
      SET_IN_FILE },
    { "monsters", "the symbols to use for monsters", MAXMCLASSES,
      SET_IN_FILE },
    { "msghistory", "number of top line messages to save", 5, DISP_IN_GAME },
#if defined(TTY_GRAPHICS) || defined(CURSES_GRAPHICS)
    { "msg_window", "the type of message window required", 1, SET_IN_GAME },
#else
    { "msg_window", "the type of message window required", 1, SET_IN_FILE },
#endif
    { "name", "your character's name (e.g., name:Merlin-W)", PL_NSIZ,
      DISP_IN_GAME },
    { "mouse_support", "game receives click info from mouse", 0, SET_IN_GAME },
    { "number_pad", "use the number pad for movement", 1, SET_IN_GAME },
    { "objects", "the symbols to use for objects", MAXOCLASSES, SET_IN_FILE },
    { "packorder", "the inventory order of the items in your pack",
      MAXOCLASSES, SET_IN_GAME },
#ifdef CHANGE_COLOR
    { "palette",
#ifndef WIN32
      "palette (00c/880/-fff is blue/yellow/reverse white)", 15, SET_IN_GAME
#else
      "palette (adjust an RGB color in palette (color-R-G-B)", 15, SET_IN_FILE
#endif
    },
#if defined(MAC)
    { "hicolor", "same as palette, only order is reversed", 15, SET_IN_FILE },
#endif
#endif
    { "paranoid_confirmation", "extra prompting in certain situations", 28,
      SET_IN_GAME },
    { "petattr",  "attributes for highlighting pets", 88, SET_IN_GAME },
    { "pettype", "your preferred initial pet type", 4, DISP_IN_GAME },
    { "pickup_burden", "maximum burden picked up before prompt", 20,
      SET_IN_GAME },
    { "pickup_types", "types of objects to pick up automatically",
      MAXOCLASSES, SET_IN_GAME },
    { "pile_limit", "threshold for \"there are many objects here\"", 24,
      SET_IN_GAME },
    { "playmode", "normal play, non-scoring explore mode, or debug mode", 8,
      DISP_IN_GAME },
    { "player_selection", "choose character via dialog or prompts", 12,
      DISP_IN_GAME },
    { "race", "your starting race (e.g., Human, Elf)", PL_CSIZ,
      DISP_IN_GAME },
    { "role", "your starting role (e.g., Barbarian, Valkyrie)", PL_CSIZ,
      DISP_IN_GAME },
    { "runmode", "display frequency when `running' or `travelling'",
      sizeof "teleport", SET_IN_GAME },
    { "scores", "the parts of the score list you wish to see", 32,
      SET_IN_GAME },
    { "scroll_amount", "amount to scroll map when scroll_margin is reached",
      20, DISP_IN_GAME }, /*WC*/
    { "scroll_margin", "scroll map when this far from the edge", 20,
      DISP_IN_GAME }, /*WC*/
    { "sortloot", "sort object selection lists by description", 4,
      SET_IN_GAME },
    { "statushilites",
#ifdef STATUS_HILITES
      "0=no status highlighting, N=show highlights for N turns",
      20, SET_IN_GAME
#else
    "highlight control", 20, SET_IN_FILE
#endif
    },
    { "statuslines",
#ifdef CURSES_GRAPHICS
      "2 or 3 lines for horizonal (bottom or top) status display",
      20, SET_IN_GAME
#else
      "2 or 3 lines for status display",
      20, SET_IN_FILE
#endif
    }, /*WC2*/
    { "symset", "load a set of display symbols from the symbols file", 70,
      SET_IN_GAME },
    { "roguesymset",
      "load a set of rogue display symbols from the symbols file", 70,
      SET_IN_GAME },
#ifdef WIN32
    { "subkeyvalue", "override keystroke value", 7, SET_IN_FILE },
#endif
    { "suppress_alert", "suppress alerts about version-specific features", 8,
      SET_IN_GAME },
    /* term_cols,term_rows -> WC2_TERM_SIZE (6: room to format 1..32767) */
    { "term_cols", "number of columns", 6, SET_IN_FILE }, /*WC2*/
    { "term_rows", "number of rows", 6, SET_IN_FILE }, /*WC2*/
    { "tile_width", "width of tiles", 20, DISP_IN_GAME },   /*WC*/
    { "tile_height", "height of tiles", 20, DISP_IN_GAME }, /*WC*/
    { "tile_file", "name of tile file", 70, DISP_IN_GAME }, /*WC*/
    { "traps", "the symbols to use in drawing traps", MAXTCHARS + 1,
      SET_IN_FILE },
    { "vary_msgcount", "show more old messages at a time", 20,
      DISP_IN_GAME }, /*WC*/
#ifdef MSDOS
    { "video", "method of video updating", 20, SET_IN_FILE },
#endif
#ifdef VIDEOSHADES
    { "videocolors", "color mappings for internal screen routines", 40,
      DISP_IN_GAME },
    { "videoshades", "gray shades to map to black/gray/white", 32,
      DISP_IN_GAME },
#endif
    { "whatis_coord", "show coordinates when auto-describing cursor position",
      1, SET_IN_GAME },
    { "whatis_filter",
      "filter coordinate locations when targeting next or previous",
      1, SET_IN_GAME },
    { "windowborders", "0 (off), 1 (on), 2 (auto)", 9, SET_IN_GAME }, /*WC2*/
    { "windowcolors", "the foreground/background colors of windows", /*WC*/
      80, DISP_IN_GAME },
    { "windowtype", "windowing system to use", WINTYPELEN, DISP_IN_GAME },
#ifdef WINCHAIN
    { "windowchain", "window processor to use", WINTYPELEN, SET_IN_SYS },
#endif
#ifdef BACKWARD_COMPAT
    { "DECgraphics", "load DECGraphics display symbols", 70, SET_IN_FILE },
    { "IBMgraphics", "load IBMGraphics display symbols", 70, SET_IN_FILE },
#ifdef CURSES_GRAPHICS
    { "cursesgraphics", "load curses display symbols", 70, SET_IN_FILE },
#endif
#ifdef MAC_GRAPHICS_ENV
    { "Macgraphics", "load MACGraphics display symbols", 70, SET_IN_FILE },
#endif
#endif
    { (char *) 0, (char *) 0, 0, 0 }
};

static struct Bool_Opt boolopt[SIZE(boolopt_init)];

#ifdef OPTION_LISTS_ONLY
#undef static

#else /* use rest of file */

extern char configfile[]; /* for messages */

extern struct symparse loadsyms[];

#if defined(TOS) && defined(TEXTCOLOR)
extern boolean colors_changed;  /* in tos.c */
#endif

#ifdef VIDEOSHADES
extern char *shade[3];          /* in sys/msdos/video.c */
extern char ttycolors[CLR_MAX]; /* in sys/msdos/video.c */
#endif

static const char def_inv_order[MAXOCLASSES] = {
    COIN_CLASS, AMULET_CLASS, WEAPON_CLASS, ARMOR_CLASS, FOOD_CLASS,
    SCROLL_CLASS, SPBOOK_CLASS, POTION_CLASS, RING_CLASS, WAND_CLASS,
    TOOL_CLASS, GEM_CLASS, ROCK_CLASS, BALL_CLASS, CHAIN_CLASS, 0,
};

/*
 * Default menu manipulation command accelerators.  These may _not_ be:
 *
 *      + a number - reserved for counts
 *      + an upper or lower case US ASCII letter - used for accelerators
 *      + ESC - reserved for escaping the menu
 *      + NULL, CR or LF - reserved for commiting the selection(s).  NULL
 *        is kind of odd, but the tty's xwaitforspace() will return it if
 *        someone hits a <ret>.
 *      + a default object class symbol - used for object class accelerators
 *
 * Standard letters (for now) are:
 *
 *              <  back 1 page
 *              >  forward 1 page
 *              ^  first page
 *              |  last page
 *              :  search
 *
 *              page            all
 *               ,    select     .
 *               \    deselect   -
 *               ~    invert     @
 *
 * The command name list is duplicated in the compopt array.
 */
typedef struct {
    const char *name;
    char cmd;
    const char *desc;
} menu_cmd_t;

static const menu_cmd_t default_menu_cmd_info[] = {
 { "menu_first_page", MENU_FIRST_PAGE, "Go to first page" },
 { "menu_last_page", MENU_LAST_PAGE, "Go to last page" },
 { "menu_next_page", MENU_NEXT_PAGE, "Go to next page" },
 { "menu_previous_page", MENU_PREVIOUS_PAGE, "Go to previous page" },
 { "menu_select_all", MENU_SELECT_ALL, "Select all items" },
 { "menu_deselect_all", MENU_UNSELECT_ALL, "Unselect all items" },
 { "menu_invert_all", MENU_INVERT_ALL, "Invert selection" },
 { "menu_select_page", MENU_SELECT_PAGE, "Select items in current page" },
 { "menu_deselect_page", MENU_UNSELECT_PAGE,
   "Unselect items in current page" },
 { "menu_invert_page", MENU_INVERT_PAGE, "Invert current page selection" },
 { "menu_search", MENU_SEARCH, "Search and toggle matching items" },
};

static void FDECL(nmcpy, (char *, const char *, int));
static void FDECL(escapes, (const char *, char *));
static void FDECL(rejectoption, (const char *));
static char *FDECL(string_for_opt, (char *, BOOLEAN_P));
static char *FDECL(string_for_env_opt, (const char *, char *, BOOLEAN_P));
static void FDECL(bad_negation, (const char *, BOOLEAN_P));
static int FDECL(change_inv_order, (char *));
static boolean FDECL(warning_opts, (char *, const char *));
static int FDECL(feature_alert_opts, (char *, const char *));
static boolean FDECL(duplicate_opt_detection, (const char *, int));
static void FDECL(complain_about_duplicate, (const char *, int));

static const char *FDECL(attr2attrname, (int));
static const char * FDECL(msgtype2name, (int));
static int NDECL(query_msgtype);
static boolean FDECL(msgtype_add, (int, char *));
static void FDECL(free_one_msgtype, (int));
static int NDECL(msgtype_count);
static boolean FDECL(test_regex_pattern, (const char *, const char *));
static boolean FDECL(add_menu_coloring_parsed, (char *, int, int));
static void FDECL(free_one_menu_coloring, (int));
static int NDECL(count_menucolors);
static boolean FDECL(parse_role_opts, (BOOLEAN_P, const char *,
                                           char *, char **));

static void FDECL(doset_add_menu, (winid, const char *, int));
static void FDECL(opts_add_others, (winid, const char *, int,
                                        char *, int));
static int FDECL(handle_add_list_remove, (const char *, int));
static boolean FDECL(special_handling, (const char *,
                                            BOOLEAN_P, BOOLEAN_P));
static const char *FDECL(get_compopt_value, (const char *, char *));
static void FDECL(remove_autopickup_exception,
                      (struct autopickup_exception *));

static boolean FDECL(is_wc_option, (const char *));
static boolean FDECL(wc_supported, (const char *));
static boolean FDECL(is_wc2_option, (const char *));
static boolean FDECL(wc2_supported, (const char *));
static void FDECL(wc_set_font_name, (int, char *));
static int FDECL(wc_set_window_colors, (char *));

void
reglyph_darkroom()
{
    xchar x, y;

    for (x = 0; x < COLNO; x++)
        for (y = 0; y < ROWNO; y++) {
            struct rm *lev = &levl[x][y];

            if (!flags.dark_room || !iflags.use_color
                || Is_rogue_level(&u.uz)) {
                if (lev->glyph == cmap_to_glyph(S_darkroom))
                    lev->glyph = lev->waslit ? cmap_to_glyph(S_room)
                                             : cmap_to_glyph(S_stone);
            } else {
                if (lev->glyph == cmap_to_glyph(S_room) && lev->seenv
                    && lev->waslit && !cansee(x, y))
                    lev->glyph = cmap_to_glyph(S_darkroom);
                else if (lev->glyph == cmap_to_glyph(S_stone)
                         && lev->typ == ROOM && lev->seenv && !cansee(x, y))
                    lev->glyph = cmap_to_glyph(S_darkroom);
            }
        }
    if (flags.dark_room && iflags.use_color)
        g.showsyms[S_darkroom] = g.showsyms[S_room];
    else
        g.showsyms[S_darkroom] = g.showsyms[S_stone];
}

/* check whether a user-supplied option string is a proper leading
   substring of a particular option name; option string might have
   a colon or equals sign and arbitrary value appended to it */
boolean
match_optname(user_string, opt_name, min_length, val_allowed)
const char *user_string, *opt_name;
int min_length;
boolean val_allowed;
{
    int len = (int) strlen(user_string);

    if (val_allowed) {
        const char *p = index(user_string, ':'),
                   *q = index(user_string, '=');

        if (!p || (q && q < p))
            p = q;
        if (p) {
            /* 'user_string' hasn't necessarily been through mungspaces()
               so might have tabs or consecutive spaces */
            while (p > user_string && isspace((uchar) *(p - 1)))
                p--;
            len = (int) (p - user_string);
        }
    }

    return (boolean) (len >= min_length
                      && !strncmpi(opt_name, user_string, len));
}

/* most environment variables will eventually be printed in an error
 * message if they don't work, and most error message paths go through
 * BUFSZ buffers, which could be overflowed by a maliciously long
 * environment variable.  If a variable can legitimately be long, or
 * if it's put in a smaller buffer, the responsible code will have to
 * bounds-check itself.
 */
char *
nh_getenv(ev)
const char *ev;
{
    char *getev = getenv(ev);

    if (getev && strlen(getev) <= (BUFSZ / 2))
        return getev;
    else
        return (char *) 0;
}

/* process options, possibly including SYSCF */
void
initoptions()
{
    initoptions_init();
#ifdef SYSCF
/* someday there may be other SYSCF alternatives besides text file */
#ifdef SYSCF_FILE
    /* If SYSCF_FILE is specified, it _must_ exist... */
    assure_syscf_file();
    config_error_init(TRUE, SYSCF_FILE, FALSE);

    /* ... and _must_ parse correctly. */
    if (!read_config_file(SYSCF_FILE, SET_IN_SYS)) {
        if (config_error_done())
            nh_terminate(EXIT_FAILURE);
    }
    config_error_done();
    /*
     * TODO [maybe]: parse the sysopt entries which are space-separated
     * lists of usernames into arrays with one name per element.
     */
#endif
#endif /* SYSCF */
    initoptions_finish();
}

void
initoptions_init()
{
#if (defined(UNIX) || defined(VMS)) && defined(TTY_GRAPHICS)
    char *opts;
#endif
    int i;

    memcpy(boolopt, boolopt_init, sizeof(boolopt));

    /* set up the command parsing */
    reset_commands(TRUE); /* init */

    /* initialize the random number generator(s) */
    init_random(rn2);
    init_random(rn2_on_display_rng);

    /* for detection of configfile options specified multiple times */
    iflags.opt_booldup = iflags.opt_compdup = (int *) 0;

    for (i = 0; boolopt[i].name; i++) {
        if (boolopt[i].addr)
            *(boolopt[i].addr) = boolopt[i].initvalue;
    }
    /* initialize the function pointers for fieldlevel saves */
    sf_init();

#ifdef SYSFLAGS
    Strcpy(sysflags.sysflagsid, "sysflags");
    sysflags.sysflagsid[9] = (char) sizeof (struct sysflag);
#endif
    flags.end_own = FALSE;
    flags.end_top = 3;
    flags.end_around = 2;
    flags.paranoia_bits = PARANOID_PRAY; /* old prayconfirm=TRUE */
    flags.pile_limit = PILE_LIMIT_DFLT;  /* 5 */
    flags.runmode = RUN_LEAP;
    iflags.msg_history = 20;
    /* msg_window has conflicting defaults for multi-interface binary */
#ifdef TTY_GRAPHICS
    iflags.prevmsg_window = 's';
#else
#ifdef CURSES_GRAPHICS
    iflags.prevmsg_window = 'r';
#endif
#endif

    iflags.menu_headings = ATR_INVERSE;
    iflags.getpos_coords = GPCOORDS_NONE;

    /* hero's role, race, &c haven't been chosen yet */
    flags.initrole = flags.initrace = flags.initgend = flags.initalign
        = ROLE_NONE;

    /* Set the default monster and object class symbols. */
    init_symbols();
    for (i = 0; i < WARNCOUNT; i++)
        g.warnsyms[i] = def_warnsyms[i].sym;
    iflags.bouldersym = 0;

    /* for "special achievement" tracking (see obj.h,
       create_object(sp_lev.c), addinv_core1(invent.c) */
    iflags.mines_prize_type = LUCKSTONE;
    iflags.soko_prize_type1 = BAG_OF_HOLDING;
    iflags.soko_prize_type2 = AMULET_OF_REFLECTION;

    /* assert( sizeof flags.inv_order == sizeof def_inv_order ); */
    (void) memcpy((genericptr_t) flags.inv_order,
                  (genericptr_t) def_inv_order, sizeof flags.inv_order);
    flags.pickup_types[0] = '\0';
    flags.pickup_burden = MOD_ENCUMBER;
    flags.sortloot = 'l'; /* sort only loot by default */

    for (i = 0; i < NUM_DISCLOSURE_OPTIONS; i++)
        flags.end_disclose[i] = DISCLOSE_PROMPT_DEFAULT_NO;
    switch_symbols(FALSE); /* set default characters */
    init_r_symbols();
#if defined(UNIX) && defined(TTY_GRAPHICS)
    /*
     * Set defaults for some options depending on what we can
     * detect about the environment's capabilities.
     * This has to be done after the global initialization above
     * and before reading user-specific initialization via
     * config file/environment variable below.
     */
    /* this detects the IBM-compatible console on most 386 boxes */
    if ((opts = nh_getenv("TERM")) && !strncmp(opts, "AT", 2)) {
        if (!g.symset[PRIMARY].name)
            load_symset("IBMGraphics", PRIMARY);
        if (!g.symset[ROGUESET].name)
            load_symset("RogueIBM", ROGUESET);
        switch_symbols(TRUE);
#ifdef TEXTCOLOR
        iflags.use_color = TRUE;
#endif
    }
#endif /* UNIX && TTY_GRAPHICS */
#if defined(UNIX) || defined(VMS)
#ifdef TTY_GRAPHICS
    /* detect whether a "vt" terminal can handle alternate charsets */
    if ((opts = nh_getenv("TERM"))
        /* [could also check "xterm" which emulates vtXXX by default] */
        && !strncmpi(opts, "vt", 2)
        && AS && AE && index(AS, '\016') && index(AE, '\017')) {
        if (!g.symset[PRIMARY].name)
            load_symset("DECGraphics", PRIMARY);
        switch_symbols(TRUE);
    }
#endif
#endif /* UNIX || VMS */

#if defined(MSDOS) || defined(WIN32)
    /* Use IBM defaults. Can be overridden via config file */
    if (!g.symset[PRIMARY].name) {
        load_symset("IBMGraphics_2", PRIMARY);
    }
    if (!g.symset[ROGUESET].name) {
        load_symset("RogueEpyx", ROGUESET);
    }
#endif
#ifdef MAC_GRAPHICS_ENV
    if (!symset[PRIMARY].name)
        load_symset("MACGraphics", PRIMARY);
    switch_symbols(TRUE);
#endif /* MAC_GRAPHICS_ENV */
    flags.menu_style = MENU_FULL;

    iflags.wc_align_message = ALIGN_TOP;
    iflags.wc_align_status = ALIGN_BOTTOM;
    /* used by tty and curses */
    iflags.wc2_statuslines = 2;
    /* only used by curses */
    iflags.wc2_windowborders = 2; /* 'Auto' */

    /* since this is done before init_objects(), do partial init here */
    objects[SLIME_MOLD].oc_name_idx = SLIME_MOLD;
    nmcpy(g.pl_fruit, OBJ_NAME(objects[SLIME_MOLD]), PL_FSIZ);
}

void
initoptions_finish()
{
#ifndef MAC
    char *opts = getenv("NETHACKOPTIONS");

    if (!opts)
        opts = getenv("HACKOPTIONS");
    if (opts) {
        if (*opts == '/' || *opts == '\\' || *opts == '@') {
            if (*opts == '@')
                opts++; /* @filename */
            /* looks like a filename */
            if (strlen(opts) < BUFSZ / 2) {
                config_error_init(TRUE, opts, CONFIG_ERROR_SECURE);
                read_config_file(opts, SET_IN_FILE);
                config_error_done();
            }
        } else {
            config_error_init(TRUE, (char *) 0, FALSE);
            read_config_file((char *) 0, SET_IN_FILE);
            config_error_done();
            /* let the total length of options be long;
             * parseoptions() will check each individually
             */
            config_error_init(FALSE, "NETHACKOPTIONS", FALSE);
            (void) parseoptions(opts, TRUE, FALSE);
            config_error_done();
        }
    } else
#endif /* !MAC */
    /*else*/ {
        config_error_init(TRUE, (char *) 0, FALSE);
        read_config_file((char *) 0, SET_IN_FILE);
        config_error_done();
    }

    (void) fruitadd(g.pl_fruit, (struct fruit *) 0);
    /*
     * Remove "slime mold" from list of object names.  This will
     * prevent it from being wished unless it's actually present
     * as a named (or default) fruit.  Wishing for "fruit" will
     * result in the player's preferred fruit [better than "\033"].
     */
    obj_descr[SLIME_MOLD].oc_name = "fruit";

    if (iflags.bouldersym)
        update_bouldersym();
    reglyph_darkroom();

#ifdef STATUS_HILITES
    /*
     * A multi-interface binary might only support status highlighting
     * for some of the interfaces; check whether we asked for it but are
     * using one which doesn't.
     *
     * Option processing can take place before a user-decided WindowPort
     * is even initialized, so check for that too.
     */
    if (!WINDOWPORT("safe-startup")) {
        if (iflags.hilite_delta && !wc2_supported("statushilites")) {
            raw_printf("Status highlighting not supported for %s interface.",
                       windowprocs.name);
            iflags.hilite_delta = 0;
        }
    }
#endif
    return;
}

/* copy up to maxlen-1 characters; 'dest' must be able to hold maxlen;
   treat comma as alternate end of 'src' */
static void
nmcpy(dest, src, maxlen)
char *dest;
const char *src;
int maxlen;
{
    int count;

    for (count = 1; count < maxlen; count++) {
        if (*src == ',' || *src == '\0')
            break; /*exit on \0 terminator*/
        *dest++ = *src++;
    }
    *dest = '\0';
}

/*
 * escapes(): escape expansion for showsyms.  C-style escapes understood
 * include \n, \b, \t, \r, \xnnn (hex), \onnn (octal), \nnn (decimal).
 * (Note: unlike in C, leading digit 0 is not used to indicate octal;
 * the letter o (either upper or lower case) is used for that.
 * The ^-prefix for control characters is also understood, and \[mM]
 * has the effect of 'meta'-ing the value which follows (so that the
 * alternate character set will be enabled).
 *
 * X     normal key X
 * ^X    control-X
 * \mX   meta-X
 *
 * For 3.4.3 and earlier, input ending with "\M", backslash, or caret
 * prior to terminating '\0' would pull that '\0' into the output and then
 * keep processing past it, potentially overflowing the output buffer.
 * Now, trailing \ or ^ will act like \\ or \^ and add '\\' or '^' to the
 * output and stop there; trailing \M will fall through to \<other> and
 * yield 'M', then stop.  Any \X or \O followed by something other than
 * an appropriate digit will also fall through to \<other> and yield 'X'
 * or 'O', plus stop if the non-digit is end-of-string.
 */
static void
escapes(cp, tp)
const char *cp;
char *tp;
{
    static NEARDATA const char oct[] = "01234567", dec[] = "0123456789",
                               hex[] = "00112233445566778899aAbBcCdDeEfF";
    const char *dp;
    int cval, meta, dcount;

    while (*cp) {
        /* \M has to be followed by something to do meta conversion,
           otherwise it will just be \M which ultimately yields 'M' */
        meta = (*cp == '\\' && (cp[1] == 'm' || cp[1] == 'M') && cp[2]);
        if (meta)
            cp += 2;

        cval = dcount = 0; /* for decimal, octal, hexadecimal cases */
        if ((*cp != '\\' && *cp != '^') || !cp[1]) {
            /* simple character, or nothing left for \ or ^ to escape */
            cval = *cp++;
        } else if (*cp == '^') { /* expand control-character syntax */
            cval = (*++cp & 0x1f);
            ++cp;

        /* remaining cases are all for backslash; we know cp[1] is not \0 */
        } else if (index(dec, cp[1])) {
            ++cp; /* move past backslash to first digit */
            do {
                cval = (cval * 10) + (*cp - '0');
            } while (*++cp && index(dec, *cp) && ++dcount < 3);
        } else if ((cp[1] == 'o' || cp[1] == 'O') && cp[2]
                   && index(oct, cp[2])) {
            cp += 2; /* move past backslash and 'O' */
            do {
                cval = (cval * 8) + (*cp - '0');
            } while (*++cp && index(oct, *cp) && ++dcount < 3);
        } else if ((cp[1] == 'x' || cp[1] == 'X') && cp[2]
                   && (dp = index(hex, cp[2])) != 0) {
            cp += 2; /* move past backslash and 'X' */
            do {
                cval = (cval * 16) + ((int) (dp - hex) / 2);
            } while (*++cp && (dp = index(hex, *cp)) != 0 && ++dcount < 2);
        } else { /* C-style character escapes */
            switch (*++cp) {
            case '\\':
                cval = '\\';
                break;
            case 'n':
                cval = '\n';
                break;
            case 't':
                cval = '\t';
                break;
            case 'b':
                cval = '\b';
                break;
            case 'r':
                cval = '\r';
                break;
            default:
                cval = *cp;
            }
            ++cp;
        }

        if (meta)
            cval |= 0x80;
        *tp++ = (char) cval;
    }
    *tp = '\0';
}

static void
rejectoption(optname)
const char *optname;
{
#ifdef MICRO
    pline("\"%s\" settable only from %s.", optname, configfile);
#else
    pline("%s can be set only from NETHACKOPTIONS or %s.", optname,
          configfile);
#endif
}

/*

# errors:
OPTIONS=aaaaaaaaaa[ more than 247 (255 - 8 for 'OPTIONS=') total ]aaaaaaaaaa
OPTIONS
OPTIONS=
MSGTYPE=stop"You swap places with "
MSGTYPE=st.op "You swap places with "
MSGTYPE=stop "You swap places with \"
MENUCOLOR=" blessed "green&none
MENUCOLOR=" holy " = green&reverse
MENUCOLOR=" cursed " = red&uline
MENUCOLOR=" unholy " = reed
OPTIONS=!legacy:true,fooo
OPTIONS=align:!pin
OPTIONS=gender

*/

static char *
string_for_opt(opts, val_optional)
char *opts;
boolean val_optional;
{
    char *colon, *equals;

    colon = index(opts, ':');
    equals = index(opts, '=');
    if (!colon || (equals && equals < colon))
        colon = equals;

    if (!colon || !*++colon) {
        if (!val_optional)
            config_error_add("Missing parameter for '%s'", opts);
        return (char *) 0;
    }
    return colon;
}

static char *
string_for_env_opt(optname, opts, val_optional)
const char *optname;
char *opts;
boolean val_optional;
{
    if (!g.opt_initial) {
        rejectoption(optname);
        return (char *) 0;
    }
    return string_for_opt(opts, val_optional);
}

static void
bad_negation(optname, with_parameter)
const char *optname;
boolean with_parameter;
{
    pline_The("%s option may not %sbe negated.", optname,
              with_parameter ? "both have a value and " : "");
}

/*
 * Change the inventory order, using the given string as the new order.
 * Missing characters in the new order are filled in at the end from
 * the current inv_order, except for gold, which is forced to be first
 * if not explicitly present.
 *
 * This routine returns 1 unless there is a duplicate or bad char in
 * the string.
 */
static int
change_inv_order(op)
char *op;
{
    int oc_sym, num;
    char *sp, buf[QBUFSZ];
    int retval = 1;

    num = 0;
    if (!index(op, GOLD_SYM))
        buf[num++] = COIN_CLASS;

    for (sp = op; *sp; sp++) {
        boolean fail = FALSE;
        oc_sym = def_char_to_objclass(*sp);
        /* reject bad or duplicate entries */
        if (oc_sym == MAXOCLASSES) { /* not an object class char */
            config_error_add("Not an object class '%c'", *sp);
            retval = 0;
            fail = TRUE;
        } else if (!index(flags.inv_order, oc_sym)) {
            /* VENOM_CLASS, RANDOM_CLASS, and ILLOBJ_CLASS are excluded
               because they aren't in def_inv_order[] so don't make it
               into flags.inv_order, hence always fail this index() test */
            config_error_add("Object class '%c' not allowed", *sp);
            retval = 0;
            fail = TRUE;
        } else if (index(sp + 1, *sp)) {
            config_error_add("Duplicate object class '%c'", *sp);
            retval = 0;
            fail = TRUE;
        }
        /* retain good ones */
        if (!fail)
            buf[num++] = (char) oc_sym;
    }
    buf[num] = '\0';

    /* fill in any omitted classes, using previous ordering */
    for (sp = flags.inv_order; *sp; sp++)
        if (!index(buf, *sp))
            (void) strkitten(&buf[num++], *sp);
    buf[MAXOCLASSES - 1] = '\0';

    Strcpy(flags.inv_order, buf);
    return retval;
}

static boolean
warning_opts(opts, optype)
register char *opts;
const char *optype;
{
    uchar translate[WARNCOUNT];
    int length, i;

    if (!(opts = string_for_env_opt(optype, opts, FALSE)))
        return FALSE;
    escapes(opts, opts);

    length = (int) strlen(opts);
    /* match the form obtained from PC configuration files */
    for (i = 0; i < WARNCOUNT; i++)
        translate[i] = (i >= length) ? 0
                                     : opts[i] ? (uchar) opts[i]
                                               : def_warnsyms[i].sym;
    assign_warnings(translate);
    return TRUE;
}

void
assign_warnings(graph_chars)
register uchar *graph_chars;
{
    int i;

    for (i = 0; i < WARNCOUNT; i++)
        if (graph_chars[i])
            g.warnsyms[i] = graph_chars[i];
}

static int
feature_alert_opts(op, optn)
char *op;
const char *optn;
{
    char buf[BUFSZ];
    unsigned long fnv = get_feature_notice_ver(op); /* version.c */

    if (fnv == 0L)
        return 0;
    if (fnv > get_current_feature_ver()) {
        if (!g.opt_initial) {
            You_cant("disable new feature alerts for future versions.");
        } else {
            config_error_add(
                        "%s=%s Invalid reference to a future version ignored",
                             optn, op);
        }
        return 0;
    }

    flags.suppress_alert = fnv;
    if (!g.opt_initial) {
        Sprintf(buf, "%lu.%lu.%lu", FEATURE_NOTICE_VER_MAJ,
                FEATURE_NOTICE_VER_MIN, FEATURE_NOTICE_VER_PATCH);
        pline(
          "Feature change alerts disabled for NetHack %s features and prior.",
              buf);
    }
    return 1;
}

void
set_duplicate_opt_detection(on_or_off)
int on_or_off;
{
    int k, *optptr;

    if (on_or_off != 0) {
        /*-- ON --*/
        if (iflags.opt_booldup)
            impossible("iflags.opt_booldup already on (memory leak)");
        iflags.opt_booldup = (int *) alloc(SIZE(boolopt) * sizeof (int));
        optptr = iflags.opt_booldup;
        for (k = 0; k < SIZE(boolopt); ++k)
            *optptr++ = 0;

        if (iflags.opt_compdup)
            impossible("iflags.opt_compdup already on (memory leak)");
        iflags.opt_compdup = (int *) alloc(SIZE(compopt) * sizeof (int));
        optptr = iflags.opt_compdup;
        for (k = 0; k < SIZE(compopt); ++k)
            *optptr++ = 0;
    } else {
        /*-- OFF --*/
        if (iflags.opt_booldup)
            free((genericptr_t) iflags.opt_booldup);
        iflags.opt_booldup = (int *) 0;
        if (iflags.opt_compdup)
            free((genericptr_t) iflags.opt_compdup);
        iflags.opt_compdup = (int *) 0;
    }
}

static boolean
duplicate_opt_detection(opts, iscompound)
const char *opts;
int iscompound; /* 0 == boolean option, 1 == compound */
{
    int i, *optptr;

    if (!iscompound && iflags.opt_booldup && g.opt_initial && g.opt_from_file) {
        for (i = 0; boolopt[i].name; i++) {
            if (match_optname(opts, boolopt[i].name, 3, FALSE)) {
                optptr = iflags.opt_booldup + i;
                *optptr += 1;
                if (*optptr > 1)
                    return TRUE;
                else
                    return FALSE;
            }
        }
    } else if (iscompound && iflags.opt_compdup && g.opt_initial && g.opt_from_file) {
        for (i = 0; compopt[i].name; i++) {
            if (match_optname(opts, compopt[i].name, strlen(compopt[i].name),
                              TRUE)) {
                optptr = iflags.opt_compdup + i;
                *optptr += 1;
                if (*optptr > 1)
                    return TRUE;
                else
                    return FALSE;
            }
        }
    }
    return FALSE;
}

static void
complain_about_duplicate(opts, iscompound)
const char *opts;
int iscompound; /* 0 == boolean option, 1 == compound */
{
#ifdef MAC
    /* the Mac has trouble dealing with the output of messages while
     * processing the config file.  That should get fixed one day.
     * For now just return.
     */
#else /* !MAC */
    config_error_add("%s option specified multiple times: %s",
                     iscompound ? "compound" : "boolean", opts);
#endif /* ?MAC */
    return;
}

/* paranoia[] - used by parseoptions() and special_handling() */
static const struct paranoia_opts {
    int flagmask;        /* which paranoid option */
    const char *argname; /* primary name */
    int argMinLen;       /* minimum number of letters to match */
    const char *synonym; /* alternate name (optional) */
    int synMinLen;
    const char *explain; /* for interactive menu */
} paranoia[] = {
    /* there are some initial-letter conflicts: "a"ttack vs "a"ll, "attack"
       takes precedence and "all" isn't present in the interactive menu,
       and "d"ie vs "d"eath, synonyms for each other so doesn't matter;
       (also "p"ray vs "P"aranoia, "pray" takes precedence since "Paranoia"
       is just a synonym for "Confirm"); "b"ones vs "br"eak-wand, the
       latter requires at least two letters; "wand"-break vs "Were"-change,
       both require at least two letters during config processing and use
       case-senstivity for 'O's interactive menu */
    { PARANOID_CONFIRM, "Confirm", 1, "Paranoia", 2,
      "for \"yes\" confirmations, require \"no\" to reject" },
    { PARANOID_QUIT, "quit", 1, "explore", 1,
      "yes vs y to quit or to enter explore mode" },
    { PARANOID_DIE, "die", 1, "death", 2,
      "yes vs y to die (explore mode or debug mode)" },
    { PARANOID_BONES, "bones", 1, 0, 0,
      "yes vs y to save bones data when dying in debug mode" },
    { PARANOID_HIT, "attack", 1, "hit", 1,
      "yes vs y to attack a peaceful monster" },
    { PARANOID_BREAKWAND, "wand-break", 2, "break-wand", 2,
      "yes vs y to break a wand via (a)pply" },
    { PARANOID_WERECHANGE, "Were-change", 2, (const char *) 0, 0,
      "yes vs y to change form when lycanthropy is controllable" },
    { PARANOID_PRAY, "pray", 1, 0, 0,
      "y to pray (supersedes old \"prayconfirm\" option)" },
    { PARANOID_REMOVE, "Remove", 1, "Takeoff", 1,
      "always pick from inventory for Remove and Takeoff" },
    /* for config file parsing; interactive menu skips these */
    { 0, "none", 4, 0, 0, 0 }, /* require full word match */
    { ~0, "all", 3, 0, 0, 0 }, /* ditto */
};

static const struct {
    const char *name;
    const int color;
} colornames[] = {
    { "black", CLR_BLACK },
    { "red", CLR_RED },
    { "green", CLR_GREEN },
    { "brown", CLR_BROWN },
    { "blue", CLR_BLUE },
    { "magenta", CLR_MAGENTA },
    { "cyan", CLR_CYAN },
    { "gray", CLR_GRAY },
    { "orange", CLR_ORANGE },
    { "light green", CLR_BRIGHT_GREEN },
    { "yellow", CLR_YELLOW },
    { "light blue", CLR_BRIGHT_BLUE },
    { "light magenta", CLR_BRIGHT_MAGENTA },
    { "light cyan", CLR_BRIGHT_CYAN },
    { "white", CLR_WHITE },
    { "no color", NO_COLOR },
    { NULL, CLR_BLACK }, /* everything after this is an alias */
    { "transparent", NO_COLOR },
    { "purple", CLR_MAGENTA },
    { "light purple", CLR_BRIGHT_MAGENTA },
    { "bright purple", CLR_BRIGHT_MAGENTA },
    { "grey", CLR_GRAY },
    { "bright red", CLR_ORANGE },
    { "bright green", CLR_BRIGHT_GREEN },
    { "bright blue", CLR_BRIGHT_BLUE },
    { "bright magenta", CLR_BRIGHT_MAGENTA },
    { "bright cyan", CLR_BRIGHT_CYAN }
};

static const struct {
    const char *name;
    const int attr;
} attrnames[] = {
    { "none", ATR_NONE },
    { "bold", ATR_BOLD },
    { "dim", ATR_DIM },
    { "underline", ATR_ULINE },
    { "blink", ATR_BLINK },
    { "inverse", ATR_INVERSE },
    { NULL, ATR_NONE }, /* everything after this is an alias */
    { "normal", ATR_NONE },
    { "uline", ATR_ULINE },
    { "reverse", ATR_INVERSE },
};

const char *
clr2colorname(clr)
int clr;
{
    int i;

    for (i = 0; i < SIZE(colornames); i++)
        if (colornames[i].name && colornames[i].color == clr)
            return colornames[i].name;
    return (char *) 0;
}

int
match_str2clr(str)
char *str;
{
    int i, c = CLR_MAX;

    /* allow "lightblue", "light blue", and "light-blue" to match "light blue"
       (also junk like "_l i-gh_t---b l u e" but we won't worry about that);
       also copes with trailing space; caller has removed any leading space */
    for (i = 0; i < SIZE(colornames); i++)
        if (colornames[i].name
            && fuzzymatch(str, colornames[i].name, " -_", TRUE)) {
            c = colornames[i].color;
            break;
        }
    if (i == SIZE(colornames) && (*str >= '0' && *str <= '9'))
        c = atoi(str);

    if (c == CLR_MAX)
        config_error_add("Unknown color '%s'", str);

    return c;
}

static const char *
attr2attrname(attr)
int attr;
{
    int i;

    for (i = 0; i < SIZE(attrnames); i++)
        if (attrnames[i].attr == attr)
            return attrnames[i].name;
    return (char *) 0;
}

int
match_str2attr(str, complain)
const char *str;
boolean complain;
{
    int i, a = -1;

    for (i = 0; i < SIZE(attrnames); i++)
        if (attrnames[i].name
            && fuzzymatch(str, attrnames[i].name, " -_", TRUE)) {
            a = attrnames[i].attr;
            break;
        }

    if (a == -1 && complain)
        config_error_add("Unknown text attribute '%s'", str);

    return a;
}

int
query_color(prompt)
const char *prompt;
{
    winid tmpwin;
    anything any;
    int i, pick_cnt;
    menu_item *picks = (menu_item *) 0;

    tmpwin = create_nhwindow(NHW_MENU);
    start_menu(tmpwin);
    any = cg.zeroany;
    for (i = 0; i < SIZE(colornames); i++) {
        if (!colornames[i].name)
            break;
        any.a_int = i + 1;
        add_menu(tmpwin, NO_GLYPH, &any, 0, 0, ATR_NONE, colornames[i].name,
                 (colornames[i].color == NO_COLOR) ? MENU_SELECTED
                                                   : MENU_UNSELECTED);
    }
    end_menu(tmpwin, (prompt && *prompt) ? prompt : "Pick a color");
    pick_cnt = select_menu(tmpwin, PICK_ONE, &picks);
    destroy_nhwindow(tmpwin);
    if (pick_cnt > 0) {
        i = colornames[picks[0].item.a_int - 1].color;
        /* pick_cnt==2: explicitly picked something other than the
           preselected entry */
        if (pick_cnt == 2 && i == NO_COLOR)
            i = colornames[picks[1].item.a_int - 1].color;
        free((genericptr_t) picks);
        return i;
    } else if (pick_cnt == 0) {
        /* pick_cnt==0: explicitly picking preselected entry toggled it off */
        return NO_COLOR;
    }
    return -1;
}

/* ask about highlighting attribute; for menu headers and menu
   coloring patterns, only one attribute at a time is allowed;
   for status highlighting, multiple attributes are allowed [overkill;
   life would be much simpler if that were restricted to one also...] */
int
query_attr(prompt)
const char *prompt;
{
    winid tmpwin;
    anything any;
    int i, pick_cnt;
    menu_item *picks = (menu_item *) 0;
    boolean allow_many = (prompt && !strncmpi(prompt, "Choose", 6));
    int default_attr = ATR_NONE;

    if (prompt && strstri(prompt, "menu headings"))
        default_attr = iflags.menu_headings;
    tmpwin = create_nhwindow(NHW_MENU);
    start_menu(tmpwin);
    any = cg.zeroany;
    for (i = 0; i < SIZE(attrnames); i++) {
        if (!attrnames[i].name)
            break;
        any.a_int = i + 1;
        add_menu(tmpwin, NO_GLYPH, &any, 0, 0, attrnames[i].attr,
                 attrnames[i].name,
                 (attrnames[i].attr == default_attr) ? MENU_SELECTED
                                                     : MENU_UNSELECTED);
    }
    end_menu(tmpwin, (prompt && *prompt) ? prompt : "Pick an attribute");
    pick_cnt = select_menu(tmpwin, allow_many ? PICK_ANY : PICK_ONE, &picks);
    destroy_nhwindow(tmpwin);
    if (pick_cnt > 0) {
        int j, k = 0;

        if (allow_many) {
            /* PICK_ANY, with one preselected entry (ATR_NONE) which
               should be excluded if any other choices were picked */
            for (i = 0; i < pick_cnt; ++i) {
                j = picks[i].item.a_int - 1;
                if (attrnames[j].attr != ATR_NONE || pick_cnt == 1) {
                    switch (attrnames[j].attr) {
                    case ATR_DIM:
                        k |= HL_DIM;
                        break;
                    case ATR_BLINK:
                        k |= HL_BLINK;
                        break;
                    case ATR_ULINE:
                        k |= HL_ULINE;
                        break;
                    case ATR_INVERSE:
                        k |= HL_INVERSE;
                        break;
                    case ATR_BOLD:
                        k |= HL_BOLD;
                        break;
                    case ATR_NONE:
                        k = HL_NONE;
                        break;
                    }
                }
            }
        } else {
            /* PICK_ONE, but might get 0 or 2 due to preselected entry */
            j = picks[0].item.a_int - 1;
            /* pick_cnt==2: explicitly picked something other than the
               preselected entry */
            if (pick_cnt == 2 && attrnames[j].attr == default_attr)
                j = picks[1].item.a_int - 1;
            k = attrnames[j].attr;
        }
        free((genericptr_t) picks);
        return k;
    } else if (pick_cnt == 0 && !allow_many) {
        /* PICK_ONE, preselected entry explicitly chosen */
        return default_attr;
    }
    /* either ESC to explicitly cancel (pick_cnt==-1) or
       PICK_ANY with preselected entry toggled off and nothing chosen */
    return -1;
}

static const struct {
    const char *name;
    xchar msgtyp;
    const char *descr;
} msgtype_names[] = {
    { "show", MSGTYP_NORMAL, "Show message normally" },
    { "hide", MSGTYP_NOSHOW, "Hide message" },
    { "noshow", MSGTYP_NOSHOW, NULL },
    { "stop", MSGTYP_STOP, "Prompt for more after the message" },
    { "more", MSGTYP_STOP, NULL },
    { "norep", MSGTYP_NOREP, "Do not repeat the message" }
};

static const char *
msgtype2name(typ)
int typ;
{
    int i;

    for (i = 0; i < SIZE(msgtype_names); i++)
        if (msgtype_names[i].descr && msgtype_names[i].msgtyp == typ)
            return msgtype_names[i].name;
    return (char *) 0;
}

static int
query_msgtype()
{
    winid tmpwin;
    anything any;
    int i, pick_cnt;
    menu_item *picks = (menu_item *) 0;

    tmpwin = create_nhwindow(NHW_MENU);
    start_menu(tmpwin);
    any = cg.zeroany;
    for (i = 0; i < SIZE(msgtype_names); i++)
        if (msgtype_names[i].descr) {
            any.a_int = msgtype_names[i].msgtyp + 1;
            add_menu(tmpwin, NO_GLYPH, &any, 0, 0, ATR_NONE,
                 msgtype_names[i].descr, MENU_UNSELECTED);
        }
    end_menu(tmpwin, "How to show the message");
    pick_cnt = select_menu(tmpwin, PICK_ONE, &picks);
    destroy_nhwindow(tmpwin);
    if (pick_cnt > 0) {
        i = picks->item.a_int - 1;
        free((genericptr_t) picks);
        return i;
    }
    return -1;
}

static boolean
msgtype_add(typ, pattern)
int typ;
char *pattern;
{
    struct plinemsg_type *tmp = (struct plinemsg_type *) alloc(sizeof *tmp);

    tmp->msgtype = typ;
    tmp->regex = regex_init();
    if (!regex_compile(pattern, tmp->regex)) {
        static const char *re_error = "MSGTYPE regex error";

        config_error_add("%s: %s", re_error, regex_error_desc(tmp->regex));
        regex_free(tmp->regex);
        free((genericptr_t) tmp);
        return FALSE;
    }
    tmp->pattern = dupstr(pattern);
    tmp->next = g.plinemsg_types;
    g.plinemsg_types = tmp;
    return TRUE;
}

void
msgtype_free()
{
    struct plinemsg_type *tmp, *tmp2 = 0;

    for (tmp = g.plinemsg_types; tmp; tmp = tmp2) {
        tmp2 = tmp->next;
        free((genericptr_t) tmp->pattern);
        regex_free(tmp->regex);
        free((genericptr_t) tmp);
    }
    g.plinemsg_types = (struct plinemsg_type *) 0;
}

static void
free_one_msgtype(idx)
int idx; /* 0 .. */
{
    struct plinemsg_type *tmp = g.plinemsg_types;
    struct plinemsg_type *prev = NULL;

    while (tmp) {
        if (idx == 0) {
            struct plinemsg_type *next = tmp->next;

            regex_free(tmp->regex);
            free((genericptr_t) tmp->pattern);
            free((genericptr_t) tmp);
            if (prev)
                prev->next = next;
            else
                g.plinemsg_types = next;
            return;
        }
        idx--;
        prev = tmp;
        tmp = tmp->next;
    }
}

int
msgtype_type(msg, norepeat)
const char *msg;
boolean norepeat; /* called from Norep(via pline) */
{
    struct plinemsg_type *tmp = g.plinemsg_types;

    while (tmp) {
        /* we don't exclude entries with negative msgtype values
           because then the msg might end up matching a later pattern */
        if (regex_match(msg, tmp->regex))
            return tmp->msgtype;
        tmp = tmp->next;
    }
    return norepeat ? MSGTYP_NOREP : MSGTYP_NORMAL;
}

/* negate one or more types of messages so that their type handling will
   be disabled or re-enabled; MSGTYPE_NORMAL (value 0) is not affected */
void
hide_unhide_msgtypes(hide, hide_mask)
boolean hide;
int hide_mask;
{
    struct plinemsg_type *tmp;
    int mt;

    /* negative msgtype value won't be recognized by pline, so does nothing */
    for (tmp = g.plinemsg_types; tmp; tmp = tmp->next) {
        mt = tmp->msgtype;
        if (!hide)
            mt = -mt; /* unhide: negate negative, yielding positive */
        if (mt > 0 && ((1 << mt) & hide_mask))
            tmp->msgtype = -tmp->msgtype;
    }
}

static int
msgtype_count(VOID_ARGS)
{
    int c = 0;
    struct plinemsg_type *tmp = g.plinemsg_types;

    while (tmp) {
        c++;
        tmp = tmp->next;
    }
    return c;
}

boolean
msgtype_parse_add(str)
char *str;
{
    char pattern[256];
    char msgtype[11];

    if (sscanf(str, "%10s \"%255[^\"]\"", msgtype, pattern) == 2) {
        int typ = -1;
        int i;

        for (i = 0; i < SIZE(msgtype_names); i++)
            if (!strncmpi(msgtype_names[i].name, msgtype, strlen(msgtype))) {
                typ = msgtype_names[i].msgtyp;
                break;
            }
        if (typ != -1)
            return msgtype_add(typ, pattern);
        else
            config_error_add("Unknown message type '%s'", msgtype);
    } else {
        config_error_add("Malformed MSGTYPE");
    }
    return FALSE;
}

static boolean
test_regex_pattern(str, errmsg)
const char *str;
const char *errmsg;
{
    static const char re_error[] = "Regex error";
    struct nhregex *match;
    boolean retval = TRUE;

    if (!str)
        return FALSE;

    match = regex_init();
    if (!match) {
        config_error_add("NHregex error");
        return FALSE;
    }

    if (!regex_compile(str, match)) {
        config_error_add("%s: %s", errmsg ? errmsg : re_error,
                         regex_error_desc(match));
        retval = FALSE;
    }
    regex_free(match);
    return retval;
}

static boolean
add_menu_coloring_parsed(str, c, a)
char *str;
int c, a;
{
    static const char re_error[] = "Menucolor regex error";
    struct menucoloring *tmp;

    if (!str)
        return FALSE;
    tmp = (struct menucoloring *) alloc(sizeof *tmp);
    tmp->match = regex_init();
    if (!regex_compile(str, tmp->match)) {
        config_error_add("%s: %s", re_error, regex_error_desc(tmp->match));
        regex_free(tmp->match);
        free(tmp);
        return FALSE;
    } else {
        tmp->next = g.menu_colorings;
        tmp->origstr = dupstr(str);
        tmp->color = c;
        tmp->attr = a;
        g.menu_colorings = tmp;
        return TRUE;
    }
}

/* parse '"regex_string"=color&attr' and add it to menucoloring */
boolean
add_menu_coloring(tmpstr)
char *tmpstr;
{
    int c = NO_COLOR, a = ATR_NONE;
    char *tmps, *cs, *amp;
    char str[BUFSZ];

    Sprintf(str, "%s", tmpstr);

    if (!tmpstr || (cs = index(str, '=')) == 0) {
        config_error_add("Malformed MENUCOLOR");
        return FALSE;
    }

    tmps = cs + 1; /* advance past '=' */
    mungspaces(tmps);
    if ((amp = index(tmps, '&')) != 0)
        *amp = '\0';

    c = match_str2clr(tmps);
    if (c >= CLR_MAX)
        return FALSE;

    if (amp) {
        tmps = amp + 1; /* advance past '&' */
        a = match_str2attr(tmps, TRUE);
        if (a == -1)
            return FALSE;
    }

    /* the regexp portion here has not been condensed by mungspaces() */
    *cs = '\0';
    tmps = str;
    if (*tmps == '"' || *tmps == '\'') {
        cs--;
        while (isspace((uchar) *cs))
            cs--;
        if (*cs == *tmps) {
            *cs = '\0';
            tmps++;
        }
    }
    return add_menu_coloring_parsed(tmps, c, a);
}

boolean
get_menu_coloring(str, color, attr)
const char *str;
int *color, *attr;
{
    struct menucoloring *tmpmc;

    if (iflags.use_menu_color)
        for (tmpmc = g.menu_colorings; tmpmc; tmpmc = tmpmc->next)
            if (regex_match(str, tmpmc->match)) {
                *color = tmpmc->color;
                *attr = tmpmc->attr;
                return TRUE;
            }
    return FALSE;
}

void
free_menu_coloring()
{
    struct menucoloring *tmp, *tmp2;

    for (tmp = g.menu_colorings; tmp; tmp = tmp2) {
        tmp2 = tmp->next;
        regex_free(tmp->match);
        free((genericptr_t) tmp->origstr);
        free((genericptr_t) tmp);
    }
}

static void
free_one_menu_coloring(idx)
int idx; /* 0 .. */
{
    struct menucoloring *tmp = g.menu_colorings;
    struct menucoloring *prev = NULL;

    while (tmp) {
        if (idx == 0) {
            struct menucoloring *next = tmp->next;

            regex_free(tmp->match);
            free((genericptr_t) tmp->origstr);
            free((genericptr_t) tmp);
            if (prev)
                prev->next = next;
            else
                g.menu_colorings = next;
            return;
        }
        idx--;
        prev = tmp;
        tmp = tmp->next;
    }
}

static int
count_menucolors(VOID_ARGS)
{
    struct menucoloring *tmp;
    int count = 0;

    for (tmp = g.menu_colorings; tmp; tmp = tmp->next)
        count++;
    return count;
}

static boolean
parse_role_opts(negated, fullname, opts, opp)
boolean negated;
const char *fullname;
char *opts;
char **opp;
{
    char *op = *opp;

    if (negated) {
        bad_negation(fullname, FALSE);
    } else if ((op = string_for_env_opt(fullname, opts, FALSE)) != 0) {
        boolean val_negated = FALSE;

        while ((*op == '!') || !strncmpi(op, "no", 2)) {
            if (*op == '!')
                op++;
            else
                op += 2;
            val_negated = !val_negated;
        }
        if (val_negated) {
            if (!setrolefilter(op)) {
                config_error_add("Unknown negated parameter '%s'", op);
                return FALSE;
            }
        } else {
            if (duplicate_opt_detection(opts, 1))
                complain_about_duplicate(opts, 1);
            *opp = op;
            return TRUE;
        }
    }
    return FALSE;
}

/* Check if character c is illegal as a menu command key */
boolean
illegal_menu_cmd_key(c)
char c;
{
    if (c == 0 || c == '\r' || c == '\n' || c == '\033'
        || c == ' ' || digit(c) || (letter(c) && c != '@')) {
        config_error_add("Reserved menu command key '%s'", visctrl(c));
        return TRUE;
    } else { /* reject default object class symbols */
        int j;
        for (j = 1; j < MAXOCLASSES; j++)
            if (c == def_oc_syms[j].sym) {
                config_error_add("Menu command key '%s' is an object class",
                                 visctrl(c));
                return TRUE;
            }
    }
    return FALSE;
}

boolean
parseoptions(opts, tinitial, tfrom_file)
register char *opts;
boolean tinitial, tfrom_file;
{
    char *op;
    unsigned num;
    boolean negated, duplicate;
    int i;
    const char *fullname;
    boolean retval = TRUE;

    g.opt_initial = tinitial;
    g.opt_from_file = tfrom_file;
    if ((op = index(opts, ',')) != 0) {
        *op++ = 0;
        if (!parseoptions(op, g.opt_initial, g.opt_from_file))
            retval = FALSE;
    }
    if (strlen(opts) > BUFSZ / 2) {
        config_error_add("Option too long, max length is %i characters",
                         (BUFSZ / 2));
        return FALSE;
    }

    /* strip leading and trailing white space */
    while (isspace((uchar) *opts))
        opts++;
    op = eos(opts);
    while (--op >= opts && isspace((uchar) *op))
        *op = '\0';

    if (!*opts) {
        config_error_add("Empty statement");
        return FALSE;
    }
    negated = FALSE;
    while ((*opts == '!') || !strncmpi(opts, "no", 2)) {
        if (*opts == '!')
            opts++;
        else
            opts += 2;
        negated = !negated;
    }

    /* variant spelling */

    if (match_optname(opts, "colour", 5, FALSE))
        Strcpy(opts, "color"); /* fortunately this isn't longer */

    /* special boolean options */

    if (match_optname(opts, "female", 3, FALSE)) {
        if (duplicate_opt_detection(opts, 0))
            complain_about_duplicate(opts, 0);
        if (!g.opt_initial && flags.female == negated) {
            config_error_add("That is not anatomically possible.");
            return FALSE;
        } else
            flags.initgend = flags.female = !negated;
        return retval;
    }

    if (match_optname(opts, "male", 4, FALSE)) {
        if (duplicate_opt_detection(opts, 0))
            complain_about_duplicate(opts, 0);
        if (!g.opt_initial && flags.female != negated) {
            config_error_add("That is not anatomically possible.");
            return FALSE;
        } else
            flags.initgend = flags.female = negated;
        return retval;
    }

#if defined(MICRO) && !defined(AMIGA)
    /* included for compatibility with old NetHack.cnf files */
    if (match_optname(opts, "IBM_", 4, FALSE)) {
        iflags.BIOS = !negated;
        return retval;
    }
#endif /* MICRO */

    /* compound options */

    /* This first batch can be duplicated if their values are negated */

    /* align:string */
    fullname = "align";
    if (match_optname(opts, fullname, sizeof "align" - 1, TRUE)) {
        if (parse_role_opts(negated, fullname, opts, &op)) {
            if ((flags.initalign = str2align(op)) == ROLE_NONE) {
                config_error_add("Unknown %s '%s'", fullname, op);
                return FALSE;
            }
        } else
            return FALSE;
        return retval;
    }

    /* role:string or character:string */
    fullname = "role";
    if (match_optname(opts, fullname, 4, TRUE)
        || match_optname(opts, (fullname = "character"), 4, TRUE)) {
        if (parse_role_opts(negated, fullname, opts, &op)) {
            if ((flags.initrole = str2role(op)) == ROLE_NONE) {
                config_error_add("Unknown %s '%s'", fullname, op);
                return FALSE;
            } else /* Backwards compatibility */
                nmcpy(g.pl_character, op, PL_NSIZ);
        } else
            return FALSE;
        return retval;
    }

    /* race:string */
    fullname = "race";
    if (match_optname(opts, fullname, 4, TRUE)) {
        if (parse_role_opts(negated, fullname, opts, &op)) {
            if ((flags.initrace = str2race(op)) == ROLE_NONE) {
                config_error_add("Unknown %s '%s'", fullname, op);
                return FALSE;
            } else /* Backwards compatibility */
                g.pl_race = *op;
        } else
            return FALSE;
        return retval;
    }

    /* gender:string */
    fullname = "gender";
    if (match_optname(opts, fullname, 4, TRUE)) {
        if (parse_role_opts(negated, fullname, opts, &op)) {
            if ((flags.initgend = str2gend(op)) == ROLE_NONE) {
                config_error_add("Unknown %s '%s'", fullname, op);
                return FALSE;
            } else
                flags.female = flags.initgend;
        } else
            return FALSE;
        return retval;
    }

    /* We always check for duplicates on the remaining compound options,
       although individual option processing can choose to complain or not */

    duplicate = duplicate_opt_detection(opts, 1); /* 1: check compounds */

    fullname = "pettype";
    if (match_optname(opts, fullname, 3, TRUE)) {
        if (duplicate)
            complain_about_duplicate(opts, 1);
        if ((op = string_for_env_opt(fullname, opts, negated)) != 0) {
            if (negated) {
                bad_negation(fullname, TRUE);
                return FALSE;
            } else
                switch (lowc(*op)) {
                case 'd': /* dog */
                    g.preferred_pet = 'd';
                    break;
                case 'c': /* cat */
                case 'f': /* feline */
                    g.preferred_pet = 'c';
                    break;
                case 'h': /* horse */
                case 'q': /* quadruped */
                    /* avoids giving "unrecognized type of pet" but
                       pet_type(dog.c) won't actually honor this */
                    g.preferred_pet = 'h';
                    break;
                case 'n': /* no pet */
                    g.preferred_pet = 'n';
                    break;
                case '*': /* random */
                    g.preferred_pet = '\0';
                    break;
                default:
                    config_error_add("Unrecognized pet type '%s'.", op);
                    return FALSE;
                    break;
                }
        } else if (negated)
            g.preferred_pet = 'n';
        return retval;
    }

    fullname = "catname";
    if (match_optname(opts, fullname, 3, TRUE)) {
        if (duplicate)
            complain_about_duplicate(opts, 1);
        if (negated) {
            bad_negation(fullname, FALSE);
            return FALSE;
        } else if ((op = string_for_env_opt(fullname, opts, FALSE)) != 0) {
            nmcpy(g.catname, op, PL_PSIZ);
        } else
            return FALSE;
        sanitize_name(g.catname);
        return retval;
    }

    fullname = "dogname";
    if (match_optname(opts, fullname, 3, TRUE)) {
        if (duplicate)
            complain_about_duplicate(opts, 1);
        if (negated) {
            bad_negation(fullname, FALSE);
            return FALSE;
        } else if ((op = string_for_env_opt(fullname, opts, FALSE)) != 0) {
            nmcpy(g.dogname, op, PL_PSIZ);
        } else
            return FALSE;
        sanitize_name(g.dogname);
        return retval;
    }

    fullname = "horsename";
    if (match_optname(opts, fullname, 5, TRUE)) {
        if (duplicate)
            complain_about_duplicate(opts, 1);
        if (negated) {
            bad_negation(fullname, FALSE);
            return FALSE;
        } else if ((op = string_for_env_opt(fullname, opts, FALSE)) != 0) {
            nmcpy(g.horsename, op, PL_PSIZ);
        } else
            return FALSE;
        sanitize_name(g.horsename);
        return retval;
    }

    fullname = "mouse_support";
    if (match_optname(opts, fullname, 13, TRUE)) {
        boolean compat = (strlen(opts) <= 13);

        if (duplicate)
            complain_about_duplicate(opts, 1);
        op = string_for_opt(opts, (compat || !g.opt_initial));
        if (!op) {
            if (compat || negated || g.opt_initial) {
                /* for backwards compatibility, "mouse_support" without a
                   value is a synonym for mouse_support:1 */
                iflags.wc_mouse_support = !negated;
            }
        } else if (negated) {
            bad_negation(fullname, TRUE);
            return FALSE;
        } else {
            int mode = atoi(op);

            if (mode < 0 || mode > 2 || (mode == 0 && *op != '0')) {
                config_error_add("Illegal %s parameter '%s'", fullname, op);
                return FALSE;
            } else { /* mode >= 0 */
                iflags.wc_mouse_support = mode;
            }
        }
        return retval;
    }

    fullname = "number_pad";
    if (match_optname(opts, fullname, 10, TRUE)) {
        boolean compat = (strlen(opts) <= 10);

        if (duplicate)
            complain_about_duplicate(opts, 1);
        op = string_for_opt(opts, (compat || !g.opt_initial));
        if (!op) {
            if (compat || negated || g.opt_initial) {
                /* for backwards compatibility, "number_pad" without a
                   value is a synonym for number_pad:1 */
                iflags.num_pad = !negated;
                iflags.num_pad_mode = 0;
            }
        } else if (negated) {
            bad_negation(fullname, TRUE);
            return FALSE;
        } else {
            int mode = atoi(op);

            if (mode < -1 || mode > 4 || (mode == 0 && *op != '0')) {
                config_error_add("Illegal %s parameter '%s'", fullname, op);
                return FALSE;
            } else if (mode <= 0) {
                iflags.num_pad = FALSE;
                /* German keyboard; y and z keys swapped */
                iflags.num_pad_mode = (mode < 0); /* 0 or 1 */
            } else {                              /* mode > 0 */
                iflags.num_pad = TRUE;
                iflags.num_pad_mode = 0;
                /* PC Hack / MSDOS compatibility */
                if (mode == 2 || mode == 4)
                    iflags.num_pad_mode |= 1;
                /* phone keypad layout */
                if (mode == 3 || mode == 4)
                    iflags.num_pad_mode |= 2;
            }
        }
        reset_commands(FALSE);
        number_pad(iflags.num_pad ? 1 : 0);
        return retval;
    }

    fullname = "roguesymset";
    if (match_optname(opts, fullname, 7, TRUE)) {
        if (duplicate)
            complain_about_duplicate(opts, 1);
        if (negated) {
            bad_negation(fullname, FALSE);
            return FALSE;
        } else if ((op = string_for_opt(opts, FALSE)) != 0) {
            g.symset[ROGUESET].name = dupstr(op);
            if (!read_sym_file(ROGUESET)) {
                clear_symsetentry(ROGUESET, TRUE);
                config_error_add(
                               "Unable to load symbol set \"%s\" from \"%s\"",
                                 op, SYMBOLS);
                return FALSE;
            } else {
                if (!g.opt_initial && Is_rogue_level(&u.uz))
                    assign_graphics(ROGUESET);
                g.opt_need_redraw = TRUE;
            }
        } else
            return FALSE;
        return retval;
    }

    fullname = "symset";
    if (match_optname(opts, fullname, 6, TRUE)) {
        if (duplicate)
            complain_about_duplicate(opts, 1);
        if (negated) {
            bad_negation(fullname, FALSE);
            return FALSE;
        } else if ((op = string_for_opt(opts, FALSE)) != 0) {
            g.symset[PRIMARY].name = dupstr(op);
            if (!read_sym_file(PRIMARY)) {
                clear_symsetentry(PRIMARY, TRUE);
                config_error_add(
                               "Unable to load symbol set \"%s\" from \"%s\"",
                                 op, SYMBOLS);
                return FALSE;
            } else {
                switch_symbols(g.symset[PRIMARY].name != (char *) 0);
                g.opt_need_redraw = TRUE;
            }
        } else
            return FALSE;
        return retval;
    }

    fullname = "runmode";
    if (match_optname(opts, fullname, 4, TRUE)) {
        if (duplicate)
            complain_about_duplicate(opts, 1);
        if (negated) {
            flags.runmode = RUN_TPORT;
        } else if ((op = string_for_opt(opts, FALSE)) != 0) {
            if (!strncmpi(op, "teleport", strlen(op)))
                flags.runmode = RUN_TPORT;
            else if (!strncmpi(op, "run", strlen(op)))
                flags.runmode = RUN_LEAP;
            else if (!strncmpi(op, "walk", strlen(op)))
                flags.runmode = RUN_STEP;
            else if (!strncmpi(op, "crawl", strlen(op)))
                flags.runmode = RUN_CRAWL;
            else {
                config_error_add("Unknown %s parameter '%s'", fullname, op);
                return FALSE;
            }
        } else
            return FALSE;
        return retval;
    }

    /* menucolor:"regex_string"=color */
    fullname = "menucolor";
    if (match_optname(opts, fullname, 9, TRUE)) {
        if (negated) {
            bad_negation(fullname, FALSE);
            return FALSE;
        } else if ((op = string_for_env_opt(fullname, opts, FALSE)) != 0) {
            if (!add_menu_coloring(op))
                return FALSE;
        } else
            return FALSE;
        return retval;
    }

    fullname = "msghistory";
    if (match_optname(opts, fullname, 3, TRUE)) {
        if (duplicate)
            complain_about_duplicate(opts, 1);
        op = string_for_env_opt(fullname, opts, negated);
        if ((negated && !op) || (!negated && op)) {
            iflags.msg_history = negated ? 0 : atoi(op);
        } else if (negated) {
            bad_negation(fullname, TRUE);
            return FALSE;
        }
        return retval;
    }

    fullname = "msg_window";
    /* msg_window:single, combo, full or reversed */
    if (match_optname(opts, fullname, 4, TRUE)) {
/* allow option to be silently ignored by non-tty ports */
#ifdef TTY_GRAPHICS
        int tmp;

        if (duplicate)
            complain_about_duplicate(opts, 1);
        if (!(op = string_for_opt(opts, TRUE))) {
            tmp = negated ? 's' : 'f';
        } else {
            if (negated) {
                bad_negation(fullname, TRUE);
                return FALSE;
            }
            tmp = lowc(*op);
        }
        switch (tmp) {
        case 's': /* single message history cycle (default if negated) */
            iflags.prevmsg_window = 's';
            break;
        case 'c': /* combination: two singles, then full page */
            iflags.prevmsg_window = 'c';
            break;
        case 'f': /* full page (default if specified without argument) */
            iflags.prevmsg_window = 'f';
            break;
        case 'r': /* full page (reversed) */
            iflags.prevmsg_window = 'r';
            break;
        default:
            config_error_add("Unknown %s parameter '%s'", fullname, op);
            retval = FALSE;
        }
#endif
        return retval;
    }

    /* WINCAP
     * setting font options  */
    fullname = "font";
    if (!strncmpi(opts, fullname, 4)) {
        int opttype = -1;
        char *fontopts = opts + 4;

        if (!strncmpi(fontopts, "map", 3) || !strncmpi(fontopts, "_map", 4))
            opttype = MAP_OPTION;
        else if (!strncmpi(fontopts, "message", 7)
                 || !strncmpi(fontopts, "_message", 8))
            opttype = MESSAGE_OPTION;
        else if (!strncmpi(fontopts, "text", 4)
                 || !strncmpi(fontopts, "_text", 5))
            opttype = TEXT_OPTION;
        else if (!strncmpi(fontopts, "menu", 4)
                 || !strncmpi(fontopts, "_menu", 5))
            opttype = MENU_OPTION;
        else if (!strncmpi(fontopts, "status", 6)
                 || !strncmpi(fontopts, "_status", 7))
            opttype = STATUS_OPTION;
        else if (!strncmpi(fontopts, "_size", 5)) {
            if (!strncmpi(fontopts, "_size_map", 8))
                opttype = MAP_OPTION;
            else if (!strncmpi(fontopts, "_size_message", 12))
                opttype = MESSAGE_OPTION;
            else if (!strncmpi(fontopts, "_size_text", 9))
                opttype = TEXT_OPTION;
            else if (!strncmpi(fontopts, "_size_menu", 9))
                opttype = MENU_OPTION;
            else if (!strncmpi(fontopts, "_size_status", 11))
                opttype = STATUS_OPTION;
            else {
                config_error_add("Unknown %s parameter '%s'", fullname, opts);
                return FALSE;
            }
            if (duplicate)
                complain_about_duplicate(opts, 1);
            if (opttype > 0 && !negated
                && (op = string_for_opt(opts, FALSE)) != 0) {
                switch (opttype) {
                case MAP_OPTION:
                    iflags.wc_fontsiz_map = atoi(op);
                    break;
                case MESSAGE_OPTION:
                    iflags.wc_fontsiz_message = atoi(op);
                    break;
                case TEXT_OPTION:
                    iflags.wc_fontsiz_text = atoi(op);
                    break;
                case MENU_OPTION:
                    iflags.wc_fontsiz_menu = atoi(op);
                    break;
                case STATUS_OPTION:
                    iflags.wc_fontsiz_status = atoi(op);
                    break;
                }
            }
            return retval;
        } else {
            config_error_add("Unknown %s parameter '%s'", fullname, opts);
            return FALSE;
        }
        if (opttype > 0 && (op = string_for_opt(opts, FALSE)) != 0) {
            wc_set_font_name(opttype, op);
#ifdef MAC
            set_font_name(opttype, op);
#endif
            return retval;
        } else if (negated) {
            bad_negation(fullname, TRUE);
            return FALSE;
        }
        return retval;
    }

#ifdef CHANGE_COLOR
    if (match_optname(opts, "palette", 3, TRUE)
#ifdef MAC
        || match_optname(opts, "hicolor", 3, TRUE)
#endif
        ) {
        int color_number, color_incr;

#ifndef WIN32
        if (duplicate)
            complain_about_duplicate(opts, 1);
#endif
#ifdef MAC
        if (match_optname(opts, "hicolor", 3, TRUE)) {
            if (negated) {
                bad_negation("hicolor", FALSE);
                return FALSE;
            }
            color_number = CLR_MAX + 4; /* HARDCODED inverse number */
            color_incr = -1;
        } else
#endif
        {
            if (negated) {
                bad_negation("palette", FALSE);
                return FALSE;
            }
            color_number = 0;
            color_incr = 1;
        }
#ifdef WIN32
        op = string_for_opt(opts, TRUE);
        if (!alternative_palette(op)) {
            config_error_add("Error in palette parameter '%s'", op);
            return FALSE;
        }
#else
        if ((op = string_for_opt(opts, FALSE)) != (char *) 0) {
            char *pt = op;
            int cnt, tmp, reverse;
            long rgb;

            while (*pt && color_number >= 0) {
                cnt = 3;
                rgb = 0L;
                if (*pt == '-') {
                    reverse = 1;
                    pt++;
                } else {
                    reverse = 0;
                }
                while (cnt-- > 0) {
                    if (*pt && *pt != '/') {
#ifdef AMIGA
                        rgb <<= 4;
#else
                        rgb <<= 8;
#endif
                        tmp = *pt++;
                        if (isalpha((uchar) tmp)) {
                            tmp = (tmp + 9) & 0xf; /* Assumes ASCII... */
                        } else {
                            tmp &= 0xf; /* Digits in ASCII too... */
                        }
#ifndef AMIGA
                        /* Add an extra so we fill f -> ff and 0 -> 00 */
                        rgb += tmp << 4;
#endif
                        rgb += tmp;
                    }
                }
                if (*pt == '/')
                    pt++;
                change_color(color_number, rgb, reverse);
                color_number += color_incr;
            }
        }
#endif /* !WIN32 */
        if (!g.opt_initial) {
            g.opt_need_redraw = TRUE;
        }
        return retval;
    }
#endif /* CHANGE_COLOR */

    if (match_optname(opts, "fruit", 2, TRUE)) {
        struct fruit *forig = 0;
        char empty_str = '\0';

        if (duplicate)
            complain_about_duplicate(opts, 1);
        op = string_for_opt(opts, negated || !g.opt_initial);
        if (negated) {
            if (op) {
                bad_negation("fruit", TRUE);
                return FALSE;
            }
            op = &empty_str;
            goto goodfruit;
        }
        if (!op)
            return FALSE;
        /* 3.6.2: strip leading and trailing spaces, condense internal ones */
        mungspaces(op);
        if (!g.opt_initial) {
            struct fruit *f;
            int fnum = 0;

            /* count number of named fruits; if 'op' is found among them,
               then the count doesn't matter because we won't be adding it */
            f = fruit_from_name(op, FALSE, &fnum);
            if (!f) {
                if (!flags.made_fruit)
                    forig = fruit_from_name(g.pl_fruit, FALSE, (int *) 0);

                if (!forig && fnum >= 100) {
                    config_error_add(
                             "Doing that so many times isn't very fruitful.");
                    return retval;
                }
            }
        }
 goodfruit:
        nmcpy(g.pl_fruit, op, PL_FSIZ);
        sanitize_name(g.pl_fruit);
        /* OBJ_NAME(objects[SLIME_MOLD]) won't work for this after
           initialization; it gets changed to generic "fruit" */
        if (!*g.pl_fruit)
            nmcpy(g.pl_fruit, "slime mold", PL_FSIZ);
        if (!g.opt_initial) {
            /* if 'forig' is nonNull, we replace it rather than add
               a new fruit; it can only be nonNull if no fruits have
               been created since the previous name was put in place */
            (void) fruitadd(g.pl_fruit, forig);
            pline("Fruit is now \"%s\".", g.pl_fruit);
        }
        /* If initial, then initoptions is allowed to do it instead
         * of here (initoptions always has to do it even if there's
         * no fruit option at all.  Also, we don't want people
         * setting multiple fruits in their options.)
         */
        return retval;
    }

    fullname = "whatis_coord";
    if (match_optname(opts, fullname, 8, TRUE)) {
        if (duplicate)
            complain_about_duplicate(opts, 1);
        if (negated) {
            iflags.getpos_coords = GPCOORDS_NONE;
            return retval;
        } else if ((op = string_for_env_opt(fullname, opts, FALSE)) != 0) {
            static char gpcoords[] = { GPCOORDS_NONE, GPCOORDS_COMPASS,
                                       GPCOORDS_COMFULL, GPCOORDS_MAP,
                                       GPCOORDS_SCREEN, '\0' };
            char c = lowc(*op);

            if (c && index(gpcoords, c))
                iflags.getpos_coords = c;
            else {
                config_error_add("Unknown %s parameter '%s'", fullname, op);
                return FALSE;
            }
        } else
            return FALSE;
        return retval;
    }

    fullname = "whatis_filter";
    if (match_optname(opts, fullname, 8, TRUE)) {
        if (duplicate)
            complain_about_duplicate(opts, 1);
        if (negated) {
            iflags.getloc_filter = GFILTER_NONE;
            return retval;
        } else if ((op = string_for_env_opt(fullname, opts, FALSE)) != 0) {
            char c = lowc(*op);

            switch (c) {
            case 'n':
                iflags.getloc_filter = GFILTER_NONE;
                break;
            case 'v':
                iflags.getloc_filter = GFILTER_VIEW;
                break;
            case 'a':
                iflags.getloc_filter = GFILTER_AREA;
                break;
            default: {
                config_error_add("Unknown %s parameter '%s'", fullname, op);
                return FALSE;
            }
            }
        } else
            return FALSE;
        return retval;
    }

    fullname = "warnings";
    if (match_optname(opts, fullname, 5, TRUE)) {
        if (duplicate)
            complain_about_duplicate(opts, 1);
        if (negated) {
            bad_negation(fullname, FALSE);
            return FALSE;
        }
        return warning_opts(opts, fullname);
    }

    /* boulder:symbol */
    fullname = "boulder";
    if (match_optname(opts, fullname, 7, TRUE)) {
#ifdef BACKWARD_COMPAT
        int clash = 0;

        if (duplicate)
            complain_about_duplicate(opts, 1);
        if (negated) {
            bad_negation(fullname, FALSE);
            return FALSE;
        }
        /* if (!(opts = string_for_env_opt(fullname, opts, FALSE)))
         */
        if (!(opts = string_for_opt(opts, FALSE)))
            return FALSE;
        escapes(opts, opts);
        /* note: dummy monclass #0 has symbol value '\0'; we allow that--
           attempting to set bouldersym to '^@'/'\0' will reset to default */
        if (def_char_to_monclass(opts[0]) != MAXMCLASSES)
            clash = opts[0] ? 1 : 0;
        else if (opts[0] >= '1' && opts[0] < WARNCOUNT + '0')
            clash = 2;
        if (clash) {
            /* symbol chosen matches a used monster or warning
               symbol which is not good - reject it */
            config_error_add(
            "Badoption - boulder symbol '%s' would conflict with a %s symbol",
                             visctrl(opts[0]),
                             (clash == 1) ? "monster" : "warning");
        } else {
            /*
             * Override the default boulder symbol.
             */
            iflags.bouldersym = (uchar) opts[0];
            /* for 'initial', update_bouldersym() is done in
               initoptions_finish(), after all symset options
               have been processed */
            if (!g.opt_initial) {
                update_bouldersym();
                g.opt_need_redraw = TRUE;
            }
        }
        return retval;
#else
        config_error_add("'%s' no longer supported; use S_boulder:c instead",
                         fullname);
        return FALSE;
#endif
    }

    /* name:string */
    fullname = "name";
    if (match_optname(opts, fullname, 4, TRUE)) {
        if (duplicate)
            complain_about_duplicate(opts, 1);
        if (negated) {
            bad_negation(fullname, FALSE);
            return FALSE;
        } else if ((op = string_for_env_opt(fullname, opts, FALSE)) != 0) {
            nmcpy(g.plname, op, PL_NSIZ);
        } else
            return FALSE;
        return retval;
    }

    /* altkeyhandler:string */
    fullname = "altkeyhandler";
    if (match_optname(opts, fullname, 4, TRUE)) {
        if (duplicate)
            complain_about_duplicate(opts, 1);
        if (negated) {
            bad_negation(fullname, FALSE);
            return FALSE;
        } else if ((op = string_for_opt(opts, negated)) != 0) {
#if defined(WIN32) && defined(TTY_GRAPHICS)
            set_altkeyhandler(op);
#endif
        } else
            return FALSE;
        return retval;
    }

    /* WINCAP
     * align_status:[left|top|right|bottom] */
    fullname = "align_status";
    if (match_optname(opts, fullname, sizeof "align_status" - 1, TRUE)) {
        op = string_for_opt(opts, negated);
        if (op && !negated) {
            if (!strncmpi(op, "left", sizeof "left" - 1))
                iflags.wc_align_status = ALIGN_LEFT;
            else if (!strncmpi(op, "top", sizeof "top" - 1))
                iflags.wc_align_status = ALIGN_TOP;
            else if (!strncmpi(op, "right", sizeof "right" - 1))
                iflags.wc_align_status = ALIGN_RIGHT;
            else if (!strncmpi(op, "bottom", sizeof "bottom" - 1))
                iflags.wc_align_status = ALIGN_BOTTOM;
            else {
                config_error_add("Unknown %s parameter '%s'", fullname, op);
                return FALSE;
            }
        } else if (negated) {
            bad_negation(fullname, TRUE);
            return FALSE;
        }
        return retval;
    }

    /* WINCAP
     * align_message:[left|top|right|bottom] */
    fullname = "align_message";
    if (match_optname(opts, fullname, sizeof "align_message" - 1, TRUE)) {
        if (duplicate)
            complain_about_duplicate(opts, 1);
        op = string_for_opt(opts, negated);
        if (op && !negated) {
            if (!strncmpi(op, "left", sizeof "left" - 1))
                iflags.wc_align_message = ALIGN_LEFT;
            else if (!strncmpi(op, "top", sizeof "top" - 1))
                iflags.wc_align_message = ALIGN_TOP;
            else if (!strncmpi(op, "right", sizeof "right" - 1))
                iflags.wc_align_message = ALIGN_RIGHT;
            else if (!strncmpi(op, "bottom", sizeof "bottom" - 1))
                iflags.wc_align_message = ALIGN_BOTTOM;
            else {
                config_error_add("Unknown %s parameter '%s'", fullname, op);
                return FALSE;
            }
        } else if (negated) {
            bad_negation(fullname, TRUE);
            return FALSE;
        }
        return retval;
    }

    /* the order to list inventory */
    fullname = "packorder";
    if (match_optname(opts, fullname, 4, TRUE)) {
        if (duplicate)
            complain_about_duplicate(opts, 1);
        if (negated) {
            bad_negation(fullname, FALSE);
            return FALSE;
        } else if (!(op = string_for_opt(opts, FALSE)))
            return FALSE;

        if (!change_inv_order(op))
            return FALSE;
        return retval;
    }

    /* user can change required response for some prompts (quit, die, hit),
       or add an extra prompt (pray, Remove) that isn't ordinarily there */
    fullname = "paranoid_confirmation";
    if (match_optname(opts, fullname, 8, TRUE)) {
        /* at present we don't complain about duplicates for this
           option, but we do throw away the old settings whenever
           we process a new one [clearing old flags is essential
           for handling default paranoid_confirm:pray sanely] */
        flags.paranoia_bits = 0; /* clear all */
        if (negated) {
            flags.paranoia_bits = 0; /* [now redundant...] */
        } else if ((op = string_for_opt(opts, TRUE)) != 0) {
            char *pp, buf[BUFSZ];

            strncpy(buf, op, sizeof buf - 1);
            buf[sizeof buf - 1] = '\0';
            op = mungspaces(buf);
            for (;;) {
                /* We're looking to parse
                   "paranoid_confirm:whichone wheretwo whothree"
                   and "paranoid_confirm:" prefix has already
                   been stripped off by the time we get here */
                pp = index(op, ' ');
                if (pp)
                    *pp = '\0';
                /* we aren't matching option names but match_optname()
                   does what we want once we've broken the space
                   delimited aggregate into separate tokens */
                for (i = 0; i < SIZE(paranoia); ++i) {
                    if (match_optname(op, paranoia[i].argname,
                                      paranoia[i].argMinLen, FALSE)
                        || (paranoia[i].synonym
                            && match_optname(op, paranoia[i].synonym,
                                             paranoia[i].synMinLen, FALSE))) {
                        if (paranoia[i].flagmask)
                            flags.paranoia_bits |= paranoia[i].flagmask;
                        else /* 0 == "none", so clear all */
                            flags.paranoia_bits = 0;
                        break;
                    }
                }
                if (i == SIZE(paranoia)) {
                    /* didn't match anything, so arg is bad;
                       any flags already set will stay set */
                    config_error_add("Unknown %s parameter '%s'",
                                     fullname, op);
                    return FALSE;
                }
                /* move on to next token */
                if (pp)
                    op = pp + 1;
                else
                    break; /* no next token */
            } /* for(;;) */
        } else
            return FALSE;
        return retval;
    }

    /* accept deprecated boolean; superseded by paranoid_confirm:pray */
    fullname = "prayconfirm";
    if (match_optname(opts, fullname, 4, FALSE)) {
        if (negated)
            flags.paranoia_bits &= ~PARANOID_PRAY;
        else
            flags.paranoia_bits |= PARANOID_PRAY;
        return retval;
    }

    /* maximum burden picked up before prompt (Warren Cheung) */
    fullname = "pickup_burden";
    if (match_optname(opts, fullname, 8, TRUE)) {
        if (duplicate)
            complain_about_duplicate(opts, 1);
        if (negated) {
            bad_negation(fullname, FALSE);
            return FALSE;
        } else if ((op = string_for_env_opt(fullname, opts, FALSE)) != 0) {
            switch (lowc(*op)) {
            case 'u': /* Unencumbered */
                flags.pickup_burden = UNENCUMBERED;
                break;
            case 'b': /* Burdened (slight encumbrance) */
                flags.pickup_burden = SLT_ENCUMBER;
                break;
            case 's': /* streSsed (moderate encumbrance) */
                flags.pickup_burden = MOD_ENCUMBER;
                break;
            case 'n': /* straiNed (heavy encumbrance) */
                flags.pickup_burden = HVY_ENCUMBER;
                break;
            case 'o': /* OverTaxed (extreme encumbrance) */
            case 't':
                flags.pickup_burden = EXT_ENCUMBER;
                break;
            case 'l': /* overLoaded */
                flags.pickup_burden = OVERLOADED;
                break;
            default:
                config_error_add("Unknown %s parameter '%s'", fullname, op);
                return FALSE;
            }
        } else
            return FALSE;
        return retval;
    }

    /* types of objects to pick up automatically */
    fullname = "pickup_types";
    if (match_optname(opts, fullname, 8, TRUE)) {
        char ocl[MAXOCLASSES + 1], tbuf[MAXOCLASSES + 1],
             qbuf[QBUFSZ], abuf[BUFSZ];
        int oc_sym;
        boolean badopt = FALSE, compat = (strlen(opts) <= 6), use_menu;

        if (duplicate)
            complain_about_duplicate(opts, 1);
        oc_to_str(flags.pickup_types, tbuf);
        flags.pickup_types[0] = '\0'; /* all */
        op = string_for_opt(opts, (compat || !g.opt_initial));
        if (!op) {
            if (compat || negated || g.opt_initial) {
                /* for backwards compatibility, "pickup" without a
                   value is a synonym for autopickup of all types
                   (and during initialization, we can't prompt yet) */
                flags.pickup = !negated;
                return retval;
            }
            oc_to_str(flags.inv_order, ocl);
            use_menu = TRUE;
            if (flags.menu_style == MENU_TRADITIONAL
                || flags.menu_style == MENU_COMBINATION) {
                boolean wasspace;

                use_menu = FALSE;
                Sprintf(qbuf, "New %s: [%s am] (%s)", fullname, ocl,
                        *tbuf ? tbuf : "all");
                abuf[0] = '\0';
                getlin(qbuf, abuf);
                wasspace = (abuf[0] == ' '); /* before mungspaces */
                op = mungspaces(abuf);
                if (wasspace && !abuf[0])
                    ; /* one or more spaces will remove old value */
                else if (!abuf[0] || abuf[0] == '\033')
                    op = tbuf; /* restore */
                else if (abuf[0] == 'm')
                    use_menu = TRUE;
                /* note: abuf[0]=='a' is already handled via clearing the
                   the old value (above) as a default action */
            }
            if (use_menu) {
                if (wizard && !index(ocl, VENOM_SYM))
                    strkitten(ocl, VENOM_SYM);
                (void) choose_classes_menu("Autopickup what?", 1, TRUE, ocl,
                                           tbuf);
                op = tbuf;
            }
        }
        if (negated) {
            bad_negation(fullname, TRUE);
            return FALSE;
        }
        while (*op == ' ')
            op++;
        if (*op != 'a' && *op != 'A') {
            num = 0;
            while (*op) {
                oc_sym = def_char_to_objclass(*op);
                /* make sure all are valid obj symbols occurring once */
                if (oc_sym != MAXOCLASSES
                    && !index(flags.pickup_types, oc_sym)) {
                    flags.pickup_types[num] = (char) oc_sym;
                    flags.pickup_types[++num] = '\0';
                } else
                    badopt = TRUE;
                op++;
            }
            if (badopt) {
                config_error_add("Unknown %s parameter '%s'", fullname, op);
                return FALSE;
            }
        }
        return retval;
    }

    /* pile limit: when walking over objects, number which triggers
       "there are several/many objects here" instead of listing them */
    fullname = "pile_limit";
    if (match_optname(opts, fullname, 4, TRUE)) {
        if (duplicate)
            complain_about_duplicate(opts, 1);
        op = string_for_opt(opts, negated);
        if ((negated && !op) || (!negated && op))
            flags.pile_limit = negated ? 0 : atoi(op);
        else if (negated) {
            bad_negation(fullname, TRUE);
            return FALSE;
        } else /* !op */
            flags.pile_limit = PILE_LIMIT_DFLT;
        /* sanity check */
        if (flags.pile_limit < 0)
            flags.pile_limit = PILE_LIMIT_DFLT;
        return retval;
    }

    /* play mode: normal, explore/discovery, or debug/wizard */
    fullname = "playmode";
    if (match_optname(opts, fullname, 4, TRUE)) {
        if (duplicate)
            complain_about_duplicate(opts, 1);
        if (negated)
            bad_negation(fullname, FALSE);
        if (duplicate || negated)
            return FALSE;
        op = string_for_opt(opts, FALSE);
        if (!op)
            return FALSE;
        if (!strncmpi(op, "normal", 6) || !strcmpi(op, "play")) {
            wizard = discover = FALSE;
        } else if (!strncmpi(op, "explore", 6)
                   || !strncmpi(op, "discovery", 6)) {
            wizard = FALSE, discover = TRUE;
        } else if (!strncmpi(op, "debug", 5) || !strncmpi(op, "wizard", 6)) {
            wizard = TRUE, discover = FALSE;
        } else {
            config_error_add("Invalid value for \"%s\":%s", fullname, op);
            return FALSE;
        }
        return retval;
    }

    /* WINCAP
     * player_selection: dialog | prompt/prompts/prompting */
    fullname = "player_selection";
    if (match_optname(opts, fullname, sizeof "player_selection" - 1, TRUE)) {
        if (duplicate)
            complain_about_duplicate(opts, 1);
        op = string_for_opt(opts, negated);
        if (op && !negated) {
            if (!strncmpi(op, "dialog", sizeof "dialog" - 1)) {
                iflags.wc_player_selection = VIA_DIALOG;
            } else if (!strncmpi(op, "prompt", sizeof "prompt" - 1)) {
                iflags.wc_player_selection = VIA_PROMPTS;
            } else {
                config_error_add("Unknown %s parameter '%s'", fullname, op);
                return FALSE;
            }
        } else if (negated) {
            bad_negation(fullname, TRUE);
            return FALSE;
        }
        return retval;
    }

    /* things to disclose at end of game */
    fullname = "disclose";
    if (match_optname(opts, fullname, 7, TRUE)) {
        /*
         * The order that the end_disclose options are stored:
         *      inventory, attribs, vanquished, genocided,
         *      conduct, overview.
         * There is an array in flags:
         *      end_disclose[NUM_DISCLOSURE_OPT];
         * with option settings for the each of the following:
         * iagvc [see disclosure_options in decl.c]:
         * Allowed setting values in that array are:
         *      DISCLOSE_PROMPT_DEFAULT_YES  ask with default answer yes
         *      DISCLOSE_PROMPT_DEFAULT_NO   ask with default answer no
         *      DISCLOSE_YES_WITHOUT_PROMPT  always disclose and don't ask
         *      DISCLOSE_NO_WITHOUT_PROMPT   never disclose and don't ask
         *      DISCLOSE_PROMPT_DEFAULT_SPECIAL  for 'vanquished' only...
         *      DISCLOSE_SPECIAL_WITHOUT_PROMPT  ...to set up sort order.
         *
         * Those setting values can be used in the option
         * string as a prefix to get the desired behaviour.
         *
         * For backward compatibility, no prefix is required,
         * and the presence of a i,a,g,v, or c without a prefix
         * sets the corresponding value to DISCLOSE_YES_WITHOUT_PROMPT.
         */
        int idx, prefix_val;

        if (duplicate)
            complain_about_duplicate(opts, 1);
        op = string_for_opt(opts, TRUE);
        if (op && negated) {
            bad_negation(fullname, TRUE);
            return FALSE;
        }
        /* "disclose" without a value means "all with prompting"
           and negated means "none without prompting" */
        if (!op || !strcmpi(op, "all") || !strcmpi(op, "none")) {
            if (op && !strcmpi(op, "none"))
                negated = TRUE;
            for (num = 0; num < NUM_DISCLOSURE_OPTIONS; num++)
                flags.end_disclose[num] = negated
                                              ? DISCLOSE_NO_WITHOUT_PROMPT
                                              : DISCLOSE_PROMPT_DEFAULT_YES;
            return retval;
        }

        num = 0;
        prefix_val = -1;
        while (*op && num < sizeof flags.end_disclose - 1) {
            static char valid_settings[] = {
                DISCLOSE_PROMPT_DEFAULT_YES, DISCLOSE_PROMPT_DEFAULT_NO,
                DISCLOSE_PROMPT_DEFAULT_SPECIAL,
                DISCLOSE_YES_WITHOUT_PROMPT, DISCLOSE_NO_WITHOUT_PROMPT,
                DISCLOSE_SPECIAL_WITHOUT_PROMPT, '\0'
            };
            register char c, *dop;

            c = lowc(*op);
            if (c == 'k')
                c = 'v'; /* killed -> vanquished */
            if (c == 'd')
                c = 'o'; /* dungeon -> overview */
            dop = index(disclosure_options, c);
            if (dop) {
                idx = (int) (dop - disclosure_options);
                if (idx < 0 || idx > NUM_DISCLOSURE_OPTIONS - 1) {
                    impossible("bad disclosure index %d %c", idx, c);
                    continue;
                }
                if (prefix_val != -1) {
                    if (*dop != 'v') {
                        if (prefix_val == DISCLOSE_PROMPT_DEFAULT_SPECIAL)
                            prefix_val = DISCLOSE_PROMPT_DEFAULT_YES;
                        if (prefix_val == DISCLOSE_SPECIAL_WITHOUT_PROMPT)
                            prefix_val = DISCLOSE_YES_WITHOUT_PROMPT;
                    }
                    flags.end_disclose[idx] = prefix_val;
                    prefix_val = -1;
                } else
                    flags.end_disclose[idx] = DISCLOSE_YES_WITHOUT_PROMPT;
            } else if (index(valid_settings, c)) {
                prefix_val = c;
            } else if (c == ' ') {
                ; /* do nothing */
            } else {
                config_error_add("Unknown %s parameter '%c'", fullname, *op);
                return FALSE;
            }
            op++;
        }
        return retval;
    }

    /* scores:5t[op] 5a[round] o[wn] */
    fullname = "scores";
    if (match_optname(opts, fullname, 4, TRUE)) {
        if (duplicate)
            complain_about_duplicate(opts, 1);
        if (negated) {
            bad_negation(fullname, FALSE);
            return FALSE;
        }
        if (!(op = string_for_opt(opts, FALSE)))
            return FALSE;

        while (*op) {
            int inum = 1;

            if (digit(*op)) {
                inum = atoi(op);
                while (digit(*op))
                    op++;
            } else if (*op == '!') {
                negated = !negated;
                op++;
            }
            while (*op == ' ')
                op++;

            switch (*op) {
            case 't':
            case 'T':
                flags.end_top = inum;
                break;
            case 'a':
            case 'A':
                flags.end_around = inum;
                break;
            case 'o':
            case 'O':
                flags.end_own = !negated;
                break;
            default:
                config_error_add("Unknown %s parameter '%s'", fullname, op);
                return FALSE;
            }
            while (letter(*++op) || *op == ' ')
                continue;
            if (*op == '/')
                op++;
        }
        return retval;
    }

    fullname = "sortloot";
    if (match_optname(opts, fullname, 4, TRUE)) {
        op = string_for_env_opt(fullname, opts, FALSE);
        if (op) {
            char c = lowc(*op);

            switch (c) {
            case 'n': /* none */
            case 'l': /* loot (pickup) */
            case 'f': /* full (pickup + invent) */
                flags.sortloot = c;
                break;
            default:
                config_error_add("Unknown %s parameter '%s'", fullname, op);
                return FALSE;
            }
        } else
            return FALSE;
        return retval;
    }

    fullname = "suppress_alert";
    if (match_optname(opts, fullname, 4, TRUE)) {
        if (duplicate)
            complain_about_duplicate(opts, 1);
        op = string_for_opt(opts, negated);
        if (negated) {
            bad_negation(fullname, FALSE);
            return FALSE;
        } else if (op)
            (void) feature_alert_opts(op, fullname);
        return retval;
    }

#ifdef VIDEOSHADES
    /* videocolors:string */
    fullname = "videocolors";
    if (match_optname(opts, fullname, 6, TRUE)
        || match_optname(opts, "videocolours", 10, TRUE)) {
        if (duplicate)
            complain_about_duplicate(opts, 1);
        if (negated) {
            bad_negation(fullname, FALSE);
            return FALSE;
        } else if (!(opts = string_for_env_opt(fullname, opts, FALSE))) {
            return FALSE;
        }
        if (!assign_videocolors(opts)) {
            config_error_add("Unknown error handling '%s'", fullname);
            return FALSE;
        }
        return retval;
    }
    /* videoshades:string */
    fullname = "videoshades";
    if (match_optname(opts, fullname, 6, TRUE)) {
        if (duplicate)
            complain_about_duplicate(opts, 1);
        if (negated) {
            bad_negation(fullname, FALSE);
            return FALSE;
        } else if (!(opts = string_for_env_opt(fullname, opts, FALSE))) {
            return FALSE;
        }
        if (!assign_videoshades(opts)) {
            config_error_add("Unknown error handling '%s'", fullname);
            return FALSE;
        }
        return retval;
    }
#endif /* VIDEOSHADES */

#ifdef MSDOS
#ifdef NO_TERMS
    /* video:string -- must be after longer tests */
    fullname = "video";
    if (match_optname(opts, fullname, 5, TRUE)) {
        if (duplicate)
            complain_about_duplicate(opts, 1);
        if (negated) {
            bad_negation(fullname, FALSE);
            return FALSE;
        } else if (!(opts = string_for_env_opt(fullname, opts, FALSE))) {
            return FALSE;
        }
        if (!assign_video(opts)) {
            config_error_add("Unknown error handling '%s'", fullname);
            return FALSE;
        }
        return retval;
    }
#endif /* NO_TERMS */
#endif /* MSDOS */

    /* WINCAP
     *
     *  map_mode:[tiles|ascii4x6|ascii6x8|ascii8x8|ascii16x8|ascii7x12
     *            |ascii8x12|ascii16x12|ascii12x16|ascii10x18|fit_to_screen]
     */
    fullname = "map_mode";
    if (match_optname(opts, fullname, sizeof "map_mode" - 1, TRUE)) {
        if (duplicate)
            complain_about_duplicate(opts, 1);
        op = string_for_opt(opts, negated);
        if (op && !negated) {
            if (!strncmpi(op, "tiles", sizeof "tiles" - 1))
                iflags.wc_map_mode = MAP_MODE_TILES;
            else if (!strncmpi(op, "ascii4x6", sizeof "ascii4x6" - 1))
                iflags.wc_map_mode = MAP_MODE_ASCII4x6;
            else if (!strncmpi(op, "ascii6x8", sizeof "ascii6x8" - 1))
                iflags.wc_map_mode = MAP_MODE_ASCII6x8;
            else if (!strncmpi(op, "ascii8x8", sizeof "ascii8x8" - 1))
                iflags.wc_map_mode = MAP_MODE_ASCII8x8;
            else if (!strncmpi(op, "ascii16x8", sizeof "ascii16x8" - 1))
                iflags.wc_map_mode = MAP_MODE_ASCII16x8;
            else if (!strncmpi(op, "ascii7x12", sizeof "ascii7x12" - 1))
                iflags.wc_map_mode = MAP_MODE_ASCII7x12;
            else if (!strncmpi(op, "ascii8x12", sizeof "ascii8x12" - 1))
                iflags.wc_map_mode = MAP_MODE_ASCII8x12;
            else if (!strncmpi(op, "ascii16x12", sizeof "ascii16x12" - 1))
                iflags.wc_map_mode = MAP_MODE_ASCII16x12;
            else if (!strncmpi(op, "ascii12x16", sizeof "ascii12x16" - 1))
                iflags.wc_map_mode = MAP_MODE_ASCII12x16;
            else if (!strncmpi(op, "ascii10x18", sizeof "ascii10x18" - 1))
                iflags.wc_map_mode = MAP_MODE_ASCII10x18;
            else if (!strncmpi(op, "fit_to_screen",
                               sizeof "fit_to_screen" - 1))
                iflags.wc_map_mode = MAP_MODE_ASCII_FIT_TO_SCREEN;
            else {
                config_error_add("Unknown %s parameter '%s'", fullname, op);
                return FALSE;
            }
        } else if (negated) {
            bad_negation(fullname, TRUE);
            return FALSE;
        }
        return retval;
    }

    /* WINCAP
     * scroll_amount:nn */
    fullname = "scroll_amount";
    if (match_optname(opts, fullname, sizeof "scroll_amount" - 1, TRUE)) {
        if (duplicate)
            complain_about_duplicate(opts, 1);
        op = string_for_opt(opts, negated);
        if ((negated && !op) || (!negated && op)) {
            iflags.wc_scroll_amount = negated ? 1 : atoi(op);
        } else if (negated) {
            bad_negation(fullname, TRUE);
            return FALSE;
        }
        return retval;
    }

    /* WINCAP
     * scroll_margin:nn */
    fullname = "scroll_margin";
    if (match_optname(opts, fullname, sizeof "scroll_margin" - 1, TRUE)) {
        if (duplicate)
            complain_about_duplicate(opts, 1);
        op = string_for_opt(opts, negated);
        if ((negated && !op) || (!negated && op)) {
            iflags.wc_scroll_margin = negated ? 5 : atoi(op);
        } else if (negated) {
            bad_negation(fullname, TRUE);
            return FALSE;
        }
        return retval;
    }

    fullname = "subkeyvalue";
    if (match_optname(opts, fullname, 5, TRUE)) {
        /* no duplicate complaint here */
        if (negated) {
            bad_negation(fullname, FALSE);
            return FALSE;
#if defined(WIN32)
        } else {
            op = string_for_opt(opts, 0);
            if (!op)
                return FALSE;
#ifdef TTY_GRAPHICS
            map_subkeyvalue(op);
#endif
#endif
        }
        return retval;
    }

    /* WINCAP
     * tile_width:nn */
    fullname = "tile_width";
    if (match_optname(opts, fullname, sizeof "tile_width" - 1, TRUE)) {
        if (duplicate)
            complain_about_duplicate(opts, 1);
        op = string_for_opt(opts, negated);
        if ((negated && !op) || (!negated && op)) {
            iflags.wc_tile_width = negated ? 0 : atoi(op);
        } else if (negated) {
            bad_negation(fullname, TRUE);
            return FALSE;
        }
        return retval;
    }
    /* WINCAP
     * tile_file:name */
    fullname = "tile_file";
    if (match_optname(opts, fullname, sizeof "tile_file" - 1, TRUE)) {
        if (duplicate)
            complain_about_duplicate(opts, 1);
        if ((op = string_for_opt(opts, FALSE)) != 0) {
            if (iflags.wc_tile_file)
                free(iflags.wc_tile_file);
            iflags.wc_tile_file = dupstr(op);
        } else
            return FALSE;
        return retval;
    }
    /* WINCAP
     * tile_height:nn */
    fullname = "tile_height";
    if (match_optname(opts, fullname, sizeof "tile_height" - 1, TRUE)) {
        if (duplicate)
            complain_about_duplicate(opts, 1);
        op = string_for_opt(opts, negated);
        if ((negated && !op) || (!negated && op)) {
            iflags.wc_tile_height = negated ? 0 : atoi(op);
        } else if (negated) {
            bad_negation(fullname, TRUE);
            return FALSE;
        }
        return retval;
    }

    /* WINCAP
     * vary_msgcount:nn */
    fullname = "vary_msgcount";
    if (match_optname(opts, fullname, sizeof "vary_msgcount" - 1, TRUE)) {
        if (duplicate)
            complain_about_duplicate(opts, 1);
        op = string_for_opt(opts, negated);
        if ((negated && !op) || (!negated && op)) {
            iflags.wc_vary_msgcount = negated ? 0 : atoi(op);
        } else if (negated) {
            bad_negation(fullname, TRUE);
            return FALSE;
        }
        return retval;
    }

    /*
     * windowtype:  option to choose the interface for binaries built
     * with support for more than one interface (tty + X11, for instance).
     *
     * Ideally, 'windowtype' should be processed first, because it
     * causes the wc_ and wc2_ flags to be set up.
     * For user, making it be first in a config file is trivial, use
     * OPTIONS=windowtype:Foo
     * as the first non-comment line of the file.
     * Making it first in NETHACKOPTIONS requires it to be at the _end_
     * because comma-separated option strings are processed from right
     * to left.
     */
    fullname = "windowtype";
    if (match_optname(opts, fullname, 3, TRUE)) {
        if (iflags.windowtype_locked)
            return retval;
        if (duplicate)
            complain_about_duplicate(opts, 1);
        if (negated) {
            bad_negation(fullname, FALSE);
            return FALSE;
        } else if ((op = string_for_env_opt(fullname, opts, FALSE)) != 0) {
            if (!iflags.windowtype_deferred) {
                char buf[WINTYPELEN];

                nmcpy(buf, op, WINTYPELEN);
                choose_windows(buf);
            } else {
                nmcpy(g.chosen_windowtype, op, WINTYPELEN);
            }
        } else
            return FALSE;
        return retval;
    }

#ifdef WINCHAIN
    fullname = "windowchain";
    if (match_optname(opts, fullname, 3, TRUE)) {
        if (negated) {
            bad_negation(fullname, FALSE);
            return FALSE;
        } else if ((op = string_for_env_opt(fullname, opts, FALSE)) != 0) {
            char buf[WINTYPELEN];

            nmcpy(buf, op, WINTYPELEN);
            addto_windowchain(buf);
        } else
            return FALSE;
        return retval;
    }
#endif

    /* WINCAP
     * setting window colors
     * syntax: windowcolors=menu foregrnd/backgrnd text foregrnd/backgrnd
     */
    fullname = "windowcolors";
    if (match_optname(opts, fullname, 7, TRUE)) {
        if (duplicate)
            complain_about_duplicate(opts, 1);
        if ((op = string_for_opt(opts, FALSE)) != 0) {
            if (!wc_set_window_colors(op)) {
                config_error_add("Could not set %s '%s'", fullname, op);
                return FALSE;
            }
        } else if (negated) {
            bad_negation(fullname, TRUE);
            return FALSE;
        }
        return retval;
    }

#ifdef CURSES_GRAPHICS
    /* WINCAP2
     * term_cols:amount or term_rows:amount */
    fullname = "term_cols";
    if (match_optname(opts, fullname, 8, TRUE)
        /* alternate spelling */
        || match_optname(opts, "term_columns", 9, TRUE)
        /* different option but identical handlng */
        || (fullname = "term_rows", match_optname(opts, fullname, 8, TRUE))) {
        long ltmp;

        op = string_for_opt(opts, negated);
        ltmp = atol(op);
        if (negated) {
            bad_negation(fullname, FALSE);
            retval = FALSE;

        /* this just checks atol() sanity, not logical window size sanity */
        } else if (ltmp <= 0L || ltmp >= (long) LARGEST_INT) {
            config_error_add("Invalid %s: %ld", fullname, ltmp);
            retval = FALSE;

        } else {
            if (!strcmp(fullname, "term_rows"))
                iflags.wc2_term_rows = (int) ltmp;
            else /* !strcmp(fullname, "term_cols") */
                iflags.wc2_term_cols = (int) ltmp;
        }
        return retval;
    }

    /* WINCAP2
     * petattr:string */
    fullname = "petattr";
    if (match_optname(opts, fullname, sizeof "petattr" - 1, TRUE)) {
        op = string_for_opt(opts, negated);
        if (op && negated) {
            bad_negation(fullname, TRUE);
            retval = FALSE;
        } else if (op) {
#ifdef CURSES_GRAPHICS
            int itmp = curses_read_attrs(op);

            if (itmp == -1) {
                config_error_add("Unknown %s parameter '%s'", fullname, opts);
                retval = FALSE;
            } else
                iflags.wc2_petattr = itmp;
#else
            /* non-curses windowports will not use this flag anyway
             * but the above will not compile if we don't have curses.
             * Just set it to a sensible default: */
            iflags.wc2_petattr = ATR_INVERSE;
#endif
        } else if (negated) {
            iflags.wc2_petattr = ATR_NONE;
        }
        if (retval) {
            iflags.hilite_pet = (iflags.wc2_petattr != ATR_NONE);
            if (!g.opt_initial)
                g.opt_need_redraw = TRUE;
        }
        return retval;
    }

    /* WINCAP2
     * windowborders:n */
    fullname = "windowborders";
    if (match_optname(opts, fullname, 10, TRUE)) {
        op = string_for_opt(opts, negated);
        if (negated && op) {
            bad_negation(fullname, TRUE);
            retval = FALSE;
        } else {
            int itmp;

            if (negated)
                itmp = 0; /* Off */
            else if (!op)
                itmp = 1; /* On */
            else    /* Value supplied; expect 0 (off), 1 (on), or 2 (auto) */
                itmp = atoi(op);

            if (itmp < 0 || itmp > 2) {
                config_error_add("Invalid %s (should be 0, 1, or 2): %s",
                                 fullname, opts);
                retval = FALSE;
            } else {
                iflags.wc2_windowborders = itmp;
            }
        }
        return retval;
    }
#endif /* CURSES_GRAPHICS */

    /* WINCAP2
     * statuslines:n */
    fullname = "statuslines";
    if (match_optname(opts, fullname, 11, TRUE)) {
        int itmp = 0;

        op = string_for_opt(opts, negated);
        if (negated) {
            bad_negation(fullname, TRUE);
            itmp = 2;
            retval = FALSE;
        } else if (op) {
            itmp = atoi(op);
        }
        if (itmp < 2 || itmp > 3) {
            config_error_add("'%s' requires a value of 2 or 3", fullname);
            retval = FALSE;
        } else {
            iflags.wc2_statuslines = itmp;
            if (!g.opt_initial)
                g.opt_need_redraw = TRUE;
        }
        return retval;
    }

    /* menustyle:traditional or combination or full or partial */
    fullname = "menustyle";
    if (match_optname(opts, fullname, 4, TRUE)) {
        int tmp;
        boolean val_required = (strlen(opts) > 5 && !negated);

        if (duplicate)
            complain_about_duplicate(opts, 1);
        if (!(op = string_for_opt(opts, !val_required))) {
            if (val_required)
                return FALSE; /* string_for_opt gave feedback */
            tmp = negated ? 'n' : 'f';
        } else {
            tmp = lowc(*op);
        }
        switch (tmp) {
        case 'n': /* none */
        case 't': /* traditional: prompt for class(es) by symbol,
                     prompt for each item within class(es) one at a time */
            flags.menu_style = MENU_TRADITIONAL;
            break;
        case 'c': /* combination: prompt for class(es) by symbol,
                     choose items within selected class(es) by menu */
            flags.menu_style = MENU_COMBINATION;
            break;
        case 'f': /* full: choose class(es) by first menu,
                     choose items within selected class(es) by second menu */
            flags.menu_style = MENU_FULL;
            break;
        case 'p': /* partial: skip class filtering,
                     choose items among all classes by menu */
            flags.menu_style = MENU_PARTIAL;
            break;
        default:
            config_error_add("Unknown %s parameter '%s'", fullname, op);
            return FALSE;
        }
        return retval;
    }

    fullname = "menu_headings";
    if (match_optname(opts, fullname, 12, TRUE)) {
        int tmpattr;

        if (duplicate)
            complain_about_duplicate(opts, 1);
        if (negated) {
            bad_negation(fullname, FALSE);
            return FALSE;
        } else if (!(opts = string_for_env_opt(fullname, opts, FALSE))) {
            return FALSE;
        }
        tmpattr = match_str2attr(opts, TRUE);
        if (tmpattr == -1)
            return FALSE;
        else
            iflags.menu_headings = tmpattr;
        return retval;
    }

    /* check for menu command mapping */
    for (i = 0; i < SIZE(default_menu_cmd_info); i++) {
        fullname = default_menu_cmd_info[i].name;
        if (duplicate)
            complain_about_duplicate(opts, 1);
        if (match_optname(opts, fullname, (int) strlen(fullname), TRUE)) {
            if (negated) {
                bad_negation(fullname, FALSE);
                return FALSE;
            } else if ((op = string_for_opt(opts, FALSE)) != 0) {
                char c, op_buf[BUFSZ];

                escapes(op, op_buf);
                c = *op_buf;

                if (illegal_menu_cmd_key(c))
                    return FALSE;

                add_menu_cmd_alias(c, default_menu_cmd_info[i].cmd);
            }
            return retval;
        }
    }

    /* hilite fields in status prompt */
    fullname = "hilite_status";
    if (match_optname(opts, fullname, 13, TRUE)) {
#ifdef STATUS_HILITES
        if (duplicate)
            complain_about_duplicate(opts, 1);
        op = string_for_opt(opts, TRUE);
        if (op && negated) {
            clear_status_hilites();
            return retval;
        } else if (!op) {
            config_error_add("Value is mandatory for hilite_status");
            return FALSE;
        }
        if (!parse_status_hl1(op, tfrom_file))
            return FALSE;
        return retval;
#else
        config_error_add("'%s' is not supported", fullname);
        return FALSE;
#endif
    }

    /* control over whether highlights should be displayed, and for how long */
    fullname = "statushilites";
    if (match_optname(opts, fullname, 9, TRUE)) {
#ifdef STATUS_HILITES
        if (negated) {
            iflags.hilite_delta = 0L;
        } else {
            op = string_for_opt(opts, TRUE);
            iflags.hilite_delta = (!op || !*op) ? 3L : atol(op);
            if (iflags.hilite_delta < 0L)
                iflags.hilite_delta = 1L;
        }
        if (!tfrom_file)
            reset_status_hilites();
        return retval;
#else
        config_error_add("'%s' is not supported", fullname);
        return FALSE;
#endif
    }

    fullname = "DECgraphics";
    if (match_optname(opts, fullname, 3, TRUE)) {
#ifdef BACKWARD_COMPAT
        boolean badflag = FALSE;

        if (duplicate)
            complain_about_duplicate(opts, 1);
        if (!negated) {
            /* There is no rogue level DECgraphics-specific set */
            if (g.symset[PRIMARY].name) {
                badflag = TRUE;
            } else {
                g.symset[PRIMARY].name = dupstr(fullname);
                if (!read_sym_file(PRIMARY)) {
                    badflag = TRUE;
                    clear_symsetentry(PRIMARY, TRUE);
                } else
                    switch_symbols(TRUE);
            }
            if (badflag) {
                config_error_add("Failure to load symbol set %s.", fullname);
                return FALSE;
            }
        }
        return retval;
#else
        config_error_add("'%s' no longer supported; use 'symset:%s' instead",
                         fullname, fullname);
        return FALSE;
#endif
    } /* "DECgraphics" */

    fullname = "IBMgraphics";
    if (match_optname(opts, fullname, 3, TRUE)) {
#ifdef BACKWARD_COMPAT
        const char *sym_name = fullname;
        boolean badflag = FALSE;

        if (duplicate)
            complain_about_duplicate(opts, 1);
        if (!negated) {
            for (i = 0; i < NUM_GRAPHICS; ++i) {
                if (g.symset[i].name) {
                    badflag = TRUE;
                } else {
                    if (i == ROGUESET)
                        sym_name = "RogueIBM";
                    g.symset[i].name = dupstr(sym_name);
                    if (!read_sym_file(i)) {
                        badflag = TRUE;
                        clear_symsetentry(i, TRUE);
                        break;
                    }
                }
            }
            if (badflag) {
                config_error_add("Failure to load symbol set %s.", sym_name);
                return FALSE;
            } else {
                switch_symbols(TRUE);
                if (!g.opt_initial && Is_rogue_level(&u.uz))
                    assign_graphics(ROGUESET);
            }
        }
        return retval;
#else
        config_error_add("'%s' no longer supported; use 'symset:%s' instead",
                         fullname, fullname);
        return FALSE;
#endif
    } /* "IBMgraphics" */

    fullname = "MACgraphics";
    if (match_optname(opts, fullname, 3, TRUE)) {
#if defined(MAC_GRAPHICS_ENV) && defined(BACKWARD_COMPAT)
        boolean badflag = FALSE;

        if (duplicate)
            complain_about_duplicate(opts, 1);
        if (!negated) {
            if (g.symset[PRIMARY].name) {
                badflag = TRUE;
            } else {
                g.symset[PRIMARY].name = dupstr(fullname);
                if (!read_sym_file(PRIMARY)) {
                    badflag = TRUE;
                    clear_symsetentry(PRIMARY, TRUE);
                }
            }
            if (badflag) {
                config_error_add("Failure to load symbol set %s.", fullname);
                return FALSE;
            } else {
                switch_symbols(TRUE);
                if (!g.opt_initial && Is_rogue_level(&u.uz))
                    assign_graphics(ROGUESET);
            }
        }
        return retval;
#else   /* !(MAC_GRAPHICS_ENV && BACKWARD_COMPAT) */
        config_error_add("'%s' %s; use 'symset:%s' instead",
                         fullname,
#ifdef MAC_GRAPHICS_ENV /* implies BACKWARD_COMPAT is not defined */
                         "no longer supported",
#else
                         "is not supported",
#endif
                         fullname);
        return FALSE;
#endif  /* ?(MAC_GRAPHICS_ENV && BACKWARD_COMPAT) */
    } /* "MACgraphics" */

    /*
     * OK, if we still haven't recognized the option, check the boolean
     * options list.
     */
    for (i = 0; boolopt[i].name; i++) {
        if (match_optname(opts, boolopt[i].name, 3, TRUE)) {
            /* options that don't exist */
            if (!boolopt[i].addr) {
                if (!g.opt_initial && !negated)
                    pline_The("\"%s\" option is not available.",
                              boolopt[i].name);
                return retval;
            }
            /* options that must come from config file */
            if (!g.opt_initial && (boolopt[i].optflags == SET_IN_FILE)) {
                rejectoption(boolopt[i].name);
                return retval;
            }

            op = string_for_opt(opts, TRUE);
            if (op) {
                if (negated) {
                    config_error_add(
                           "Negated boolean '%s' should not have a parameter",
                                     boolopt[i].name);
                    return FALSE;
                }
                if (!strcmp(op, "true") || !strcmp(op, "yes")) {
                    negated = FALSE;
                } else if (!strcmp(op, "false") || !strcmp(op, "no")) {
                    negated = TRUE;
                } else {
                    config_error_add("Illegal parameter for a boolean");
                    return FALSE;
                }
            }
            if (iflags.debug_fuzzer && !g.opt_initial) {
                /* don't randomly toggle this/these */
                if (boolopt[i].addr == &flags.silent)
                    return TRUE;
            }

            *(boolopt[i].addr) = !negated;

            /* 0 means boolean opts */
            if (duplicate_opt_detection(boolopt[i].name, 0))
                complain_about_duplicate(boolopt[i].name, 0);
#ifdef RLECOMP
            if (boolopt[i].addr == &iflags.rlecomp)
                set_savepref(iflags.rlecomp ? "rlecomp" : "!rlecomp");
#endif
#ifdef ZEROCOMP
            if (boolopt[i].addr == &iflags.zerocomp)
                set_savepref(iflags.zerocomp ? "zerocomp" : "externalcomp");
#endif
            if (boolopt[i].addr == &iflags.wc_ascii_map) {
                /* toggling ascii_map; set tiled_map to its opposite;
                   what does it mean to turn off ascii map if tiled map
                   isn't supported? -- right now, we do nothing */
                iflags.wc_tiled_map = negated;
            } else if (boolopt[i].addr == &iflags.wc_tiled_map) {
                /* toggling tiled_map; set ascii_map to its opposite;
                   as with ascii_map, what does it mean to turn off tiled
                   map if ascii map isn't supported? */
                iflags.wc_ascii_map = negated;
            }
            /* only do processing below if setting with doset() */
            if (g.opt_initial)
                return retval;

            if (boolopt[i].addr == &flags.time
#ifdef SCORE_ON_BOTL
                || boolopt[i].addr == &flags.showscore
#endif
                || boolopt[i].addr == &flags.showexp) {
                if (VIA_WINDOWPORT())
                    status_initialize(REASSESS_ONLY);
                g.context.botl = TRUE;
            } else if (boolopt[i].addr == &flags.invlet_constant
                       || boolopt[i].addr == &flags.sortpack
                       || boolopt[i].addr == &iflags.implicit_uncursed) {
                if (!flags.invlet_constant)
                    reassign();
                update_inventory();
            } else if (boolopt[i].addr == &flags.lit_corridor
                       || boolopt[i].addr == &flags.dark_room) {
                /*
                 * All corridor squares seen via night vision or
                 * candles & lamps change.  Update them by calling
                 * newsym() on them.  Don't do this if we are
                 * initializing the options --- the vision system
                 * isn't set up yet.
                 */
                vision_recalc(2);       /* shut down vision */
                g.vision_full_recalc = 1; /* delayed recalc */
                if (iflags.use_color)
                    g.opt_need_redraw = TRUE; /* darkroom refresh */
            } else if (boolopt[i].addr == &flags.showrace
                       || boolopt[i].addr == &iflags.use_inverse
                       || boolopt[i].addr == &iflags.hilite_pile
                       || boolopt[i].addr == &iflags.perm_invent
#ifdef CURSES_GRAPHICS
                       || boolopt[i].addr == &iflags.cursesgraphics
#endif
                       || boolopt[i].addr == &iflags.wc_ascii_map
                       || boolopt[i].addr == &iflags.wc_tiled_map) {
                g.opt_need_redraw = TRUE;
            } else if (boolopt[i].addr == &iflags.hilite_pet) {
#ifdef CURSES_GRAPHICS
                if (WINDOWPORT("curses")) {
                    /* if we're enabling hilite_pet and petattr isn't set,
                       set it to Inverse; if we're disabling, leave petattr
                       alone so that re-enabling will get current value back */
                    if (iflags.hilite_pet && !iflags.wc2_petattr)
                        iflags.wc2_petattr = curses_read_attrs("I");
                }
#endif
            } else if (boolopt[i].addr == &iflags.wc2_hitpointbar) {
                if (VIA_WINDOWPORT()) {
                    /* [is reassessment really needed here?] */
                    status_initialize(REASSESS_ONLY);
                    g.opt_need_redraw = TRUE;
                }
#ifdef TEXTCOLOR
            } else if (boolopt[i].addr == &iflags.use_color) {
                g.opt_need_redraw = TRUE;
#ifdef TOS
                if (iflags.BIOS) {
                    if (colors_changed)
                        restore_colors();
                    else
                        set_colors();
                }
#endif
            } else if (boolopt[i].addr == &iflags.use_menu_color
                       || boolopt[i].addr == &iflags.wc2_guicolor) {
                update_inventory();
#endif /* TEXTCOLOR */
            }
            return retval;
        }
    }

    /* Is it a symbol? */
    if (strstr(opts, "S_") == opts && parsesymbols(opts)) {
        switch_symbols(TRUE);
        check_gold_symbol();
        return retval;
    }

    /* out of valid options */
    config_error_add("Unknown option '%s'", opts);
    return FALSE;
}

/* parse key:command */
boolean
parsebindings(bindings)
char* bindings;
{
    char *bind;
    char key;
    int i;
    boolean ret = FALSE;

    /* break off first binding from the rest; parse the rest */
    if ((bind = index(bindings, ',')) != 0) {
        *bind++ = 0;
        ret |= parsebindings(bind);
    }

    /* parse a single binding: first split around : */
    if (! (bind = index(bindings, ':')))
        return FALSE; /* it's not a binding */
    *bind++ = 0;

    /* read the key to be bound */
    key = txt2key(bindings);
    if (!key) {
        config_error_add("Unknown key binding key '%s'", bindings);
        return FALSE;
    }

    bind = trimspaces(bind);

    /* is it a special key? */
    if (bind_specialkey(key, bind))
        return TRUE;

    /* is it a menu command? */
    for (i = 0; i < SIZE(default_menu_cmd_info); i++) {
        if (!strcmp(default_menu_cmd_info[i].name, bind)) {
            if (illegal_menu_cmd_key(key)) {
                config_error_add("Bad menu key %s:%s", visctrl(key), bind);
                return FALSE;
            } else
                add_menu_cmd_alias(key, default_menu_cmd_info[i].cmd);
            return TRUE;
        }
    }

    /* extended command? */
    if (!bind_key(key, bind)) {
        config_error_add("Unknown key binding command '%s'", bind);
        return FALSE;
    }
    return TRUE;
}

static NEARDATA const char *menutype[] = { "traditional", "combination",
                                           "full", "partial" };

static NEARDATA const char *burdentype[] = { "unencumbered", "burdened",
                                             "stressed",     "strained",
                                             "overtaxed",    "overloaded" };

static NEARDATA const char *runmodes[] = { "teleport", "run", "walk",
                                           "crawl" };

static NEARDATA const char *sortltype[] = { "none", "loot", "full" };

/*
 * Convert the given string of object classes to a string of default object
 * symbols.
 */
void
oc_to_str(src, dest)
char *src, *dest;
{
    int i;

    while ((i = (int) *src++) != 0) {
        if (i < 0 || i >= MAXOCLASSES)
            impossible("oc_to_str:  illegal object class %d", i);
        else
            *dest++ = def_oc_syms[i].sym;
    }
    *dest = '\0';
}

/*
 * Add the given mapping to the menu command map list.  Always keep the
 * maps valid C strings.
 */
void
add_menu_cmd_alias(from_ch, to_ch)
char from_ch, to_ch;
{
    if (g.n_menu_mapped >= MAX_MENU_MAPPED_CMDS) {
        pline("out of menu map space.");
    } else {
        g.mapped_menu_cmds[g.n_menu_mapped] = from_ch;
        g.mapped_menu_op[g.n_menu_mapped] = to_ch;
        g.n_menu_mapped++;
        g.mapped_menu_cmds[g.n_menu_mapped] = '\0';
        g.mapped_menu_op[g.n_menu_mapped] = '\0';
    }
}

char
get_menu_cmd_key(ch)
char ch;
{
    char *found = index(g.mapped_menu_op, ch);

    if (found) {
        int idx = (int) (found - g.mapped_menu_op);

        ch = g.mapped_menu_cmds[idx];
    }
    return ch;
}

/*
 * Map the given character to its corresponding menu command.  If it
 * doesn't match anything, just return the original.
 */
char
map_menu_cmd(ch)
char ch;
{
    char *found = index(g.mapped_menu_cmds, ch);

    if (found) {
        int idx = (int) (found - g.mapped_menu_cmds);

        ch = g.mapped_menu_op[idx];
    }
    return ch;
}

void
show_menu_controls(win, dolist)
winid win;
boolean dolist;
{
    char buf[BUFSZ];

    putstr(win, 0, "Menu control keys:");
    if (dolist) {
        int i;

        for (i = 0; i < SIZE(default_menu_cmd_info); i++) {
            Sprintf(buf, "%-8s %s",
                    visctrl(get_menu_cmd_key(default_menu_cmd_info[i].cmd)),
                    default_menu_cmd_info[i].desc);
            putstr(win, 0, buf);
        }
    } else {
        putstr(win, 0, "");
        putstr(win, 0, "          Page    All items");
        Sprintf(buf, "  Select   %s       %s",
                visctrl(get_menu_cmd_key(MENU_SELECT_PAGE)),
                visctrl(get_menu_cmd_key(MENU_SELECT_ALL)));
        putstr(win, 0, buf);
        Sprintf(buf, "Deselect   %s       %s",
                visctrl(get_menu_cmd_key(MENU_UNSELECT_PAGE)),
                visctrl(get_menu_cmd_key(MENU_UNSELECT_ALL)));
        putstr(win, 0, buf);
        Sprintf(buf, "  Invert   %s       %s",
                visctrl(get_menu_cmd_key(MENU_INVERT_PAGE)),
                visctrl(get_menu_cmd_key(MENU_INVERT_ALL)));
        putstr(win, 0, buf);
        putstr(win, 0, "");
        Sprintf(buf, "   Go to   %s   Next page",
                visctrl(get_menu_cmd_key(MENU_NEXT_PAGE)));
        putstr(win, 0, buf);
        Sprintf(buf, "           %s   Previous page",
                visctrl(get_menu_cmd_key(MENU_PREVIOUS_PAGE)));
        putstr(win, 0, buf);
        Sprintf(buf, "           %s   First page",
                visctrl(get_menu_cmd_key(MENU_FIRST_PAGE)));
        putstr(win, 0, buf);
        Sprintf(buf, "           %s   Last page",
                visctrl(get_menu_cmd_key(MENU_LAST_PAGE)));
        putstr(win, 0, buf);
        putstr(win, 0, "");
        Sprintf(buf, "           %s   Search and toggle matching entries",
                visctrl(get_menu_cmd_key(MENU_SEARCH)));
        putstr(win, 0, buf);
    }
}

#if defined(MICRO) || defined(MAC) || defined(WIN32)
#define OPTIONS_HEADING "OPTIONS"
#else
#define OPTIONS_HEADING "NETHACKOPTIONS"
#endif

static char fmtstr_doset[] = "%s%-15s [%s]   ";
static char fmtstr_doset_tab[] = "%s\t[%s]";
static char n_currently_set[] = "(%d currently set)";

/* doset('O' command) menu entries for compound options */
static void
doset_add_menu(win, option, indexoffset)
winid win;          /* window to add to */
const char *option; /* option name */
int indexoffset;    /* value to add to index in compopt[], or zero
                       if option cannot be changed */
{
    const char *value = "unknown"; /* current value */
    char buf[BUFSZ], buf2[BUFSZ];
    anything any;
    int i;

    any = cg.zeroany;
    if (indexoffset == 0) {
        any.a_int = 0;
        value = get_compopt_value(option, buf2);
    } else {
        for (i = 0; compopt[i].name; i++)
            if (strcmp(option, compopt[i].name) == 0)
                break;

        if (compopt[i].name) {
            any.a_int = i + 1 + indexoffset;
            value = get_compopt_value(option, buf2);
        } else {
            /* We are trying to add an option not found in compopt[].
               This is almost certainly bad, but we'll let it through anyway
               (with a zero value, so it can't be selected). */
            any.a_int = 0;
        }
    }
    /* "    " replaces "a - " -- assumes menus follow that style */
    if (!iflags.menu_tab_sep)
        Sprintf(buf, fmtstr_doset, any.a_int ? "" : "    ", option,
                value);
    else
        Sprintf(buf, fmtstr_doset_tab, option, value);
    add_menu(win, NO_GLYPH, &any, 0, 0, ATR_NONE, buf, MENU_UNSELECTED);
}

static void
opts_add_others(win, name, id, bufx, nset)
winid win;
const char *name;
int id;
char *bufx;
int nset;
{
    char buf[BUFSZ], buf2[BUFSZ];
    anything any = cg.zeroany;

    any.a_int = id;
    if (!bufx)
        Sprintf(buf2, n_currently_set, nset);
    else
        Sprintf(buf2, "%s", bufx);
    if (!iflags.menu_tab_sep)
        Sprintf(buf, fmtstr_doset, any.a_int ? "" : "    ",
                name, buf2);
    else
        Sprintf(buf, fmtstr_doset_tab, name, buf2);
    add_menu(win, NO_GLYPH, &any, 0, 0, ATR_NONE, buf, MENU_UNSELECTED);
}

int
count_apes(VOID_ARGS)
{
    int numapes = 0;
    struct autopickup_exception *ape = g.apelist;

    while (ape) {
      numapes++;
      ape = ape->next;
    }

    return numapes;
}

enum opt_other_enums {
    OPT_OTHER_MSGTYPE = -4,
    OPT_OTHER_MENUCOLOR = -3,
    OPT_OTHER_STATHILITE = -2,
    OPT_OTHER_APEXC = -1
    /* these must be < 0 */
};

static struct other_opts {
    const char *name;
    int optflags;
    enum opt_other_enums code;
    int NDECL((*othr_count_func));
} othropt[] = {
    { "autopickup exceptions", SET_IN_GAME, OPT_OTHER_APEXC, count_apes },
    { "menu colors", SET_IN_GAME, OPT_OTHER_MENUCOLOR, count_menucolors },
    { "message types", SET_IN_GAME, OPT_OTHER_MSGTYPE, msgtype_count },
#ifdef STATUS_HILITES
    { "status hilite rules", SET_IN_GAME, OPT_OTHER_STATHILITE,
      count_status_hilites },
#endif
    { (char *) 0, 0, (enum opt_other_enums) 0 },
};

/* the 'O' command */
int
doset() /* changing options via menu by Per Liboriussen */
{
    static boolean made_fmtstr = FALSE;
    char buf[BUFSZ];
    const char *name;
    int i = 0, pass, boolcount, pick_cnt, pick_idx, opt_indx;
    boolean *bool_p;
    winid tmpwin;
    anything any;
    menu_item *pick_list;
    int indexoffset, startpass, endpass, optflags;
    boolean setinitial = FALSE, fromfile = FALSE;
    unsigned longest_name_len;

    tmpwin = create_nhwindow(NHW_MENU);
    start_menu(tmpwin);

#ifdef notyet /* SYSCF */
    /* XXX I think this is still fragile.  Fixing initial/from_file and/or
       changing the SET_* etc to bitmaps will let me make this better. */
    if (wizard)
        startpass = SET_IN_SYS;
    else
#endif
        startpass = DISP_IN_GAME;
    endpass = (wizard) ? SET_IN_WIZGAME : SET_IN_GAME;

    if (!made_fmtstr && !iflags.menu_tab_sep) {
        /* spin through the options to find the longest name
           and adjust the format string accordingly */
        longest_name_len = 0;
        for (pass = 0; pass <= 2; pass++)
            for (i = 0; (name = ((pass == 0) ? boolopt[i].name
                                 : (pass == 1) ? compopt[i].name
                                   : othropt[i].name)) != 0; i++) {
                if (pass == 0 && !boolopt[i].addr)
                    continue;
                optflags = (pass == 0) ? boolopt[i].optflags
                           : (pass == 1) ? compopt[i].optflags
                             : othropt[i].optflags;
                if (optflags < startpass || optflags > endpass)
                    continue;
                if ((is_wc_option(name) && !wc_supported(name))
                    || (is_wc2_option(name) && !wc2_supported(name)))
                    continue;

                if (strlen(name) > longest_name_len)
                    longest_name_len = strlen(name);
            }
        Sprintf(fmtstr_doset, "%%s%%-%us [%%s]", longest_name_len);
        made_fmtstr = TRUE;
    }

    any = cg.zeroany;
    add_menu(tmpwin, NO_GLYPH, &any, 0, 0, iflags.menu_headings,
             "Booleans (selecting will toggle value):", MENU_UNSELECTED);
    any.a_int = 0;
    /* first list any other non-modifiable booleans, then modifiable ones */
    for (pass = 0; pass <= 1; pass++)
        for (i = 0; (name = boolopt[i].name) != 0; i++)
            if ((bool_p = boolopt[i].addr) != 0
                && ((boolopt[i].optflags <= DISP_IN_GAME && pass == 0)
                    || (boolopt[i].optflags >= SET_IN_GAME && pass == 1))) {
                if (bool_p == &flags.female)
                    continue; /* obsolete */
                if (boolopt[i].optflags == SET_IN_WIZGAME && !wizard)
                    continue;
                if ((is_wc_option(name) && !wc_supported(name))
                    || (is_wc2_option(name) && !wc2_supported(name)))
                    continue;

                any.a_int = (pass == 0) ? 0 : i + 1;
                if (!iflags.menu_tab_sep)
                    Sprintf(buf, fmtstr_doset, (pass == 0) ? "    " : "",
                            name, *bool_p ? "true" : "false");
                else
                    Sprintf(buf, fmtstr_doset_tab,
                            name, *bool_p ? "true" : "false");
                add_menu(tmpwin, NO_GLYPH, &any, 0, 0, ATR_NONE, buf,
                         MENU_UNSELECTED);
            }

    boolcount = i;
    indexoffset = boolcount;
    any = cg.zeroany;
    add_menu(tmpwin, NO_GLYPH, &any, 0, 0, ATR_NONE, "", MENU_UNSELECTED);
    add_menu(tmpwin, NO_GLYPH, &any, 0, 0, iflags.menu_headings,
             "Compounds (selecting will prompt for new value):",
             MENU_UNSELECTED);

    /* deliberately put playmode, name, role+race+gender+align first */
    doset_add_menu(tmpwin, "playmode", 0);
    doset_add_menu(tmpwin, "name", 0);
    doset_add_menu(tmpwin, "role", 0);
    doset_add_menu(tmpwin, "race", 0);
    doset_add_menu(tmpwin, "gender", 0);
    doset_add_menu(tmpwin, "align", 0);

    for (pass = startpass; pass <= endpass; pass++)
        for (i = 0; (name = compopt[i].name) != 0; i++)
            if (compopt[i].optflags == pass) {
                if (!strcmp(name, "playmode")  || !strcmp(name, "name")
                    || !strcmp(name, "role")   || !strcmp(name, "race")
                    || !strcmp(name, "gender") || !strcmp(name, "align"))
                    continue;
                if ((is_wc_option(name) && !wc_supported(name))
                    || (is_wc2_option(name) && !wc2_supported(name)))
                    continue;

                doset_add_menu(tmpwin, name,
                               (pass == DISP_IN_GAME) ? 0 : indexoffset);
            }

    any = cg.zeroany;
    add_menu(tmpwin, NO_GLYPH, &any, 0, 0, ATR_NONE, "", MENU_UNSELECTED);
    add_menu(tmpwin, NO_GLYPH, &any, 0, 0, iflags.menu_headings,
             "Other settings:", MENU_UNSELECTED);

    for (i = 0; (name = othropt[i].name) != 0; i++) {
        if ((is_wc_option(name) && !wc_supported(name))
            || (is_wc2_option(name) && !wc2_supported(name)))
            continue;
        opts_add_others(tmpwin, name, othropt[i].code,
                        (char *) 0, othropt[i].othr_count_func());
    }

#ifdef PREFIXES_IN_USE
    any = cg.zeroany;
    add_menu(tmpwin, NO_GLYPH, &any, 0, 0, ATR_NONE, "", MENU_UNSELECTED);
    add_menu(tmpwin, NO_GLYPH, &any, 0, 0, iflags.menu_headings,
             "Variable playground locations:", MENU_UNSELECTED);
    for (i = 0; i < PREFIX_COUNT; i++)
        doset_add_menu(tmpwin, fqn_prefix_names[i], 0);
#endif
    end_menu(tmpwin, "Set what options?");
    g.opt_need_redraw = FALSE;
    if ((pick_cnt = select_menu(tmpwin, PICK_ANY, &pick_list)) > 0) {
        /*
         * Walk down the selection list and either invert the booleans
         * or prompt for new values. In most cases, call parseoptions()
         * to take care of options that require special attention, like
         * redraws.
         */
        for (pick_idx = 0; pick_idx < pick_cnt; ++pick_idx) {
            opt_indx = pick_list[pick_idx].item.a_int - 1;
            if (opt_indx < -1)
                opt_indx++; /* -1 offset for select_menu() */
            if (opt_indx == OPT_OTHER_APEXC) {
                (void) special_handling("autopickup_exception", setinitial,
                                        fromfile);
#ifdef STATUS_HILITES
            } else if (opt_indx == OPT_OTHER_STATHILITE) {
                if (!status_hilite_menu()) {
                    pline("Bad status hilite(s) specified.");
                } else {
                    if (wc2_supported("hilite_status"))
                        preference_update("hilite_status");
                }
#endif
            } else if (opt_indx == OPT_OTHER_MENUCOLOR) {
                    (void) special_handling("menu_colors", setinitial,
                                            fromfile);
            } else if (opt_indx == OPT_OTHER_MSGTYPE) {
                    (void) special_handling("msgtype", setinitial, fromfile);
            } else if (opt_indx < boolcount) {
                /* boolean option */
                Sprintf(buf, "%s%s", *boolopt[opt_indx].addr ? "!" : "",
                        boolopt[opt_indx].name);
                (void) parseoptions(buf, setinitial, fromfile);
                if (wc_supported(boolopt[opt_indx].name)
                    || wc2_supported(boolopt[opt_indx].name))
                    preference_update(boolopt[opt_indx].name);
            } else {
                /* compound option */
                opt_indx -= boolcount;

                if (!special_handling(compopt[opt_indx].name, setinitial,
                                      fromfile)) {
                    char abuf[BUFSZ];

                    Sprintf(buf, "Set %s to what?", compopt[opt_indx].name);
                    abuf[0] = '\0';
                    getlin(buf, abuf);
                    if (abuf[0] == '\033')
                        continue;
                    Sprintf(buf, "%s:", compopt[opt_indx].name);
                    (void) strncat(eos(buf), abuf,
                                   (sizeof buf - 1 - strlen(buf)));
                    /* pass the buck */
                    (void) parseoptions(buf, setinitial, fromfile);
                }
                if (wc_supported(compopt[opt_indx].name)
                    || wc2_supported(compopt[opt_indx].name))
                    preference_update(compopt[opt_indx].name);
            }
        }
        free((genericptr_t) pick_list), pick_list = (menu_item *) 0;
    }

    destroy_nhwindow(tmpwin);
    if (g.opt_need_redraw) {
        check_gold_symbol();
        reglyph_darkroom();
        (void) doredraw();
    }
    return 0;
}

/* common to msg-types, menu-colors, autopickup-exceptions */
static int
handle_add_list_remove(optname, numtotal)
const char *optname;
int numtotal;
{
    winid tmpwin;
    anything any;
    int i, pick_cnt, opt_idx;
    menu_item *pick_list = (menu_item *) 0;
    static const struct action {
        char letr;
        const char *desc;
    } action_titles[] = {
        { 'a', "add new %s" },         /* [0] */
        { 'l', "list %s" },            /* [1] */
        { 'r', "remove existing %s" }, /* [2] */
        { 'x', "exit this menu" },     /* [3] */
    };

    opt_idx = 0;
    tmpwin = create_nhwindow(NHW_MENU);
    start_menu(tmpwin);
    any = cg.zeroany;
    for (i = 0; i < SIZE(action_titles); i++) {
        char tmpbuf[BUFSZ];

        any.a_int++;
        /* omit list and remove if there aren't any yet */
        if (!numtotal && (i == 1 || i == 2))
            continue;
        Sprintf(tmpbuf, action_titles[i].desc,
                (i == 1) ? makeplural(optname) : optname);
        add_menu(tmpwin, NO_GLYPH, &any, action_titles[i].letr, 0, ATR_NONE,
                 tmpbuf, (i == 3) ? MENU_SELECTED : MENU_UNSELECTED);
    }
    end_menu(tmpwin, "Do what?");
    if ((pick_cnt = select_menu(tmpwin, PICK_ONE, &pick_list)) > 0) {
        opt_idx = pick_list[0].item.a_int - 1;
        if (pick_cnt > 1 && opt_idx == 3)
            opt_idx = pick_list[1].item.a_int - 1;
        free((genericptr_t) pick_list);
    } else
        opt_idx = 3; /* none selected, exit menu */
    destroy_nhwindow(tmpwin);
    return opt_idx;
}

static boolean
special_handling(optname, setinitial, setfromfile)
const char *optname;
boolean setinitial, setfromfile;
{
    winid tmpwin;
    anything any;
    int i, n;
    char buf[BUFSZ];

    /* Special handling of menustyle, pickup_burden, pickup_types,
     * disclose, runmode, msg_window, menu_headings, sortloot,
     * and number_pad options.
     * Also takes care of interactive autopickup_exception_handling changes.
     */
    if (!strcmp("menustyle", optname)) {
        const char *style_name;
        menu_item *style_pick = (menu_item *) 0;

        tmpwin = create_nhwindow(NHW_MENU);
        start_menu(tmpwin);
        any = cg.zeroany;
        for (i = 0; i < SIZE(menutype); i++) {
            style_name = menutype[i];
            /* note: separate `style_name' variable used
               to avoid an optimizer bug in VAX C V2.3 */
            any.a_int = i + 1;
            add_menu(tmpwin, NO_GLYPH, &any, *style_name, 0, ATR_NONE,
                     style_name, MENU_UNSELECTED);
        }
        end_menu(tmpwin, "Select menustyle:");
        if (select_menu(tmpwin, PICK_ONE, &style_pick) > 0) {
            flags.menu_style = style_pick->item.a_int - 1;
            free((genericptr_t) style_pick);
        }
        destroy_nhwindow(tmpwin);
    } else if (!strcmp("paranoid_confirmation", optname)) {
        menu_item *paranoia_picks = (menu_item *) 0;

        tmpwin = create_nhwindow(NHW_MENU);
        start_menu(tmpwin);
        any = cg.zeroany;
        for (i = 0; paranoia[i].flagmask != 0; ++i) {
            if (paranoia[i].flagmask == PARANOID_BONES && !wizard)
                continue;
            any.a_int = paranoia[i].flagmask;
            add_menu(tmpwin, NO_GLYPH, &any, *paranoia[i].argname, 0,
                     ATR_NONE, paranoia[i].explain,
                     (flags.paranoia_bits & paranoia[i].flagmask)
                         ? MENU_SELECTED
                         : MENU_UNSELECTED);
        }
        end_menu(tmpwin, "Actions requiring extra confirmation:");
        i = select_menu(tmpwin, PICK_ANY, &paranoia_picks);
        if (i >= 0) {
            /* player didn't cancel; we reset all the paranoia options
               here even if there were no items picked, since user
               could have toggled off preselected ones to end up with 0 */
            flags.paranoia_bits = 0;
            if (i > 0) {
                /* at least 1 item set, either preselected or newly picked */
                while (--i >= 0)
                    flags.paranoia_bits |= paranoia_picks[i].item.a_int;
                free((genericptr_t) paranoia_picks);
            }
        }
        destroy_nhwindow(tmpwin);
    } else if (!strcmp("pickup_burden", optname)) {
        const char *burden_name, *burden_letters = "ubsntl";
        menu_item *burden_pick = (menu_item *) 0;

        tmpwin = create_nhwindow(NHW_MENU);
        start_menu(tmpwin);
        any = cg.zeroany;
        for (i = 0; i < SIZE(burdentype); i++) {
            burden_name = burdentype[i];
            any.a_int = i + 1;
            add_menu(tmpwin, NO_GLYPH, &any, burden_letters[i], 0, ATR_NONE,
                     burden_name, MENU_UNSELECTED);
        }
        end_menu(tmpwin, "Select encumbrance level:");
        if (select_menu(tmpwin, PICK_ONE, &burden_pick) > 0) {
            flags.pickup_burden = burden_pick->item.a_int - 1;
            free((genericptr_t) burden_pick);
        }
        destroy_nhwindow(tmpwin);
    } else if (!strcmp("pickup_types", optname)) {
        /* parseoptions will prompt for the list of types */
        (void) parseoptions(strcpy(buf, "pickup_types"),
                            setinitial, setfromfile);
    } else if (!strcmp("disclose", optname)) {
        /* order of disclose_names[] must correspond to
           disclosure_options in decl.c */
        static const char *disclosure_names[] = {
            "inventory", "attributes", "vanquished",
            "genocides", "conduct",    "overview",
        };
        int disc_cat[NUM_DISCLOSURE_OPTIONS];
        int pick_cnt, pick_idx, opt_idx;
        char c;
        menu_item *disclosure_pick = (menu_item *) 0;

        tmpwin = create_nhwindow(NHW_MENU);
        start_menu(tmpwin);
        any = cg.zeroany;
        for (i = 0; i < NUM_DISCLOSURE_OPTIONS; i++) {
            Sprintf(buf, "%-12s[%c%c]", disclosure_names[i],
                    flags.end_disclose[i], disclosure_options[i]);
            any.a_int = i + 1;
            add_menu(tmpwin, NO_GLYPH, &any, disclosure_options[i], 0,
                     ATR_NONE, buf, MENU_UNSELECTED);
            disc_cat[i] = 0;
        }
        end_menu(tmpwin, "Change which disclosure options categories:");
        pick_cnt = select_menu(tmpwin, PICK_ANY, &disclosure_pick);
        if (pick_cnt > 0) {
            for (pick_idx = 0; pick_idx < pick_cnt; ++pick_idx) {
                opt_idx = disclosure_pick[pick_idx].item.a_int - 1;
                disc_cat[opt_idx] = 1;
            }
            free((genericptr_t) disclosure_pick);
            disclosure_pick = (menu_item *) 0;
        }
        destroy_nhwindow(tmpwin);

        for (i = 0; i < NUM_DISCLOSURE_OPTIONS; i++) {
            if (disc_cat[i]) {
                c = flags.end_disclose[i];
                Sprintf(buf, "Disclosure options for %s:",
                        disclosure_names[i]);
                tmpwin = create_nhwindow(NHW_MENU);
                start_menu(tmpwin);
                any = cg.zeroany;
                /* 'y','n',and '+' work as alternate selectors; '-' doesn't */
                any.a_char = DISCLOSE_NO_WITHOUT_PROMPT;
                add_menu(tmpwin, NO_GLYPH, &any, 0, any.a_char, ATR_NONE,
                         "Never disclose, without prompting",
                         (c == any.a_char) ? MENU_SELECTED : MENU_UNSELECTED);
                any.a_char = DISCLOSE_YES_WITHOUT_PROMPT;
                add_menu(tmpwin, NO_GLYPH, &any, 0, any.a_char, ATR_NONE,
                         "Always disclose, without prompting",
                         (c == any.a_char) ? MENU_SELECTED : MENU_UNSELECTED);
                if (*disclosure_names[i] == 'v') {
                    any.a_char = DISCLOSE_SPECIAL_WITHOUT_PROMPT; /* '#' */
                    add_menu(tmpwin, NO_GLYPH, &any, 0, any.a_char, ATR_NONE,
                             "Always disclose, pick sort order from menu",
                             (c == any.a_char) ? MENU_SELECTED
                                               : MENU_UNSELECTED);
                }
                any.a_char = DISCLOSE_PROMPT_DEFAULT_NO;
                add_menu(tmpwin, NO_GLYPH, &any, 0, any.a_char, ATR_NONE,
                         "Prompt, with default answer of \"No\"",
                         (c == any.a_char) ? MENU_SELECTED : MENU_UNSELECTED);
                any.a_char = DISCLOSE_PROMPT_DEFAULT_YES;
                add_menu(tmpwin, NO_GLYPH, &any, 0, any.a_char, ATR_NONE,
                         "Prompt, with default answer of \"Yes\"",
                         (c == any.a_char) ? MENU_SELECTED : MENU_UNSELECTED);
                if (*disclosure_names[i] == 'v') {
                    any.a_char = DISCLOSE_PROMPT_DEFAULT_SPECIAL; /* '?' */
                    add_menu(tmpwin, NO_GLYPH, &any, 0, any.a_char, ATR_NONE,
                "Prompt, with default answer of \"Ask\" to request sort menu",
                             (c == any.a_char) ? MENU_SELECTED
                                               : MENU_UNSELECTED);
                }
                end_menu(tmpwin, buf);
                n = select_menu(tmpwin, PICK_ONE, &disclosure_pick);
                if (n > 0) {
                    flags.end_disclose[i] = disclosure_pick[0].item.a_char;
                    if (n > 1 && flags.end_disclose[i] == c)
                        flags.end_disclose[i] = disclosure_pick[1].item.a_char;
                    free((genericptr_t) disclosure_pick);
                }
                destroy_nhwindow(tmpwin);
            }
        }
    } else if (!strcmp("runmode", optname)) {
        const char *mode_name;
        menu_item *mode_pick = (menu_item *) 0;

        tmpwin = create_nhwindow(NHW_MENU);
        start_menu(tmpwin);
        any = cg.zeroany;
        for (i = 0; i < SIZE(runmodes); i++) {
            mode_name = runmodes[i];
            any.a_int = i + 1;
            add_menu(tmpwin, NO_GLYPH, &any, *mode_name, 0, ATR_NONE,
                     mode_name, MENU_UNSELECTED);
        }
        end_menu(tmpwin, "Select run/travel display mode:");
        if (select_menu(tmpwin, PICK_ONE, &mode_pick) > 0) {
            flags.runmode = mode_pick->item.a_int - 1;
            free((genericptr_t) mode_pick);
        }
        destroy_nhwindow(tmpwin);
    } else if (!strcmp("whatis_coord", optname)) {
        menu_item *window_pick = (menu_item *) 0;
        int pick_cnt;
        char gp = iflags.getpos_coords;

        tmpwin = create_nhwindow(NHW_MENU);
        start_menu(tmpwin);
        any = cg.zeroany;
        any.a_char = GPCOORDS_COMPASS;
        add_menu(tmpwin, NO_GLYPH, &any, GPCOORDS_COMPASS, 0, ATR_NONE,
                 "compass ('east' or '3s' or '2n,4w')",
                 (gp == GPCOORDS_COMPASS) ? MENU_SELECTED : MENU_UNSELECTED);
        any.a_char = GPCOORDS_COMFULL;
        add_menu(tmpwin, NO_GLYPH, &any, GPCOORDS_COMFULL, 0, ATR_NONE,
                 "full compass ('east' or '3south' or '2north,4west')",
                 (gp == GPCOORDS_COMFULL) ? MENU_SELECTED : MENU_UNSELECTED);
        any.a_char = GPCOORDS_MAP;
        add_menu(tmpwin, NO_GLYPH, &any, GPCOORDS_MAP, 0, ATR_NONE,
                 "map <x,y>",
                 (gp == GPCOORDS_MAP) ? MENU_SELECTED : MENU_UNSELECTED);
        any.a_char = GPCOORDS_SCREEN;
        add_menu(tmpwin, NO_GLYPH, &any, GPCOORDS_SCREEN, 0, ATR_NONE,
                 "screen [row,column]",
                 (gp == GPCOORDS_SCREEN) ? MENU_SELECTED : MENU_UNSELECTED);
        any.a_char = GPCOORDS_NONE;
        add_menu(tmpwin, NO_GLYPH, &any, GPCOORDS_NONE, 0, ATR_NONE,
                 "none (no coordinates displayed)",
                 (gp == GPCOORDS_NONE) ? MENU_SELECTED : MENU_UNSELECTED);
        any.a_long = 0L;
        add_menu(tmpwin, NO_GLYPH, &any, 0, 0, ATR_NONE, "", MENU_UNSELECTED);
        Sprintf(buf, "map: upper-left: <%d,%d>, lower-right: <%d,%d>%s",
                1, 0, COLNO - 1, ROWNO - 1,
                flags.verbose ? "; column 0 unused, off left edge" : "");
        add_menu(tmpwin, NO_GLYPH, &any, 0, 0, ATR_NONE, buf, MENU_UNSELECTED);
        if (strcmp(windowprocs.name, "tty")) /* only show for non-tty */
            add_menu(tmpwin, NO_GLYPH, &any, 0, 0, ATR_NONE,
       "screen: row is offset to accommodate tty interface's use of top line",
                     MENU_UNSELECTED);
#if COLNO == 80
#define COL80ARG flags.verbose ? "; column 80 is not used" : ""
#else
#define COL80ARG ""
#endif
        Sprintf(buf, "screen: upper-left: [%02d,%02d], lower-right: [%d,%d]%s",
                0 + 2, 1, ROWNO - 1 + 2, COLNO - 1, COL80ARG);
#undef COL80ARG
        add_menu(tmpwin, NO_GLYPH, &any, 0, 0, ATR_NONE, buf, MENU_UNSELECTED);
        add_menu(tmpwin, NO_GLYPH, &any, 0, 0, ATR_NONE, "", MENU_UNSELECTED);
        end_menu(tmpwin,
            "Select coordinate display when auto-describing a map position:");
        if ((pick_cnt = select_menu(tmpwin, PICK_ONE, &window_pick)) > 0) {
            iflags.getpos_coords = window_pick[0].item.a_char;
            /* PICK_ONE doesn't unselect preselected entry when
               selecting another one */
            if (pick_cnt > 1 && iflags.getpos_coords == gp)
                iflags.getpos_coords = window_pick[1].item.a_char;
            free((genericptr_t) window_pick);
        }
        destroy_nhwindow(tmpwin);
    } else if (!strcmp("whatis_filter", optname)) {
        menu_item *window_pick = (menu_item *) 0;
        int pick_cnt;
        char gf = iflags.getloc_filter;

        tmpwin = create_nhwindow(NHW_MENU);
        start_menu(tmpwin);
        any = cg.zeroany;
        any.a_char = (GFILTER_NONE + 1);
        add_menu(tmpwin, NO_GLYPH, &any, 'n',
                 0, ATR_NONE, "no filtering",
                 (gf == GFILTER_NONE) ? MENU_SELECTED : MENU_UNSELECTED);
        any.a_char = (GFILTER_VIEW + 1);
        add_menu(tmpwin, NO_GLYPH, &any, 'v',
                 0, ATR_NONE, "in view only",
                 (gf == GFILTER_VIEW) ? MENU_SELECTED : MENU_UNSELECTED);
        any.a_char = (GFILTER_AREA + 1);
        add_menu(tmpwin, NO_GLYPH, &any, 'a',
                 0, ATR_NONE, "in same area",
                 (gf == GFILTER_AREA) ? MENU_SELECTED : MENU_UNSELECTED);
        end_menu(tmpwin,
      "Select location filtering when going for next/previous map position:");
        if ((pick_cnt = select_menu(tmpwin, PICK_ONE, &window_pick)) > 0) {
            iflags.getloc_filter = (window_pick[0].item.a_char - 1);
            /* PICK_ONE doesn't unselect preselected entry when
               selecting another one */
            if (pick_cnt > 1 && iflags.getloc_filter == gf)
                iflags.getloc_filter = (window_pick[1].item.a_char - 1);
            free((genericptr_t) window_pick);
        }
        destroy_nhwindow(tmpwin);
    } else if (!strcmp("msg_window", optname)) {
#if defined(TTY_GRAPHICS) || defined(CURSES_GRAPHICS)
        if (WINDOWPORT("tty") || WINDOWPORT("curses")) {
            /* by Christian W. Cooper */
            menu_item *window_pick = (menu_item *) 0;

            tmpwin = create_nhwindow(NHW_MENU);
            start_menu(tmpwin);
            any = cg.zeroany;
            if (!WINDOWPORT("curses")) {
                any.a_char = 's';
                add_menu(tmpwin, NO_GLYPH, &any, 's', 0, ATR_NONE,
                         "single", MENU_UNSELECTED);
                any.a_char = 'c';
                add_menu(tmpwin, NO_GLYPH, &any, 'c', 0, ATR_NONE,
                         "combination", MENU_UNSELECTED);
            }
            any.a_char = 'f';
            add_menu(tmpwin, NO_GLYPH, &any, 'f', 0, ATR_NONE, "full",
                     MENU_UNSELECTED);
            any.a_char = 'r';
            add_menu(tmpwin, NO_GLYPH, &any, 'r', 0, ATR_NONE, "reversed",
                     MENU_UNSELECTED);
            end_menu(tmpwin, "Select message history display type:");
            if (select_menu(tmpwin, PICK_ONE, &window_pick) > 0) {
                iflags.prevmsg_window = window_pick->item.a_char;
                free((genericptr_t) window_pick);
            }
            destroy_nhwindow(tmpwin);
        } else
#endif /* msg_window for tty or curses */
            pline("'%s' option is not supported for '%s'.",
                  optname, windowprocs.name);
    } else if (!strcmp("sortloot", optname)) {
        const char *sortl_name;
        menu_item *sortl_pick = (menu_item *) 0;

        tmpwin = create_nhwindow(NHW_MENU);
        start_menu(tmpwin);
        any = cg.zeroany;
        for (i = 0; i < SIZE(sortltype); i++) {
            sortl_name = sortltype[i];
            any.a_char = *sortl_name;
            add_menu(tmpwin, NO_GLYPH, &any, *sortl_name, 0, ATR_NONE,
                     sortl_name, (flags.sortloot == *sortl_name)
                                    ? MENU_SELECTED : MENU_UNSELECTED);
        }
        end_menu(tmpwin, "Select loot sorting type:");
        n = select_menu(tmpwin, PICK_ONE, &sortl_pick);
        if (n > 0) {
            char c = sortl_pick[0].item.a_char;

            if (n > 1 && c == flags.sortloot)
                c = sortl_pick[1].item.a_char;
            flags.sortloot = c;
            free((genericptr_t) sortl_pick);
        }
        destroy_nhwindow(tmpwin);
    } else if (!strcmp("align_message", optname)
               || !strcmp("align_status", optname)) {
        menu_item *window_pick = (menu_item *) 0;
        char abuf[BUFSZ];
        boolean msg = (*(optname + 6) == 'm');

        tmpwin = create_nhwindow(NHW_MENU);
        start_menu(tmpwin);
        any = cg.zeroany;
        any.a_int = ALIGN_TOP;
        add_menu(tmpwin, NO_GLYPH, &any, 't', 0, ATR_NONE, "top",
                 MENU_UNSELECTED);
        any.a_int = ALIGN_BOTTOM;
        add_menu(tmpwin, NO_GLYPH, &any, 'b', 0, ATR_NONE, "bottom",
                 MENU_UNSELECTED);
        any.a_int = ALIGN_LEFT;
        add_menu(tmpwin, NO_GLYPH, &any, 'l', 0, ATR_NONE, "left",
                 MENU_UNSELECTED);
        any.a_int = ALIGN_RIGHT;
        add_menu(tmpwin, NO_GLYPH, &any, 'r', 0, ATR_NONE, "right",
                 MENU_UNSELECTED);
        Sprintf(abuf, "Select %s window placement relative to the map:",
                msg ? "message" : "status");
        end_menu(tmpwin, abuf);
        if (select_menu(tmpwin, PICK_ONE, &window_pick) > 0) {
            if (msg)
                iflags.wc_align_message = window_pick->item.a_int;
            else
                iflags.wc_align_status = window_pick->item.a_int;
            free((genericptr_t) window_pick);
        }
        destroy_nhwindow(tmpwin);
    } else if (!strcmp("number_pad", optname)) {
        static const char *npchoices[] = {
            " 0 (off)", " 1 (on)", " 2 (on, MSDOS compatible)",
            " 3 (on, phone-style digit layout)",
            " 4 (on, phone-style layout, MSDOS compatible)",
            "-1 (off, 'z' to move upper-left, 'y' to zap wands)"
        };
        menu_item *mode_pick = (menu_item *) 0;

        tmpwin = create_nhwindow(NHW_MENU);
        start_menu(tmpwin);
        any = cg.zeroany;
        for (i = 0; i < SIZE(npchoices); i++) {
            any.a_int = i + 1;
            add_menu(tmpwin, NO_GLYPH, &any, 'a' + i, 0, ATR_NONE,
                     npchoices[i], MENU_UNSELECTED);
        }
        end_menu(tmpwin, "Select number_pad mode:");
        if (select_menu(tmpwin, PICK_ONE, &mode_pick) > 0) {
            switch (mode_pick->item.a_int - 1) {
            case 0:
                iflags.num_pad = FALSE;
                iflags.num_pad_mode = 0;
                break;
            case 1:
                iflags.num_pad = TRUE;
                iflags.num_pad_mode = 0;
                break;
            case 2:
                iflags.num_pad = TRUE;
                iflags.num_pad_mode = 1;
                break;
            case 3:
                iflags.num_pad = TRUE;
                iflags.num_pad_mode = 2;
                break;
            case 4:
                iflags.num_pad = TRUE;
                iflags.num_pad_mode = 3;
                break;
            /* last menu choice: number_pad == -1 */
            case 5:
                iflags.num_pad = FALSE;
                iflags.num_pad_mode = 1;
                break;
            }
            reset_commands(FALSE);
            number_pad(iflags.num_pad ? 1 : 0);
            free((genericptr_t) mode_pick);
        }
        destroy_nhwindow(tmpwin);
    } else if (!strcmp("menu_headings", optname)) {
        int mhattr = query_attr("How to highlight menu headings:");

        if (mhattr != -1)
            iflags.menu_headings = mhattr;
    } else if (!strcmp("msgtype", optname)) {
        int opt_idx, nmt, mttyp;
        char mtbuf[BUFSZ];

 msgtypes_again:
        nmt = msgtype_count();
        opt_idx = handle_add_list_remove("message type", nmt);
        if (opt_idx == 3) { /* done */
            return TRUE;
        } else if (opt_idx == 0) { /* add new */
            mtbuf[0] = '\0';
            getlin("What new message pattern?", mtbuf);
            if (*mtbuf == '\033')
                return TRUE;
            if (*mtbuf
                && test_regex_pattern(mtbuf, (const char *)0)
                && (mttyp = query_msgtype()) != -1
                && !msgtype_add(mttyp, mtbuf)) {
                pline("Error adding the message type.");
                wait_synch();
            }
            goto msgtypes_again;
        } else { /* list (1) or remove (2) */
            int pick_idx, pick_cnt;
            int mt_idx;
            unsigned ln;
            const char *mtype;
            menu_item *pick_list = (menu_item *) 0;
            struct plinemsg_type *tmp = g.plinemsg_types;

            tmpwin = create_nhwindow(NHW_MENU);
            start_menu(tmpwin);
            any = cg.zeroany;
            mt_idx = 0;
            while (tmp) {
                mtype = msgtype2name(tmp->msgtype);
                any.a_int = ++mt_idx;
                Sprintf(mtbuf, "%-5s \"", mtype);
                ln = sizeof mtbuf - strlen(mtbuf) - sizeof "\"";
                if (strlen(tmp->pattern) > ln)
                    Strcat(strncat(mtbuf, tmp->pattern, ln - 3), "...\"");
                else
                    Strcat(strcat(mtbuf, tmp->pattern), "\"");
                add_menu(tmpwin, NO_GLYPH, &any, 0, 0, ATR_NONE, mtbuf,
                         MENU_UNSELECTED);
                tmp = tmp->next;
            }
            Sprintf(mtbuf, "%s message types",
                    (opt_idx == 1) ? "List of" : "Remove which");
            end_menu(tmpwin, mtbuf);
            pick_cnt = select_menu(tmpwin,
                                   (opt_idx == 1) ? PICK_NONE : PICK_ANY,
                                   &pick_list);
            if (pick_cnt > 0) {
                for (pick_idx = 0; pick_idx < pick_cnt; ++pick_idx)
                    free_one_msgtype(pick_list[pick_idx].item.a_int - 1
                                           - pick_idx);
                free((genericptr_t) pick_list), pick_list = (menu_item *) 0;
            }
            destroy_nhwindow(tmpwin);
            if (pick_cnt >= 0)
                goto msgtypes_again;
        }
    } else if (!strcmp("menu_colors", optname)) {
        int opt_idx, nmc, mcclr, mcattr;
        char mcbuf[BUFSZ];

 menucolors_again:
        nmc = count_menucolors();
        opt_idx = handle_add_list_remove("menucolor", nmc);
        if (opt_idx == 3) { /* done */
 menucolors_done:
            /* in case we've made a change which impacts current persistent
               inventory window; we don't track whether an actual changed
               occurred, so just assume there was one and that it matters;
               if we're wrong, a redundant update is cheap... */
            if (iflags.use_menu_color)
                update_inventory();

            /* menu colors aren't being used; if any are defined, remind
               player how to use them */
            else if (nmc > 0)
                pline(
    "To have menu colors become active, toggle 'menucolors' option to True.");
            return TRUE;

        } else if (opt_idx == 0) { /* add new */
            mcbuf[0] = '\0';
            getlin("What new menucolor pattern?", mcbuf);
            if (*mcbuf == '\033')
                goto menucolors_done;
            if (*mcbuf
                && test_regex_pattern(mcbuf, (const char *)0)
                && (mcclr = query_color((char *) 0)) != -1
                && (mcattr = query_attr((char *) 0)) != -1
                && !add_menu_coloring_parsed(mcbuf, mcclr, mcattr)) {
                pline("Error adding the menu color.");
                wait_synch();
            }
            goto menucolors_again;

        } else { /* list (1) or remove (2) */
            int pick_idx, pick_cnt;
            int mc_idx;
            unsigned ln;
            const char *sattr, *sclr;
            menu_item *pick_list = (menu_item *) 0;
            struct menucoloring *tmp = g.menu_colorings;
            char clrbuf[QBUFSZ];

            tmpwin = create_nhwindow(NHW_MENU);
            start_menu(tmpwin);
            any = cg.zeroany;
            mc_idx = 0;
            while (tmp) {
                sattr = attr2attrname(tmp->attr);
                sclr = strcpy(clrbuf, clr2colorname(tmp->color));
                (void) strNsubst(clrbuf, " ", "-", 0);
                any.a_int = ++mc_idx;
                /* construct suffix */
                Sprintf(buf, "\"\"=%s%s%s", sclr,
                        (tmp->attr != ATR_NONE) ? "&" : "",
                        (tmp->attr != ATR_NONE) ? sattr : "");
                /* now main string */
                ln = sizeof buf - strlen(buf) - 1; /* length available */
                Strcpy(mcbuf, "\"");
                if (strlen(tmp->origstr) > ln)
                    Strcat(strncat(mcbuf, tmp->origstr, ln - 3), "...");
                else
                    Strcat(mcbuf, tmp->origstr);
                /* combine main string and suffix */
                Strcat(mcbuf, &buf[1]); /* skip buf[]'s initial quote */
                add_menu(tmpwin, NO_GLYPH, &any, 0, 0, ATR_NONE, mcbuf,
                         MENU_UNSELECTED);
                tmp = tmp->next;
            }
            Sprintf(mcbuf, "%s menu colors",
                    (opt_idx == 1) ? "List of" : "Remove which");
            end_menu(tmpwin, mcbuf);
            pick_cnt = select_menu(tmpwin,
                                   (opt_idx == 1) ? PICK_NONE : PICK_ANY,
                                   &pick_list);
            if (pick_cnt > 0) {
                for (pick_idx = 0; pick_idx < pick_cnt; ++pick_idx)
                    free_one_menu_coloring(pick_list[pick_idx].item.a_int - 1
                                           - pick_idx);
                free((genericptr_t) pick_list), pick_list = (menu_item *) 0;
            }
            destroy_nhwindow(tmpwin);
            if (pick_cnt >= 0)
                goto menucolors_again;
        }
    } else if (!strcmp("autopickup_exception", optname)) {
        int opt_idx, numapes = 0;
        char apebuf[2 + BUFSZ]; /* so &apebuf[1] is BUFSZ long for getlin() */
        struct autopickup_exception *ape;

 ape_again:
        numapes = count_apes();
        opt_idx = handle_add_list_remove("autopickup exception", numapes);
        if (opt_idx == 3) { /* done */
            return TRUE;
        } else if (opt_idx == 0) { /* add new */
            /* EDIT_GETLIN:  assume user doesn't user want previous
               exception used as default input string for this one... */
            apebuf[0] = apebuf[1] = '\0';
            getlin("What new autopickup exception pattern?", &apebuf[1]);
            mungspaces(&apebuf[1]); /* regularize whitespace */
            if (apebuf[1] == '\033')
                return TRUE;
            if (apebuf[1]) {
                apebuf[0] = '\"';
                /* guarantee room for \" prefix and \"\0 suffix;
                   -2 is good enough for apebuf[] but -3 makes
                   sure the whole thing fits within normal BUFSZ */
                apebuf[sizeof apebuf - 2] = '\0';
                Strcat(apebuf, "\"");
                add_autopickup_exception(apebuf);
            }
            goto ape_again;
        } else { /* list (1) or remove (2) */
            int pick_idx, pick_cnt;
            menu_item *pick_list = (menu_item *) 0;

            tmpwin = create_nhwindow(NHW_MENU);
            start_menu(tmpwin);
            if (numapes) {
                ape = g.apelist;
                any = cg.zeroany;
                add_menu(tmpwin, NO_GLYPH, &any, 0, 0, iflags.menu_headings,
                         "Always pickup '<'; never pickup '>'",
                         MENU_UNSELECTED);
                for (i = 0; i < numapes && ape; i++) {
                    any.a_void = (opt_idx == 1) ? 0 : ape;
                    /* length of pattern plus quotes (plus '<'/'>') is
                       less than BUFSZ */
                    Sprintf(apebuf, "\"%c%s\"", ape->grab ? '<' : '>',
                            ape->pattern);
                    add_menu(tmpwin, NO_GLYPH, &any, 0, 0, ATR_NONE, apebuf,
                             MENU_UNSELECTED);
                    ape = ape->next;
                }
            }
            Sprintf(apebuf, "%s autopickup exceptions",
                    (opt_idx == 1) ? "List of" : "Remove which");
            end_menu(tmpwin, apebuf);
            pick_cnt = select_menu(tmpwin,
                                   (opt_idx == 1) ? PICK_NONE : PICK_ANY,
                                   &pick_list);
            if (pick_cnt > 0) {
                for (pick_idx = 0; pick_idx < pick_cnt; ++pick_idx)
                    remove_autopickup_exception(
                                         (struct autopickup_exception *)
                                             pick_list[pick_idx].item.a_void);
                free((genericptr_t) pick_list), pick_list = (menu_item *) 0;
            }
            destroy_nhwindow(tmpwin);
            if (pick_cnt >= 0)
                goto ape_again;
        }
    } else if (!strcmp("symset", optname)
               || !strcmp("roguesymset", optname)) {
        menu_item *symset_pick = (menu_item *) 0;
        boolean rogueflag = (*optname == 'r'),
                ready_to_switch = FALSE,
                nothing_to_do = FALSE;
        char *symset_name, fmtstr[20];
        struct symsetentry *sl;
        int res, which_set, setcount = 0, chosen = -2;

        which_set = rogueflag ? ROGUESET : PRIMARY;
        g.symset_list = (struct symsetentry *) 0;
        /* clear symset[].name as a flag to read_sym_file() to build list */
        symset_name = g.symset[which_set].name;
        g.symset[which_set].name = (char *) 0;

        res = read_sym_file(which_set);
        /* put symset name back */
        g.symset[which_set].name = symset_name;

<<<<<<< HEAD
        if (res && g.symset_list) {
            int thissize, biggest = 0;
=======
        if (res && symset_list) {
            int thissize,
                biggest = (int) (sizeof "Default Symbols" - sizeof ""),
                big_desc = 0;
>>>>>>> 389c4960

            for (sl = g.symset_list; sl; sl = sl->next) {
                /* check restrictions */
                if (rogueflag ? sl->primary : sl->rogue)
                    continue;
#ifndef MAC_GRAPHICS_ENV
                if (sl->handling == H_MAC)
                    continue;
#endif

                setcount++;
                /* find biggest name */
                thissize = sl->name ? (int) strlen(sl->name) : 0;
                if (thissize > biggest)
                    biggest = thissize;
                thissize = sl->desc ? (int) strlen(sl->desc) : 0;
                if (thissize > big_desc)
                    big_desc = thissize;
            }
            if (!setcount) {
                pline("There are no appropriate %s symbol sets available.",
                      rogueflag ? "rogue level" : "primary");
                return TRUE;
            }

            Sprintf(fmtstr, "%%-%ds %%s", biggest + 2);
            tmpwin = create_nhwindow(NHW_MENU);
            start_menu(tmpwin);
<<<<<<< HEAD
            any = cg.zeroany;
=======
            any = zeroany;
#ifdef CURSES_GRAPHICS /* this ought to be handled within curses... */
            /*
             * Symbol sets are formatted in two columns, "name description",
             * on selectable lines.  curses bases menu width on the length
             * of non-selectable lines (main header, separators if present,
             * with trailing spaces ignored) and defaults to half the map.
             * Without something like this separator (shown after the menu
             * title and a blank line which follows that) to force a wider
             * menu, entries with long descriptions wrap.  That would be
             * ok if wrapping operated on the same two columns, but the
             * menu doesn't know anything about those and the description
             * is wrapping into the next line's name column, making long
             * descriptions--and menus containing them--hard to read.
             */
            if (WINDOWPORT("curses")) {
                char tmp1[BUFSZ], tmp2[BUFSZ], bigbuf[BUFSZ + 1 + BUFSZ];

                /* 4: room for space+letter+paren+space, fake selector;
                   2: added to 'biggest' when constructing 'fmtstr';
                   1: space between symset name+2 and symset description */
                if (4 + biggest + 2 + 1 > (int) sizeof tmp1 - 1)
                    biggest = (int) sizeof tmp1 - 1 - (4 + 2 + 1);
                (void) memset((genericptr_t) tmp1, '-', biggest);
                tmp1[biggest] = '\0';
                if (big_desc > (int) sizeof tmp2 - 1)
                    big_desc = (int) sizeof tmp2 - 1;
                (void) memset((genericptr_t) tmp2, '-', big_desc);
                tmp2[big_desc] = '\0';
                Sprintf(bigbuf, "%4s", "");
                Sprintf(eos(bigbuf), fmtstr, tmp1, tmp2);
                bigbuf[BUFSZ - 1] = '\0';
                any.a_int = 0;
                add_menu(tmpwin, NO_GLYPH, &any, 0, 0, ATR_NONE,
                         bigbuf, MENU_UNSELECTED);
            }
#else
            nhUse(big_desc);
#endif
>>>>>>> 389c4960
            any.a_int = 1;
            add_menu(tmpwin, NO_GLYPH, &any, 0, 0, ATR_NONE,
                     "Default Symbols", MENU_UNSELECTED);

            for (sl = g.symset_list; sl; sl = sl->next) {
                /* check restrictions */
                if (rogueflag ? sl->primary : sl->rogue)
                    continue;
#ifndef MAC_GRAPHICS_ENV
                if (sl->handling == H_MAC)
                    continue;
#endif

                if (sl->name) {
                    any.a_int = sl->idx + 2;
                    Sprintf(buf, fmtstr, sl->name, sl->desc ? sl->desc : "");
                    add_menu(tmpwin, NO_GLYPH, &any, 0, 0, ATR_NONE,
                             buf, MENU_UNSELECTED);
                }
            }
            Sprintf(buf, "Select %ssymbol set:",
                    rogueflag ? "rogue level " : "");
            end_menu(tmpwin, buf);
            if (select_menu(tmpwin, PICK_ONE, &symset_pick) > 0) {
                chosen = symset_pick->item.a_int - 2;
                free((genericptr_t) symset_pick);
            }
            destroy_nhwindow(tmpwin);

            if (chosen > -1) {
                /* chose an actual symset name from file */
                for (sl = g.symset_list; sl; sl = sl->next)
                    if (sl->idx == chosen)
                        break;
                if (sl) {
                    /* free the now stale attributes */
                    clear_symsetentry(which_set, TRUE);

                    /* transfer only the name of the symbol set */
                    g.symset[which_set].name = dupstr(sl->name);
                    ready_to_switch = TRUE;
                }
            } else if (chosen == -1) {
                /* explicit selection of defaults */
                /* free the now stale symset attributes */
                clear_symsetentry(which_set, TRUE);
            } else
                nothing_to_do = TRUE;
        } else if (!res) {
            /* The symbols file could not be accessed */
            pline("Unable to access \"%s\" file.", SYMBOLS);
            return TRUE;
        } else if (!g.symset_list) {
            /* The symbols file was empty */
            pline("There were no symbol sets found in \"%s\".", SYMBOLS);
            return TRUE;
        }

        /* clean up */
        while ((sl = g.symset_list) != 0) {
            g.symset_list = sl->next;
            if (sl->name)
                free((genericptr_t) sl->name), sl->name = (char *) 0;
            if (sl->desc)
                free((genericptr_t) sl->desc), sl->desc = (char *) 0;
            free((genericptr_t) sl);
        }

        if (nothing_to_do)
            return TRUE;

        /* Set default symbols and clear the handling value */
        if (rogueflag)
            init_r_symbols();
        else
            init_l_symbols();

        if (g.symset[which_set].name) {
            /* non-default symbols */
            if (read_sym_file(which_set)) {
                ready_to_switch = TRUE;
            } else {
                clear_symsetentry(which_set, TRUE);
                return TRUE;
            }
        }

        if (ready_to_switch)
            switch_symbols(TRUE);

        if (Is_rogue_level(&u.uz)) {
            if (rogueflag)
                assign_graphics(ROGUESET);
        } else if (!rogueflag)
            assign_graphics(PRIMARY);
        preference_update("symset");
        g.opt_need_redraw = TRUE;

    } else {
        /* didn't match any of the special options */
        return FALSE;
    }
    return TRUE;
}

#define rolestring(val, array, field) \
    ((val >= 0) ? array[val].field : (val == ROLE_RANDOM) ? randomrole : none)

/* This is ugly. We have all the option names in the compopt[] array,
   but we need to look at each option individually to get the value. */
static const char *
get_compopt_value(optname, buf)
const char *optname;
char *buf;
{
    static const char none[] = "(none)", randomrole[] = "random",
                      to_be_done[] = "(to be done)",
                      defopt[] = "default", defbrief[] = "def";
    char ocl[MAXOCLASSES + 1];
    int i;

    buf[0] = '\0';
    if (!strcmp(optname, "align_message")
        || !strcmp(optname, "align_status")) {
        int which = !strcmp(optname, "align_status") ? iflags.wc_align_status
                                                     : iflags.wc_align_message;
        Sprintf(buf, "%s",
                (which == ALIGN_TOP) ? "top"
                : (which == ALIGN_LEFT) ? "left"
                  : (which == ALIGN_BOTTOM) ? "bottom"
                    : (which == ALIGN_RIGHT) ? "right"
                      : defopt);
    } else if (!strcmp(optname, "align"))
        Sprintf(buf, "%s", rolestring(flags.initalign, aligns, adj));
#ifdef WIN32
    else if (!strcmp(optname, "altkeyhandler"))
        Sprintf(buf, "%s",
                iflags.altkeyhandler[0] ? iflags.altkeyhandler : "default");
#endif
#ifdef BACKWARD_COMPAT
    else if (!strcmp(optname, "boulder"))
        Sprintf(buf, "%c",
                iflags.bouldersym
                    ? iflags.bouldersym
                    : g.showsyms[(int) objects[BOULDER].oc_class + SYM_OFF_O]);
#endif
    else if (!strcmp(optname, "catname"))
        Sprintf(buf, "%s", g.catname[0] ? g.catname : none);
    else if (!strcmp(optname, "disclose"))
        for (i = 0; i < NUM_DISCLOSURE_OPTIONS; i++) {
            if (i)
                (void) strkitten(buf, ' ');
            (void) strkitten(buf, flags.end_disclose[i]);
            (void) strkitten(buf, disclosure_options[i]);
        }
    else if (!strcmp(optname, "dogname"))
        Sprintf(buf, "%s", g.dogname[0] ? g.dogname : none);
    else if (!strcmp(optname, "dungeon"))
        Sprintf(buf, "%s", to_be_done);
    else if (!strcmp(optname, "effects"))
        Sprintf(buf, "%s", to_be_done);
    else if (!strcmp(optname, "font_map"))
        Sprintf(buf, "%s", iflags.wc_font_map ? iflags.wc_font_map : defopt);
    else if (!strcmp(optname, "font_message"))
        Sprintf(buf, "%s",
                iflags.wc_font_message ? iflags.wc_font_message : defopt);
    else if (!strcmp(optname, "font_status"))
        Sprintf(buf, "%s",
                iflags.wc_font_status ? iflags.wc_font_status : defopt);
    else if (!strcmp(optname, "font_menu"))
        Sprintf(buf, "%s",
                iflags.wc_font_menu ? iflags.wc_font_menu : defopt);
    else if (!strcmp(optname, "font_text"))
        Sprintf(buf, "%s",
                iflags.wc_font_text ? iflags.wc_font_text : defopt);
    else if (!strcmp(optname, "font_size_map")) {
        if (iflags.wc_fontsiz_map)
            Sprintf(buf, "%d", iflags.wc_fontsiz_map);
        else
            Strcpy(buf, defopt);
    } else if (!strcmp(optname, "font_size_message")) {
        if (iflags.wc_fontsiz_message)
            Sprintf(buf, "%d", iflags.wc_fontsiz_message);
        else
            Strcpy(buf, defopt);
    } else if (!strcmp(optname, "font_size_status")) {
        if (iflags.wc_fontsiz_status)
            Sprintf(buf, "%d", iflags.wc_fontsiz_status);
        else
            Strcpy(buf, defopt);
    } else if (!strcmp(optname, "font_size_menu")) {
        if (iflags.wc_fontsiz_menu)
            Sprintf(buf, "%d", iflags.wc_fontsiz_menu);
        else
            Strcpy(buf, defopt);
    } else if (!strcmp(optname, "font_size_text")) {
        if (iflags.wc_fontsiz_text)
            Sprintf(buf, "%d", iflags.wc_fontsiz_text);
        else
            Strcpy(buf, defopt);
    } else if (!strcmp(optname, "fruit"))
        Sprintf(buf, "%s", g.pl_fruit);
    else if (!strcmp(optname, "gender"))
        Sprintf(buf, "%s", rolestring(flags.initgend, genders, adj));
    else if (!strcmp(optname, "horsename"))
        Sprintf(buf, "%s", g.horsename[0] ? g.horsename : none);
    else if (!strcmp(optname, "map_mode")) {
        i = iflags.wc_map_mode;
        Sprintf(buf, "%s",
                (i == MAP_MODE_TILES) ? "tiles"
                : (i == MAP_MODE_ASCII4x6) ? "ascii4x6"
                  : (i == MAP_MODE_ASCII6x8) ? "ascii6x8"
                    : (i == MAP_MODE_ASCII8x8) ? "ascii8x8"
                      : (i == MAP_MODE_ASCII16x8) ? "ascii16x8"
                        : (i == MAP_MODE_ASCII7x12) ? "ascii7x12"
                          : (i == MAP_MODE_ASCII8x12) ? "ascii8x12"
                            : (i == MAP_MODE_ASCII16x12) ? "ascii16x12"
                              : (i == MAP_MODE_ASCII12x16) ? "ascii12x16"
                                : (i == MAP_MODE_ASCII10x18) ? "ascii10x18"
                                  : (i == MAP_MODE_ASCII_FIT_TO_SCREEN)
                                    ? "fit_to_screen"
                                    : defopt);
    } else if (!strcmp(optname, "menustyle"))
        Sprintf(buf, "%s", menutype[(int) flags.menu_style]);
    else if (!strcmp(optname, "menu_deselect_all"))
        Sprintf(buf, "%s", to_be_done);
    else if (!strcmp(optname, "menu_deselect_page"))
        Sprintf(buf, "%s", to_be_done);
    else if (!strcmp(optname, "menu_first_page"))
        Sprintf(buf, "%s", to_be_done);
    else if (!strcmp(optname, "menu_invert_all"))
        Sprintf(buf, "%s", to_be_done);
    else if (!strcmp(optname, "menu_headings"))
        Sprintf(buf, "%s", attr2attrname(iflags.menu_headings));
    else if (!strcmp(optname, "menu_invert_page"))
        Sprintf(buf, "%s", to_be_done);
    else if (!strcmp(optname, "menu_last_page"))
        Sprintf(buf, "%s", to_be_done);
    else if (!strcmp(optname, "menu_next_page"))
        Sprintf(buf, "%s", to_be_done);
    else if (!strcmp(optname, "menu_previous_page"))
        Sprintf(buf, "%s", to_be_done);
    else if (!strcmp(optname, "menu_search"))
        Sprintf(buf, "%s", to_be_done);
    else if (!strcmp(optname, "menu_select_all"))
        Sprintf(buf, "%s", to_be_done);
    else if (!strcmp(optname, "menu_select_page"))
        Sprintf(buf, "%s", to_be_done);
    else if (!strcmp(optname, "monsters")) {
        Sprintf(buf, "%s", to_be_done);
    } else if (!strcmp(optname, "msghistory")) {
        Sprintf(buf, "%u", iflags.msg_history);
#ifdef TTY_GRAPHICS
    } else if (!strcmp(optname, "msg_window")) {
        Sprintf(buf, "%s", (iflags.prevmsg_window == 's') ? "single"
                           : (iflags.prevmsg_window == 'c') ? "combination"
                             : (iflags.prevmsg_window == 'f') ? "full"
                               : "reversed");
#endif
    } else if (!strcmp(optname, "name")) {
        Sprintf(buf, "%s", g.plname);
    } else if (!strcmp(optname, "mouse_support")) {
#ifdef WIN32
#define MOUSEFIX1 ", QuickEdit off"
#define MOUSEFIX2 ", QuickEdit unchanged"
#else
#define MOUSEFIX1 ", O/S adjusted"
#define MOUSEFIX2 ", O/S unchanged"
#endif
        static const char *mousemodes[][2] = {
            { "0=off", "" },
            { "1=on",  MOUSEFIX1 },
            { "2=on",  MOUSEFIX2 },
        };
#undef MOUSEFIX1
#undef MOUSEFIX2
        int ms = iflags.wc_mouse_support;

        if (ms >= 0 && ms <= 2)
            Sprintf(buf, "%s%s", mousemodes[ms][0], mousemodes[ms][1]);
    } else if (!strcmp(optname, "number_pad")) {
        static const char *numpadmodes[] = {
            "0=off", "1=on", "2=on, MSDOS compatible",
            "3=on, phone-style layout",
            "4=on, phone layout, MSDOS compatible",
            "-1=off, y & z swapped", /*[5]*/
        };
        int indx = g.Cmd.num_pad
                       ? (g.Cmd.phone_layout ? (g.Cmd.pcHack_compat ? 4 : 3)
                                           : (g.Cmd.pcHack_compat ? 2 : 1))
                       : g.Cmd.swap_yz ? 5 : 0;

        Strcpy(buf, numpadmodes[indx]);
    } else if (!strcmp(optname, "objects")) {
        Sprintf(buf, "%s", to_be_done);
    } else if (!strcmp(optname, "packorder")) {
        oc_to_str(flags.inv_order, ocl);
        Sprintf(buf, "%s", ocl);
#ifdef CHANGE_COLOR
    } else if (!strcmp(optname, "palette")) {
        Sprintf(buf, "%s", get_color_string());
#endif
    } else if (!strcmp(optname, "paranoid_confirmation")) {
        char tmpbuf[QBUFSZ];

        tmpbuf[0] = '\0';
        for (i = 0; paranoia[i].flagmask != 0; ++i)
            if (flags.paranoia_bits & paranoia[i].flagmask)
                Sprintf(eos(tmpbuf), " %s", paranoia[i].argname);
        Strcpy(buf, tmpbuf[0] ? &tmpbuf[1] : "none");
    } else if (!strcmp(optname, "petattr")) {
#ifdef CURSES_GRAPHICS
        if (WINDOWPORT("curses")) {
            char tmpbuf[QBUFSZ];

            Strcpy(buf, curses_fmt_attrs(tmpbuf));
        } else
#endif
        if (iflags.wc2_petattr != 0)
            Sprintf(buf, "0x%08x", iflags.wc2_petattr);
        else
            Strcpy(buf, defopt);
    } else if (!strcmp(optname, "pettype")) {
        Sprintf(buf, "%s", (g.preferred_pet == 'c') ? "cat"
                           : (g.preferred_pet == 'd') ? "dog"
                             : (g.preferred_pet == 'h') ? "horse"
                               : (g.preferred_pet == 'n') ? "none"
                                 : "random");
    } else if (!strcmp(optname, "pickup_burden")) {
        Sprintf(buf, "%s", burdentype[flags.pickup_burden]);
    } else if (!strcmp(optname, "pickup_types")) {
        oc_to_str(flags.pickup_types, ocl);
        Sprintf(buf, "%s", ocl[0] ? ocl : "all");
    } else if (!strcmp(optname, "pile_limit")) {
        Sprintf(buf, "%d", flags.pile_limit);
    } else if (!strcmp(optname, "playmode")) {
        Strcpy(buf, wizard ? "debug" : discover ? "explore" : "normal");
    } else if (!strcmp(optname, "race")) {
        Sprintf(buf, "%s", rolestring(flags.initrace, races, noun));
    } else if (!strcmp(optname, "roguesymset")) {
        Sprintf(buf, "%s",
                g.symset[ROGUESET].name ? g.symset[ROGUESET].name : "default");
        if (g.currentgraphics == ROGUESET && g.symset[ROGUESET].name)
            Strcat(buf, ", active");
    } else if (!strcmp(optname, "role")) {
        Sprintf(buf, "%s", rolestring(flags.initrole, roles, name.m));
    } else if (!strcmp(optname, "runmode")) {
        Sprintf(buf, "%s", runmodes[flags.runmode]);
    } else if (!strcmp(optname, "whatis_coord")) {
        Sprintf(buf, "%s",
                (iflags.getpos_coords == GPCOORDS_MAP) ? "map"
                : (iflags.getpos_coords == GPCOORDS_COMPASS) ? "compass"
                : (iflags.getpos_coords == GPCOORDS_COMFULL) ? "full compass"
                : (iflags.getpos_coords == GPCOORDS_SCREEN) ? "screen"
                : "none");
    } else if (!strcmp(optname, "whatis_filter")) {
        Sprintf(buf, "%s",
                (iflags.getloc_filter == GFILTER_VIEW) ? "view"
                : (iflags.getloc_filter == GFILTER_AREA) ? "area"
                : "none");
    } else if (!strcmp(optname, "scores")) {
        Sprintf(buf, "%d top/%d around%s", flags.end_top, flags.end_around,
                flags.end_own ? "/own" : "");
    } else if (!strcmp(optname, "scroll_amount")) {
        if (iflags.wc_scroll_amount)
            Sprintf(buf, "%d", iflags.wc_scroll_amount);
        else
            Strcpy(buf, defopt);
    } else if (!strcmp(optname, "scroll_margin")) {
        if (iflags.wc_scroll_margin)
            Sprintf(buf, "%d", iflags.wc_scroll_margin);
        else
            Strcpy(buf, defopt);
    } else if (!strcmp(optname, "sortloot")) {
        for (i = 0; i < SIZE(sortltype); i++)
            if (flags.sortloot == sortltype[i][0]) {
                Strcpy(buf, sortltype[i]);
                break;
            }
    } else if (!strcmp(optname, "player_selection")) {
        Sprintf(buf, "%s", iflags.wc_player_selection ? "prompts" : "dialog");
#ifdef STATUS_HILITES
    } else if (!strcmp("statushilites", optname)) {
        if (!iflags.hilite_delta)
            Strcpy(buf, "0 (off: don't highlight status fields)");
        else
            Sprintf(buf, "%ld (on: highlight status for %ld turns)",
                    iflags.hilite_delta, iflags.hilite_delta);
#endif
    } else if (!strcmp(optname,"statuslines")) {
        if (wc2_supported(optname))
            Strcpy(buf, (iflags.wc2_statuslines < 3) ? "2" : "3");
        /* else default to "unknown" */
    } else if (!strcmp(optname, "suppress_alert")) {
        if (flags.suppress_alert == 0L)
            Strcpy(buf, none);
        else
            Sprintf(buf, "%lu.%lu.%lu", FEATURE_NOTICE_VER_MAJ,
                    FEATURE_NOTICE_VER_MIN, FEATURE_NOTICE_VER_PATCH);
    } else if (!strcmp(optname, "symset")) {
        Sprintf(buf, "%s",
                g.symset[PRIMARY].name ? g.symset[PRIMARY].name : "default");
        if (g.currentgraphics == PRIMARY && g.symset[PRIMARY].name)
            Strcat(buf, ", active");
    } else if (!strcmp(optname, "term_cols")) {
        if (iflags.wc2_term_cols)
            Sprintf(buf, "%d", iflags.wc2_term_cols);
        else
            Strcpy(buf, defopt);
    } else if (!strcmp(optname, "term_rows")) {
        if (iflags.wc2_term_rows)
            Sprintf(buf, "%d", iflags.wc2_term_rows);
        else
            Strcpy(buf, defopt);
    } else if (!strcmp(optname, "tile_file")) {
        Sprintf(buf, "%s",
                iflags.wc_tile_file ? iflags.wc_tile_file : defopt);
    } else if (!strcmp(optname, "tile_height")) {
        if (iflags.wc_tile_height)
            Sprintf(buf, "%d", iflags.wc_tile_height);
        else
            Strcpy(buf, defopt);
    } else if (!strcmp(optname, "tile_width")) {
        if (iflags.wc_tile_width)
            Sprintf(buf, "%d", iflags.wc_tile_width);
        else
            Strcpy(buf, defopt);
    } else if (!strcmp(optname, "traps")) {
        Sprintf(buf, "%s", to_be_done);
    } else if (!strcmp(optname, "vary_msgcount")) {
        if (iflags.wc_vary_msgcount)
            Sprintf(buf, "%d", iflags.wc_vary_msgcount);
        else
            Strcpy(buf, defopt);
#ifdef MSDOS
    } else if (!strcmp(optname, "video")) {
        Sprintf(buf, "%s", to_be_done);
#endif
#ifdef VIDEOSHADES
    } else if (!strcmp(optname, "videoshades")) {
        Sprintf(buf, "%s-%s-%s", shade[0], shade[1], shade[2]);
    } else if (!strcmp(optname, "videocolors")) {
        Sprintf(buf, "%d-%d-%d-%d-%d-%d-%d-%d-%d-%d-%d-%d",
                ttycolors[CLR_RED], ttycolors[CLR_GREEN],
                ttycolors[CLR_BROWN], ttycolors[CLR_BLUE],
                ttycolors[CLR_MAGENTA], ttycolors[CLR_CYAN],
                ttycolors[CLR_ORANGE], ttycolors[CLR_BRIGHT_GREEN],
                ttycolors[CLR_YELLOW], ttycolors[CLR_BRIGHT_BLUE],
                ttycolors[CLR_BRIGHT_MAGENTA], ttycolors[CLR_BRIGHT_CYAN]);
#endif /* VIDEOSHADES */
    } else if (!strcmp(optname,"windowborders")) {
        Sprintf(buf, "%s",
                (iflags.wc2_windowborders == 0) ? "0=off"
                : (iflags.wc2_windowborders == 1) ? "1=on"
                  : (iflags.wc2_windowborders == 2) ? "2=auto"
                    : defopt);
    } else if (!strcmp(optname, "windowtype")) {
        Sprintf(buf, "%s", windowprocs.name);
    } else if (!strcmp(optname, "windowcolors")) {
        Sprintf(
            buf, "%s/%s %s/%s %s/%s %s/%s",
            iflags.wc_foregrnd_menu ? iflags.wc_foregrnd_menu : defbrief,
            iflags.wc_backgrnd_menu ? iflags.wc_backgrnd_menu : defbrief,
            iflags.wc_foregrnd_message ? iflags.wc_foregrnd_message
                                       : defbrief,
            iflags.wc_backgrnd_message ? iflags.wc_backgrnd_message
                                       : defbrief,
            iflags.wc_foregrnd_status ? iflags.wc_foregrnd_status : defbrief,
            iflags.wc_backgrnd_status ? iflags.wc_backgrnd_status : defbrief,
            iflags.wc_foregrnd_text ? iflags.wc_foregrnd_text : defbrief,
            iflags.wc_backgrnd_text ? iflags.wc_backgrnd_text : defbrief);
#ifdef PREFIXES_IN_USE
    } else {
        for (i = 0; i < PREFIX_COUNT; ++i)
            if (!strcmp(optname, fqn_prefix_names[i]) && g.fqn_prefix[i])
                Sprintf(buf, "%s", g.fqn_prefix[i]);
#endif
    }

    if (!buf[0])
        Strcpy(buf, "unknown");
    return buf;
}

int
dotogglepickup()
{
    char buf[BUFSZ], ocl[MAXOCLASSES + 1];

    flags.pickup = !flags.pickup;
    if (flags.pickup) {
        oc_to_str(flags.pickup_types, ocl);
        Sprintf(buf, "ON, for %s objects%s", ocl[0] ? ocl : "all",
                (g.apelist)
                    ? ((count_apes() == 1)
                           ? ", with one exception"
                           : ", with some exceptions")
                    : "");
    } else {
        Strcpy(buf, "OFF");
    }
    pline("Autopickup: %s.", buf);
    return 0;
}

int
add_autopickup_exception(mapping)
const char *mapping;
{
    static const char
        APE_regex_error[] = "regex error in AUTOPICKUP_EXCEPTION",
        APE_syntax_error[] = "syntax error in AUTOPICKUP_EXCEPTION";

    struct autopickup_exception *ape;
    char text[256], end;
    int n;
    boolean grab = FALSE;

    /* scan length limit used to be 255, but smaller size allows the
       quoted value to fit within BUFSZ, simplifying formatting elsewhere;
       this used to ignore the possibility of trailing junk but now checks
       for it, accepting whitespace but rejecting anything else unless it
       starts with '#" for a comment */
    end = '\0';
    if ((n = sscanf(mapping, "\"<%253[^\"]\" %c", text, &end)) == 1
        || (n == 2 && end == '#')) {
        grab = TRUE;
    } else if ((n = sscanf(mapping, "\">%253[^\"]\" %c", text, &end)) == 1
               || (n = sscanf(mapping, "\"%253[^\"]\" %c", text, &end)) == 1
               || (n == 2 && end == '#')) {
        grab = FALSE;
    } else {
        config_error_add("%s", APE_syntax_error);
        return 0;
    }

    ape = (struct autopickup_exception *) alloc(sizeof *ape);
    ape->regex = regex_init();
    if (!regex_compile(text, ape->regex)) {
        config_error_add("%s: %s", APE_regex_error,
                         regex_error_desc(ape->regex));
        regex_free(ape->regex);
        free((genericptr_t) ape);
        return 0;
    }

    ape->pattern = dupstr(text);
    ape->grab = grab;
    ape->next = g.apelist;
    g.apelist = ape;
    return 1;
}

static void
remove_autopickup_exception(whichape)
struct autopickup_exception *whichape;
{
    struct autopickup_exception *ape, *freeape, *prev = 0;

    for (ape = g.apelist; ape;) {
        if (ape == whichape) {
            freeape = ape;
            ape = ape->next;
            if (prev)
                prev->next = ape;
            else
                g.apelist = ape;
            regex_free(freeape->regex);
            free((genericptr_t) freeape->pattern);
            free((genericptr_t) freeape);
        } else {
            prev = ape;
            ape = ape->next;
        }
    }
}

void
free_autopickup_exceptions()
{
    struct autopickup_exception *ape;

    while ((ape = g.apelist) != 0) {
      regex_free(ape->regex);
      free((genericptr_t) ape->pattern);
      g.apelist = ape->next;
      free((genericptr_t) ape);
    }
}

/* bundle some common usage into one easy-to-use routine */
int
load_symset(s, which_set)
const char *s;
int which_set;
{
    clear_symsetentry(which_set, TRUE);

    if (g.symset[which_set].name)
        free((genericptr_t) g.symset[which_set].name);
    g.symset[which_set].name = dupstr(s);

    if (read_sym_file(which_set)) {
        switch_symbols(TRUE);
    } else {
        clear_symsetentry(which_set, TRUE);
        return 0;
    }
    return 1;
}

void
free_symsets()
{
    clear_symsetentry(PRIMARY, TRUE);
    clear_symsetentry(ROGUESET, TRUE);

    /* symset_list is cleaned up as soon as it's used, so we shouldn't
       have to anything about it here */
    /* assert( symset_list == NULL ); */
}

/* Parse the value of a SYMBOLS line from a config file */
boolean
parsesymbols(opts)
register char *opts;
{
    int val;
    char *op, *symname, *strval;
    struct symparse *symp;

    if ((op = index(opts, ',')) != 0) {
        *op++ = 0;
        if (!parsesymbols(op))
            return FALSE;
    }

    /* S_sample:string */
    symname = opts;
    strval = index(opts, ':');
    if (!strval)
        strval = index(opts, '=');
    if (!strval)
        return FALSE;
    *strval++ = '\0';

    /* strip leading and trailing white space from symname and strval */
    mungspaces(symname);
    mungspaces(strval);

    symp = match_sym(symname);
    if (!symp)
        return FALSE;

    if (symp->range && symp->range != SYM_CONTROL) {
        val = sym_val(strval);
        update_l_symset(symp, val);
    }
    return TRUE;
}

struct symparse *
match_sym(buf)
char *buf;
{
    size_t len = strlen(buf);
    const char *p = index(buf, ':'), *q = index(buf, '=');
    struct symparse *sp = loadsyms;

    if (!p || (q && q < p))
        p = q;
    if (p) {
        /* note: there will be at most one space before the '='
           because caller has condensed buf[] with mungspaces() */
        if (p > buf && p[-1] == ' ')
            p--;
        len = (int) (p - buf);
    }
    while (sp->range) {
        if ((len >= strlen(sp->name)) && !strncmpi(buf, sp->name, len))
            return sp;
        sp++;
    }
    return (struct symparse *) 0;
}

int
sym_val(strval)
const char *strval;
{
    char buf[QBUFSZ];

    buf[0] = '\0';
    if (!strval[0] || !strval[1]) { /* empty, or single character */
        /* if single char is space or tab, leave buf[0]=='\0' */
        if (!isspace((uchar) strval[0]))
            buf[0] = strval[0];
    } else if (strval[0] == '\'') { /* single quote */
        /* simple matching single quote; we know strval[1] isn't '\0' */
        if (strval[2] == '\'' && !strval[3]) {
            /* accepts '\' as backslash and ''' as single quote */
            buf[0] = strval[1];

        /* if backslash, handle single or double quote or second backslash */
        } else if (strval[1] == '\\' && strval[2] && strval[3] == '\''
            && index("'\"\\", strval[2]) && !strval[4]) {
            buf[0] = strval[2];

        /* not simple quote or basic backslash;
           strip closing quote and let escapes() deal with it */
        } else {
            char *p, tmp[QBUFSZ];

            (void) strncpy(tmp, strval + 1, sizeof tmp - 1);
            tmp[sizeof tmp - 1] = '\0';
            if ((p = rindex(tmp, '\'')) != 0) {
                *p = '\0';
                escapes(tmp, buf);
            } /* else buf[0] stays '\0' */
        }
    } else /* not lone char nor single quote */
        escapes(strval, buf);

    return (int) *buf;
}

/* data for option_help() */
static const char *opt_intro[] = {
    "",
    "                 NetHack Options Help:", "",
#define CONFIG_SLOT 3 /* fill in next value at run-time */
    (char *) 0,
#if !defined(MICRO) && !defined(MAC)
    "or use `NETHACKOPTIONS=\"<options>\"' in your environment",
#endif
    "(<options> is a list of options separated by commas)",
#ifdef VMS
    "-- for example, $ DEFINE NETHACKOPTIONS \"noautopickup,fruit:kumquat\"",
#endif
    "or press \"O\" while playing and use the menu.",
    "",
 "Boolean options (which can be negated by prefixing them with '!' or \"no\"):",
    (char *) 0
};

static const char *opt_epilog[] = {
    "",
    "Some of the options can be set only before the game is started; those",
    "items will not be selectable in the 'O' command's menu.",
    (char *) 0
};

void
option_help()
{
    char buf[BUFSZ], buf2[BUFSZ];
    register int i;
    winid datawin;

    datawin = create_nhwindow(NHW_TEXT);
    Sprintf(buf, "Set options as OPTIONS=<options> in %s", configfile);
    opt_intro[CONFIG_SLOT] = (const char *) buf;
    for (i = 0; opt_intro[i]; i++)
        putstr(datawin, 0, opt_intro[i]);

    /* Boolean options */
    for (i = 0; boolopt[i].name; i++) {
        if (boolopt[i].addr) {
            if (boolopt[i].addr == &iflags.sanity_check && !wizard)
                continue;
            if (boolopt[i].addr == &iflags.menu_tab_sep && !wizard)
                continue;
            next_opt(datawin, boolopt[i].name);
        }
    }
    next_opt(datawin, "");

    /* Compound options */
    putstr(datawin, 0, "Compound options:");
    for (i = 0; compopt[i].name; i++) {
        Sprintf(buf2, "`%s'", compopt[i].name);
        Sprintf(buf, "%-20s - %s%c", buf2, compopt[i].descr,
                compopt[i + 1].name ? ',' : '.');
        putstr(datawin, 0, buf);
    }

    for (i = 0; opt_epilog[i]; i++)
        putstr(datawin, 0, opt_epilog[i]);

    display_nhwindow(datawin, FALSE);
    destroy_nhwindow(datawin);
    return;
}

/*
 * prints the next boolean option, on the same line if possible, on a new
 * line if not. End with next_opt("").
 */
void
next_opt(datawin, str)
winid datawin;
const char *str;
{
    static char *buf = 0;
    int i;
    char *s;

    if (!buf)
        *(buf = (char *) alloc(BUFSZ)) = '\0';

    if (!*str) {
        s = eos(buf);
        if (s > &buf[1] && s[-2] == ',')
            Strcpy(s - 2, "."); /* replace last ", " */
        i = COLNO;              /* (greater than COLNO - 2) */
    } else {
        i = strlen(buf) + strlen(str) + 2;
    }

    if (i > COLNO - 2) { /* rule of thumb */
        putstr(datawin, 0, buf);
        buf[0] = 0;
    }
    if (*str) {
        Strcat(buf, str);
        Strcat(buf, ", ");
    } else {
        putstr(datawin, 0, str);
        free((genericptr_t) buf), buf = 0;
    }
    return;
}

/* Returns the fid of the fruit type; if that type already exists, it
 * returns the fid of that one; if it does not exist, it adds a new fruit
 * type to the chain and returns the new one.
 * If replace_fruit is sent in, replace the fruit in the chain rather than
 * adding a new entry--for user specified fruits only.
 */
int
fruitadd(str, replace_fruit)
char *str;
struct fruit *replace_fruit;
{
    register int i;
    register struct fruit *f;
    int highest_fruit_id = 0, globpfx;
    char buf[PL_FSIZ], altname[PL_FSIZ];
    boolean user_specified = (str == g.pl_fruit);
    /* if not user-specified, then it's a fruit name for a fruit on
     * a bones level or from orctown raider's loot...
     */

    /* Note: every fruit has an id (kept in obj->spe) of at least 1;
     * 0 is an error.
     */
    if (user_specified) {
        boolean found = FALSE, numeric = FALSE;

        /* force fruit to be singular; this handling is not
           needed--or wanted--for fruits from bones because
           they already received it in their original game;
           str==pl_fruit but makesingular() creates a copy
           so we need to copy that back into pl_fruit */
        nmcpy(g.pl_fruit, makesingular(str), PL_FSIZ);
        /* (assertion doesn't matter; we use 'g.pl_fruit' from here on out) */
        /* assert( str == g.pl_fruit ); */

        /* disallow naming after other foods (since it'd be impossible
         * to tell the difference); globs might have a size prefix which
         * needs to be skipped in order to match the object type name
         */
        globpfx = (!strncmp(g.pl_fruit, "small ", 6)
                   || !strncmp(g.pl_fruit, "large ", 6)) ? 6
                  : (!strncmp(g.pl_fruit, "very large ", 11)) ? 11
                    : 0;
        for (i = g.bases[FOOD_CLASS]; objects[i].oc_class == FOOD_CLASS; i++) {
            if (!strcmp(OBJ_NAME(objects[i]), g.pl_fruit)
                || (globpfx > 0
                    && !strcmp(OBJ_NAME(objects[i]), &g.pl_fruit[globpfx]))) {
                found = TRUE;
                break;
            }
        }
        if (!found) {
            char *c;

            for (c = g.pl_fruit; *c >= '0' && *c <= '9'; c++)
                continue;
            if (!*c || isspace((uchar) *c))
                numeric = TRUE;
        }
        if (found || numeric
            /* these checks for applying food attributes to actual items
               are case sensitive; "glob of foo" is caught by 'found'
               if 'foo' is a valid glob; when not valid, allow it as-is */
            || !strncmp(g.pl_fruit, "cursed ", 7)
            || !strncmp(g.pl_fruit, "uncursed ", 9)
            || !strncmp(g.pl_fruit, "blessed ", 8)
            || !strncmp(g.pl_fruit, "partly eaten ", 13)
            || (!strncmp(g.pl_fruit, "tin of ", 7)
                && (!strcmp(g.pl_fruit + 7, "spinach")
                    || name_to_mon(g.pl_fruit + 7) >= LOW_PM))
            || !strcmp(g.pl_fruit, "empty tin")
            || (!strcmp(g.pl_fruit, "glob")
                || (globpfx > 0 && !strcmp("glob", &g.pl_fruit[globpfx])))
            || ((str_end_is(g.pl_fruit, " corpse")
                 || str_end_is(g.pl_fruit, " egg"))
                && name_to_mon(g.pl_fruit) >= LOW_PM)) {
            Strcpy(buf, g.pl_fruit);
            Strcpy(g.pl_fruit, "candied ");
            nmcpy(g.pl_fruit + 8, buf, PL_FSIZ - 8);
        }
        *altname = '\0';
        /* This flag indicates that a fruit has been made since the
         * last time the user set the fruit.  If it hasn't, we can
         * safely overwrite the current fruit, preventing the user from
         * setting many fruits in a row and overflowing.
         * Possible expansion: check for specific fruit IDs, not for
         * any fruit.
         */
        flags.made_fruit = FALSE;
        if (replace_fruit) {
            /* replace_fruit is already part of the fruit chain;
               update it in place rather than looking it up again */
            f = replace_fruit;
            copynchars(f->fname, g.pl_fruit, PL_FSIZ - 1);
            goto nonew;
        }
    } else {
        /* not user_supplied, so assumed to be from bones (or orc gang) */
        copynchars(altname, str, PL_FSIZ - 1);
        sanitize_name(altname);
        flags.made_fruit = TRUE; /* for safety.  Any fruit name added from a
                                  * bones level should exist anyway. */
    }
    f = fruit_from_name(*altname ? altname : str, FALSE, &highest_fruit_id);
    if (f)
        goto nonew;

    /* Maximum number of named fruits is 127, even if obj->spe can
       handle bigger values.  If adding another fruit would overflow,
       use a random fruit instead... we've got a lot to choose from.
       current_fruit remains as is. */
    if (highest_fruit_id >= 127)
        return rnd(127);

    f = newfruit();
    (void) memset((genericptr_t) f, 0, sizeof (struct fruit));
    copynchars(f->fname, *altname ? altname : str, PL_FSIZ - 1);
    f->fid = ++highest_fruit_id;
    /* we used to go out of our way to add it at the end of the list,
       but the order is arbitrary so use simpler insertion at start */
    f->nextf = g.ffruit;
    g.ffruit = f;
 nonew:
    if (user_specified)
        g.context.current_fruit = f->fid;
    return f->fid;
}

/*
 * This is a somewhat generic menu for taking a list of NetHack style
 * class choices and presenting them via a description
 * rather than the traditional NetHack characters.
 * (Benefits users whose first exposure to NetHack is via tiles).
 *
 * prompt
 *           The title at the top of the menu.
 *
 * category: 0 = monster class
 *           1 = object  class
 *
 * way
 *           FALSE = PICK_ONE, TRUE = PICK_ANY
 *
 * class_list
 *           a null terminated string containing the list of choices.
 *
 * class_selection
 *           a null terminated string containing the selected characters.
 *
 * Returns number selected.
 */
int
choose_classes_menu(prompt, category, way, class_list, class_select)
const char *prompt;
int category;
boolean way;
char *class_list;
char *class_select;
{
    menu_item *pick_list = (menu_item *) 0;
    winid win;
    anything any;
    char buf[BUFSZ];
    int i, n;
    int ret;
    int next_accelerator, accelerator;

    if (class_list == (char *) 0 || class_select == (char *) 0)
        return 0;
    accelerator = 0;
    next_accelerator = 'a';
    any = cg.zeroany;
    win = create_nhwindow(NHW_MENU);
    start_menu(win);
    while (*class_list) {
        const char *text;
        boolean selected;

        text = (char *) 0;
        selected = FALSE;
        switch (category) {
        case 0:
            text = def_monsyms[def_char_to_monclass(*class_list)].explain;
            accelerator = *class_list;
            Sprintf(buf, "%s", text);
            break;
        case 1:
            text = def_oc_syms[def_char_to_objclass(*class_list)].explain;
            accelerator = next_accelerator;
            Sprintf(buf, "%c  %s", *class_list, text);
            break;
        default:
            impossible("choose_classes_menu: invalid category %d", category);
        }
        if (way && *class_select) { /* Selections there already */
            if (index(class_select, *class_list)) {
                selected = TRUE;
            }
        }
        any.a_int = *class_list;
        add_menu(win, NO_GLYPH, &any, accelerator, category ? *class_list : 0,
                 ATR_NONE, buf, selected);
        ++class_list;
        if (category > 0) {
            ++next_accelerator;
            if (next_accelerator == ('z' + 1))
                next_accelerator = 'A';
            if (next_accelerator == ('Z' + 1))
                break;
        }
    }
    if (category == 1 && next_accelerator <= 'z') {
        /* for objects, add "A - ' '  all classes", after a separator */
        any = cg.zeroany;
        add_menu(win, NO_GLYPH, &any, 0, 0, ATR_NONE, "", MENU_UNSELECTED);
        any.a_int = (int) ' ';
        Sprintf(buf, "%c  %s", (char) any.a_int, "all classes of objects");
        /* we won't preselect this even if the incoming list is empty;
           having it selected means that it would have to be explicitly
           de-selected in order to select anything else */
        add_menu(win, NO_GLYPH, &any, 'A', 0, ATR_NONE, buf, MENU_UNSELECTED);
    }
    end_menu(win, prompt);
    n = select_menu(win, way ? PICK_ANY : PICK_ONE, &pick_list);
    destroy_nhwindow(win);
    if (n > 0) {
        if (category == 1) {
            /* for object classes, first check for 'all'; it means 'use
               a blank list' rather than 'collect every possible choice' */
            for (i = 0; i < n; ++i)
                if (pick_list[i].item.a_int == ' ') {
                    pick_list[0].item.a_int = ' ';
                    n = 1; /* return 1; also an implicit 'break;' */
                }
        }
        for (i = 0; i < n; ++i)
            *class_select++ = (char) pick_list[i].item.a_int;
        free((genericptr_t) pick_list);
        ret = n;
    } else if (n == -1) {
        class_select = eos(class_select);
        ret = -1;
    } else
        ret = 0;
    *class_select = '\0';
    return ret;
}

static struct wc_Opt wc_options[] = {
    { "ascii_map", WC_ASCII_MAP },
    { "color", WC_COLOR },
    { "eight_bit_tty", WC_EIGHT_BIT_IN },
    { "hilite_pet", WC_HILITE_PET },
    { "popup_dialog", WC_POPUP_DIALOG },
    { "player_selection", WC_PLAYER_SELECTION },
    { "preload_tiles", WC_PRELOAD_TILES },
    { "tiled_map", WC_TILED_MAP },
    { "tile_file", WC_TILE_FILE },
    { "tile_width", WC_TILE_WIDTH },
    { "tile_height", WC_TILE_HEIGHT },
    { "use_inverse", WC_INVERSE },
    { "align_message", WC_ALIGN_MESSAGE },
    { "align_status", WC_ALIGN_STATUS },
    { "font_map", WC_FONT_MAP },
    { "font_menu", WC_FONT_MENU },
    { "font_message", WC_FONT_MESSAGE },
#if 0
    {"perm_invent", WC_PERM_INVENT},
#endif
    { "font_size_map", WC_FONTSIZ_MAP },
    { "font_size_menu", WC_FONTSIZ_MENU },
    { "font_size_message", WC_FONTSIZ_MESSAGE },
    { "font_size_status", WC_FONTSIZ_STATUS },
    { "font_size_text", WC_FONTSIZ_TEXT },
    { "font_status", WC_FONT_STATUS },
    { "font_text", WC_FONT_TEXT },
    { "map_mode", WC_MAP_MODE },
    { "scroll_amount", WC_SCROLL_AMOUNT },
    { "scroll_margin", WC_SCROLL_MARGIN },
    { "splash_screen", WC_SPLASH_SCREEN },
    { "vary_msgcount", WC_VARY_MSGCOUNT },
    { "windowcolors", WC_WINDOWCOLORS },
    { "mouse_support", WC_MOUSE_SUPPORT },
    { (char *) 0, 0L }
};
static struct wc_Opt wc2_options[] = {
    { "fullscreen", WC2_FULLSCREEN },
    { "softkeyboard", WC2_SOFTKEYBOARD },
    { "wraptext", WC2_WRAPTEXT },
    { "use_darkgray", WC2_DARKGRAY },
    { "hitpointbar", WC2_HITPOINTBAR },
    { "hilite_status", WC2_HILITE_STATUS },
    /* name shown in 'O' menu is different */
    { "status hilite rules", WC2_HILITE_STATUS },
    /* statushilites doesn't have its own bit */
    { "statushilites", WC2_HILITE_STATUS },
    { "term_cols", WC2_TERM_SIZE },
    { "term_rows", WC2_TERM_SIZE },
    { "petattr", WC2_PETATTR },
    { "guicolor", WC2_GUICOLOR },
    { "statuslines", WC2_STATUSLINES },
    { "windowborders", WC2_WINDOWBORDERS },
    { (char *) 0, 0L }
};

/*
 * If a port wants to change or ensure that the SET_IN_SYS,
 * SET_IN_FILE, DISP_IN_GAME, or SET_IN_GAME status of an option is
 * correct (for controlling its display in the option menu) call
 * set_option_mod_status()
 * with the appropriate second argument.
 */
void
set_option_mod_status(optnam, status)
const char *optnam;
int status;
{
    int k;

    if (SET__IS_VALUE_VALID(status)) {
        impossible("set_option_mod_status: status out of range %d.", status);
        return;
    }
    for (k = 0; boolopt[k].name; k++) {
        if (!strncmpi(boolopt[k].name, optnam, strlen(optnam))) {
            boolopt[k].optflags = status;
            return;
        }
    }
    for (k = 0; compopt[k].name; k++) {
        if (!strncmpi(compopt[k].name, optnam, strlen(optnam))) {
            compopt[k].optflags = status;
            return;
        }
    }
}

/*
 * You can set several wc_options in one call to
 * set_wc_option_mod_status() by setting
 * the appropriate bits for each option that you
 * are setting in the optmask argument
 * prior to calling.
 *    example: set_wc_option_mod_status(WC_COLOR|WC_SCROLL_MARGIN,
 * SET_IN_GAME);
 */
void
set_wc_option_mod_status(optmask, status)
unsigned long optmask;
int status;
{
    int k = 0;

    if (SET__IS_VALUE_VALID(status)) {
        impossible("set_wc_option_mod_status: status out of range %d.",
                   status);
        return;
    }
    while (wc_options[k].wc_name) {
        if (optmask & wc_options[k].wc_bit) {
            set_option_mod_status(wc_options[k].wc_name, status);
        }
        k++;
    }
}

static boolean
is_wc_option(optnam)
const char *optnam;
{
    int k = 0;

    while (wc_options[k].wc_name) {
        if (strcmp(wc_options[k].wc_name, optnam) == 0)
            return TRUE;
        k++;
    }
    return FALSE;
}

static boolean
wc_supported(optnam)
const char *optnam;
{
    int k;

    for (k = 0; wc_options[k].wc_name; ++k) {
        if (!strcmp(wc_options[k].wc_name, optnam))
            return (windowprocs.wincap & wc_options[k].wc_bit) ? TRUE : FALSE;
    }
    return FALSE;
}

/*
 * You can set several wc2_options in one call to
 * set_wc2_option_mod_status() by setting
 * the appropriate bits for each option that you
 * are setting in the optmask argument
 * prior to calling.
 *    example:
 * set_wc2_option_mod_status(WC2_FULLSCREEN|WC2_SOFTKEYBOARD|WC2_WRAPTEXT,
 * SET_IN_FILE);
 */

void
set_wc2_option_mod_status(optmask, status)
unsigned long optmask;
int status;
{
    int k = 0;

    if (SET__IS_VALUE_VALID(status)) {
        impossible("set_wc2_option_mod_status: status out of range %d.",
                   status);
        return;
    }
    while (wc2_options[k].wc_name) {
        if (optmask & wc2_options[k].wc_bit) {
            set_option_mod_status(wc2_options[k].wc_name, status);
        }
        k++;
    }
}

static boolean
is_wc2_option(optnam)
const char *optnam;
{
    int k = 0;

    while (wc2_options[k].wc_name) {
        if (strcmp(wc2_options[k].wc_name, optnam) == 0)
            return TRUE;
        k++;
    }
    return FALSE;
}

static boolean
wc2_supported(optnam)
const char *optnam;
{
    int k;

    for (k = 0; wc2_options[k].wc_name; ++k) {
        if (!strcmp(wc2_options[k].wc_name, optnam))
            return (windowprocs.wincap2 & wc2_options[k].wc_bit) ? TRUE
                                                                 : FALSE;
    }
    return FALSE;
}

static void
wc_set_font_name(opttype, fontname)
int opttype;
char *fontname;
{
    char **fn = (char **) 0;

    if (!fontname)
        return;
    switch (opttype) {
    case MAP_OPTION:
        fn = &iflags.wc_font_map;
        break;
    case MESSAGE_OPTION:
        fn = &iflags.wc_font_message;
        break;
    case TEXT_OPTION:
        fn = &iflags.wc_font_text;
        break;
    case MENU_OPTION:
        fn = &iflags.wc_font_menu;
        break;
    case STATUS_OPTION:
        fn = &iflags.wc_font_status;
        break;
    default:
        return;
    }
    if (fn) {
        if (*fn)
            free((genericptr_t) *fn);
        *fn = dupstr(fontname);
    }
    return;
}

static int
wc_set_window_colors(op)
char *op;
{
    /* syntax:
     *  menu white/black message green/yellow status white/blue text
     * white/black
     */
    int j;
    char buf[BUFSZ];
    char *wn, *tfg, *tbg, *newop;
    static const char *wnames[] = { "menu", "message", "status", "text" };
    static const char *shortnames[] = { "mnu", "msg", "sts", "txt" };
    static char **fgp[] = { &iflags.wc_foregrnd_menu,
                            &iflags.wc_foregrnd_message,
                            &iflags.wc_foregrnd_status,
                            &iflags.wc_foregrnd_text };
    static char **bgp[] = { &iflags.wc_backgrnd_menu,
                            &iflags.wc_backgrnd_message,
                            &iflags.wc_backgrnd_status,
                            &iflags.wc_backgrnd_text };

    Strcpy(buf, op);
    newop = mungspaces(buf);
    while (newop && *newop) {
        wn = tfg = tbg = (char *) 0;

        /* until first non-space in case there's leading spaces - before
         * colorname*/
        if (*newop == ' ')
            newop++;
        if (*newop)
            wn = newop;
        else
            return 0;

        /* until first space - colorname*/
        while (*newop && *newop != ' ')
            newop++;
        if (*newop)
            *newop = '\0';
        else
            return 0;
        newop++;

        /* until first non-space - before foreground*/
        if (*newop == ' ')
            newop++;
        if (*newop)
            tfg = newop;
        else
            return 0;

        /* until slash - foreground */
        while (*newop && *newop != '/')
            newop++;
        if (*newop)
            *newop = '\0';
        else
            return 0;
        newop++;

        /* until first non-space (in case there's leading space after slash) -
         * before background */
        if (*newop == ' ')
            newop++;
        if (*newop)
            tbg = newop;
        else
            return 0;

        /* until first space - background */
        while (*newop && *newop != ' ')
            newop++;
        if (*newop)
            *newop++ = '\0';

        for (j = 0; j < 4; ++j) {
            if (!strcmpi(wn, wnames[j]) || !strcmpi(wn, shortnames[j])) {
                if (tfg && !strstri(tfg, " ")) {
                    if (*fgp[j])
                        free((genericptr_t) *fgp[j]);
                    *fgp[j] = dupstr(tfg);
                }
                if (tbg && !strstri(tbg, " ")) {
                    if (*bgp[j])
                        free((genericptr_t) *bgp[j]);
                    *bgp[j] = dupstr(tbg);
                }
                break;
            }
        }
    }
    return 1;
}

/* set up for wizard mode if player or save file has requested to it;
   called from port-specific startup code to handle `nethack -D' or
   OPTIONS=playmode:debug, or from dorecover()'s restgamestate() if
   restoring a game which was saved in wizard mode */
void
set_playmode()
{
    if (wizard) {
        if (authorize_wizard_mode())
            Strcpy(g.plname, "wizard");
        else
            wizard = FALSE; /* not allowed or not available */
        /* force explore mode if we didn't make it into wizard mode */
        discover = !wizard;
        iflags.deferred_X = FALSE;
    }
    /* don't need to do anything special for explore mode or normal play */
}

#endif /* OPTION_LISTS_ONLY */

/*options.c*/<|MERGE_RESOLUTION|>--- conflicted
+++ resolved
@@ -5315,15 +5315,10 @@
         /* put symset name back */
         g.symset[which_set].name = symset_name;
 
-<<<<<<< HEAD
         if (res && g.symset_list) {
-            int thissize, biggest = 0;
-=======
-        if (res && symset_list) {
             int thissize,
                 biggest = (int) (sizeof "Default Symbols" - sizeof ""),
                 big_desc = 0;
->>>>>>> 389c4960
 
             for (sl = g.symset_list; sl; sl = sl->next) {
                 /* check restrictions */
@@ -5352,10 +5347,7 @@
             Sprintf(fmtstr, "%%-%ds %%s", biggest + 2);
             tmpwin = create_nhwindow(NHW_MENU);
             start_menu(tmpwin);
-<<<<<<< HEAD
             any = cg.zeroany;
-=======
-            any = zeroany;
 #ifdef CURSES_GRAPHICS /* this ought to be handled within curses... */
             /*
              * Symbol sets are formatted in two columns, "name description",
@@ -5394,7 +5386,6 @@
 #else
             nhUse(big_desc);
 #endif
->>>>>>> 389c4960
             any.a_int = 1;
             add_menu(tmpwin, NO_GLYPH, &any, 0, 0, ATR_NONE,
                      "Default Symbols", MENU_UNSELECTED);
