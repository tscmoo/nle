/* NetHack 3.6	options.c	$NHDT-Date: 1561427671 2019/06/25 01:54:31 $  $NHDT-Branch: NetHack-3.6 $:$NHDT-Revision: 1.366 $ */
/* Copyright (c) Stichting Mathematisch Centrum, Amsterdam, 1985. */
/*-Copyright (c) Michael Allison, 2008. */
/* NetHack may be freely redistributed.  See license for details. */

#ifdef OPTION_LISTS_ONLY /* (AMIGA) external program for opt lists */
#include "config.h"
#include "objclass.h"
#include "flag.h"
NEARDATA struct flag flags; /* provide linkage */
#ifdef SYSFLAGS
NEARDATA struct sysflag sysflags; /* provide linkage */
#endif
NEARDATA struct instance_flags iflags; /* provide linkage */
#define static
#else
#include "hack.h"
#include "tcap.h"
#include <ctype.h>
#endif

#define BACKWARD_COMPAT

#ifdef DEFAULT_WC_TILED_MAP
#define PREFER_TILED TRUE
#else
#define PREFER_TILED FALSE
#endif

#ifdef CURSES_GRAPHICS
extern int curses_read_attrs(const char *attrs);
extern char *curses_fmt_attrs(char *);
#endif

enum window_option_types {
    MESSAGE_OPTION = 1,
    STATUS_OPTION,
    MAP_OPTION,
    MENU_OPTION,
    TEXT_OPTION
};

#define PILE_LIMIT_DFLT 5

/*
 *  NOTE:  If you add (or delete) an option, please update the short
 *  options help (option_help()), the long options help (dat/opthelp),
 *  and the current options setting display function (doset()),
 *  and also the Guidebooks.
 *
 *  The order matters.  If an option is a an initial substring of another
 *  option (e.g. time and timed_delay) the shorter one must come first.
 */

static const struct Bool_Opt {
    const char *name;
    boolean *addr, initvalue;
    int optflags;
} boolopt_init[] = {
    { "acoustics", &flags.acoustics, TRUE, SET_IN_GAME },
#if defined(SYSFLAGS) && defined(AMIGA)
    /* Amiga altmeta causes Alt+key to be converted into Meta+key by
       low level nethack code; on by default, can be toggled off if
       Alt+key is needed for some ASCII chars on non-ASCII keyboard */
    { "altmeta", &sysflags.altmeta, TRUE, DISP_IN_GAME },
#else
#ifdef ALTMETA
    /* non-Amiga altmeta causes nethack's top level command loop to treat
       two character sequence "ESC c" as M-c, for terminals or emulators
       which send "ESC c" when Alt+c is pressed; off by default, enabling
       this can potentially make trouble if user types ESC when nethack
       is honoring this conversion request (primarily after starting a
       count prefix prior to a command and then deciding to cancel it) */
    { "altmeta", &iflags.altmeta, FALSE, SET_IN_GAME },
#else
    { "altmeta", (boolean *) 0, TRUE, DISP_IN_GAME },
#endif
#endif
    { "ascii_map", &iflags.wc_ascii_map, !PREFER_TILED, SET_IN_GAME }, /*WC*/
#if defined(SYSFLAGS) && defined(MFLOPPY)
    { "asksavedisk", &sysflags.asksavedisk, FALSE, SET_IN_GAME },
#else
    { "asksavedisk", (boolean *) 0, FALSE, SET_IN_FILE },
#endif
    { "autodescribe", &iflags.autodescribe, TRUE, SET_IN_GAME },
    { "autodig", &flags.autodig, FALSE, SET_IN_GAME },
    { "autoopen", &flags.autoopen, TRUE, SET_IN_GAME },
    { "autopickup", &flags.pickup, TRUE, SET_IN_GAME },
    { "autoquiver", &flags.autoquiver, FALSE, SET_IN_GAME },
#if defined(MICRO) && !defined(AMIGA)
    { "BIOS", &iflags.BIOS, FALSE, SET_IN_FILE },
#else
    { "BIOS", (boolean *) 0, FALSE, SET_IN_FILE },
#endif
    { "blind", &u.uroleplay.blind, FALSE, DISP_IN_GAME },
    { "bones", &flags.bones, TRUE, SET_IN_FILE },
#ifdef INSURANCE
    { "checkpoint", &flags.ins_chkpt, TRUE, SET_IN_GAME },
#else
    { "checkpoint", (boolean *) 0, FALSE, SET_IN_FILE },
#endif
#ifdef MFLOPPY
    { "checkspace", &iflags.checkspace, TRUE, SET_IN_GAME },
#else
    { "checkspace", (boolean *) 0, FALSE, SET_IN_FILE },
#endif
    { "clicklook", &iflags.clicklook, FALSE, SET_IN_GAME },
    { "cmdassist", &iflags.cmdassist, TRUE, SET_IN_GAME },
#if defined(MICRO) || defined(WIN32) || defined(CURSES_GRAPHICS)
    { "color", &iflags.wc_color, TRUE, SET_IN_GAME }, /*WC*/
#else /* systems that support multiple terminals, many monochrome */
    { "color", &iflags.wc_color, FALSE, SET_IN_GAME }, /*WC*/
#endif
    { "confirm", &flags.confirm, TRUE, SET_IN_GAME },
    { "dark_room", &flags.dark_room, TRUE, SET_IN_GAME },
    { "eight_bit_tty", &iflags.wc_eight_bit_input, FALSE, SET_IN_GAME }, /*WC*/
#if defined(TTY_GRAPHICS) || defined(CURSES_GRAPHICS) || defined(X11_GRAPHICS)
    { "extmenu", &iflags.extmenu, FALSE, SET_IN_GAME },
#else
    { "extmenu", (boolean *) 0, FALSE, SET_IN_FILE },
#endif
#ifdef OPT_DISPMAP
    { "fast_map", &flags.fast_map, TRUE, SET_IN_GAME },
#else
    { "fast_map", (boolean *) 0, TRUE, SET_IN_FILE },
#endif
    { "female", &flags.female, FALSE, DISP_IN_GAME },
    { "fixinv", &flags.invlet_constant, TRUE, SET_IN_GAME },
#if defined(SYSFLAGS) && defined(AMIFLUSH)
    { "flush", &sysflags.amiflush, FALSE, SET_IN_GAME },
#else
    { "flush", (boolean *) 0, FALSE, SET_IN_FILE },
#endif
    { "force_invmenu", &iflags.force_invmenu, FALSE, SET_IN_GAME },
    { "fullscreen", &iflags.wc2_fullscreen, FALSE, SET_IN_FILE }, /*WC2*/
    { "goldX", &iflags.goldX, FALSE, SET_IN_GAME },
    { "guicolor", &iflags.wc2_guicolor, TRUE, SET_IN_GAME}, /*WC2*/
    { "help", &flags.help, TRUE, SET_IN_GAME },
    { "herecmd_menu", &iflags.herecmd_menu, FALSE, SET_IN_GAME },
    { "hilite_pet", &iflags.wc_hilite_pet, FALSE, SET_IN_GAME }, /*WC*/
    { "hilite_pile", &iflags.hilite_pile, FALSE, SET_IN_GAME },
    { "hitpointbar", &iflags.wc2_hitpointbar, FALSE, SET_IN_GAME }, /*WC2*/
#ifndef MAC
    { "ignintr", &flags.ignintr, FALSE, SET_IN_GAME },
#else
    { "ignintr", (boolean *) 0, FALSE, SET_IN_FILE },
#endif
    { "implicit_uncursed", &iflags.implicit_uncursed, TRUE, SET_IN_GAME },
    { "large_font", &iflags.obsolete, FALSE, SET_IN_FILE }, /* OBSOLETE */
    { "legacy", &flags.legacy, TRUE, DISP_IN_GAME },
    { "lit_corridor", &flags.lit_corridor, FALSE, SET_IN_GAME },
    { "lootabc", &flags.lootabc, FALSE, SET_IN_GAME },
#ifdef MAIL
    { "mail", &flags.biff, TRUE, SET_IN_GAME },
#else
    { "mail", (boolean *) 0, TRUE, SET_IN_FILE },
#endif
    { "mention_walls", &iflags.mention_walls, FALSE, SET_IN_GAME },
    { "menucolors", &iflags.use_menu_color, FALSE, SET_IN_GAME },
    /* for menu debugging only*/
    { "menu_tab_sep", &iflags.menu_tab_sep, FALSE, SET_IN_WIZGAME },
    { "menu_objsyms", &iflags.menu_head_objsym, FALSE, SET_IN_GAME },
#ifdef TTY_GRAPHICS
    { "menu_overlay", &iflags.menu_overlay, TRUE, SET_IN_GAME },
#else
    { "menu_overlay", (boolean *) 0, FALSE, SET_IN_FILE },
#endif
    { "monpolycontrol", &iflags.mon_polycontrol, FALSE, SET_IN_WIZGAME },
#ifdef NEWS
    { "news", &iflags.news, TRUE, DISP_IN_GAME },
#else
    { "news", (boolean *) 0, FALSE, SET_IN_FILE },
#endif
    { "nudist", &u.uroleplay.nudist, FALSE, DISP_IN_GAME },
    { "null", &flags.null, TRUE, SET_IN_GAME },
#if defined(SYSFLAGS) && defined(MAC)
    { "page_wait", &sysflags.page_wait, TRUE, SET_IN_GAME },
#else
    { "page_wait", (boolean *) 0, FALSE, SET_IN_FILE },
#endif
    /* 3.6.2: move perm_invent from flags to iflags and out of save file */
    { "perm_invent", &iflags.perm_invent, FALSE, SET_IN_GAME },
    { "pickup_thrown", &flags.pickup_thrown, TRUE, SET_IN_GAME },
    { "popup_dialog", &iflags.wc_popup_dialog, FALSE, SET_IN_GAME },   /*WC*/
    { "preload_tiles", &iflags.wc_preload_tiles, TRUE, DISP_IN_GAME }, /*WC*/
    { "pushweapon", &flags.pushweapon, FALSE, SET_IN_GAME },
#if defined(MICRO) && !defined(AMIGA)
    { "rawio", &iflags.rawio, FALSE, DISP_IN_GAME },
#else
    { "rawio", (boolean *) 0, FALSE, SET_IN_FILE },
#endif
    { "rest_on_space", &flags.rest_on_space, FALSE, SET_IN_GAME },
#ifdef RLECOMP
    { "rlecomp", &iflags.rlecomp,
#if defined(COMPRESS) || defined(ZLIB_COMP)
      FALSE,
#else
      TRUE,
#endif
      DISP_IN_GAME },
#endif
    { "safe_pet", &flags.safe_dog, TRUE, SET_IN_GAME },
    { "sanity_check", &iflags.sanity_check, FALSE, SET_IN_WIZGAME },
    { "selectsaved", &iflags.wc2_selectsaved, TRUE, DISP_IN_GAME }, /*WC*/
    { "showexp", &flags.showexp, FALSE, SET_IN_GAME },
    { "showrace", &flags.showrace, FALSE, SET_IN_GAME },
#ifdef SCORE_ON_BOTL
    { "showscore", &flags.showscore, FALSE, SET_IN_GAME },
#else
    { "showscore", (boolean *) 0, FALSE, SET_IN_FILE },
#endif
    { "silent", &flags.silent, TRUE, SET_IN_GAME },
    { "softkeyboard", &iflags.wc2_softkeyboard, FALSE, SET_IN_FILE }, /*WC2*/
    { "sortpack", &flags.sortpack, TRUE, SET_IN_GAME },
    { "sparkle", &flags.sparkle, TRUE, SET_IN_GAME },
    { "splash_screen", &iflags.wc_splash_screen, TRUE, DISP_IN_GAME }, /*WC*/
    { "standout", &flags.standout, FALSE, SET_IN_GAME },
    { "status_updates", &iflags.status_updates, TRUE, DISP_IN_GAME },
    { "tiled_map", &iflags.wc_tiled_map, PREFER_TILED, DISP_IN_GAME }, /*WC*/
    { "time", &flags.time, FALSE, SET_IN_GAME },
#ifdef TIMED_DELAY
    { "timed_delay", &flags.nap, TRUE, SET_IN_GAME },
#else
    { "timed_delay", (boolean *) 0, FALSE, SET_IN_GAME },
#endif
    { "tombstone", &flags.tombstone, TRUE, SET_IN_GAME },
    { "toptenwin", &iflags.toptenwin, FALSE, SET_IN_GAME },
    { "travel", &flags.travelcmd, TRUE, SET_IN_GAME },
#ifdef DEBUG
    { "travel_debug", &iflags.trav_debug, FALSE, SET_IN_WIZGAME }, /*hack.c*/
#endif
    { "use_darkgray", &iflags.wc2_darkgray, TRUE, SET_IN_FILE }, /*WC2*/
#ifdef WIN32
    { "use_inverse", &iflags.wc_inverse, TRUE, SET_IN_GAME }, /*WC*/
#else
    { "use_inverse", &iflags.wc_inverse, FALSE, SET_IN_GAME }, /*WC*/
#endif
    { "verbose", &flags.verbose, TRUE, SET_IN_GAME },
#ifdef TTY_TILES_ESCCODES
    { "vt_tiledata", &iflags.vt_tiledata, FALSE, SET_IN_FILE },
#else
    { "vt_tiledata", (boolean *) 0, FALSE, SET_IN_FILE },
#endif
    { "whatis_menu", &iflags.getloc_usemenu, FALSE, SET_IN_GAME },
    { "whatis_moveskip", &iflags.getloc_moveskip, FALSE, SET_IN_GAME },
    { "wizweight", &iflags.wizweight, FALSE, SET_IN_WIZGAME },
    { "wraptext", &iflags.wc2_wraptext, FALSE, SET_IN_GAME }, /*WC2*/
#ifdef ZEROCOMP
    { "zerocomp", &iflags.zerocomp,
#if defined(COMPRESS) || defined(ZLIB_COMP)
      FALSE,
#else
      TRUE,
#endif
      DISP_IN_GAME },
#endif
    { (char *) 0, (boolean *) 0, FALSE, 0 }
};

/* compound options, for option_help() and external programs like Amiga
 * frontend */
static struct Comp_Opt {
    const char *name, *descr;
    int size; /* for frontends and such allocating space --
               * usually allowed size of data in game, but
               * occasionally maximum reasonable size for
               * typing when game maintains information in
               * a different format */
    int optflags;
} compopt[] = {
    { "align", "your starting alignment (lawful, neutral, or chaotic)", 8,
      DISP_IN_GAME },
    { "align_message", "message window alignment", 20, DISP_IN_GAME }, /*WC*/
    { "align_status", "status window alignment", 20, DISP_IN_GAME },   /*WC*/
    { "altkeyhandler", "alternate key handler", 20, SET_IN_GAME },
#ifdef BACKWARD_COMPAT
    { "boulder", "deprecated (use S_boulder in sym file instead)", 1,
      SET_IN_GAME },
#endif
    { "catname", "the name of your (first) cat (e.g., catname:Tabby)",
      PL_PSIZ, DISP_IN_GAME },
    { "disclose", "the kinds of information to disclose at end of game",
      sizeof flags.end_disclose * 2, SET_IN_GAME },
    { "dogname", "the name of your (first) dog (e.g., dogname:Fang)", PL_PSIZ,
      DISP_IN_GAME },
    { "dungeon", "the symbols to use in drawing the dungeon map",
      MAXDCHARS + 1, SET_IN_FILE },
    { "effects", "the symbols to use in drawing special effects",
      MAXECHARS + 1, SET_IN_FILE },
    { "font_map", "the font to use in the map window", 40,
      DISP_IN_GAME },                                              /*WC*/
    { "font_menu", "the font to use in menus", 40, DISP_IN_GAME }, /*WC*/
    { "font_message", "the font to use in the message window", 40,
      DISP_IN_GAME },                                                  /*WC*/
    { "font_size_map", "the size of the map font", 20, DISP_IN_GAME }, /*WC*/
    { "font_size_menu", "the size of the menu font", 20,
      DISP_IN_GAME }, /*WC*/
    { "font_size_message", "the size of the message font", 20,
      DISP_IN_GAME }, /*WC*/
    { "font_size_status", "the size of the status font", 20,
      DISP_IN_GAME }, /*WC*/
    { "font_size_text", "the size of the text font", 20,
      DISP_IN_GAME }, /*WC*/
    { "font_status", "the font to use in status window", 40,
      DISP_IN_GAME }, /*WC*/
    { "font_text", "the font to use in text windows", 40,
      DISP_IN_GAME }, /*WC*/
    { "fruit", "the name of a fruit you enjoy eating", PL_FSIZ, SET_IN_GAME },
    { "gender", "your starting gender (male or female)", 8, DISP_IN_GAME },
    { "horsename", "the name of your (first) horse (e.g., horsename:Silver)",
      PL_PSIZ, DISP_IN_GAME },
    { "map_mode", "map display mode under Windows", 20, DISP_IN_GAME }, /*WC*/
    { "menustyle", "user interface for object selection", MENUTYPELEN,
      SET_IN_GAME },
    { "menu_deselect_all", "deselect all items in a menu", 4, SET_IN_FILE },
    { "menu_deselect_page", "deselect all items on this page of a menu", 4,
      SET_IN_FILE },
    { "menu_first_page", "jump to the first page in a menu", 4, SET_IN_FILE },
    { "menu_headings", "text attribute for menu headings", 9, SET_IN_GAME },
    { "menu_invert_all", "invert all items in a menu", 4, SET_IN_FILE },
    { "menu_invert_page", "invert all items on this page of a menu", 4,
      SET_IN_FILE },
    { "menu_last_page", "jump to the last page in a menu", 4, SET_IN_FILE },
    { "menu_next_page", "goto the next menu page", 4, SET_IN_FILE },
    { "menu_previous_page", "goto the previous menu page", 4, SET_IN_FILE },
    { "menu_search", "search for a menu item", 4, SET_IN_FILE },
    { "menu_select_all", "select all items in a menu", 4, SET_IN_FILE },
    { "menu_select_page", "select all items on this page of a menu", 4,
      SET_IN_FILE },
    { "monsters", "the symbols to use for monsters", MAXMCLASSES,
      SET_IN_FILE },
    { "msghistory", "number of top line messages to save", 5, DISP_IN_GAME },
#if defined(TTY_GRAPHICS) || defined(CURSES_GRAPHICS)
    { "msg_window", "the type of message window required", 1, SET_IN_GAME },
#else
    { "msg_window", "the type of message window required", 1, SET_IN_FILE },
#endif
    { "name", "your character's name (e.g., name:Merlin-W)", PL_NSIZ,
      DISP_IN_GAME },
    { "mouse_support", "game receives click info from mouse", 0, SET_IN_GAME },
    { "number_pad", "use the number pad for movement", 1, SET_IN_GAME },
    { "objects", "the symbols to use for objects", MAXOCLASSES, SET_IN_FILE },
    { "packorder", "the inventory order of the items in your pack",
      MAXOCLASSES, SET_IN_GAME },
#ifdef CHANGE_COLOR
    { "palette",
#ifndef WIN32
      "palette (00c/880/-fff is blue/yellow/reverse white)", 15, SET_IN_GAME
#else
      "palette (adjust an RGB color in palette (color-R-G-B)", 15, SET_IN_FILE
#endif
    },
#if defined(MAC)
    { "hicolor", "same as palette, only order is reversed", 15, SET_IN_FILE },
#endif
#endif
    { "paranoid_confirmation", "extra prompting in certain situations", 28,
      SET_IN_GAME },
    { "petattr",  "attributes for highlighting pets", 88, SET_IN_GAME },
    { "pettype", "your preferred initial pet type", 4, DISP_IN_GAME },
    { "pickup_burden", "maximum burden picked up before prompt", 20,
      SET_IN_GAME },
    { "pickup_types", "types of objects to pick up automatically",
      MAXOCLASSES, SET_IN_GAME },
    { "pile_limit", "threshold for \"there are many objects here\"", 24,
      SET_IN_GAME },
    { "playmode", "normal play, non-scoring explore mode, or debug mode", 8,
      DISP_IN_GAME },
    { "player_selection", "choose character via dialog or prompts", 12,
      DISP_IN_GAME },
    { "race", "your starting race (e.g., Human, Elf)", PL_CSIZ,
      DISP_IN_GAME },
    { "role", "your starting role (e.g., Barbarian, Valkyrie)", PL_CSIZ,
      DISP_IN_GAME },
    { "runmode", "display frequency when `running' or `travelling'",
      sizeof "teleport", SET_IN_GAME },
    { "scores", "the parts of the score list you wish to see", 32,
      SET_IN_GAME },
    { "scroll_amount", "amount to scroll map when scroll_margin is reached",
      20, DISP_IN_GAME }, /*WC*/
    { "scroll_margin", "scroll map when this far from the edge", 20,
      DISP_IN_GAME }, /*WC*/
    { "sortloot", "sort object selection lists by description", 4,
      SET_IN_GAME },
    { "statushilites",
#ifdef STATUS_HILITES
      "0=no status highlighting, N=show highlights for N turns",
      20, SET_IN_GAME
#else
    "highlight control", 20, SET_IN_FILE
#endif
    },
    { "statuslines",
#ifdef CURSES_GRAPHICS
      "2 or 3 lines for horizonal (bottom or top) status display",
      20, SET_IN_GAME
#else
      "2 or 3 lines for status display",
      20, SET_IN_FILE
#endif
    }, /*WC2*/
    { "symset", "load a set of display symbols from the symbols file", 70,
      SET_IN_GAME },
    { "roguesymset",
      "load a set of rogue display symbols from the symbols file", 70,
      SET_IN_GAME },
#ifdef WIN32
    { "subkeyvalue", "override keystroke value", 7, SET_IN_FILE },
#endif
    { "suppress_alert", "suppress alerts about version-specific features", 8,
      SET_IN_GAME },
    /* term_cols,term_rows -> WC2_TERM_SIZE (6: room to format 1..32767) */
    { "term_cols", "number of columns", 6, SET_IN_FILE }, /*WC2*/
    { "term_rows", "number of rows", 6, SET_IN_FILE }, /*WC2*/
    { "tile_width", "width of tiles", 20, DISP_IN_GAME },   /*WC*/
    { "tile_height", "height of tiles", 20, DISP_IN_GAME }, /*WC*/
    { "tile_file", "name of tile file", 70, DISP_IN_GAME }, /*WC*/
    { "traps", "the symbols to use in drawing traps", MAXTCHARS + 1,
      SET_IN_FILE },
    { "vary_msgcount", "show more old messages at a time", 20,
      DISP_IN_GAME }, /*WC*/
#ifdef MSDOS
    { "video", "method of video updating", 20, SET_IN_FILE },
#endif
#ifdef VIDEOSHADES
    { "videocolors", "color mappings for internal screen routines", 40,
      DISP_IN_GAME },
    { "videoshades", "gray shades to map to black/gray/white", 32,
      DISP_IN_GAME },
#endif
    { "whatis_coord", "show coordinates when auto-describing cursor position",
      1, SET_IN_GAME },
    { "whatis_filter",
      "filter coordinate locations when targeting next or previous",
      1, SET_IN_GAME },
    { "windowborders", "0 (off), 1 (on), 2 (auto)", 9, SET_IN_GAME }, /*WC2*/
    { "windowcolors", "the foreground/background colors of windows", /*WC*/
      80, DISP_IN_GAME },
    { "windowtype", "windowing system to use", WINTYPELEN, DISP_IN_GAME },
#ifdef WINCHAIN
    { "windowchain", "window processor to use", WINTYPELEN, SET_IN_SYS },
#endif
#ifdef BACKWARD_COMPAT
    { "DECgraphics", "load DECGraphics display symbols", 70, SET_IN_FILE },
    { "IBMgraphics", "load IBMGraphics display symbols", 70, SET_IN_FILE },
#ifdef CURSES_GRAPHICS
    { "cursesgraphics", "load curses display symbols", 70, SET_IN_FILE },
#endif
#ifdef MAC_GRAPHICS_ENV
    { "Macgraphics", "load MACGraphics display symbols", 70, SET_IN_FILE },
#endif
#endif
    { (char *) 0, (char *) 0, 0, 0 }
};

static struct Bool_Opt boolopt[SIZE(boolopt_init)];

#ifdef OPTION_LISTS_ONLY
#undef static

#else /* use rest of file */

extern char configfile[]; /* for messages */

extern struct symparse loadsyms[];

#if defined(TOS) && defined(TEXTCOLOR)
extern boolean colors_changed;  /* in tos.c */
#endif

#ifdef VIDEOSHADES
extern char *shade[3];          /* in sys/msdos/video.c */
extern char ttycolors[CLR_MAX]; /* in sys/msdos/video.c */
#endif

static const char def_inv_order[MAXOCLASSES] = {
    COIN_CLASS, AMULET_CLASS, WEAPON_CLASS, ARMOR_CLASS, FOOD_CLASS,
    SCROLL_CLASS, SPBOOK_CLASS, POTION_CLASS, RING_CLASS, WAND_CLASS,
    TOOL_CLASS, GEM_CLASS, ROCK_CLASS, BALL_CLASS, CHAIN_CLASS, 0,
};

/*
 * Default menu manipulation command accelerators.  These may _not_ be:
 *
 *      + a number - reserved for counts
 *      + an upper or lower case US ASCII letter - used for accelerators
 *      + ESC - reserved for escaping the menu
 *      + NULL, CR or LF - reserved for commiting the selection(s).  NULL
 *        is kind of odd, but the tty's xwaitforspace() will return it if
 *        someone hits a <ret>.
 *      + a default object class symbol - used for object class accelerators
 *
 * Standard letters (for now) are:
 *
 *              <  back 1 page
 *              >  forward 1 page
 *              ^  first page
 *              |  last page
 *              :  search
 *
 *              page            all
 *               ,    select     .
 *               \    deselect   -
 *               ~    invert     @
 *
 * The command name list is duplicated in the compopt array.
 */
typedef struct {
    const char *name;
    char cmd;
    const char *desc;
} menu_cmd_t;

static const menu_cmd_t default_menu_cmd_info[] = {
 { "menu_first_page", MENU_FIRST_PAGE, "Go to first page" },
 { "menu_last_page", MENU_LAST_PAGE, "Go to last page" },
 { "menu_next_page", MENU_NEXT_PAGE, "Go to next page" },
 { "menu_previous_page", MENU_PREVIOUS_PAGE, "Go to previous page" },
 { "menu_select_all", MENU_SELECT_ALL, "Select all items" },
 { "menu_deselect_all", MENU_UNSELECT_ALL, "Unselect all items" },
 { "menu_invert_all", MENU_INVERT_ALL, "Invert selection" },
 { "menu_select_page", MENU_SELECT_PAGE, "Select items in current page" },
 { "menu_deselect_page", MENU_UNSELECT_PAGE,
   "Unselect items in current page" },
 { "menu_invert_page", MENU_INVERT_PAGE, "Invert current page selection" },
 { "menu_search", MENU_SEARCH, "Search and toggle matching items" },
};

STATIC_DCL void FDECL(nmcpy, (char *, const char *, int));
STATIC_DCL void FDECL(escapes, (const char *, char *));
STATIC_DCL void FDECL(rejectoption, (const char *));
STATIC_DCL char *FDECL(string_for_opt, (char *, BOOLEAN_P));
STATIC_DCL char *FDECL(string_for_env_opt, (const char *, char *, BOOLEAN_P));
STATIC_DCL void FDECL(bad_negation, (const char *, BOOLEAN_P));
STATIC_DCL int FDECL(change_inv_order, (char *));
STATIC_DCL boolean FDECL(warning_opts, (char *, const char *));
STATIC_DCL int FDECL(feature_alert_opts, (char *, const char *));
STATIC_DCL boolean FDECL(duplicate_opt_detection, (const char *, int));
STATIC_DCL void FDECL(complain_about_duplicate, (const char *, int));

STATIC_DCL const char *FDECL(attr2attrname, (int));
STATIC_DCL const char * FDECL(msgtype2name, (int));
STATIC_DCL int NDECL(query_msgtype);
STATIC_DCL boolean FDECL(msgtype_add, (int, char *));
STATIC_DCL void FDECL(free_one_msgtype, (int));
STATIC_DCL int NDECL(msgtype_count);
STATIC_DCL boolean FDECL(test_regex_pattern, (const char *, const char *));
STATIC_DCL boolean FDECL(add_menu_coloring_parsed, (char *, int, int));
STATIC_DCL void FDECL(free_one_menu_coloring, (int));
STATIC_DCL int NDECL(count_menucolors);
STATIC_DCL boolean FDECL(parse_role_opts, (BOOLEAN_P, const char *,
                                           char *, char **));

STATIC_DCL void FDECL(doset_add_menu, (winid, const char *, int));
STATIC_DCL void FDECL(opts_add_others, (winid, const char *, int,
                                        char *, int));
STATIC_DCL int FDECL(handle_add_list_remove, (const char *, int));
STATIC_DCL boolean FDECL(special_handling, (const char *,
                                            BOOLEAN_P, BOOLEAN_P));
STATIC_DCL const char *FDECL(get_compopt_value, (const char *, char *));
STATIC_DCL void FDECL(remove_autopickup_exception,
                      (struct autopickup_exception *));
STATIC_DCL int FDECL(count_ape_maps, (int *, int *));

STATIC_DCL boolean FDECL(is_wc_option, (const char *));
STATIC_DCL boolean FDECL(wc_supported, (const char *));
STATIC_DCL boolean FDECL(is_wc2_option, (const char *));
STATIC_DCL boolean FDECL(wc2_supported, (const char *));
STATIC_DCL void FDECL(wc_set_font_name, (int, char *));
STATIC_DCL int FDECL(wc_set_window_colors, (char *));

void
reglyph_darkroom()
{
    xchar x, y;

    for (x = 0; x < COLNO; x++)
        for (y = 0; y < ROWNO; y++) {
            struct rm *lev = &levl[x][y];

            if (!flags.dark_room || !iflags.use_color
                || Is_rogue_level(&u.uz)) {
                if (lev->glyph == cmap_to_glyph(S_darkroom))
                    lev->glyph = lev->waslit ? cmap_to_glyph(S_room)
                                             : cmap_to_glyph(S_stone);
            } else {
                if (lev->glyph == cmap_to_glyph(S_room) && lev->seenv
                    && lev->waslit && !cansee(x, y))
                    lev->glyph = cmap_to_glyph(S_darkroom);
                else if (lev->glyph == cmap_to_glyph(S_stone)
                         && lev->typ == ROOM && lev->seenv && !cansee(x, y))
                    lev->glyph = cmap_to_glyph(S_darkroom);
            }
        }
    if (flags.dark_room && iflags.use_color)
        g.showsyms[S_darkroom] = g.showsyms[S_room];
    else
        g.showsyms[S_darkroom] = g.showsyms[S_stone];
}

/* check whether a user-supplied option string is a proper leading
   substring of a particular option name; option string might have
   a colon or equals sign and arbitrary value appended to it */
boolean
match_optname(user_string, opt_name, min_length, val_allowed)
const char *user_string, *opt_name;
int min_length;
boolean val_allowed;
{
    int len = (int) strlen(user_string);

    if (val_allowed) {
        const char *p = index(user_string, ':'),
                   *q = index(user_string, '=');

        if (!p || (q && q < p))
            p = q;
        if (p) {
            /* 'user_string' hasn't necessarily been through mungspaces()
               so might have tabs or consecutive spaces */
            while (p > user_string && isspace((uchar) *(p - 1)))
                p--;
            len = (int) (p - user_string);
        }
    }

    return (boolean) (len >= min_length
                      && !strncmpi(opt_name, user_string, len));
}

/* most environment variables will eventually be printed in an error
 * message if they don't work, and most error message paths go through
 * BUFSZ buffers, which could be overflowed by a maliciously long
 * environment variable.  If a variable can legitimately be long, or
 * if it's put in a smaller buffer, the responsible code will have to
 * bounds-check itself.
 */
char *
nh_getenv(ev)
const char *ev;
{
    char *getev = getenv(ev);

    if (getev && strlen(getev) <= (BUFSZ / 2))
        return getev;
    else
        return (char *) 0;
}

/* process options, possibly including SYSCF */
void
initoptions()
{
    initoptions_init();
#ifdef SYSCF
/* someday there may be other SYSCF alternatives besides text file */
#ifdef SYSCF_FILE
    /* If SYSCF_FILE is specified, it _must_ exist... */
    assure_syscf_file();
    config_error_init(TRUE, SYSCF_FILE, FALSE);

    /* ... and _must_ parse correctly. */
    if (!read_config_file(SYSCF_FILE, SET_IN_SYS)) {
        if (config_error_done())
            nh_terminate(EXIT_FAILURE);
    }
    config_error_done();
    /*
     * TODO [maybe]: parse the sysopt entries which are space-separated
     * lists of usernames into arrays with one name per element.
     */
#endif
#endif /* SYSCF */
    initoptions_finish();
}

void
initoptions_init()
{
#if defined(UNIX) || defined(VMS)
    char *opts;
#endif
    int i;

    memcpy(boolopt, boolopt_init, sizeof(boolopt));

    /* set up the command parsing */
    reset_commands(TRUE); /* init */

    /* initialize the random number generator(s) */
    init_random(rn2);
    init_random(rn2_on_display_rng);

    /* for detection of configfile options specified multiple times */
    iflags.opt_booldup = iflags.opt_compdup = (int *) 0;

    for (i = 0; boolopt[i].name; i++) {
        if (boolopt[i].addr)
            *(boolopt[i].addr) = boolopt[i].initvalue;
    }
#if defined(COMPRESS) || defined(ZLIB_COMP)
    set_savepref("externalcomp");
    set_restpref("externalcomp");
#ifdef RLECOMP
    set_savepref("!rlecomp");
    set_restpref("!rlecomp");
#endif
#else
#ifdef ZEROCOMP
    set_savepref("zerocomp");
    set_restpref("zerocomp");
#endif
#ifdef RLECOMP
    set_savepref("rlecomp");
    set_restpref("rlecomp");
#endif
#endif
#ifdef SYSFLAGS
    Strcpy(sysflags.sysflagsid, "sysflags");
    sysflags.sysflagsid[9] = (char) sizeof (struct sysflag);
#endif
    flags.end_own = FALSE;
    flags.end_top = 3;
    flags.end_around = 2;
    flags.paranoia_bits = PARANOID_PRAY; /* old prayconfirm=TRUE */
    flags.pile_limit = PILE_LIMIT_DFLT;  /* 5 */
    flags.runmode = RUN_LEAP;
    iflags.msg_history = 20;
    /* msg_window has conflicting defaults for multi-interface binary */
#ifdef TTY_GRAPHICS
    iflags.prevmsg_window = 's';
#else
#ifdef CURSES_GRAPHICS
    iflags.prevmsg_window = 'r';
#endif
#endif
    iflags.menu_headings = ATR_INVERSE;
    iflags.getpos_coords = GPCOORDS_NONE;

    /* hero's role, race, &c haven't been chosen yet */
    flags.initrole = flags.initrace = flags.initgend = flags.initalign
        = ROLE_NONE;

    /* Set the default monster and object class symbols. */
    init_symbols();
    for (i = 0; i < WARNCOUNT; i++)
        g.warnsyms[i] = def_warnsyms[i].sym;
    iflags.bouldersym = 0;

    /* for "special achievement" tracking (see obj.h,
       create_object(sp_lev.c), addinv_core1(invent.c) */
    iflags.mines_prize_type = LUCKSTONE;
    iflags.soko_prize_type1 = BAG_OF_HOLDING;
    iflags.soko_prize_type2 = AMULET_OF_REFLECTION;

    /* assert( sizeof flags.inv_order == sizeof def_inv_order ); */
    (void) memcpy((genericptr_t) flags.inv_order,
                  (genericptr_t) def_inv_order, sizeof flags.inv_order);
    flags.pickup_types[0] = '\0';
    flags.pickup_burden = MOD_ENCUMBER;
    flags.sortloot = 'l'; /* sort only loot by default */

    for (i = 0; i < NUM_DISCLOSURE_OPTIONS; i++)
        flags.end_disclose[i] = DISCLOSE_PROMPT_DEFAULT_NO;
    switch_symbols(FALSE); /* set default characters */
    init_r_symbols();
#if defined(UNIX) && defined(TTY_GRAPHICS)
    /*
     * Set defaults for some options depending on what we can
     * detect about the environment's capabilities.
     * This has to be done after the global initialization above
     * and before reading user-specific initialization via
     * config file/environment variable below.
     */
    /* this detects the IBM-compatible console on most 386 boxes */
    if ((opts = nh_getenv("TERM")) && !strncmp(opts, "AT", 2)) {
        if (!g.symset[PRIMARY].name)
            load_symset("IBMGraphics", PRIMARY);
        if (!g.symset[ROGUESET].name)
            load_symset("RogueIBM", ROGUESET);
        switch_symbols(TRUE);
#ifdef TEXTCOLOR
        iflags.use_color = TRUE;
#endif
    }
#endif /* UNIX && TTY_GRAPHICS */
#if defined(UNIX) || defined(VMS)
#ifdef TTY_GRAPHICS
    /* detect whether a "vt" terminal can handle alternate charsets */
    if ((opts = nh_getenv("TERM"))
        /* [could also check "xterm" which emulates vtXXX by default] */
        && !strncmpi(opts, "vt", 2)
        && AS && AE && index(AS, '\016') && index(AE, '\017')) {
        if (!g.symset[PRIMARY].name)
            load_symset("DECGraphics", PRIMARY);
        switch_symbols(TRUE);
    }
#endif
#endif /* UNIX || VMS */

#if defined(MSDOS) || defined(WIN32)
    /* Use IBM defaults. Can be overridden via config file */
    if (!g.symset[PRIMARY].name) {
        load_symset("IBMGraphics_2", PRIMARY);
    }
    if (!g.symset[ROGUESET].name) {
        load_symset("RogueEpyx", ROGUESET);
    }
#endif
#ifdef MAC_GRAPHICS_ENV
    if (!symset[PRIMARY].name)
        load_symset("MACGraphics", PRIMARY);
    switch_symbols(TRUE);
#endif /* MAC_GRAPHICS_ENV */
    flags.menu_style = MENU_FULL;

    iflags.wc_align_message = ALIGN_TOP;
    iflags.wc_align_status = ALIGN_BOTTOM;
    /* these are currently only used by curses */
    iflags.wc2_statuslines = 2;
    iflags.wc2_windowborders = 2; /* 'Auto' */

    /* since this is done before init_objects(), do partial init here */
    objects[SLIME_MOLD].oc_name_idx = SLIME_MOLD;
    nmcpy(g.pl_fruit, OBJ_NAME(objects[SLIME_MOLD]), PL_FSIZ);
}

void
initoptions_finish()
{
#ifndef MAC
    char *opts = getenv("NETHACKOPTIONS");

    if (!opts)
        opts = getenv("HACKOPTIONS");
    if (opts) {
        if (*opts == '/' || *opts == '\\' || *opts == '@') {
            if (*opts == '@')
                opts++; /* @filename */
            /* looks like a filename */
            if (strlen(opts) < BUFSZ / 2) {
                config_error_init(TRUE, opts, CONFIG_ERROR_SECURE);
                read_config_file(opts, SET_IN_FILE);
                config_error_done();
            }
        } else {
            config_error_init(TRUE, (char *) 0, FALSE);
            read_config_file((char *) 0, SET_IN_FILE);
            config_error_done();
            /* let the total length of options be long;
             * parseoptions() will check each individually
             */
            config_error_init(FALSE, "NETHACKOPTIONS", FALSE);
            (void) parseoptions(opts, TRUE, FALSE);
            config_error_done();
        }
    } else
#endif /* !MAC */
    /*else*/ {
        config_error_init(TRUE, (char *) 0, FALSE);
        read_config_file((char *) 0, SET_IN_FILE);
        config_error_done();
    }

    (void) fruitadd(g.pl_fruit, (struct fruit *) 0);
    /*
     * Remove "slime mold" from list of object names.  This will
     * prevent it from being wished unless it's actually present
     * as a named (or default) fruit.  Wishing for "fruit" will
     * result in the player's preferred fruit [better than "\033"].
     */
    obj_descr[SLIME_MOLD].oc_name = "fruit";

    if (iflags.bouldersym)
        update_bouldersym();
    reglyph_darkroom();

#ifdef STATUS_HILITES
    /*
     * A multi-interface binary might only support status highlighting
     * for some of the interfaces; check whether we asked for it but are
     * using one which doesn't.
     *
     * Option processing can take place before a user-decided WindowPort
     * is even initialized, so check for that too.
     */
    if (!WINDOWPORT("safe-startup")) {
        if (iflags.hilite_delta && !wc2_supported("statushilites")) {
            raw_printf("Status highlighting not supported for %s interface.",
                       windowprocs.name);
            iflags.hilite_delta = 0;
        }
    }
#endif
    return;
}

/* copy up to maxlen-1 characters; 'dest' must be able to hold maxlen;
   treat comma as alternate end of 'src' */
STATIC_OVL void
nmcpy(dest, src, maxlen)
char *dest;
const char *src;
int maxlen;
{
    int count;

    for (count = 1; count < maxlen; count++) {
        if (*src == ',' || *src == '\0')
            break; /*exit on \0 terminator*/
        *dest++ = *src++;
    }
    *dest = '\0';
}

/*
 * escapes(): escape expansion for showsyms.  C-style escapes understood
 * include \n, \b, \t, \r, \xnnn (hex), \onnn (octal), \nnn (decimal).
 * (Note: unlike in C, leading digit 0 is not used to indicate octal;
 * the letter o (either upper or lower case) is used for that.
 * The ^-prefix for control characters is also understood, and \[mM]
 * has the effect of 'meta'-ing the value which follows (so that the
 * alternate character set will be enabled).
 *
 * X     normal key X
 * ^X    control-X
 * \mX   meta-X
 *
 * For 3.4.3 and earlier, input ending with "\M", backslash, or caret
 * prior to terminating '\0' would pull that '\0' into the output and then
 * keep processing past it, potentially overflowing the output buffer.
 * Now, trailing \ or ^ will act like \\ or \^ and add '\\' or '^' to the
 * output and stop there; trailing \M will fall through to \<other> and
 * yield 'M', then stop.  Any \X or \O followed by something other than
 * an appropriate digit will also fall through to \<other> and yield 'X'
 * or 'O', plus stop if the non-digit is end-of-string.
 */
STATIC_OVL void
escapes(cp, tp)
const char *cp;
char *tp;
{
    static NEARDATA const char oct[] = "01234567", dec[] = "0123456789",
                               hex[] = "00112233445566778899aAbBcCdDeEfF";
    const char *dp;
    int cval, meta, dcount;

    while (*cp) {
        /* \M has to be followed by something to do meta conversion,
           otherwise it will just be \M which ultimately yields 'M' */
        meta = (*cp == '\\' && (cp[1] == 'm' || cp[1] == 'M') && cp[2]);
        if (meta)
            cp += 2;

        cval = dcount = 0; /* for decimal, octal, hexadecimal cases */
        if ((*cp != '\\' && *cp != '^') || !cp[1]) {
            /* simple character, or nothing left for \ or ^ to escape */
            cval = *cp++;
        } else if (*cp == '^') { /* expand control-character syntax */
            cval = (*++cp & 0x1f);
            ++cp;

        /* remaining cases are all for backslash; we know cp[1] is not \0 */
        } else if (index(dec, cp[1])) {
            ++cp; /* move past backslash to first digit */
            do {
                cval = (cval * 10) + (*cp - '0');
            } while (*++cp && index(dec, *cp) && ++dcount < 3);
        } else if ((cp[1] == 'o' || cp[1] == 'O') && cp[2]
                   && index(oct, cp[2])) {
            cp += 2; /* move past backslash and 'O' */
            do {
                cval = (cval * 8) + (*cp - '0');
            } while (*++cp && index(oct, *cp) && ++dcount < 3);
        } else if ((cp[1] == 'x' || cp[1] == 'X') && cp[2]
                   && (dp = index(hex, cp[2])) != 0) {
            cp += 2; /* move past backslash and 'X' */
            do {
                cval = (cval * 16) + ((int) (dp - hex) / 2);
            } while (*++cp && (dp = index(hex, *cp)) != 0 && ++dcount < 2);
        } else { /* C-style character escapes */
            switch (*++cp) {
            case '\\':
                cval = '\\';
                break;
            case 'n':
                cval = '\n';
                break;
            case 't':
                cval = '\t';
                break;
            case 'b':
                cval = '\b';
                break;
            case 'r':
                cval = '\r';
                break;
            default:
                cval = *cp;
            }
            ++cp;
        }

        if (meta)
            cval |= 0x80;
        *tp++ = (char) cval;
    }
    *tp = '\0';
}

STATIC_OVL void
rejectoption(optname)
const char *optname;
{
#ifdef MICRO
    pline("\"%s\" settable only from %s.", optname, configfile);
#else
    pline("%s can be set only from NETHACKOPTIONS or %s.", optname,
          configfile);
#endif
}

/*

# errors:
OPTIONS=aaaaaaaaaa[ more than 247 (255 - 8 for 'OPTIONS=') total ]aaaaaaaaaa
OPTIONS
OPTIONS=
MSGTYPE=stop"You swap places with "
MSGTYPE=st.op "You swap places with "
MSGTYPE=stop "You swap places with \"
MENUCOLOR=" blessed "green&none
MENUCOLOR=" holy " = green&reverse
MENUCOLOR=" cursed " = red&uline
MENUCOLOR=" unholy " = reed
OPTIONS=!legacy:true,fooo
OPTIONS=align:!pin
OPTIONS=gender

*/

STATIC_OVL char *
string_for_opt(opts, val_optional)
char *opts;
boolean val_optional;
{
    char *colon, *equals;

    colon = index(opts, ':');
    equals = index(opts, '=');
    if (!colon || (equals && equals < colon))
        colon = equals;

    if (!colon || !*++colon) {
        if (!val_optional)
            config_error_add("Missing parameter for '%s'", opts);
        return (char *) 0;
    }
    return colon;
}

STATIC_OVL char *
string_for_env_opt(optname, opts, val_optional)
const char *optname;
char *opts;
boolean val_optional;
{
    if (!g.opt_initial) {
        rejectoption(optname);
        return (char *) 0;
    }
    return string_for_opt(opts, val_optional);
}

STATIC_OVL void
bad_negation(optname, with_parameter)
const char *optname;
boolean with_parameter;
{
    pline_The("%s option may not %sbe negated.", optname,
              with_parameter ? "both have a value and " : "");
}

/*
 * Change the inventory order, using the given string as the new order.
 * Missing characters in the new order are filled in at the end from
 * the current inv_order, except for gold, which is forced to be first
 * if not explicitly present.
 *
 * This routine returns 1 unless there is a duplicate or bad char in
 * the string.
 */
STATIC_OVL int
change_inv_order(op)
char *op;
{
    int oc_sym, num;
    char *sp, buf[QBUFSZ];
    int retval = 1;

    num = 0;
    if (!index(op, GOLD_SYM))
        buf[num++] = COIN_CLASS;

    for (sp = op; *sp; sp++) {
        boolean fail = FALSE;
        oc_sym = def_char_to_objclass(*sp);
        /* reject bad or duplicate entries */
        if (oc_sym == MAXOCLASSES) { /* not an object class char */
            config_error_add("Not an object class '%c'", *sp);
            retval = 0;
            fail = TRUE;
        } else if (!index(flags.inv_order, oc_sym)) {
            /* VENOM_CLASS, RANDOM_CLASS, and ILLOBJ_CLASS are excluded
               because they aren't in def_inv_order[] so don't make it
               into flags.inv_order, hence always fail this index() test */
            config_error_add("Object class '%c' not allowed", *sp);
            retval = 0;
            fail = TRUE;
        } else if (index(sp + 1, *sp)) {
            config_error_add("Duplicate object class '%c'", *sp);
            retval = 0;
            fail = TRUE;
        }
        /* retain good ones */
        if (!fail)
            buf[num++] = (char) oc_sym;
    }
    buf[num] = '\0';

    /* fill in any omitted classes, using previous ordering */
    for (sp = flags.inv_order; *sp; sp++)
        if (!index(buf, *sp))
            (void) strkitten(&buf[num++], *sp);
    buf[MAXOCLASSES - 1] = '\0';

    Strcpy(flags.inv_order, buf);
    return retval;
}

STATIC_OVL boolean
warning_opts(opts, optype)
register char *opts;
const char *optype;
{
    uchar translate[WARNCOUNT];
    int length, i;

    if (!(opts = string_for_env_opt(optype, opts, FALSE)))
        return FALSE;
    escapes(opts, opts);

    length = (int) strlen(opts);
    /* match the form obtained from PC configuration files */
    for (i = 0; i < WARNCOUNT; i++)
        translate[i] = (i >= length) ? 0
                                     : opts[i] ? (uchar) opts[i]
                                               : def_warnsyms[i].sym;
    assign_warnings(translate);
    return TRUE;
}

void
assign_warnings(graph_chars)
register uchar *graph_chars;
{
    int i;

    for (i = 0; i < WARNCOUNT; i++)
        if (graph_chars[i])
            g.warnsyms[i] = graph_chars[i];
}

STATIC_OVL int
feature_alert_opts(op, optn)
char *op;
const char *optn;
{
    char buf[BUFSZ];
    unsigned long fnv = get_feature_notice_ver(op); /* version.c */

    if (fnv == 0L)
        return 0;
    if (fnv > get_current_feature_ver()) {
        if (!g.opt_initial) {
            You_cant("disable new feature alerts for future versions.");
        } else {
            config_error_add(
                        "%s=%s Invalid reference to a future version ignored",
                             optn, op);
        }
        return 0;
    }

    flags.suppress_alert = fnv;
    if (!g.opt_initial) {
        Sprintf(buf, "%lu.%lu.%lu", FEATURE_NOTICE_VER_MAJ,
                FEATURE_NOTICE_VER_MIN, FEATURE_NOTICE_VER_PATCH);
        pline(
          "Feature change alerts disabled for NetHack %s features and prior.",
              buf);
    }
    return 1;
}

void
set_duplicate_opt_detection(on_or_off)
int on_or_off;
{
    int k, *optptr;

    if (on_or_off != 0) {
        /*-- ON --*/
        if (iflags.opt_booldup)
            impossible("iflags.opt_booldup already on (memory leak)");
        iflags.opt_booldup = (int *) alloc(SIZE(boolopt) * sizeof (int));
        optptr = iflags.opt_booldup;
        for (k = 0; k < SIZE(boolopt); ++k)
            *optptr++ = 0;

        if (iflags.opt_compdup)
            impossible("iflags.opt_compdup already on (memory leak)");
        iflags.opt_compdup = (int *) alloc(SIZE(compopt) * sizeof (int));
        optptr = iflags.opt_compdup;
        for (k = 0; k < SIZE(compopt); ++k)
            *optptr++ = 0;
    } else {
        /*-- OFF --*/
        if (iflags.opt_booldup)
            free((genericptr_t) iflags.opt_booldup);
        iflags.opt_booldup = (int *) 0;
        if (iflags.opt_compdup)
            free((genericptr_t) iflags.opt_compdup);
        iflags.opt_compdup = (int *) 0;
    }
}

STATIC_OVL boolean
duplicate_opt_detection(opts, iscompound)
const char *opts;
int iscompound; /* 0 == boolean option, 1 == compound */
{
    int i, *optptr;

    if (!iscompound && iflags.opt_booldup && g.opt_initial && g.opt_from_file) {
        for (i = 0; boolopt[i].name; i++) {
            if (match_optname(opts, boolopt[i].name, 3, FALSE)) {
                optptr = iflags.opt_booldup + i;
                *optptr += 1;
                if (*optptr > 1)
                    return TRUE;
                else
                    return FALSE;
            }
        }
    } else if (iscompound && iflags.opt_compdup && g.opt_initial && g.opt_from_file) {
        for (i = 0; compopt[i].name; i++) {
            if (match_optname(opts, compopt[i].name, strlen(compopt[i].name),
                              TRUE)) {
                optptr = iflags.opt_compdup + i;
                *optptr += 1;
                if (*optptr > 1)
                    return TRUE;
                else
                    return FALSE;
            }
        }
    }
    return FALSE;
}

STATIC_OVL void
complain_about_duplicate(opts, iscompound)
const char *opts;
int iscompound; /* 0 == boolean option, 1 == compound */
{
#ifdef MAC
    /* the Mac has trouble dealing with the output of messages while
     * processing the config file.  That should get fixed one day.
     * For now just return.
     */
#else /* !MAC */
    config_error_add("%s option specified multiple times: %s",
                     iscompound ? "compound" : "boolean", opts);
#endif /* ?MAC */
    return;
}

/* paranoia[] - used by parseoptions() and special_handling() */
STATIC_VAR const struct paranoia_opts {
    int flagmask;        /* which paranoid option */
    const char *argname; /* primary name */
    int argMinLen;       /* minimum number of letters to match */
    const char *synonym; /* alternate name (optional) */
    int synMinLen;
    const char *explain; /* for interactive menu */
} paranoia[] = {
    /* there are some initial-letter conflicts: "a"ttack vs "a"ll, "attack"
       takes precedence and "all" isn't present in the interactive menu,
       and "d"ie vs "d"eath, synonyms for each other so doesn't matter;
       (also "p"ray vs "P"aranoia, "pray" takes precedence since "Paranoia"
       is just a synonym for "Confirm"); "b"ones vs "br"eak-wand, the
       latter requires at least two letters; "wand"-break vs "Were"-change,
       both require at least two letters during config processing and use
       case-senstivity for 'O's interactive menu */
    { PARANOID_CONFIRM, "Confirm", 1, "Paranoia", 2,
      "for \"yes\" confirmations, require \"no\" to reject" },
    { PARANOID_QUIT, "quit", 1, "explore", 1,
      "yes vs y to quit or to enter explore mode" },
    { PARANOID_DIE, "die", 1, "death", 2,
      "yes vs y to die (explore mode or debug mode)" },
    { PARANOID_BONES, "bones", 1, 0, 0,
      "yes vs y to save bones data when dying in debug mode" },
    { PARANOID_HIT, "attack", 1, "hit", 1,
      "yes vs y to attack a peaceful monster" },
    { PARANOID_BREAKWAND, "wand-break", 2, "break-wand", 2,
      "yes vs y to break a wand via (a)pply" },
    { PARANOID_WERECHANGE, "Were-change", 2, (const char *) 0, 0,
      "yes vs y to change form when lycanthropy is controllable" },
    { PARANOID_PRAY, "pray", 1, 0, 0,
      "y to pray (supersedes old \"prayconfirm\" option)" },
    { PARANOID_REMOVE, "Remove", 1, "Takeoff", 1,
      "always pick from inventory for Remove and Takeoff" },
    /* for config file parsing; interactive menu skips these */
    { 0, "none", 4, 0, 0, 0 }, /* require full word match */
    { ~0, "all", 3, 0, 0, 0 }, /* ditto */
};

static const struct {
    const char *name;
    const int color;
} colornames[] = {
    { "black", CLR_BLACK },
    { "red", CLR_RED },
    { "green", CLR_GREEN },
    { "brown", CLR_BROWN },
    { "blue", CLR_BLUE },
    { "magenta", CLR_MAGENTA },
    { "cyan", CLR_CYAN },
    { "gray", CLR_GRAY },
    { "orange", CLR_ORANGE },
    { "light green", CLR_BRIGHT_GREEN },
    { "yellow", CLR_YELLOW },
    { "light blue", CLR_BRIGHT_BLUE },
    { "light magenta", CLR_BRIGHT_MAGENTA },
    { "light cyan", CLR_BRIGHT_CYAN },
    { "white", CLR_WHITE },
    { "no color", NO_COLOR },
    { NULL, CLR_BLACK }, /* everything after this is an alias */
    { "transparent", NO_COLOR },
    { "purple", CLR_MAGENTA },
    { "light purple", CLR_BRIGHT_MAGENTA },
    { "bright purple", CLR_BRIGHT_MAGENTA },
    { "grey", CLR_GRAY },
    { "bright red", CLR_ORANGE },
    { "bright green", CLR_BRIGHT_GREEN },
    { "bright blue", CLR_BRIGHT_BLUE },
    { "bright magenta", CLR_BRIGHT_MAGENTA },
    { "bright cyan", CLR_BRIGHT_CYAN }
};

static const struct {
    const char *name;
    const int attr;
} attrnames[] = {
    { "none", ATR_NONE },
    { "bold", ATR_BOLD },
    { "dim", ATR_DIM },
    { "underline", ATR_ULINE },
    { "blink", ATR_BLINK },
    { "inverse", ATR_INVERSE },
    { NULL, ATR_NONE }, /* everything after this is an alias */
    { "normal", ATR_NONE },
    { "uline", ATR_ULINE },
    { "reverse", ATR_INVERSE },
};

const char *
clr2colorname(clr)
int clr;
{
    int i;

    for (i = 0; i < SIZE(colornames); i++)
        if (colornames[i].name && colornames[i].color == clr)
            return colornames[i].name;
    return (char *) 0;
}

int
match_str2clr(str)
char *str;
{
    int i, c = CLR_MAX;

    /* allow "lightblue", "light blue", and "light-blue" to match "light blue"
       (also junk like "_l i-gh_t---b l u e" but we won't worry about that);
       also copes with trailing space; caller has removed any leading space */
    for (i = 0; i < SIZE(colornames); i++)
        if (colornames[i].name
            && fuzzymatch(str, colornames[i].name, " -_", TRUE)) {
            c = colornames[i].color;
            break;
        }
    if (i == SIZE(colornames) && (*str >= '0' && *str <= '9'))
        c = atoi(str);

    if (c == CLR_MAX)
        config_error_add("Unknown color '%s'", str);

    return c;
}

STATIC_OVL const char *
attr2attrname(attr)
int attr;
{
    int i;

    for (i = 0; i < SIZE(attrnames); i++)
        if (attrnames[i].attr == attr)
            return attrnames[i].name;
    return (char *) 0;
}

int
match_str2attr(str, complain)
const char *str;
boolean complain;
{
    int i, a = -1;

    for (i = 0; i < SIZE(attrnames); i++)
        if (attrnames[i].name
            && fuzzymatch(str, attrnames[i].name, " -_", TRUE)) {
            a = attrnames[i].attr;
            break;
        }

    if (a == -1 && complain)
        config_error_add("Unknown text attribute '%s'", str);

    return a;
}

int
query_color(prompt)
const char *prompt;
{
    winid tmpwin;
    anything any;
    int i, pick_cnt;
    menu_item *picks = (menu_item *) 0;

    tmpwin = create_nhwindow(NHW_MENU);
    start_menu(tmpwin);
    any = cg.zeroany;
    for (i = 0; i < SIZE(colornames); i++) {
        if (!colornames[i].name)
            break;
        any.a_int = i + 1;
        add_menu(tmpwin, NO_GLYPH, &any, 0, 0, ATR_NONE, colornames[i].name,
                 (colornames[i].color == NO_COLOR) ? MENU_SELECTED
                                                   : MENU_UNSELECTED);
    }
    end_menu(tmpwin, (prompt && *prompt) ? prompt : "Pick a color");
    pick_cnt = select_menu(tmpwin, PICK_ONE, &picks);
    destroy_nhwindow(tmpwin);
    if (pick_cnt > 0) {
        i = colornames[picks[0].item.a_int - 1].color;
        /* pick_cnt==2: explicitly picked something other than the
           preselected entry */
        if (pick_cnt == 2 && i == NO_COLOR)
            i = colornames[picks[1].item.a_int - 1].color;
        free((genericptr_t) picks);
        return i;
    } else if (pick_cnt == 0) {
        /* pick_cnt==0: explicitly picking preselected entry toggled it off */
        return NO_COLOR;
    }
    return -1;
}

/* ask about highlighting attribute; for menu headers and menu
   coloring patterns, only one attribute at a time is allowed;
   for status highlighting, multiple attributes are allowed [overkill;
   life would be much simpler if that were restricted to one also...] */
int
query_attr(prompt)
const char *prompt;
{
    winid tmpwin;
    anything any;
    int i, pick_cnt;
    menu_item *picks = (menu_item *) 0;
    boolean allow_many = (prompt && !strncmpi(prompt, "Choose", 6));
    int default_attr = ATR_NONE;

    if (prompt && strstri(prompt, "menu headings"))
        default_attr = iflags.menu_headings;
    tmpwin = create_nhwindow(NHW_MENU);
    start_menu(tmpwin);
    any = cg.zeroany;
    for (i = 0; i < SIZE(attrnames); i++) {
        if (!attrnames[i].name)
            break;
        any.a_int = i + 1;
        add_menu(tmpwin, NO_GLYPH, &any, 0, 0, attrnames[i].attr,
                 attrnames[i].name,
                 (attrnames[i].attr == default_attr) ? MENU_SELECTED
                                                     : MENU_UNSELECTED);
    }
    end_menu(tmpwin, (prompt && *prompt) ? prompt : "Pick an attribute");
    pick_cnt = select_menu(tmpwin, allow_many ? PICK_ANY : PICK_ONE, &picks);
    destroy_nhwindow(tmpwin);
    if (pick_cnt > 0) {
        int j, k = 0;

        if (allow_many) {
            /* PICK_ANY, with one preselected entry (ATR_NONE) which
               should be excluded if any other choices were picked */
            for (i = 0; i < pick_cnt; ++i) {
                j = picks[i].item.a_int - 1;
                if (attrnames[j].attr != ATR_NONE || pick_cnt == 1) {
                    switch (attrnames[j].attr) {
                    case ATR_DIM:
                        k |= HL_DIM;
                        break;
                    case ATR_BLINK:
                        k |= HL_BLINK;
                        break;
                    case ATR_ULINE:
                        k |= HL_ULINE;
                        break;
                    case ATR_INVERSE:
                        k |= HL_INVERSE;
                        break;
                    case ATR_BOLD:
                        k |= HL_BOLD;
                        break;
                    case ATR_NONE:
                        k = HL_NONE;
                        break;
                    }
                }
            }
        } else {
            /* PICK_ONE, but might get 0 or 2 due to preselected entry */
            j = picks[0].item.a_int - 1;
            /* pick_cnt==2: explicitly picked something other than the
               preselected entry */
            if (pick_cnt == 2 && attrnames[j].attr == default_attr)
                j = picks[1].item.a_int - 1;
            k = attrnames[j].attr;
        }
        free((genericptr_t) picks);
        return k;
    } else if (pick_cnt == 0 && !allow_many) {
        /* PICK_ONE, preselected entry explicitly chosen */
        return default_attr;
    }
    /* either ESC to explicitly cancel (pick_cnt==-1) or
       PICK_ANY with preselected entry toggled off and nothing chosen */
    return -1;
}

static const struct {
    const char *name;
    xchar msgtyp;
    const char *descr;
} msgtype_names[] = {
    { "show", MSGTYP_NORMAL, "Show message normally" },
    { "hide", MSGTYP_NOSHOW, "Hide message" },
    { "noshow", MSGTYP_NOSHOW, NULL },
    { "stop", MSGTYP_STOP, "Prompt for more after the message" },
    { "more", MSGTYP_STOP, NULL },
    { "norep", MSGTYP_NOREP, "Do not repeat the message" }
};

STATIC_OVL const char *
msgtype2name(typ)
int typ;
{
    int i;

    for (i = 0; i < SIZE(msgtype_names); i++)
        if (msgtype_names[i].descr && msgtype_names[i].msgtyp == typ)
            return msgtype_names[i].name;
    return (char *) 0;
}

int
query_msgtype()
{
    winid tmpwin;
    anything any;
    int i, pick_cnt;
    menu_item *picks = (menu_item *) 0;

    tmpwin = create_nhwindow(NHW_MENU);
    start_menu(tmpwin);
    any = cg.zeroany;
    for (i = 0; i < SIZE(msgtype_names); i++)
        if (msgtype_names[i].descr) {
            any.a_int = msgtype_names[i].msgtyp + 1;
            add_menu(tmpwin, NO_GLYPH, &any, 0, 0, ATR_NONE,
                 msgtype_names[i].descr, MENU_UNSELECTED);
        }
    end_menu(tmpwin, "How to show the message");
    pick_cnt = select_menu(tmpwin, PICK_ONE, &picks);
    destroy_nhwindow(tmpwin);
    if (pick_cnt > 0) {
        i = picks->item.a_int - 1;
        free((genericptr_t) picks);
        return i;
    }
    return -1;
}

STATIC_OVL boolean
msgtype_add(typ, pattern)
int typ;
char *pattern;
{
    struct plinemsg_type *tmp = (struct plinemsg_type *) alloc(sizeof *tmp);

    tmp->msgtype = typ;
    tmp->regex = regex_init();
    if (!regex_compile(pattern, tmp->regex)) {
        static const char *re_error = "MSGTYPE regex error";

        config_error_add("%s: %s", re_error, regex_error_desc(tmp->regex));
        regex_free(tmp->regex);
        free((genericptr_t) tmp);
        return FALSE;
    }
    tmp->pattern = dupstr(pattern);
    tmp->next = g.plinemsg_types;
    g.plinemsg_types = tmp;
    return TRUE;
}

void
msgtype_free()
{
    struct plinemsg_type *tmp, *tmp2 = 0;

    for (tmp = g.plinemsg_types; tmp; tmp = tmp2) {
        tmp2 = tmp->next;
        free((genericptr_t) tmp->pattern);
        regex_free(tmp->regex);
        free((genericptr_t) tmp);
    }
    g.plinemsg_types = (struct plinemsg_type *) 0;
}

STATIC_OVL void
free_one_msgtype(idx)
int idx; /* 0 .. */
{
    struct plinemsg_type *tmp = g.plinemsg_types;
    struct plinemsg_type *prev = NULL;

    while (tmp) {
        if (idx == 0) {
            struct plinemsg_type *next = tmp->next;

            regex_free(tmp->regex);
            free((genericptr_t) tmp->pattern);
            free((genericptr_t) tmp);
            if (prev)
                prev->next = next;
            else
                g.plinemsg_types = next;
            return;
        }
        idx--;
        prev = tmp;
        tmp = tmp->next;
    }
}

int
msgtype_type(msg, norepeat)
const char *msg;
boolean norepeat; /* called from Norep(via pline) */
{
    struct plinemsg_type *tmp = g.plinemsg_types;

    while (tmp) {
        /* we don't exclude entries with negative msgtype values
           because then the msg might end up matching a later pattern */
        if (regex_match(msg, tmp->regex))
            return tmp->msgtype;
        tmp = tmp->next;
    }
    return norepeat ? MSGTYP_NOREP : MSGTYP_NORMAL;
}

/* negate one or more types of messages so that their type handling will
   be disabled or re-enabled; MSGTYPE_NORMAL (value 0) is not affected */
void
hide_unhide_msgtypes(hide, hide_mask)
boolean hide;
int hide_mask;
{
    struct plinemsg_type *tmp;
    int mt;

    /* negative msgtype value won't be recognized by pline, so does nothing */
    for (tmp = g.plinemsg_types; tmp; tmp = tmp->next) {
        mt = tmp->msgtype;
        if (!hide)
            mt = -mt; /* unhide: negate negative, yielding positive */
        if (mt > 0 && ((1 << mt) & hide_mask))
            tmp->msgtype = -tmp->msgtype;
    }
}

STATIC_OVL int
msgtype_count(VOID_ARGS)
{
    int c = 0;
    struct plinemsg_type *tmp = g.plinemsg_types;

    while (tmp) {
        c++;
        tmp = tmp->next;
    }
    return c;
}

boolean
msgtype_parse_add(str)
char *str;
{
    char pattern[256];
    char msgtype[11];

    if (sscanf(str, "%10s \"%255[^\"]\"", msgtype, pattern) == 2) {
        int typ = -1;
        int i;

        for (i = 0; i < SIZE(msgtype_names); i++)
            if (!strncmpi(msgtype_names[i].name, msgtype, strlen(msgtype))) {
                typ = msgtype_names[i].msgtyp;
                break;
            }
        if (typ != -1)
            return msgtype_add(typ, pattern);
        else
            config_error_add("Unknown message type '%s'", msgtype);
    } else {
        config_error_add("Malformed MSGTYPE");
    }
    return FALSE;
}

STATIC_OVL boolean
test_regex_pattern(str, errmsg)
const char *str;
const char *errmsg;
{
    static const char re_error[] = "Regex error";
    struct nhregex *match;
    boolean retval = TRUE;

    if (!str)
        return FALSE;

    match = regex_init();
    if (!match) {
        config_error_add("NHregex error");
        return FALSE;
    }

    if (!regex_compile(str, match)) {
        config_error_add("%s: %s", errmsg ? errmsg : re_error,
                         regex_error_desc(match));
        retval = FALSE;
    }
    regex_free(match);
    return retval;
}

boolean
add_menu_coloring_parsed(str, c, a)
char *str;
int c, a;
{
    static const char re_error[] = "Menucolor regex error";
    struct menucoloring *tmp;

    if (!str)
        return FALSE;
    tmp = (struct menucoloring *) alloc(sizeof *tmp);
    tmp->match = regex_init();
    if (!regex_compile(str, tmp->match)) {
        config_error_add("%s: %s", re_error, regex_error_desc(tmp->match));
        regex_free(tmp->match);
        free(tmp);
        return FALSE;
    } else {
        tmp->next = g.menu_colorings;
        tmp->origstr = dupstr(str);
        tmp->color = c;
        tmp->attr = a;
        g.menu_colorings = tmp;
        return TRUE;
    }
}

/* parse '"regex_string"=color&attr' and add it to menucoloring */
boolean
add_menu_coloring(tmpstr)
char *tmpstr;
{
    int c = NO_COLOR, a = ATR_NONE;
    char *tmps, *cs, *amp;
    char str[BUFSZ];

    Sprintf(str, "%s", tmpstr);

    if (!tmpstr || (cs = index(str, '=')) == 0) {
        config_error_add("Malformed MENUCOLOR");
        return FALSE;
    }

    tmps = cs + 1; /* advance past '=' */
    mungspaces(tmps);
    if ((amp = index(tmps, '&')) != 0)
        *amp = '\0';

    c = match_str2clr(tmps);
    if (c >= CLR_MAX)
        return FALSE;

    if (amp) {
        tmps = amp + 1; /* advance past '&' */
        a = match_str2attr(tmps, TRUE);
        if (a == -1)
            return FALSE;
    }

    /* the regexp portion here has not been condensed by mungspaces() */
    *cs = '\0';
    tmps = str;
    if (*tmps == '"' || *tmps == '\'') {
        cs--;
        while (isspace((uchar) *cs))
            cs--;
        if (*cs == *tmps) {
            *cs = '\0';
            tmps++;
        }
    }
    return add_menu_coloring_parsed(tmps, c, a);
}

boolean
get_menu_coloring(str, color, attr)
const char *str;
int *color, *attr;
{
    struct menucoloring *tmpmc;

    if (iflags.use_menu_color)
        for (tmpmc = g.menu_colorings; tmpmc; tmpmc = tmpmc->next)
            if (regex_match(str, tmpmc->match)) {
                *color = tmpmc->color;
                *attr = tmpmc->attr;
                return TRUE;
            }
    return FALSE;
}

void
free_menu_coloring()
{
    struct menucoloring *tmp, *tmp2;

    for (tmp = g.menu_colorings; tmp; tmp = tmp2) {
        tmp2 = tmp->next;
        regex_free(tmp->match);
        free((genericptr_t) tmp->origstr);
        free((genericptr_t) tmp);
    }
}

STATIC_OVL void
free_one_menu_coloring(idx)
int idx; /* 0 .. */
{
    struct menucoloring *tmp = g.menu_colorings;
    struct menucoloring *prev = NULL;

    while (tmp) {
        if (idx == 0) {
            struct menucoloring *next = tmp->next;

            regex_free(tmp->match);
            free((genericptr_t) tmp->origstr);
            free((genericptr_t) tmp);
            if (prev)
                prev->next = next;
            else
                g.menu_colorings = next;
            return;
        }
        idx--;
        prev = tmp;
        tmp = tmp->next;
    }
}

STATIC_OVL int
count_menucolors(VOID_ARGS)
{
    struct menucoloring *tmp;
    int count = 0;

    for (tmp = g.menu_colorings; tmp; tmp = tmp->next)
        count++;
    return count;
}

STATIC_OVL boolean
parse_role_opts(negated, fullname, opts, opp)
boolean negated;
const char *fullname;
char *opts;
char **opp;
{
    char *op = *opp;

    if (negated) {
        bad_negation(fullname, FALSE);
    } else if ((op = string_for_env_opt(fullname, opts, FALSE)) != 0) {
        boolean val_negated = FALSE;

        while ((*op == '!') || !strncmpi(op, "no", 2)) {
            if (*op == '!')
                op++;
            else
                op += 2;
            val_negated = !val_negated;
        }
        if (val_negated) {
            if (!setrolefilter(op)) {
                config_error_add("Unknown negated parameter '%s'", op);
                return FALSE;
            }
        } else {
            if (duplicate_opt_detection(opts, 1))
                complain_about_duplicate(opts, 1);
            *opp = op;
            return TRUE;
        }
    }
    return FALSE;
}

/* Check if character c is illegal as a menu command key */
boolean
illegal_menu_cmd_key(c)
char c;
{
    if (c == 0 || c == '\r' || c == '\n' || c == '\033'
        || c == ' ' || digit(c) || (letter(c) && c != '@')) {
        config_error_add("Reserved menu command key '%s'", visctrl(c));
        return TRUE;
    } else { /* reject default object class symbols */
        int j;
        for (j = 1; j < MAXOCLASSES; j++)
            if (c == def_oc_syms[j].sym) {
                config_error_add("Menu command key '%s' is an object class",
                                 visctrl(c));
                return TRUE;
            }
    }
    return FALSE;
}

boolean
parseoptions(opts, tinitial, tfrom_file)
register char *opts;
boolean tinitial, tfrom_file;
{
    char *op;
    unsigned num;
    boolean negated, duplicate;
    int i;
    const char *fullname;
    boolean retval = TRUE;

    g.opt_initial = tinitial;
    g.opt_from_file = tfrom_file;
    if ((op = index(opts, ',')) != 0) {
        *op++ = 0;
        if (!parseoptions(op, g.opt_initial, g.opt_from_file))
            retval = FALSE;
    }
    if (strlen(opts) > BUFSZ / 2) {
        config_error_add("Option too long, max length is %i characters",
                         (BUFSZ / 2));
        return FALSE;
    }

    /* strip leading and trailing white space */
    while (isspace((uchar) *opts))
        opts++;
    op = eos(opts);
    while (--op >= opts && isspace((uchar) *op))
        *op = '\0';

    if (!*opts) {
        config_error_add("Empty statement");
        return FALSE;
    }
    negated = FALSE;
    while ((*opts == '!') || !strncmpi(opts, "no", 2)) {
        if (*opts == '!')
            opts++;
        else
            opts += 2;
        negated = !negated;
    }

    /* variant spelling */

    if (match_optname(opts, "colour", 5, FALSE))
        Strcpy(opts, "color"); /* fortunately this isn't longer */

    /* special boolean options */

    if (match_optname(opts, "female", 3, FALSE)) {
        if (duplicate_opt_detection(opts, 0))
            complain_about_duplicate(opts, 0);
        if (!g.opt_initial && flags.female == negated) {
            config_error_add("That is not anatomically possible.");
            return FALSE;
        } else
            flags.initgend = flags.female = !negated;
        return retval;
    }

    if (match_optname(opts, "male", 4, FALSE)) {
        if (duplicate_opt_detection(opts, 0))
            complain_about_duplicate(opts, 0);
        if (!g.opt_initial && flags.female != negated) {
            config_error_add("That is not anatomically possible.");
            return FALSE;
        } else
            flags.initgend = flags.female = negated;
        return retval;
    }

#if defined(MICRO) && !defined(AMIGA)
    /* included for compatibility with old NetHack.cnf files */
    if (match_optname(opts, "IBM_", 4, FALSE)) {
        iflags.BIOS = !negated;
        return retval;
    }
#endif /* MICRO */

    /* compound options */

    /* This first batch can be duplicated if their values are negated */

    /* align:string */
    fullname = "align";
    if (match_optname(opts, fullname, sizeof "align" - 1, TRUE)) {
        if (parse_role_opts(negated, fullname, opts, &op)) {
            if ((flags.initalign = str2align(op)) == ROLE_NONE) {
                config_error_add("Unknown %s '%s'", fullname, op);
                return FALSE;
            }
        } else
            return FALSE;
        return retval;
    }

    /* role:string or character:string */
    fullname = "role";
    if (match_optname(opts, fullname, 4, TRUE)
        || match_optname(opts, (fullname = "character"), 4, TRUE)) {
        if (parse_role_opts(negated, fullname, opts, &op)) {
            if ((flags.initrole = str2role(op)) == ROLE_NONE) {
                config_error_add("Unknown %s '%s'", fullname, op);
                return FALSE;
            } else /* Backwards compatibility */
                nmcpy(g.pl_character, op, PL_NSIZ);
        } else
            return FALSE;
        return retval;
    }

    /* race:string */
    fullname = "race";
    if (match_optname(opts, fullname, 4, TRUE)) {
        if (parse_role_opts(negated, fullname, opts, &op)) {
            if ((flags.initrace = str2race(op)) == ROLE_NONE) {
                config_error_add("Unknown %s '%s'", fullname, op);
                return FALSE;
            } else /* Backwards compatibility */
                g.pl_race = *op;
        } else
            return FALSE;
        return retval;
    }

    /* gender:string */
    fullname = "gender";
    if (match_optname(opts, fullname, 4, TRUE)) {
        if (parse_role_opts(negated, fullname, opts, &op)) {
            if ((flags.initgend = str2gend(op)) == ROLE_NONE) {
                config_error_add("Unknown %s '%s'", fullname, op);
                return FALSE;
            } else
                flags.female = flags.initgend;
        } else
            return FALSE;
        return retval;
    }

    /* We always check for duplicates on the remaining compound options,
       although individual option processing can choose to complain or not */

    duplicate = duplicate_opt_detection(opts, 1); /* 1: check compounds */

    fullname = "pettype";
    if (match_optname(opts, fullname, 3, TRUE)) {
        if (duplicate)
            complain_about_duplicate(opts, 1);
        if ((op = string_for_env_opt(fullname, opts, negated)) != 0) {
            if (negated) {
                bad_negation(fullname, TRUE);
                return FALSE;
            } else
                switch (lowc(*op)) {
                case 'd': /* dog */
                    g.preferred_pet = 'd';
                    break;
                case 'c': /* cat */
                case 'f': /* feline */
                    g.preferred_pet = 'c';
                    break;
                case 'h': /* horse */
                case 'q': /* quadruped */
                    /* avoids giving "unrecognized type of pet" but
                       pet_type(dog.c) won't actually honor this */
                    g.preferred_pet = 'h';
                    break;
                case 'n': /* no pet */
                    g.preferred_pet = 'n';
                    break;
                case '*': /* random */
                    g.preferred_pet = '\0';
                    break;
                default:
                    config_error_add("Unrecognized pet type '%s'.", op);
                    return FALSE;
                    break;
                }
        } else if (negated)
            g.preferred_pet = 'n';
        return retval;
    }

    fullname = "catname";
    if (match_optname(opts, fullname, 3, TRUE)) {
        if (duplicate)
            complain_about_duplicate(opts, 1);
        if (negated) {
            bad_negation(fullname, FALSE);
            return FALSE;
        } else if ((op = string_for_env_opt(fullname, opts, FALSE)) != 0) {
            nmcpy(g.catname, op, PL_PSIZ);
        } else
            return FALSE;
        sanitize_name(g.catname);
        return retval;
    }

    fullname = "dogname";
    if (match_optname(opts, fullname, 3, TRUE)) {
        if (duplicate)
            complain_about_duplicate(opts, 1);
        if (negated) {
            bad_negation(fullname, FALSE);
            return FALSE;
        } else if ((op = string_for_env_opt(fullname, opts, FALSE)) != 0) {
            nmcpy(g.dogname, op, PL_PSIZ);
        } else
            return FALSE;
        sanitize_name(g.dogname);
        return retval;
    }

    fullname = "horsename";
    if (match_optname(opts, fullname, 5, TRUE)) {
        if (duplicate)
            complain_about_duplicate(opts, 1);
        if (negated) {
            bad_negation(fullname, FALSE);
            return FALSE;
        } else if ((op = string_for_env_opt(fullname, opts, FALSE)) != 0) {
            nmcpy(g.horsename, op, PL_PSIZ);
        } else
            return FALSE;
        sanitize_name(g.horsename);
        return retval;
    }

    fullname = "mouse_support";
    if (match_optname(opts, fullname, 13, TRUE)) {
        boolean compat = (strlen(opts) <= 13);

        if (duplicate)
            complain_about_duplicate(opts, 1);
        op = string_for_opt(opts, (compat || !g.opt_initial));
        if (!op) {
            if (compat || negated || g.opt_initial) {
                /* for backwards compatibility, "mouse_support" without a
                   value is a synonym for mouse_support:1 */
                iflags.wc_mouse_support = !negated;
            }
        } else if (negated) {
            bad_negation(fullname, TRUE);
            return FALSE;
        } else {
            int mode = atoi(op);

            if (mode < 0 || mode > 2 || (mode == 0 && *op != '0')) {
                config_error_add("Illegal %s parameter '%s'", fullname, op);
                return FALSE;
            } else { /* mode >= 0 */
                iflags.wc_mouse_support = mode;
            }
        }
        return retval;
    }

    fullname = "number_pad";
    if (match_optname(opts, fullname, 10, TRUE)) {
        boolean compat = (strlen(opts) <= 10);

        if (duplicate)
            complain_about_duplicate(opts, 1);
        op = string_for_opt(opts, (compat || !g.opt_initial));
        if (!op) {
            if (compat || negated || g.opt_initial) {
                /* for backwards compatibility, "number_pad" without a
                   value is a synonym for number_pad:1 */
                iflags.num_pad = !negated;
                iflags.num_pad_mode = 0;
            }
        } else if (negated) {
            bad_negation(fullname, TRUE);
            return FALSE;
        } else {
            int mode = atoi(op);

            if (mode < -1 || mode > 4 || (mode == 0 && *op != '0')) {
                config_error_add("Illegal %s parameter '%s'", fullname, op);
                return FALSE;
            } else if (mode <= 0) {
                iflags.num_pad = FALSE;
                /* German keyboard; y and z keys swapped */
                iflags.num_pad_mode = (mode < 0); /* 0 or 1 */
            } else {                              /* mode > 0 */
                iflags.num_pad = TRUE;
                iflags.num_pad_mode = 0;
                /* PC Hack / MSDOS compatibility */
                if (mode == 2 || mode == 4)
                    iflags.num_pad_mode |= 1;
                /* phone keypad layout */
                if (mode == 3 || mode == 4)
                    iflags.num_pad_mode |= 2;
            }
        }
        reset_commands(FALSE);
        number_pad(iflags.num_pad ? 1 : 0);
        return retval;
    }

    fullname = "roguesymset";
    if (match_optname(opts, fullname, 7, TRUE)) {
        if (duplicate)
            complain_about_duplicate(opts, 1);
        if (negated) {
            bad_negation(fullname, FALSE);
            return FALSE;
        } else if ((op = string_for_opt(opts, FALSE)) != 0) {
            g.symset[ROGUESET].name = dupstr(op);
            if (!read_sym_file(ROGUESET)) {
                clear_symsetentry(ROGUESET, TRUE);
                config_error_add(
                               "Unable to load symbol set \"%s\" from \"%s\"",
                                 op, SYMBOLS);
                return FALSE;
            } else {
                if (!g.opt_initial && Is_rogue_level(&u.uz))
                    assign_graphics(ROGUESET);
                g.opt_need_redraw = TRUE;
            }
        } else
            return FALSE;
        return retval;
    }

    fullname = "symset";
    if (match_optname(opts, fullname, 6, TRUE)) {
        if (duplicate)
            complain_about_duplicate(opts, 1);
        if (negated) {
            bad_negation(fullname, FALSE);
            return FALSE;
        } else if ((op = string_for_opt(opts, FALSE)) != 0) {
            g.symset[PRIMARY].name = dupstr(op);
            if (!read_sym_file(PRIMARY)) {
                clear_symsetentry(PRIMARY, TRUE);
                config_error_add(
                               "Unable to load symbol set \"%s\" from \"%s\"",
                                 op, SYMBOLS);
                return FALSE;
            } else {
                switch_symbols(g.symset[PRIMARY].name != (char *) 0);
                g.opt_need_redraw = TRUE;
            }
        } else
            return FALSE;
        return retval;
    }

    fullname = "runmode";
    if (match_optname(opts, fullname, 4, TRUE)) {
        if (duplicate)
            complain_about_duplicate(opts, 1);
        if (negated) {
            flags.runmode = RUN_TPORT;
        } else if ((op = string_for_opt(opts, FALSE)) != 0) {
            if (!strncmpi(op, "teleport", strlen(op)))
                flags.runmode = RUN_TPORT;
            else if (!strncmpi(op, "run", strlen(op)))
                flags.runmode = RUN_LEAP;
            else if (!strncmpi(op, "walk", strlen(op)))
                flags.runmode = RUN_STEP;
            else if (!strncmpi(op, "crawl", strlen(op)))
                flags.runmode = RUN_CRAWL;
            else {
                config_error_add("Unknown %s parameter '%s'", fullname, op);
                return FALSE;
            }
        } else
            return FALSE;
        return retval;
    }

    /* menucolor:"regex_string"=color */
    fullname = "menucolor";
    if (match_optname(opts, fullname, 9, TRUE)) {
        if (negated) {
            bad_negation(fullname, FALSE);
            return FALSE;
        } else if ((op = string_for_env_opt(fullname, opts, FALSE)) != 0) {
            if (!add_menu_coloring(op))
                return FALSE;
        } else
            return FALSE;
        return retval;
    }

    fullname = "msghistory";
    if (match_optname(opts, fullname, 3, TRUE)) {
        if (duplicate)
            complain_about_duplicate(opts, 1);
        op = string_for_env_opt(fullname, opts, negated);
        if ((negated && !op) || (!negated && op)) {
            iflags.msg_history = negated ? 0 : atoi(op);
        } else if (negated) {
            bad_negation(fullname, TRUE);
            return FALSE;
        }
        return retval;
    }

    fullname = "msg_window";
    /* msg_window:single, combo, full or reversed */
    if (match_optname(opts, fullname, 4, TRUE)) {
/* allow option to be silently ignored by non-tty ports */
#ifdef TTY_GRAPHICS
        int tmp;

        if (duplicate)
            complain_about_duplicate(opts, 1);
        if (!(op = string_for_opt(opts, TRUE))) {
            tmp = negated ? 's' : 'f';
        } else {
            if (negated) {
                bad_negation(fullname, TRUE);
                return FALSE;
            }
            tmp = lowc(*op);
        }
        switch (tmp) {
        case 's': /* single message history cycle (default if negated) */
            iflags.prevmsg_window = 's';
            break;
        case 'c': /* combination: two singles, then full page */
            iflags.prevmsg_window = 'c';
            break;
        case 'f': /* full page (default if specified without argument) */
            iflags.prevmsg_window = 'f';
            break;
        case 'r': /* full page (reversed) */
            iflags.prevmsg_window = 'r';
            break;
        default:
            config_error_add("Unknown %s parameter '%s'", fullname, op);
            retval = FALSE;
        }
#endif
        return retval;
    }

    /* WINCAP
     * setting font options  */
    fullname = "font";
    if (!strncmpi(opts, fullname, 4)) {
        int opttype = -1;
        char *fontopts = opts + 4;

        if (!strncmpi(fontopts, "map", 3) || !strncmpi(fontopts, "_map", 4))
            opttype = MAP_OPTION;
        else if (!strncmpi(fontopts, "message", 7)
                 || !strncmpi(fontopts, "_message", 8))
            opttype = MESSAGE_OPTION;
        else if (!strncmpi(fontopts, "text", 4)
                 || !strncmpi(fontopts, "_text", 5))
            opttype = TEXT_OPTION;
        else if (!strncmpi(fontopts, "menu", 4)
                 || !strncmpi(fontopts, "_menu", 5))
            opttype = MENU_OPTION;
        else if (!strncmpi(fontopts, "status", 6)
                 || !strncmpi(fontopts, "_status", 7))
            opttype = STATUS_OPTION;
        else if (!strncmpi(fontopts, "_size", 5)) {
            if (!strncmpi(fontopts, "_size_map", 8))
                opttype = MAP_OPTION;
            else if (!strncmpi(fontopts, "_size_message", 12))
                opttype = MESSAGE_OPTION;
            else if (!strncmpi(fontopts, "_size_text", 9))
                opttype = TEXT_OPTION;
            else if (!strncmpi(fontopts, "_size_menu", 9))
                opttype = MENU_OPTION;
            else if (!strncmpi(fontopts, "_size_status", 11))
                opttype = STATUS_OPTION;
            else {
                config_error_add("Unknown %s parameter '%s'", fullname, opts);
                return FALSE;
            }
            if (duplicate)
                complain_about_duplicate(opts, 1);
            if (opttype > 0 && !negated
                && (op = string_for_opt(opts, FALSE)) != 0) {
                switch (opttype) {
                case MAP_OPTION:
                    iflags.wc_fontsiz_map = atoi(op);
                    break;
                case MESSAGE_OPTION:
                    iflags.wc_fontsiz_message = atoi(op);
                    break;
                case TEXT_OPTION:
                    iflags.wc_fontsiz_text = atoi(op);
                    break;
                case MENU_OPTION:
                    iflags.wc_fontsiz_menu = atoi(op);
                    break;
                case STATUS_OPTION:
                    iflags.wc_fontsiz_status = atoi(op);
                    break;
                }
            }
            return retval;
        } else {
            config_error_add("Unknown %s parameter '%s'", fullname, opts);
            return FALSE;
        }
        if (opttype > 0 && (op = string_for_opt(opts, FALSE)) != 0) {
            wc_set_font_name(opttype, op);
#ifdef MAC
            set_font_name(opttype, op);
#endif
            return retval;
        } else if (negated) {
            bad_negation(fullname, TRUE);
            return FALSE;
        }
        return retval;
    }

#ifdef CHANGE_COLOR
    if (match_optname(opts, "palette", 3, TRUE)
#ifdef MAC
        || match_optname(opts, "hicolor", 3, TRUE)
#endif
        ) {
        int color_number, color_incr;

#ifndef WIN32
        if (duplicate)
            complain_about_duplicate(opts, 1);
#endif
#ifdef MAC
        if (match_optname(opts, "hicolor", 3, TRUE)) {
            if (negated) {
                bad_negation("hicolor", FALSE);
                return FALSE;
            }
            color_number = CLR_MAX + 4; /* HARDCODED inverse number */
            color_incr = -1;
        } else
#endif
        {
            if (negated) {
                bad_negation("palette", FALSE);
                return FALSE;
            }
            color_number = 0;
            color_incr = 1;
        }
#ifdef WIN32
        op = string_for_opt(opts, TRUE);
        if (!alternative_palette(op)) {
            config_error_add("Error in palette parameter '%s'", op);
            return FALSE;
        }
#else
        if ((op = string_for_opt(opts, FALSE)) != (char *) 0) {
            char *pt = op;
            int cnt, tmp, reverse;
            long rgb;

            while (*pt && color_number >= 0) {
                cnt = 3;
                rgb = 0L;
                if (*pt == '-') {
                    reverse = 1;
                    pt++;
                } else {
                    reverse = 0;
                }
                while (cnt-- > 0) {
                    if (*pt && *pt != '/') {
#ifdef AMIGA
                        rgb <<= 4;
#else
                        rgb <<= 8;
#endif
                        tmp = *pt++;
                        if (isalpha((uchar) tmp)) {
                            tmp = (tmp + 9) & 0xf; /* Assumes ASCII... */
                        } else {
                            tmp &= 0xf; /* Digits in ASCII too... */
                        }
#ifndef AMIGA
                        /* Add an extra so we fill f -> ff and 0 -> 00 */
                        rgb += tmp << 4;
#endif
                        rgb += tmp;
                    }
                }
                if (*pt == '/')
                    pt++;
                change_color(color_number, rgb, reverse);
                color_number += color_incr;
            }
        }
#endif /* !WIN32 */
        if (!g.opt_initial) {
            g.opt_need_redraw = TRUE;
        }
        return retval;
    }
#endif /* CHANGE_COLOR */

    if (match_optname(opts, "fruit", 2, TRUE)) {
        struct fruit *forig = 0;
        char empty_str = '\0';

        if (duplicate)
            complain_about_duplicate(opts, 1);
        op = string_for_opt(opts, negated || !g.opt_initial);
        if (negated) {
            if (op) {
                bad_negation("fruit", TRUE);
                return FALSE;
            }
            op = &empty_str;
            goto goodfruit;
        }
        if (!op)
            return FALSE;
        /* 3.6.2: strip leading and trailing spaces, condense internal ones */
        mungspaces(op);
        if (!g.opt_initial) {
            struct fruit *f;
            int fnum = 0;

            /* count number of named fruits; if 'op' is found among them,
               then the count doesn't matter because we won't be adding it */
            f = fruit_from_name(op, FALSE, &fnum);
            if (!f) {
                if (!flags.made_fruit)
                    forig = fruit_from_name(g.pl_fruit, FALSE, (int *) 0);

                if (!forig && fnum >= 100) {
                    config_error_add(
                             "Doing that so many times isn't very fruitful.");
                    return retval;
                }
            }
        }
 goodfruit:
        nmcpy(g.pl_fruit, op, PL_FSIZ);
        sanitize_name(g.pl_fruit);
        /* OBJ_NAME(objects[SLIME_MOLD]) won't work for this after
           initialization; it gets changed to generic "fruit" */
        if (!*g.pl_fruit)
            nmcpy(g.pl_fruit, "slime mold", PL_FSIZ);
        if (!g.opt_initial) {
            /* if 'forig' is nonNull, we replace it rather than add
               a new fruit; it can only be nonNull if no fruits have
               been created since the previous name was put in place */
            (void) fruitadd(g.pl_fruit, forig);
            pline("Fruit is now \"%s\".", g.pl_fruit);
        }
        /* If initial, then initoptions is allowed to do it instead
         * of here (initoptions always has to do it even if there's
         * no fruit option at all.  Also, we don't want people
         * setting multiple fruits in their options.)
         */
        return retval;
    }

    fullname = "whatis_coord";
    if (match_optname(opts, fullname, 8, TRUE)) {
        if (duplicate)
            complain_about_duplicate(opts, 1);
        if (negated) {
            iflags.getpos_coords = GPCOORDS_NONE;
            return retval;
        } else if ((op = string_for_env_opt(fullname, opts, FALSE)) != 0) {
            static char gpcoords[] = { GPCOORDS_NONE, GPCOORDS_COMPASS,
                                       GPCOORDS_COMFULL, GPCOORDS_MAP,
                                       GPCOORDS_SCREEN, '\0' };
            char c = lowc(*op);

            if (c && index(gpcoords, c))
                iflags.getpos_coords = c;
            else {
                config_error_add("Unknown %s parameter '%s'", fullname, op);
                return FALSE;
            }
        } else
            return FALSE;
        return retval;
    }

    fullname = "whatis_filter";
    if (match_optname(opts, fullname, 8, TRUE)) {
        if (duplicate)
            complain_about_duplicate(opts, 1);
        if (negated) {
            iflags.getloc_filter = GFILTER_NONE;
            return retval;
        } else if ((op = string_for_env_opt(fullname, opts, FALSE)) != 0) {
            char c = lowc(*op);

            switch (c) {
            case 'n':
                iflags.getloc_filter = GFILTER_NONE;
                break;
            case 'v':
                iflags.getloc_filter = GFILTER_VIEW;
                break;
            case 'a':
                iflags.getloc_filter = GFILTER_AREA;
                break;
            default: {
                config_error_add("Unknown %s parameter '%s'", fullname, op);
                return FALSE;
            }
            }
        } else
            return FALSE;
        return retval;
    }

    fullname = "warnings";
    if (match_optname(opts, fullname, 5, TRUE)) {
        if (duplicate)
            complain_about_duplicate(opts, 1);
        if (negated) {
            bad_negation(fullname, FALSE);
            return FALSE;
        }
        return warning_opts(opts, fullname);
    }

    /* boulder:symbol */
    fullname = "boulder";
    if (match_optname(opts, fullname, 7, TRUE)) {
#ifdef BACKWARD_COMPAT
        int clash = 0;

        if (duplicate)
            complain_about_duplicate(opts, 1);
        if (negated) {
            bad_negation(fullname, FALSE);
            return FALSE;
        }
        /* if (!(opts = string_for_env_opt(fullname, opts, FALSE)))
         */
        if (!(opts = string_for_opt(opts, FALSE)))
            return FALSE;
        escapes(opts, opts);
        /* note: dummy monclass #0 has symbol value '\0'; we allow that--
           attempting to set bouldersym to '^@'/'\0' will reset to default */
        if (def_char_to_monclass(opts[0]) != MAXMCLASSES)
            clash = opts[0] ? 1 : 0;
        else if (opts[0] >= '1' && opts[0] < WARNCOUNT + '0')
            clash = 2;
        if (clash) {
            /* symbol chosen matches a used monster or warning
               symbol which is not good - reject it */
            config_error_add(
            "Badoption - boulder symbol '%s' would conflict with a %s symbol",
                             visctrl(opts[0]),
                             (clash == 1) ? "monster" : "warning");
        } else {
            /*
             * Override the default boulder symbol.
             */
            iflags.bouldersym = (uchar) opts[0];
            /* for 'initial', update_bouldersym() is done in
               initoptions_finish(), after all symset options
               have been processed */
            if (!g.opt_initial) {
                update_bouldersym();
                g.opt_need_redraw = TRUE;
            }
        }
        return retval;
#else
        config_error_add("'%s' no longer supported; use S_boulder:c instead",
                         fullname);
        return FALSE;
#endif
    }

    /* name:string */
    fullname = "name";
    if (match_optname(opts, fullname, 4, TRUE)) {
        if (duplicate)
            complain_about_duplicate(opts, 1);
        if (negated) {
            bad_negation(fullname, FALSE);
            return FALSE;
        } else if ((op = string_for_env_opt(fullname, opts, FALSE)) != 0) {
            nmcpy(g.plname, op, PL_NSIZ);
        } else
            return FALSE;
        return retval;
    }

    /* altkeyhandler:string */
    fullname = "altkeyhandler";
    if (match_optname(opts, fullname, 4, TRUE)) {
        if (duplicate)
            complain_about_duplicate(opts, 1);
        if (negated) {
            bad_negation(fullname, FALSE);
            return FALSE;
        } else if ((op = string_for_opt(opts, negated)) != 0) {
#if defined(WIN32) && defined(TTY_GRAPHICS)
            set_altkeyhandler(op);
#endif
        } else
            return FALSE;
        return retval;
    }

    /* WINCAP
     * align_status:[left|top|right|bottom] */
    fullname = "align_status";
    if (match_optname(opts, fullname, sizeof "align_status" - 1, TRUE)) {
        op = string_for_opt(opts, negated);
        if (op && !negated) {
            if (!strncmpi(op, "left", sizeof "left" - 1))
                iflags.wc_align_status = ALIGN_LEFT;
            else if (!strncmpi(op, "top", sizeof "top" - 1))
                iflags.wc_align_status = ALIGN_TOP;
            else if (!strncmpi(op, "right", sizeof "right" - 1))
                iflags.wc_align_status = ALIGN_RIGHT;
            else if (!strncmpi(op, "bottom", sizeof "bottom" - 1))
                iflags.wc_align_status = ALIGN_BOTTOM;
            else {
                config_error_add("Unknown %s parameter '%s'", fullname, op);
                return FALSE;
            }
        } else if (negated) {
            bad_negation(fullname, TRUE);
            return FALSE;
        }
        return retval;
    }

    /* WINCAP
     * align_message:[left|top|right|bottom] */
    fullname = "align_message";
    if (match_optname(opts, fullname, sizeof "align_message" - 1, TRUE)) {
        if (duplicate)
            complain_about_duplicate(opts, 1);
        op = string_for_opt(opts, negated);
        if (op && !negated) {
            if (!strncmpi(op, "left", sizeof "left" - 1))
                iflags.wc_align_message = ALIGN_LEFT;
            else if (!strncmpi(op, "top", sizeof "top" - 1))
                iflags.wc_align_message = ALIGN_TOP;
            else if (!strncmpi(op, "right", sizeof "right" - 1))
                iflags.wc_align_message = ALIGN_RIGHT;
            else if (!strncmpi(op, "bottom", sizeof "bottom" - 1))
                iflags.wc_align_message = ALIGN_BOTTOM;
            else {
                config_error_add("Unknown %s parameter '%s'", fullname, op);
                return FALSE;
            }
        } else if (negated) {
            bad_negation(fullname, TRUE);
            return FALSE;
        }
        return retval;
    }

    /* the order to list inventory */
    fullname = "packorder";
    if (match_optname(opts, fullname, 4, TRUE)) {
        if (duplicate)
            complain_about_duplicate(opts, 1);
        if (negated) {
            bad_negation(fullname, FALSE);
            return FALSE;
        } else if (!(op = string_for_opt(opts, FALSE)))
            return FALSE;

        if (!change_inv_order(op))
            return FALSE;
        return retval;
    }

    /* user can change required response for some prompts (quit, die, hit),
       or add an extra prompt (pray, Remove) that isn't ordinarily there */
    fullname = "paranoid_confirmation";
    if (match_optname(opts, fullname, 8, TRUE)) {
        /* at present we don't complain about duplicates for this
           option, but we do throw away the old settings whenever
           we process a new one [clearing old flags is essential
           for handling default paranoid_confirm:pray sanely] */
        flags.paranoia_bits = 0; /* clear all */
        if (negated) {
            flags.paranoia_bits = 0; /* [now redundant...] */
        } else if ((op = string_for_opt(opts, TRUE)) != 0) {
            char *pp, buf[BUFSZ];

            strncpy(buf, op, sizeof buf - 1);
            buf[sizeof buf - 1] = '\0';
            op = mungspaces(buf);
            for (;;) {
                /* We're looking to parse
                   "paranoid_confirm:whichone wheretwo whothree"
                   and "paranoid_confirm:" prefix has already
                   been stripped off by the time we get here */
                pp = index(op, ' ');
                if (pp)
                    *pp = '\0';
                /* we aren't matching option names but match_optname()
                   does what we want once we've broken the space
                   delimited aggregate into separate tokens */
                for (i = 0; i < SIZE(paranoia); ++i) {
                    if (match_optname(op, paranoia[i].argname,
                                      paranoia[i].argMinLen, FALSE)
                        || (paranoia[i].synonym
                            && match_optname(op, paranoia[i].synonym,
                                             paranoia[i].synMinLen, FALSE))) {
                        if (paranoia[i].flagmask)
                            flags.paranoia_bits |= paranoia[i].flagmask;
                        else /* 0 == "none", so clear all */
                            flags.paranoia_bits = 0;
                        break;
                    }
                }
                if (i == SIZE(paranoia)) {
                    /* didn't match anything, so arg is bad;
                       any flags already set will stay set */
                    config_error_add("Unknown %s parameter '%s'",
                                     fullname, op);
                    return FALSE;
                }
                /* move on to next token */
                if (pp)
                    op = pp + 1;
                else
                    break; /* no next token */
            } /* for(;;) */
        } else
            return FALSE;
        return retval;
    }

    /* accept deprecated boolean; superseded by paranoid_confirm:pray */
    fullname = "prayconfirm";
    if (match_optname(opts, fullname, 4, FALSE)) {
        if (negated)
            flags.paranoia_bits &= ~PARANOID_PRAY;
        else
            flags.paranoia_bits |= PARANOID_PRAY;
        return retval;
    }

    /* maximum burden picked up before prompt (Warren Cheung) */
    fullname = "pickup_burden";
    if (match_optname(opts, fullname, 8, TRUE)) {
        if (duplicate)
            complain_about_duplicate(opts, 1);
        if (negated) {
            bad_negation(fullname, FALSE);
            return FALSE;
        } else if ((op = string_for_env_opt(fullname, opts, FALSE)) != 0) {
            switch (lowc(*op)) {
            case 'u': /* Unencumbered */
                flags.pickup_burden = UNENCUMBERED;
                break;
            case 'b': /* Burdened (slight encumbrance) */
                flags.pickup_burden = SLT_ENCUMBER;
                break;
            case 's': /* streSsed (moderate encumbrance) */
                flags.pickup_burden = MOD_ENCUMBER;
                break;
            case 'n': /* straiNed (heavy encumbrance) */
                flags.pickup_burden = HVY_ENCUMBER;
                break;
            case 'o': /* OverTaxed (extreme encumbrance) */
            case 't':
                flags.pickup_burden = EXT_ENCUMBER;
                break;
            case 'l': /* overLoaded */
                flags.pickup_burden = OVERLOADED;
                break;
            default:
                config_error_add("Unknown %s parameter '%s'", fullname, op);
                return FALSE;
            }
        } else
            return FALSE;
        return retval;
    }

    /* types of objects to pick up automatically */
    fullname = "pickup_types";
    if (match_optname(opts, fullname, 8, TRUE)) {
        char ocl[MAXOCLASSES + 1], tbuf[MAXOCLASSES + 1],
             qbuf[QBUFSZ], abuf[BUFSZ];
        int oc_sym;
        boolean badopt = FALSE, compat = (strlen(opts) <= 6), use_menu;

        if (duplicate)
            complain_about_duplicate(opts, 1);
        oc_to_str(flags.pickup_types, tbuf);
        flags.pickup_types[0] = '\0'; /* all */
        op = string_for_opt(opts, (compat || !g.opt_initial));
        if (!op) {
            if (compat || negated || g.opt_initial) {
                /* for backwards compatibility, "pickup" without a
                   value is a synonym for autopickup of all types
                   (and during initialization, we can't prompt yet) */
                flags.pickup = !negated;
                return retval;
            }
            oc_to_str(flags.inv_order, ocl);
            use_menu = TRUE;
            if (flags.menu_style == MENU_TRADITIONAL
                || flags.menu_style == MENU_COMBINATION) {
                boolean wasspace;

                use_menu = FALSE;
                Sprintf(qbuf, "New %s: [%s am] (%s)", fullname, ocl,
                        *tbuf ? tbuf : "all");
                abuf[0] = '\0';
                getlin(qbuf, abuf);
                wasspace = (abuf[0] == ' '); /* before mungspaces */
                op = mungspaces(abuf);
                if (wasspace && !abuf[0])
                    ; /* one or more spaces will remove old value */
                else if (!abuf[0] || abuf[0] == '\033')
                    op = tbuf; /* restore */
                else if (abuf[0] == 'm')
                    use_menu = TRUE;
                /* note: abuf[0]=='a' is already handled via clearing the
                   the old value (above) as a default action */
            }
            if (use_menu) {
                if (wizard && !index(ocl, VENOM_SYM))
                    strkitten(ocl, VENOM_SYM);
                (void) choose_classes_menu("Autopickup what?", 1, TRUE, ocl,
                                           tbuf);
                op = tbuf;
            }
        }
        if (negated) {
            bad_negation(fullname, TRUE);
            return FALSE;
        }
        while (*op == ' ')
            op++;
        if (*op != 'a' && *op != 'A') {
            num = 0;
            while (*op) {
                oc_sym = def_char_to_objclass(*op);
                /* make sure all are valid obj symbols occurring once */
                if (oc_sym != MAXOCLASSES
                    && !index(flags.pickup_types, oc_sym)) {
                    flags.pickup_types[num] = (char) oc_sym;
                    flags.pickup_types[++num] = '\0';
                } else
                    badopt = TRUE;
                op++;
            }
            if (badopt) {
                config_error_add("Unknown %s parameter '%s'", fullname, op);
                return FALSE;
            }
        }
        return retval;
    }

    /* pile limit: when walking over objects, number which triggers
       "there are several/many objects here" instead of listing them */
    fullname = "pile_limit";
    if (match_optname(opts, fullname, 4, TRUE)) {
        if (duplicate)
            complain_about_duplicate(opts, 1);
        op = string_for_opt(opts, negated);
        if ((negated && !op) || (!negated && op))
            flags.pile_limit = negated ? 0 : atoi(op);
        else if (negated) {
            bad_negation(fullname, TRUE);
            return FALSE;
        } else /* !op */
            flags.pile_limit = PILE_LIMIT_DFLT;
        /* sanity check */
        if (flags.pile_limit < 0)
            flags.pile_limit = PILE_LIMIT_DFLT;
        return retval;
    }

    /* play mode: normal, explore/discovery, or debug/wizard */
    fullname = "playmode";
    if (match_optname(opts, fullname, 4, TRUE)) {
        if (duplicate)
            complain_about_duplicate(opts, 1);
        if (negated)
            bad_negation(fullname, FALSE);
        if (duplicate || negated)
            return FALSE;
        op = string_for_opt(opts, FALSE);
        if (!op)
            return FALSE;
        if (!strncmpi(op, "normal", 6) || !strcmpi(op, "play")) {
            wizard = discover = FALSE;
        } else if (!strncmpi(op, "explore", 6)
                   || !strncmpi(op, "discovery", 6)) {
            wizard = FALSE, discover = TRUE;
        } else if (!strncmpi(op, "debug", 5) || !strncmpi(op, "wizard", 6)) {
            wizard = TRUE, discover = FALSE;
        } else {
            config_error_add("Invalid value for \"%s\":%s", fullname, op);
            return FALSE;
        }
        return retval;
    }

    /* WINCAP
     * player_selection: dialog | prompt/prompts/prompting */
    fullname = "player_selection";
    if (match_optname(opts, fullname, sizeof "player_selection" - 1, TRUE)) {
        if (duplicate)
            complain_about_duplicate(opts, 1);
        op = string_for_opt(opts, negated);
        if (op && !negated) {
            if (!strncmpi(op, "dialog", sizeof "dialog" - 1)) {
                iflags.wc_player_selection = VIA_DIALOG;
            } else if (!strncmpi(op, "prompt", sizeof "prompt" - 1)) {
                iflags.wc_player_selection = VIA_PROMPTS;
            } else {
                config_error_add("Unknown %s parameter '%s'", fullname, op);
                return FALSE;
            }
        } else if (negated) {
            bad_negation(fullname, TRUE);
            return FALSE;
        }
        return retval;
    }

    /* things to disclose at end of game */
    fullname = "disclose";
    if (match_optname(opts, fullname, 7, TRUE)) {
        /*
         * The order that the end_disclose options are stored:
         *      inventory, attribs, vanquished, genocided,
         *      conduct, overview.
         * There is an array in flags:
         *      end_disclose[NUM_DISCLOSURE_OPT];
         * with option settings for the each of the following:
         * iagvc [see disclosure_options in decl.c]:
         * Allowed setting values in that array are:
         *      DISCLOSE_PROMPT_DEFAULT_YES  ask with default answer yes
         *      DISCLOSE_PROMPT_DEFAULT_NO   ask with default answer no
         *      DISCLOSE_YES_WITHOUT_PROMPT  always disclose and don't ask
         *      DISCLOSE_NO_WITHOUT_PROMPT   never disclose and don't ask
         *      DISCLOSE_PROMPT_DEFAULT_SPECIAL  for 'vanquished' only...
         *      DISCLOSE_SPECIAL_WITHOUT_PROMPT  ...to set up sort order.
         *
         * Those setting values can be used in the option
         * string as a prefix to get the desired behaviour.
         *
         * For backward compatibility, no prefix is required,
         * and the presence of a i,a,g,v, or c without a prefix
         * sets the corresponding value to DISCLOSE_YES_WITHOUT_PROMPT.
         */
        int idx, prefix_val;

        if (duplicate)
            complain_about_duplicate(opts, 1);
        op = string_for_opt(opts, TRUE);
        if (op && negated) {
            bad_negation(fullname, TRUE);
            return FALSE;
        }
        /* "disclose" without a value means "all with prompting"
           and negated means "none without prompting" */
        if (!op || !strcmpi(op, "all") || !strcmpi(op, "none")) {
            if (op && !strcmpi(op, "none"))
                negated = TRUE;
            for (num = 0; num < NUM_DISCLOSURE_OPTIONS; num++)
                flags.end_disclose[num] = negated
                                              ? DISCLOSE_NO_WITHOUT_PROMPT
                                              : DISCLOSE_PROMPT_DEFAULT_YES;
            return retval;
        }

        num = 0;
        prefix_val = -1;
        while (*op && num < sizeof flags.end_disclose - 1) {
            static char valid_settings[] = {
                DISCLOSE_PROMPT_DEFAULT_YES, DISCLOSE_PROMPT_DEFAULT_NO,
                DISCLOSE_PROMPT_DEFAULT_SPECIAL,
                DISCLOSE_YES_WITHOUT_PROMPT, DISCLOSE_NO_WITHOUT_PROMPT,
                DISCLOSE_SPECIAL_WITHOUT_PROMPT, '\0'
            };
            register char c, *dop;

            c = lowc(*op);
            if (c == 'k')
                c = 'v'; /* killed -> vanquished */
            if (c == 'd')
                c = 'o'; /* dungeon -> overview */
            dop = index(disclosure_options, c);
            if (dop) {
                idx = (int) (dop - disclosure_options);
                if (idx < 0 || idx > NUM_DISCLOSURE_OPTIONS - 1) {
                    impossible("bad disclosure index %d %c", idx, c);
                    continue;
                }
                if (prefix_val != -1) {
                    if (*dop != 'v') {
                        if (prefix_val == DISCLOSE_PROMPT_DEFAULT_SPECIAL)
                            prefix_val = DISCLOSE_PROMPT_DEFAULT_YES;
                        if (prefix_val == DISCLOSE_SPECIAL_WITHOUT_PROMPT)
                            prefix_val = DISCLOSE_YES_WITHOUT_PROMPT;
                    }
                    flags.end_disclose[idx] = prefix_val;
                    prefix_val = -1;
                } else
                    flags.end_disclose[idx] = DISCLOSE_YES_WITHOUT_PROMPT;
            } else if (index(valid_settings, c)) {
                prefix_val = c;
            } else if (c == ' ') {
                ; /* do nothing */
            } else {
                config_error_add("Unknown %s parameter '%c'", fullname, *op);
                return FALSE;
            }
            op++;
        }
        return retval;
    }

    /* scores:5t[op] 5a[round] o[wn] */
    fullname = "scores";
    if (match_optname(opts, fullname, 4, TRUE)) {
        if (duplicate)
            complain_about_duplicate(opts, 1);
        if (negated) {
            bad_negation(fullname, FALSE);
            return FALSE;
        }
        if (!(op = string_for_opt(opts, FALSE)))
            return FALSE;

        while (*op) {
            int inum = 1;

            if (digit(*op)) {
                inum = atoi(op);
                while (digit(*op))
                    op++;
            } else if (*op == '!') {
                negated = !negated;
                op++;
            }
            while (*op == ' ')
                op++;

            switch (*op) {
            case 't':
            case 'T':
                flags.end_top = inum;
                break;
            case 'a':
            case 'A':
                flags.end_around = inum;
                break;
            case 'o':
            case 'O':
                flags.end_own = !negated;
                break;
            default:
                config_error_add("Unknown %s parameter '%s'", fullname, op);
                return FALSE;
            }
            while (letter(*++op) || *op == ' ')
                continue;
            if (*op == '/')
                op++;
        }
        return retval;
    }

    fullname = "sortloot";
    if (match_optname(opts, fullname, 4, TRUE)) {
        op = string_for_env_opt(fullname, opts, FALSE);
        if (op) {
            char c = lowc(*op);

            switch (c) {
            case 'n': /* none */
            case 'l': /* loot (pickup) */
            case 'f': /* full (pickup + invent) */
                flags.sortloot = c;
                break;
            default:
                config_error_add("Unknown %s parameter '%s'", fullname, op);
                return FALSE;
            }
        } else
            return FALSE;
        return retval;
    }

    fullname = "suppress_alert";
    if (match_optname(opts, fullname, 4, TRUE)) {
        if (duplicate)
            complain_about_duplicate(opts, 1);
        op = string_for_opt(opts, negated);
        if (negated) {
            bad_negation(fullname, FALSE);
            return FALSE;
        } else if (op)
            (void) feature_alert_opts(op, fullname);
        return retval;
    }

#ifdef VIDEOSHADES
    /* videocolors:string */
    fullname = "videocolors";
    if (match_optname(opts, fullname, 6, TRUE)
        || match_optname(opts, "videocolours", 10, TRUE)) {
        if (duplicate)
            complain_about_duplicate(opts, 1);
        if (negated) {
            bad_negation(fullname, FALSE);
            return FALSE;
        } else if (!(opts = string_for_env_opt(fullname, opts, FALSE))) {
            return FALSE;
        }
        if (!assign_videocolors(opts)) {
            config_error_add("Unknown error handling '%s'", fullname);
            return FALSE;
        }
        return retval;
    }
    /* videoshades:string */
    fullname = "videoshades";
    if (match_optname(opts, fullname, 6, TRUE)) {
        if (duplicate)
            complain_about_duplicate(opts, 1);
        if (negated) {
            bad_negation(fullname, FALSE);
            return FALSE;
        } else if (!(opts = string_for_env_opt(fullname, opts, FALSE))) {
            return FALSE;
        }
        if (!assign_videoshades(opts)) {
            config_error_add("Unknown error handling '%s'", fullname);
            return FALSE;
        }
        return retval;
    }
#endif /* VIDEOSHADES */

#ifdef MSDOS
#ifdef NO_TERMS
    /* video:string -- must be after longer tests */
    fullname = "video";
    if (match_optname(opts, fullname, 5, TRUE)) {
        if (duplicate)
            complain_about_duplicate(opts, 1);
        if (negated) {
            bad_negation(fullname, FALSE);
            return FALSE;
        } else if (!(opts = string_for_env_opt(fullname, opts, FALSE))) {
            return FALSE;
        }
        if (!assign_video(opts)) {
            config_error_add("Unknown error handling '%s'", fullname);
            return FALSE;
        }
        return retval;
    }
#endif /* NO_TERMS */
#endif /* MSDOS */

    /* WINCAP
     *
     *  map_mode:[tiles|ascii4x6|ascii6x8|ascii8x8|ascii16x8|ascii7x12
     *            |ascii8x12|ascii16x12|ascii12x16|ascii10x18|fit_to_screen]
     */
    fullname = "map_mode";
    if (match_optname(opts, fullname, sizeof "map_mode" - 1, TRUE)) {
        if (duplicate)
            complain_about_duplicate(opts, 1);
        op = string_for_opt(opts, negated);
        if (op && !negated) {
            if (!strncmpi(op, "tiles", sizeof "tiles" - 1))
                iflags.wc_map_mode = MAP_MODE_TILES;
            else if (!strncmpi(op, "ascii4x6", sizeof "ascii4x6" - 1))
                iflags.wc_map_mode = MAP_MODE_ASCII4x6;
            else if (!strncmpi(op, "ascii6x8", sizeof "ascii6x8" - 1))
                iflags.wc_map_mode = MAP_MODE_ASCII6x8;
            else if (!strncmpi(op, "ascii8x8", sizeof "ascii8x8" - 1))
                iflags.wc_map_mode = MAP_MODE_ASCII8x8;
            else if (!strncmpi(op, "ascii16x8", sizeof "ascii16x8" - 1))
                iflags.wc_map_mode = MAP_MODE_ASCII16x8;
            else if (!strncmpi(op, "ascii7x12", sizeof "ascii7x12" - 1))
                iflags.wc_map_mode = MAP_MODE_ASCII7x12;
            else if (!strncmpi(op, "ascii8x12", sizeof "ascii8x12" - 1))
                iflags.wc_map_mode = MAP_MODE_ASCII8x12;
            else if (!strncmpi(op, "ascii16x12", sizeof "ascii16x12" - 1))
                iflags.wc_map_mode = MAP_MODE_ASCII16x12;
            else if (!strncmpi(op, "ascii12x16", sizeof "ascii12x16" - 1))
                iflags.wc_map_mode = MAP_MODE_ASCII12x16;
            else if (!strncmpi(op, "ascii10x18", sizeof "ascii10x18" - 1))
                iflags.wc_map_mode = MAP_MODE_ASCII10x18;
            else if (!strncmpi(op, "fit_to_screen",
                               sizeof "fit_to_screen" - 1))
                iflags.wc_map_mode = MAP_MODE_ASCII_FIT_TO_SCREEN;
            else {
                config_error_add("Unknown %s parameter '%s'", fullname, op);
                return FALSE;
            }
        } else if (negated) {
            bad_negation(fullname, TRUE);
            return FALSE;
        }
        return retval;
    }

    /* WINCAP
     * scroll_amount:nn */
    fullname = "scroll_amount";
    if (match_optname(opts, fullname, sizeof "scroll_amount" - 1, TRUE)) {
        if (duplicate)
            complain_about_duplicate(opts, 1);
        op = string_for_opt(opts, negated);
        if ((negated && !op) || (!negated && op)) {
            iflags.wc_scroll_amount = negated ? 1 : atoi(op);
        } else if (negated) {
            bad_negation(fullname, TRUE);
            return FALSE;
        }
        return retval;
    }

    /* WINCAP
     * scroll_margin:nn */
    fullname = "scroll_margin";
    if (match_optname(opts, fullname, sizeof "scroll_margin" - 1, TRUE)) {
        if (duplicate)
            complain_about_duplicate(opts, 1);
        op = string_for_opt(opts, negated);
        if ((negated && !op) || (!negated && op)) {
            iflags.wc_scroll_margin = negated ? 5 : atoi(op);
        } else if (negated) {
            bad_negation(fullname, TRUE);
            return FALSE;
        }
        return retval;
    }

    fullname = "subkeyvalue";
    if (match_optname(opts, fullname, 5, TRUE)) {
        /* no duplicate complaint here */
        if (negated) {
            bad_negation(fullname, FALSE);
            return FALSE;
#if defined(WIN32)
        } else {
            op = string_for_opt(opts, 0);
            if (!op)
                return FALSE;
#ifdef TTY_GRAPHICS
            map_subkeyvalue(op);
#endif
#endif
        }
        return retval;
    }

    /* WINCAP
     * tile_width:nn */
    fullname = "tile_width";
    if (match_optname(opts, fullname, sizeof "tile_width" - 1, TRUE)) {
        if (duplicate)
            complain_about_duplicate(opts, 1);
        op = string_for_opt(opts, negated);
        if ((negated && !op) || (!negated && op)) {
            iflags.wc_tile_width = negated ? 0 : atoi(op);
        } else if (negated) {
            bad_negation(fullname, TRUE);
            return FALSE;
        }
        return retval;
    }
    /* WINCAP
     * tile_file:name */
    fullname = "tile_file";
    if (match_optname(opts, fullname, sizeof "tile_file" - 1, TRUE)) {
        if (duplicate)
            complain_about_duplicate(opts, 1);
        if ((op = string_for_opt(opts, FALSE)) != 0) {
            if (iflags.wc_tile_file)
                free(iflags.wc_tile_file);
            iflags.wc_tile_file = dupstr(op);
        } else
            return FALSE;
        return retval;
    }
    /* WINCAP
     * tile_height:nn */
    fullname = "tile_height";
    if (match_optname(opts, fullname, sizeof "tile_height" - 1, TRUE)) {
        if (duplicate)
            complain_about_duplicate(opts, 1);
        op = string_for_opt(opts, negated);
        if ((negated && !op) || (!negated && op)) {
            iflags.wc_tile_height = negated ? 0 : atoi(op);
        } else if (negated) {
            bad_negation(fullname, TRUE);
            return FALSE;
        }
        return retval;
    }

    /* WINCAP
     * vary_msgcount:nn */
    fullname = "vary_msgcount";
    if (match_optname(opts, fullname, sizeof "vary_msgcount" - 1, TRUE)) {
        if (duplicate)
            complain_about_duplicate(opts, 1);
        op = string_for_opt(opts, negated);
        if ((negated && !op) || (!negated && op)) {
            iflags.wc_vary_msgcount = negated ? 0 : atoi(op);
        } else if (negated) {
            bad_negation(fullname, TRUE);
            return FALSE;
        }
        return retval;
    }

    /*
     * windowtype:  option to choose the interface for binaries built
     * with support for more than one interface (tty + X11, for instance).
     *
     * Ideally, 'windowtype' should be processed first, because it
     * causes the wc_ and wc2_ flags to be set up.
     * For user, making it be first in a config file is trivial, use
     * OPTIONS=windowtype:Foo
     * as the first non-comment line of the file.
     * Making it first in NETHACKOPTIONS requires it to be at the _end_
     * because comma-separated option strings are processed from right
     * to left.
     */
    fullname = "windowtype";
    if (match_optname(opts, fullname, 3, TRUE)) {
        if (iflags.windowtype_locked)
            return retval;
        if (duplicate)
            complain_about_duplicate(opts, 1);
        if (negated) {
            bad_negation(fullname, FALSE);
            return FALSE;
        } else if ((op = string_for_env_opt(fullname, opts, FALSE)) != 0) {
            if (!iflags.windowtype_deferred) {
                char buf[WINTYPELEN];

                nmcpy(buf, op, WINTYPELEN);
                choose_windows(buf);
            } else {
                nmcpy(g.chosen_windowtype, op, WINTYPELEN);
            }
        } else
            return FALSE;
        return retval;
    }

#ifdef WINCHAIN
    fullname = "windowchain";
    if (match_optname(opts, fullname, 3, TRUE)) {
        if (negated) {
            bad_negation(fullname, FALSE);
            return FALSE;
        } else if ((op = string_for_env_opt(fullname, opts, FALSE)) != 0) {
            char buf[WINTYPELEN];

            nmcpy(buf, op, WINTYPELEN);
            addto_windowchain(buf);
        } else
            return FALSE;
        return retval;
    }
#endif

    /* WINCAP
     * setting window colors
     * syntax: windowcolors=menu foregrnd/backgrnd text foregrnd/backgrnd
     */
    fullname = "windowcolors";
    if (match_optname(opts, fullname, 7, TRUE)) {
        if (duplicate)
            complain_about_duplicate(opts, 1);
        if ((op = string_for_opt(opts, FALSE)) != 0) {
            if (!wc_set_window_colors(op)) {
                config_error_add("Could not set %s '%s'", fullname, op);
                return FALSE;
            }
        } else if (negated) {
            bad_negation(fullname, TRUE);
            return FALSE;
        }
        return retval;
    }

#ifdef CURSES_GRAPHICS
    /* WINCAP2
     * term_cols:amount or term_rows:amount */
    fullname = "term_cols";
    if (match_optname(opts, fullname, 8, TRUE)
        /* alternate spelling */
        || match_optname(opts, "term_columns", 9, TRUE)
        /* different option but identical handlng */
        || (fullname = "term_rows", match_optname(opts, fullname, 8, TRUE))) {
        long ltmp;

        op = string_for_opt(opts, negated);
        ltmp = atol(op);
        if (negated) {
            bad_negation(fullname, FALSE);
            retval = FALSE;

        /* this just checks atol() sanity, not logical window size sanity */
        } else if (ltmp <= 0L || ltmp >= (long) LARGEST_INT) {
            config_error_add("Invalid %s: %ld", fullname, ltmp);
            retval = FALSE;

        } else {
            if (!strcmp(fullname, "term_rows"))
                iflags.wc2_term_rows = (int) ltmp;
            else /* !strcmp(fullname, "term_cols") */
                iflags.wc2_term_cols = (int) ltmp;
        }
        return retval;
    }

    /* WINCAP2
     * petattr:string */
    fullname = "petattr";
    if (match_optname(opts, fullname, sizeof "petattr" - 1, TRUE)) {
        op = string_for_opt(opts, negated);
        if (op && negated) {
            bad_negation(fullname, TRUE);
            retval = FALSE;
        } else if (op) {
#ifdef CURSES_GRAPHICS
            int itmp = curses_read_attrs(op);

            if (itmp == -1) {
                config_error_add("Unknown %s parameter '%s'", fullname, opts);
                retval = FALSE;
            } else
                iflags.wc2_petattr = itmp;
#else
            /* non-curses windowports will not use this flag anyway
             * but the above will not compile if we don't have curses.
             * Just set it to a sensible default: */
            iflags.wc2_petattr = ATR_INVERSE;
#endif
        } else if (negated) {
            iflags.wc2_petattr = ATR_NONE;
        }
        if (retval) {
            iflags.hilite_pet = (iflags.wc2_petattr != ATR_NONE);
            if (!g.opt_initial)
                g.opt_need_redraw = TRUE;
        }
        return retval;
    }

    /* WINCAP2
     * windowborders:n */
    fullname = "windowborders";
    if (match_optname(opts, fullname, 10, TRUE)) {
        op = string_for_opt(opts, negated);
        if (negated && op) {
            bad_negation(fullname, TRUE);
            retval = FALSE;
        } else {
            int itmp;

            if (negated)
                itmp = 0; /* Off */
            else if (!op)
                itmp = 1; /* On */
            else    /* Value supplied; expect 0 (off), 1 (on), or 2 (auto) */
                itmp = atoi(op);

            if (itmp < 0 || itmp > 2) {
                config_error_add("Invalid %s (should be 0, 1, or 2): %s",
                                 fullname, opts);
                retval = FALSE;
            } else {
                iflags.wc2_windowborders = itmp;
            }
        }
        return retval;
    }
#endif /* CURSES_GRAPHICS */

    /* WINCAP2
     * statuslines:n */
    fullname = "statuslines";
    if (match_optname(opts, fullname, 11, TRUE)) {
        int itmp = 0;

        op = string_for_opt(opts, negated);
        if (negated) {
            bad_negation(fullname, TRUE);
            itmp = 2;
            retval = FALSE;
        } else if (op) {
            itmp = atoi(op);
        }
        if (itmp < 2 || itmp > 3) {
            config_error_add("'%s' requires a value of 2 and 3", fullname);
            retval = FALSE;
        } else {
            iflags.wc2_statuslines = itmp;
            if (!g.opt_initial)
                g.opt_need_redraw = TRUE;
        }
        return retval;
    }

    /* menustyle:traditional or combination or full or partial */
    fullname = "menustyle";
    if (match_optname(opts, fullname, 4, TRUE)) {
        int tmp;
        boolean val_required = (strlen(opts) > 5 && !negated);

        if (duplicate)
            complain_about_duplicate(opts, 1);
        if (!(op = string_for_opt(opts, !val_required))) {
            if (val_required)
                return FALSE; /* string_for_opt gave feedback */
            tmp = negated ? 'n' : 'f';
        } else {
            tmp = lowc(*op);
        }
        switch (tmp) {
        case 'n': /* none */
        case 't': /* traditional: prompt for class(es) by symbol,
                     prompt for each item within class(es) one at a time */
            flags.menu_style = MENU_TRADITIONAL;
            break;
        case 'c': /* combination: prompt for class(es) by symbol,
                     choose items within selected class(es) by menu */
            flags.menu_style = MENU_COMBINATION;
            break;
        case 'f': /* full: choose class(es) by first menu,
                     choose items within selected class(es) by second menu */
            flags.menu_style = MENU_FULL;
            break;
        case 'p': /* partial: skip class filtering,
                     choose items among all classes by menu */
            flags.menu_style = MENU_PARTIAL;
            break;
        default:
            config_error_add("Unknown %s parameter '%s'", fullname, op);
            return FALSE;
        }
        return retval;
    }

    fullname = "menu_headings";
    if (match_optname(opts, fullname, 12, TRUE)) {
        int tmpattr;

        if (duplicate)
            complain_about_duplicate(opts, 1);
        if (negated) {
            bad_negation(fullname, FALSE);
            return FALSE;
        } else if (!(opts = string_for_env_opt(fullname, opts, FALSE))) {
            return FALSE;
        }
        tmpattr = match_str2attr(opts, TRUE);
        if (tmpattr == -1)
            return FALSE;
        else
            iflags.menu_headings = tmpattr;
        return retval;
    }

    /* check for menu command mapping */
    for (i = 0; i < SIZE(default_menu_cmd_info); i++) {
        fullname = default_menu_cmd_info[i].name;
        if (duplicate)
            complain_about_duplicate(opts, 1);
        if (match_optname(opts, fullname, (int) strlen(fullname), TRUE)) {
            if (negated) {
                bad_negation(fullname, FALSE);
                return FALSE;
            } else if ((op = string_for_opt(opts, FALSE)) != 0) {
                char c, op_buf[BUFSZ];

                escapes(op, op_buf);
                c = *op_buf;

                if (illegal_menu_cmd_key(c))
                    return FALSE;

                add_menu_cmd_alias(c, default_menu_cmd_info[i].cmd);
            }
            return retval;
        }
    }

    /* hilite fields in status prompt */
    fullname = "hilite_status";
    if (match_optname(opts, fullname, 13, TRUE)) {
#ifdef STATUS_HILITES
        if (duplicate)
            complain_about_duplicate(opts, 1);
        op = string_for_opt(opts, TRUE);
        if (op && negated) {
            clear_status_hilites();
            return retval;
        } else if (!op) {
            config_error_add("Value is mandatory for hilite_status");
            return FALSE;
        }
        if (!parse_status_hl1(op, tfrom_file))
            return FALSE;
        return retval;
#else
        config_error_add("'%s' is not supported", fullname);
        return FALSE;
#endif
    }

    /* control over whether highlights should be displayed, and for how long */
    fullname = "statushilites";
    if (match_optname(opts, fullname, 9, TRUE)) {
#ifdef STATUS_HILITES
        if (negated) {
            iflags.hilite_delta = 0L;
        } else {
            op = string_for_opt(opts, TRUE);
            iflags.hilite_delta = (!op || !*op) ? 3L : atol(op);
            if (iflags.hilite_delta < 0L)
                iflags.hilite_delta = 1L;
        }
        if (!tfrom_file)
            reset_status_hilites();
        return retval;
#else
        config_error_add("'%s' is not supported", fullname);
        return FALSE;
#endif
    }

    fullname = "DECgraphics";
    if (match_optname(opts, fullname, 3, TRUE)) {
#ifdef BACKWARD_COMPAT
        boolean badflag = FALSE;

        if (duplicate)
            complain_about_duplicate(opts, 1);
        if (!negated) {
            /* There is no rogue level DECgraphics-specific set */
            if (g.symset[PRIMARY].name) {
                badflag = TRUE;
            } else {
                g.symset[PRIMARY].name = dupstr(fullname);
                if (!read_sym_file(PRIMARY)) {
                    badflag = TRUE;
                    clear_symsetentry(PRIMARY, TRUE);
                } else
                    switch_symbols(TRUE);
            }
            if (badflag) {
                config_error_add("Failure to load symbol set %s.", fullname);
                return FALSE;
            }
        }
        return retval;
#else
        config_error_add("'%s' no longer supported; use 'symset:%s' instead",
                         fullname, fullname);
        return FALSE;
#endif
    } /* "DECgraphics" */

    fullname = "IBMgraphics";
    if (match_optname(opts, fullname, 3, TRUE)) {
#ifdef BACKWARD_COMPAT
        const char *sym_name = fullname;
        boolean badflag = FALSE;

        if (duplicate)
            complain_about_duplicate(opts, 1);
        if (!negated) {
            for (i = 0; i < NUM_GRAPHICS; ++i) {
                if (g.symset[i].name) {
                    badflag = TRUE;
                } else {
                    if (i == ROGUESET)
                        sym_name = "RogueIBM";
                    g.symset[i].name = dupstr(sym_name);
                    if (!read_sym_file(i)) {
                        badflag = TRUE;
                        clear_symsetentry(i, TRUE);
                        break;
                    }
                }
            }
            if (badflag) {
                config_error_add("Failure to load symbol set %s.", sym_name);
                return FALSE;
            } else {
                switch_symbols(TRUE);
                if (!g.opt_initial && Is_rogue_level(&u.uz))
                    assign_graphics(ROGUESET);
            }
        }
        return retval;
#else
        config_error_add("'%s' no longer supported; use 'symset:%s' instead",
                         fullname, fullname);
        return FALSE;
#endif
    } /* "IBMgraphics" */

    fullname = "MACgraphics";
    if (match_optname(opts, fullname, 3, TRUE)) {
#if defined(MAC_GRAPHICS_ENV) && defined(BACKWARD_COMPAT)
        boolean badflag = FALSE;

        if (duplicate)
            complain_about_duplicate(opts, 1);
        if (!negated) {
            if (g.symset[PRIMARY].name) {
                badflag = TRUE;
            } else {
                g.symset[PRIMARY].name = dupstr(fullname);
                if (!read_sym_file(PRIMARY)) {
                    badflag = TRUE;
                    clear_symsetentry(PRIMARY, TRUE);
                }
            }
            if (badflag) {
                config_error_add("Failure to load symbol set %s.", fullname);
                return FALSE;
            } else {
                switch_symbols(TRUE);
                if (!g.opt_initial && Is_rogue_level(&u.uz))
                    assign_graphics(ROGUESET);
            }
        }
        return retval;
#else   /* !(MAC_GRAPHICS_ENV && BACKWARD_COMPAT) */
        config_error_add("'%s' %s; use 'symset:%s' instead",
                         fullname,
#ifdef MAC_GRAPHICS_ENV /* implies BACKWARD_COMPAT is not defined */
                         "no longer supported",
#else
                         "is not supported",
#endif
                         fullname);
        return FALSE;
#endif  /* ?(MAC_GRAPHICS_ENV && BACKWARD_COMPAT) */
    } /* "MACgraphics" */

    /*
     * OK, if we still haven't recognized the option, check the boolean
     * options list.
     */
    for (i = 0; boolopt[i].name; i++) {
        if (match_optname(opts, boolopt[i].name, 3, TRUE)) {
            /* options that don't exist */
            if (!boolopt[i].addr) {
                if (!g.opt_initial && !negated)
                    pline_The("\"%s\" option is not available.",
                              boolopt[i].name);
                return retval;
            }
            /* options that must come from config file */
            if (!g.opt_initial && (boolopt[i].optflags == SET_IN_FILE)) {
                rejectoption(boolopt[i].name);
                return retval;
            }

            op = string_for_opt(opts, TRUE);
            if (op) {
                if (negated) {
                    config_error_add(
                           "Negated boolean '%s' should not have a parameter",
                                     boolopt[i].name);
                    return FALSE;
                }
                if (!strcmp(op, "true") || !strcmp(op, "yes")) {
                    negated = FALSE;
                } else if (!strcmp(op, "false") || !strcmp(op, "no")) {
                    negated = TRUE;
                } else {
                    config_error_add("Illegal parameter for a boolean");
                    return FALSE;
                }
            }
            if (iflags.debug_fuzzer && !g.opt_initial) {
                /* don't randomly toggle this/these */
                if (boolopt[i].addr == &flags.silent)
                    return TRUE;
            }

            *(boolopt[i].addr) = !negated;

            /* 0 means boolean opts */
            if (duplicate_opt_detection(boolopt[i].name, 0))
                complain_about_duplicate(boolopt[i].name, 0);
#ifdef RLECOMP
            if (boolopt[i].addr == &iflags.rlecomp)
                set_savepref(iflags.rlecomp ? "rlecomp" : "!rlecomp");
#endif
#ifdef ZEROCOMP
            if (boolopt[i].addr == &iflags.zerocomp)
                set_savepref(iflags.zerocomp ? "zerocomp" : "externalcomp");
#endif
            if (boolopt[i].addr == &iflags.wc_ascii_map) {
                /* toggling ascii_map; set tiled_map to its opposite;
                   what does it mean to turn off ascii map if tiled map
                   isn't supported? -- right now, we do nothing */
                iflags.wc_tiled_map = negated;
            } else if (boolopt[i].addr == &iflags.wc_tiled_map) {
                /* toggling tiled_map; set ascii_map to its opposite;
                   as with ascii_map, what does it mean to turn off tiled
                   map if ascii map isn't supported? */
                iflags.wc_ascii_map = negated;
            }
            /* only do processing below if setting with doset() */
            if (g.opt_initial)
                return retval;

            if (boolopt[i].addr == &flags.time
#ifdef SCORE_ON_BOTL
                || boolopt[i].addr == &flags.showscore
#endif
                || boolopt[i].addr == &flags.showexp) {
                if (VIA_WINDOWPORT())
                    status_initialize(REASSESS_ONLY);
<<<<<<< HEAD
                g.context.botl = TRUE;
            } else if (boolopt[i].addr == &flags.invlet_constant) {
                if (flags.invlet_constant) {
                    reassign();
                    if (iflags.perm_invent)
                        g.opt_need_redraw = TRUE;
                }
=======
                context.botl = TRUE;
            } else if (boolopt[i].addr == &flags.invlet_constant
                       || boolopt[i].addr == &flags.sortpack) {
                if (!flags.invlet_constant)
                    reassign();
                if (iflags.perm_invent)
                    update_inventory();
>>>>>>> 6506f769
            } else if (boolopt[i].addr == &flags.lit_corridor
                       || boolopt[i].addr == &flags.dark_room) {
                /*
                 * All corridor squares seen via night vision or
                 * candles & lamps change.  Update them by calling
                 * newsym() on them.  Don't do this if we are
                 * initializing the options --- the vision system
                 * isn't set up yet.
                 */
                vision_recalc(2);       /* shut down vision */
                g.vision_full_recalc = 1; /* delayed recalc */
                if (iflags.use_color)
                    g.opt_need_redraw = TRUE; /* darkroom refresh */
            } else if (boolopt[i].addr == &flags.showrace
                       || boolopt[i].addr == &iflags.use_inverse
                       || boolopt[i].addr == &iflags.hilite_pile
                       || boolopt[i].addr == &iflags.perm_invent
#ifdef CURSES_GRAPHICS
                       || boolopt[i].addr == &iflags.cursesgraphics
#endif
                       || boolopt[i].addr == &iflags.wc_ascii_map
                       || boolopt[i].addr == &iflags.wc_tiled_map) {
                g.opt_need_redraw = TRUE;
            } else if (boolopt[i].addr == &iflags.hilite_pet) {
#ifdef CURSES_GRAPHICS
                if (WINDOWPORT("curses")) {
                    /* if we're enabling hilite_pet and petattr isn't set,
                       set it to Inverse; if we're disabling, leave petattr
                       alone so that re-enabling will get current value back */
                    if (iflags.hilite_pet && !iflags.wc2_petattr)
                        iflags.wc2_petattr = curses_read_attrs("I");
                }
#endif
            } else if (boolopt[i].addr == &iflags.wc2_hitpointbar) {
                if (VIA_WINDOWPORT()) {
                    /* [is reassessment really needed here?] */
                    status_initialize(REASSESS_ONLY);
                    g.opt_need_redraw = TRUE;
                }
#ifdef TEXTCOLOR
            } else if (boolopt[i].addr == &iflags.use_color) {
                g.opt_need_redraw = TRUE;
#ifdef TOS
                if (iflags.BIOS) {
                    if (colors_changed)
                        restore_colors();
                    else
                        set_colors();
                }
#endif
#endif /* TEXTCOLOR */
            }
            return retval;
        }
    }

    /* Is it a symbol? */
    if (strstr(opts, "S_") == opts && parsesymbols(opts)) {
        switch_symbols(TRUE);
        check_gold_symbol();
        return retval;
    }

    /* out of valid options */
    config_error_add("Unknown option '%s'", opts);
    return FALSE;
}

/* parse key:command */
boolean
parsebindings(bindings)
char* bindings;
{
    char *bind;
    char key;
    int i;
    boolean ret = FALSE;

    /* break off first binding from the rest; parse the rest */
    if ((bind = index(bindings, ',')) != 0) {
        *bind++ = 0;
        ret |= parsebindings(bind);
    }

    /* parse a single binding: first split around : */
    if (! (bind = index(bindings, ':')))
        return FALSE; /* it's not a binding */
    *bind++ = 0;

    /* read the key to be bound */
    key = txt2key(bindings);
    if (!key) {
        config_error_add("Unknown key binding key '%s'", bindings);
        return FALSE;
    }

    bind = trimspaces(bind);

    /* is it a special key? */
    if (bind_specialkey(key, bind))
        return TRUE;

    /* is it a menu command? */
    for (i = 0; i < SIZE(default_menu_cmd_info); i++) {
        if (!strcmp(default_menu_cmd_info[i].name, bind)) {
            if (illegal_menu_cmd_key(key)) {
                config_error_add("Bad menu key %s:%s", visctrl(key), bind);
                return FALSE;
            } else
                add_menu_cmd_alias(key, default_menu_cmd_info[i].cmd);
            return TRUE;
        }
    }

    /* extended command? */
    if (!bind_key(key, bind)) {
        config_error_add("Unknown key binding command '%s'", bind);
        return FALSE;
    }
    return TRUE;
}

static NEARDATA const char *menutype[] = { "traditional", "combination",
                                           "full", "partial" };

static NEARDATA const char *burdentype[] = { "unencumbered", "burdened",
                                             "stressed",     "strained",
                                             "overtaxed",    "overloaded" };

static NEARDATA const char *runmodes[] = { "teleport", "run", "walk",
                                           "crawl" };

static NEARDATA const char *sortltype[] = { "none", "loot", "full" };

/*
 * Convert the given string of object classes to a string of default object
 * symbols.
 */
void
oc_to_str(src, dest)
char *src, *dest;
{
    int i;

    while ((i = (int) *src++) != 0) {
        if (i < 0 || i >= MAXOCLASSES)
            impossible("oc_to_str:  illegal object class %d", i);
        else
            *dest++ = def_oc_syms[i].sym;
    }
    *dest = '\0';
}

/*
 * Add the given mapping to the menu command map list.  Always keep the
 * maps valid C strings.
 */
void
add_menu_cmd_alias(from_ch, to_ch)
char from_ch, to_ch;
{
    if (g.n_menu_mapped >= MAX_MENU_MAPPED_CMDS) {
        pline("out of menu map space.");
    } else {
        g.mapped_menu_cmds[g.n_menu_mapped] = from_ch;
        g.mapped_menu_op[g.n_menu_mapped] = to_ch;
        g.n_menu_mapped++;
        g.mapped_menu_cmds[g.n_menu_mapped] = '\0';
        g.mapped_menu_op[g.n_menu_mapped] = '\0';
    }
}

char
get_menu_cmd_key(ch)
char ch;
{
    char *found = index(g.mapped_menu_op, ch);

    if (found) {
        int idx = (int) (found - g.mapped_menu_op);

        ch = g.mapped_menu_cmds[idx];
    }
    return ch;
}

/*
 * Map the given character to its corresponding menu command.  If it
 * doesn't match anything, just return the original.
 */
char
map_menu_cmd(ch)
char ch;
{
    char *found = index(g.mapped_menu_cmds, ch);

    if (found) {
        int idx = (int) (found - g.mapped_menu_cmds);

        ch = g.mapped_menu_op[idx];
    }
    return ch;
}

void
show_menu_controls(win, dolist)
winid win;
boolean dolist;
{
    char buf[BUFSZ];

    putstr(win, 0, "Menu control keys:");
    if (dolist) {
        int i;

        for (i = 0; i < SIZE(default_menu_cmd_info); i++) {
            Sprintf(buf, "%-8s %s",
                    visctrl(get_menu_cmd_key(default_menu_cmd_info[i].cmd)),
                    default_menu_cmd_info[i].desc);
            putstr(win, 0, buf);
        }
    } else {
        const char
            fmt3[] = " %-12s       %-2s        %-2s  %s",
            fmt2[] = " %-12s       %-2s        %-2s",
            fmt1[] = " %10s  %-2s  %s",
            fmt0[] = " %14s  %s";

        putstr(win, 0, "");
        putstr(win, 0, "Selection:       On page   Full menu");
        Sprintf(buf, fmt2, "Select all",
                visctrl(get_menu_cmd_key(MENU_SELECT_PAGE)),
                visctrl(get_menu_cmd_key(MENU_SELECT_ALL)));
        putstr(win, 0, buf);
        Sprintf(buf, fmt2, "Deselect all",
                visctrl(get_menu_cmd_key(MENU_UNSELECT_PAGE)),
                visctrl(get_menu_cmd_key(MENU_UNSELECT_ALL)));
        putstr(win, 0, buf);
        Sprintf(buf, fmt2, "Invert all",
                visctrl(get_menu_cmd_key(MENU_INVERT_PAGE)),
                visctrl(get_menu_cmd_key(MENU_INVERT_ALL)));
        putstr(win, 0, buf);
        Sprintf(buf, fmt3, "Text match", "",
                visctrl(get_menu_cmd_key(MENU_SEARCH)),
                "Search and toggle matching entries");
        putstr(win, 0, buf);
        putstr(win, 0, "");
        putstr(win, 0, "Navigation:");
        Sprintf(buf, fmt1, "Go to     ",
                visctrl(get_menu_cmd_key(MENU_NEXT_PAGE)),
                "Next page");
        putstr(win, 0, buf);
        Sprintf(buf, fmt1, "",
                visctrl(get_menu_cmd_key(MENU_PREVIOUS_PAGE)),
                "Previous page");
        putstr(win, 0, buf);
        Sprintf(buf, fmt1, "",
                visctrl(get_menu_cmd_key(MENU_FIRST_PAGE)),
                "First page");
        putstr(win, 0, buf);
        Sprintf(buf, fmt1, "",
                visctrl(get_menu_cmd_key(MENU_LAST_PAGE)),
                "Last page");
        putstr(win, 0, buf);
        Sprintf(buf, fmt0, "SPACE", "Next page, if any, otherwise RETURN");
        putstr(win, 0, buf);
        Sprintf(buf, fmt0, "RETURN/ENTER",
                "Finish menu with any selection(s) made");
        putstr(win, 0, buf);
        Sprintf(buf, fmt0, "ESCAPE",
                "Cancel menu without selecting anything");
        putstr(win, 0, buf);
    }
}

#if defined(MICRO) || defined(MAC) || defined(WIN32)
#define OPTIONS_HEADING "OPTIONS"
#else
#define OPTIONS_HEADING "NETHACKOPTIONS"
#endif

static char fmtstr_doset[] = "%s%-15s [%s]   ";
static char fmtstr_doset_tab[] = "%s\t[%s]";
static char n_currently_set[] = "(%d currently set)";

/* doset('O' command) menu entries for compound options */
STATIC_OVL void
doset_add_menu(win, option, indexoffset)
winid win;          /* window to add to */
const char *option; /* option name */
int indexoffset;    /* value to add to index in compopt[], or zero
                       if option cannot be changed */
{
    const char *value = "unknown"; /* current value */
    char buf[BUFSZ], buf2[BUFSZ];
    anything any;
    int i;

    any = cg.zeroany;
    if (indexoffset == 0) {
        any.a_int = 0;
        value = get_compopt_value(option, buf2);
    } else {
        for (i = 0; compopt[i].name; i++)
            if (strcmp(option, compopt[i].name) == 0)
                break;

        if (compopt[i].name) {
            any.a_int = i + 1 + indexoffset;
            value = get_compopt_value(option, buf2);
        } else {
            /* We are trying to add an option not found in compopt[].
               This is almost certainly bad, but we'll let it through anyway
               (with a zero value, so it can't be selected). */
            any.a_int = 0;
        }
    }
    /* "    " replaces "a - " -- assumes menus follow that style */
    if (!iflags.menu_tab_sep)
        Sprintf(buf, fmtstr_doset, any.a_int ? "" : "    ", option,
                value);
    else
        Sprintf(buf, fmtstr_doset_tab, option, value);
    add_menu(win, NO_GLYPH, &any, 0, 0, ATR_NONE, buf, MENU_UNSELECTED);
}

STATIC_OVL void
opts_add_others(win, name, id, bufx, nset)
winid win;
const char *name;
int id;
char *bufx;
int nset;
{
    char buf[BUFSZ], buf2[BUFSZ];
    anything any = cg.zeroany;

    any.a_int = id;
    if (!bufx)
        Sprintf(buf2, n_currently_set, nset);
    else
        Sprintf(buf2, "%s", bufx);
    if (!iflags.menu_tab_sep)
        Sprintf(buf, fmtstr_doset, any.a_int ? "" : "    ",
                name, buf2);
    else
        Sprintf(buf, fmtstr_doset_tab, name, buf2);
    add_menu(win, NO_GLYPH, &any, 0, 0, ATR_NONE, buf, MENU_UNSELECTED);
}

int
count_apes(VOID_ARGS)
{
    return count_ape_maps((int *) 0, (int *) 0);
}

enum opt_other_enums {
    OPT_OTHER_MSGTYPE = -4,
    OPT_OTHER_MENUCOLOR = -3,
    OPT_OTHER_STATHILITE = -2,
    OPT_OTHER_APEXC = -1
    /* these must be < 0 */
};

static struct other_opts {
    const char *name;
    int optflags;
    enum opt_other_enums code;
    int NDECL((*othr_count_func));
} othropt[] = {
    { "autopickup exceptions", SET_IN_GAME, OPT_OTHER_APEXC, count_apes },
    { "menu colors", SET_IN_GAME, OPT_OTHER_MENUCOLOR, count_menucolors },
    { "message types", SET_IN_GAME, OPT_OTHER_MSGTYPE, msgtype_count },
#ifdef STATUS_HILITES
    { "status hilite rules", SET_IN_GAME, OPT_OTHER_STATHILITE,
      count_status_hilites },
#endif
    { (char *) 0, 0, (enum opt_other_enums) 0 },
};

/* the 'O' command */
int
doset() /* changing options via menu by Per Liboriussen */
{
    static boolean made_fmtstr = FALSE;
    char buf[BUFSZ], buf2[BUFSZ] = DUMMY;
    const char *name;
    int i = 0, pass, boolcount, pick_cnt, pick_idx, opt_indx;
    boolean *bool_p;
    winid tmpwin;
    anything any;
    menu_item *pick_list;
    int indexoffset, startpass, endpass, optflags;
    boolean setinitial = FALSE, fromfile = FALSE;
    unsigned longest_name_len;

    tmpwin = create_nhwindow(NHW_MENU);
    start_menu(tmpwin);

#ifdef notyet /* SYSCF */
    /* XXX I think this is still fragile.  Fixing initial/from_file and/or
       changing the SET_* etc to bitmaps will let me make this better. */
    if (wizard)
        startpass = SET_IN_SYS;
    else
#endif
        startpass = DISP_IN_GAME;
    endpass = (wizard) ? SET_IN_WIZGAME : SET_IN_GAME;

    if (!made_fmtstr && !iflags.menu_tab_sep) {
        /* spin through the options to find the longest name
           and adjust the format string accordingly */
        longest_name_len = 0;
        for (pass = 0; pass <= 2; pass++)
            for (i = 0; (name = ((pass == 0) ? boolopt[i].name
                                 : (pass == 1) ? compopt[i].name
                                   : othropt[i].name)) != 0; i++) {
                if (pass == 0 && !boolopt[i].addr)
                    continue;
                optflags = (pass == 0) ? boolopt[i].optflags
                           : (pass == 1) ? compopt[i].optflags
                             : othropt[i].optflags;
                if (optflags < startpass || optflags > endpass)
                    continue;
                if ((is_wc_option(name) && !wc_supported(name))
                    || (is_wc2_option(name) && !wc2_supported(name)))
                    continue;

                if (strlen(name) > longest_name_len)
                    longest_name_len = strlen(name);
            }
        Sprintf(fmtstr_doset, "%%s%%-%us [%%s]", longest_name_len);
        made_fmtstr = TRUE;
    }

    any = cg.zeroany;
    add_menu(tmpwin, NO_GLYPH, &any, 0, 0, iflags.menu_headings,
             "Booleans (selecting will toggle value):", MENU_UNSELECTED);
    any.a_int = 0;
    /* first list any other non-modifiable booleans, then modifiable ones */
    for (pass = 0; pass <= 1; pass++)
        for (i = 0; (name = boolopt[i].name) != 0; i++)
            if ((bool_p = boolopt[i].addr) != 0
                && ((boolopt[i].optflags <= DISP_IN_GAME && pass == 0)
                    || (boolopt[i].optflags >= SET_IN_GAME && pass == 1))) {
                if (bool_p == &flags.female)
                    continue; /* obsolete */
                if (boolopt[i].optflags == SET_IN_WIZGAME && !wizard)
                    continue;
                if ((is_wc_option(name) && !wc_supported(name))
                    || (is_wc2_option(name) && !wc2_supported(name)))
                    continue;

                any.a_int = (pass == 0) ? 0 : i + 1;
                if (!iflags.menu_tab_sep)
                    Sprintf(buf, fmtstr_doset, (pass == 0) ? "    " : "",
                            name, *bool_p ? "true" : "false");
                else
                    Sprintf(buf, fmtstr_doset_tab,
                            name, *bool_p ? "true" : "false");
                add_menu(tmpwin, NO_GLYPH, &any, 0, 0, ATR_NONE, buf,
                         MENU_UNSELECTED);
            }

    boolcount = i;
    indexoffset = boolcount;
    any = cg.zeroany;
    add_menu(tmpwin, NO_GLYPH, &any, 0, 0, ATR_NONE, "", MENU_UNSELECTED);
    add_menu(tmpwin, NO_GLYPH, &any, 0, 0, iflags.menu_headings,
             "Compounds (selecting will prompt for new value):",
             MENU_UNSELECTED);

    /* deliberately put playmode, name, role+race+gender+align first */
    doset_add_menu(tmpwin, "playmode", 0);
    doset_add_menu(tmpwin, "name", 0);
    doset_add_menu(tmpwin, "role", 0);
    doset_add_menu(tmpwin, "race", 0);
    doset_add_menu(tmpwin, "gender", 0);
    doset_add_menu(tmpwin, "align", 0);

    for (pass = startpass; pass <= endpass; pass++)
        for (i = 0; (name = compopt[i].name) != 0; i++)
            if (compopt[i].optflags == pass) {
                if (!strcmp(name, "playmode")  || !strcmp(name, "name")
                    || !strcmp(name, "role")   || !strcmp(name, "race")
                    || !strcmp(name, "gender") || !strcmp(name, "align"))
                    continue;
                if ((is_wc_option(name) && !wc_supported(name))
                    || (is_wc2_option(name) && !wc2_supported(name)))
                    continue;

                doset_add_menu(tmpwin, name,
                               (pass == DISP_IN_GAME) ? 0 : indexoffset);
            }

    any = cg.zeroany;
    add_menu(tmpwin, NO_GLYPH, &any, 0, 0, ATR_NONE, "", MENU_UNSELECTED);
    add_menu(tmpwin, NO_GLYPH, &any, 0, 0, iflags.menu_headings,
             "Other settings:", MENU_UNSELECTED);

    for (i = 0; (name = othropt[i].name) != 0; i++) {
        if ((is_wc_option(name) && !wc_supported(name))
            || (is_wc2_option(name) && !wc2_supported(name)))
            continue;
        opts_add_others(tmpwin, name, othropt[i].code,
                        (char *) 0, othropt[i].othr_count_func());
    }

#ifdef PREFIXES_IN_USE
    any = cg.zeroany;
    add_menu(tmpwin, NO_GLYPH, &any, 0, 0, ATR_NONE, "", MENU_UNSELECTED);
    add_menu(tmpwin, NO_GLYPH, &any, 0, 0, iflags.menu_headings,
             "Variable playground locations:", MENU_UNSELECTED);
    for (i = 0; i < PREFIX_COUNT; i++)
        doset_add_menu(tmpwin, fqn_prefix_names[i], 0);
#endif
    end_menu(tmpwin, "Set what options?");
    g.opt_need_redraw = FALSE;
    if ((pick_cnt = select_menu(tmpwin, PICK_ANY, &pick_list)) > 0) {
        /*
         * Walk down the selection list and either invert the booleans
         * or prompt for new values. In most cases, call parseoptions()
         * to take care of options that require special attention, like
         * redraws.
         */
        for (pick_idx = 0; pick_idx < pick_cnt; ++pick_idx) {
            opt_indx = pick_list[pick_idx].item.a_int - 1;
            if (opt_indx < -1)
                opt_indx++; /* -1 offset for select_menu() */
            if (opt_indx == OPT_OTHER_APEXC) {
                (void) special_handling("autopickup_exception", setinitial,
                                        fromfile);
#ifdef STATUS_HILITES
            } else if (opt_indx == OPT_OTHER_STATHILITE) {
                if (!status_hilite_menu()) {
                    pline("Bad status hilite(s) specified.");
                } else {
                    if (wc2_supported("hilite_status"))
                        preference_update("hilite_status");
                }
#endif
            } else if (opt_indx == OPT_OTHER_MENUCOLOR) {
                    (void) special_handling("menu_colors", setinitial,
                                            fromfile);
            } else if (opt_indx == OPT_OTHER_MSGTYPE) {
                    (void) special_handling("msgtype", setinitial, fromfile);
            } else if (opt_indx < boolcount) {
                /* boolean option */
                Sprintf(buf, "%s%s", *boolopt[opt_indx].addr ? "!" : "",
                        boolopt[opt_indx].name);
                (void) parseoptions(buf, setinitial, fromfile);
                if (wc_supported(boolopt[opt_indx].name)
                    || wc2_supported(boolopt[opt_indx].name))
                    preference_update(boolopt[opt_indx].name);
            } else {
                /* compound option */
                opt_indx -= boolcount;

                if (!special_handling(compopt[opt_indx].name, setinitial,
                                      fromfile)) {
                    Sprintf(buf, "Set %s to what?", compopt[opt_indx].name);
                    getlin(buf, buf2);
                    if (buf2[0] == '\033')
                        continue;
                    Sprintf(buf, "%s:%s", compopt[opt_indx].name, buf2);
                    /* pass the buck */
                    (void) parseoptions(buf, setinitial, fromfile);
                }
                if (wc_supported(compopt[opt_indx].name)
                    || wc2_supported(compopt[opt_indx].name))
                    preference_update(compopt[opt_indx].name);
            }
        }
        free((genericptr_t) pick_list), pick_list = (menu_item *) 0;
    }

    destroy_nhwindow(tmpwin);
    if (g.opt_need_redraw) {
        check_gold_symbol();
        reglyph_darkroom();
        (void) doredraw();
    }
    return 0;
}

/* common to msg-types, menu-colors, autopickup-exceptions */
STATIC_OVL int
handle_add_list_remove(optname, numtotal)
const char *optname;
int numtotal;
{
    winid tmpwin;
    anything any;
    int i, pick_cnt, opt_idx;
    menu_item *pick_list = (menu_item *) 0;
    static const struct action {
        char letr;
        const char *desc;
    } action_titles[] = {
        { 'a', "add new %s" },         /* [0] */
        { 'l', "list %s" },            /* [1] */
        { 'r', "remove existing %s" }, /* [2] */
        { 'x', "exit this menu" },     /* [3] */
    };

    opt_idx = 0;
    tmpwin = create_nhwindow(NHW_MENU);
    start_menu(tmpwin);
    any = cg.zeroany;
    for (i = 0; i < SIZE(action_titles); i++) {
        char tmpbuf[BUFSZ];

        any.a_int++;
        /* omit list and remove if there aren't any yet */
        if (!numtotal && (i == 1 || i == 2))
            continue;
        Sprintf(tmpbuf, action_titles[i].desc,
                (i == 1) ? makeplural(optname) : optname);
        add_menu(tmpwin, NO_GLYPH, &any, action_titles[i].letr, 0, ATR_NONE,
                 tmpbuf, (i == 3) ? MENU_SELECTED : MENU_UNSELECTED);
    }
    end_menu(tmpwin, "Do what?");
    if ((pick_cnt = select_menu(tmpwin, PICK_ONE, &pick_list)) > 0) {
        opt_idx = pick_list[0].item.a_int - 1;
        if (pick_cnt > 1 && opt_idx == 3)
            opt_idx = pick_list[1].item.a_int - 1;
        free((genericptr_t) pick_list);
    } else
        opt_idx = 3; /* none selected, exit menu */
    destroy_nhwindow(tmpwin);
    return opt_idx;
}

STATIC_OVL boolean
special_handling(optname, setinitial, setfromfile)
const char *optname;
boolean setinitial, setfromfile;
{
    winid tmpwin;
    anything any;
    int i, n;
    char buf[BUFSZ];

    /* Special handling of menustyle, pickup_burden, pickup_types,
     * disclose, runmode, msg_window, menu_headings, sortloot,
     * and number_pad options.
     * Also takes care of interactive autopickup_exception_handling changes.
     */
    if (!strcmp("menustyle", optname)) {
        const char *style_name;
        menu_item *style_pick = (menu_item *) 0;

        tmpwin = create_nhwindow(NHW_MENU);
        start_menu(tmpwin);
        any = cg.zeroany;
        for (i = 0; i < SIZE(menutype); i++) {
            style_name = menutype[i];
            /* note: separate `style_name' variable used
               to avoid an optimizer bug in VAX C V2.3 */
            any.a_int = i + 1;
            add_menu(tmpwin, NO_GLYPH, &any, *style_name, 0, ATR_NONE,
                     style_name, MENU_UNSELECTED);
        }
        end_menu(tmpwin, "Select menustyle:");
        if (select_menu(tmpwin, PICK_ONE, &style_pick) > 0) {
            flags.menu_style = style_pick->item.a_int - 1;
            free((genericptr_t) style_pick);
        }
        destroy_nhwindow(tmpwin);
    } else if (!strcmp("paranoid_confirmation", optname)) {
        menu_item *paranoia_picks = (menu_item *) 0;

        tmpwin = create_nhwindow(NHW_MENU);
        start_menu(tmpwin);
        any = cg.zeroany;
        for (i = 0; paranoia[i].flagmask != 0; ++i) {
            if (paranoia[i].flagmask == PARANOID_BONES && !wizard)
                continue;
            any.a_int = paranoia[i].flagmask;
            add_menu(tmpwin, NO_GLYPH, &any, *paranoia[i].argname, 0,
                     ATR_NONE, paranoia[i].explain,
                     (flags.paranoia_bits & paranoia[i].flagmask)
                         ? MENU_SELECTED
                         : MENU_UNSELECTED);
        }
        end_menu(tmpwin, "Actions requiring extra confirmation:");
        i = select_menu(tmpwin, PICK_ANY, &paranoia_picks);
        if (i >= 0) {
            /* player didn't cancel; we reset all the paranoia options
               here even if there were no items picked, since user
               could have toggled off preselected ones to end up with 0 */
            flags.paranoia_bits = 0;
            if (i > 0) {
                /* at least 1 item set, either preselected or newly picked */
                while (--i >= 0)
                    flags.paranoia_bits |= paranoia_picks[i].item.a_int;
                free((genericptr_t) paranoia_picks);
            }
        }
        destroy_nhwindow(tmpwin);
    } else if (!strcmp("pickup_burden", optname)) {
        const char *burden_name, *burden_letters = "ubsntl";
        menu_item *burden_pick = (menu_item *) 0;

        tmpwin = create_nhwindow(NHW_MENU);
        start_menu(tmpwin);
        any = cg.zeroany;
        for (i = 0; i < SIZE(burdentype); i++) {
            burden_name = burdentype[i];
            any.a_int = i + 1;
            add_menu(tmpwin, NO_GLYPH, &any, burden_letters[i], 0, ATR_NONE,
                     burden_name, MENU_UNSELECTED);
        }
        end_menu(tmpwin, "Select encumbrance level:");
        if (select_menu(tmpwin, PICK_ONE, &burden_pick) > 0) {
            flags.pickup_burden = burden_pick->item.a_int - 1;
            free((genericptr_t) burden_pick);
        }
        destroy_nhwindow(tmpwin);
    } else if (!strcmp("pickup_types", optname)) {
        /* parseoptions will prompt for the list of types */
        (void) parseoptions(strcpy(buf, "pickup_types"),
                            setinitial, setfromfile);
    } else if (!strcmp("disclose", optname)) {
        /* order of disclose_names[] must correspond to
           disclosure_options in decl.c */
        static const char *disclosure_names[] = {
            "inventory", "attributes", "vanquished",
            "genocides", "conduct",    "overview",
        };
        int disc_cat[NUM_DISCLOSURE_OPTIONS];
        int pick_cnt, pick_idx, opt_idx;
        char c;
        menu_item *disclosure_pick = (menu_item *) 0;

        tmpwin = create_nhwindow(NHW_MENU);
        start_menu(tmpwin);
        any = cg.zeroany;
        for (i = 0; i < NUM_DISCLOSURE_OPTIONS; i++) {
            Sprintf(buf, "%-12s[%c%c]", disclosure_names[i],
                    flags.end_disclose[i], disclosure_options[i]);
            any.a_int = i + 1;
            add_menu(tmpwin, NO_GLYPH, &any, disclosure_options[i], 0,
                     ATR_NONE, buf, MENU_UNSELECTED);
            disc_cat[i] = 0;
        }
        end_menu(tmpwin, "Change which disclosure options categories:");
        pick_cnt = select_menu(tmpwin, PICK_ANY, &disclosure_pick);
        if (pick_cnt > 0) {
            for (pick_idx = 0; pick_idx < pick_cnt; ++pick_idx) {
                opt_idx = disclosure_pick[pick_idx].item.a_int - 1;
                disc_cat[opt_idx] = 1;
            }
            free((genericptr_t) disclosure_pick);
            disclosure_pick = (menu_item *) 0;
        }
        destroy_nhwindow(tmpwin);

        for (i = 0; i < NUM_DISCLOSURE_OPTIONS; i++) {
            if (disc_cat[i]) {
                c = flags.end_disclose[i];
                Sprintf(buf, "Disclosure options for %s:",
                        disclosure_names[i]);
                tmpwin = create_nhwindow(NHW_MENU);
                start_menu(tmpwin);
                any = cg.zeroany;
                /* 'y','n',and '+' work as alternate selectors; '-' doesn't */
                any.a_char = DISCLOSE_NO_WITHOUT_PROMPT;
                add_menu(tmpwin, NO_GLYPH, &any, 0, any.a_char, ATR_NONE,
                         "Never disclose, without prompting",
                         (c == any.a_char) ? MENU_SELECTED : MENU_UNSELECTED);
                any.a_char = DISCLOSE_YES_WITHOUT_PROMPT;
                add_menu(tmpwin, NO_GLYPH, &any, 0, any.a_char, ATR_NONE,
                         "Always disclose, without prompting",
                         (c == any.a_char) ? MENU_SELECTED : MENU_UNSELECTED);
                if (*disclosure_names[i] == 'v') {
                    any.a_char = DISCLOSE_SPECIAL_WITHOUT_PROMPT; /* '#' */
                    add_menu(tmpwin, NO_GLYPH, &any, 0, any.a_char, ATR_NONE,
                             "Always disclose, pick sort order from menu",
                             (c == any.a_char) ? MENU_SELECTED
                                               : MENU_UNSELECTED);
                }
                any.a_char = DISCLOSE_PROMPT_DEFAULT_NO;
                add_menu(tmpwin, NO_GLYPH, &any, 0, any.a_char, ATR_NONE,
                         "Prompt, with default answer of \"No\"",
                         (c == any.a_char) ? MENU_SELECTED : MENU_UNSELECTED);
                any.a_char = DISCLOSE_PROMPT_DEFAULT_YES;
                add_menu(tmpwin, NO_GLYPH, &any, 0, any.a_char, ATR_NONE,
                         "Prompt, with default answer of \"Yes\"",
                         (c == any.a_char) ? MENU_SELECTED : MENU_UNSELECTED);
                if (*disclosure_names[i] == 'v') {
                    any.a_char = DISCLOSE_PROMPT_DEFAULT_SPECIAL; /* '?' */
                    add_menu(tmpwin, NO_GLYPH, &any, 0, any.a_char, ATR_NONE,
                "Prompt, with default answer of \"Ask\" to request sort menu",
                             (c == any.a_char) ? MENU_SELECTED
                                               : MENU_UNSELECTED);
                }
                end_menu(tmpwin, buf);
                n = select_menu(tmpwin, PICK_ONE, &disclosure_pick);
                if (n > 0) {
                    flags.end_disclose[i] = disclosure_pick[0].item.a_char;
                    if (n > 1 && flags.end_disclose[i] == c)
                        flags.end_disclose[i] = disclosure_pick[1].item.a_char;
                    free((genericptr_t) disclosure_pick);
                }
                destroy_nhwindow(tmpwin);
            }
        }
    } else if (!strcmp("runmode", optname)) {
        const char *mode_name;
        menu_item *mode_pick = (menu_item *) 0;

        tmpwin = create_nhwindow(NHW_MENU);
        start_menu(tmpwin);
        any = cg.zeroany;
        for (i = 0; i < SIZE(runmodes); i++) {
            mode_name = runmodes[i];
            any.a_int = i + 1;
            add_menu(tmpwin, NO_GLYPH, &any, *mode_name, 0, ATR_NONE,
                     mode_name, MENU_UNSELECTED);
        }
        end_menu(tmpwin, "Select run/travel display mode:");
        if (select_menu(tmpwin, PICK_ONE, &mode_pick) > 0) {
            flags.runmode = mode_pick->item.a_int - 1;
            free((genericptr_t) mode_pick);
        }
        destroy_nhwindow(tmpwin);
    } else if (!strcmp("whatis_coord", optname)) {
        menu_item *window_pick = (menu_item *) 0;
        int pick_cnt;
        char gp = iflags.getpos_coords;

        tmpwin = create_nhwindow(NHW_MENU);
        start_menu(tmpwin);
        any = cg.zeroany;
        any.a_char = GPCOORDS_COMPASS;
        add_menu(tmpwin, NO_GLYPH, &any, GPCOORDS_COMPASS, 0, ATR_NONE,
                 "compass ('east' or '3s' or '2n,4w')",
                 (gp == GPCOORDS_COMPASS) ? MENU_SELECTED : MENU_UNSELECTED);
        any.a_char = GPCOORDS_COMFULL;
        add_menu(tmpwin, NO_GLYPH, &any, GPCOORDS_COMFULL, 0, ATR_NONE,
                 "full compass ('east' or '3south' or '2north,4west')",
                 (gp == GPCOORDS_COMFULL) ? MENU_SELECTED : MENU_UNSELECTED);
        any.a_char = GPCOORDS_MAP;
        add_menu(tmpwin, NO_GLYPH, &any, GPCOORDS_MAP, 0, ATR_NONE,
                 "map <x,y>",
                 (gp == GPCOORDS_MAP) ? MENU_SELECTED : MENU_UNSELECTED);
        any.a_char = GPCOORDS_SCREEN;
        add_menu(tmpwin, NO_GLYPH, &any, GPCOORDS_SCREEN, 0, ATR_NONE,
                 "screen [row,column]",
                 (gp == GPCOORDS_SCREEN) ? MENU_SELECTED : MENU_UNSELECTED);
        any.a_char = GPCOORDS_NONE;
        add_menu(tmpwin, NO_GLYPH, &any, GPCOORDS_NONE, 0, ATR_NONE,
                 "none (no coordinates displayed)",
                 (gp == GPCOORDS_NONE) ? MENU_SELECTED : MENU_UNSELECTED);
        any.a_long = 0L;
        add_menu(tmpwin, NO_GLYPH, &any, 0, 0, ATR_NONE, "", MENU_UNSELECTED);
        Sprintf(buf, "map: upper-left: <%d,%d>, lower-right: <%d,%d>%s",
                1, 0, COLNO - 1, ROWNO - 1,
                flags.verbose ? "; column 0 unused, off left edge" : "");
        add_menu(tmpwin, NO_GLYPH, &any, 0, 0, ATR_NONE, buf, MENU_UNSELECTED);
        if (strcmp(windowprocs.name, "tty")) /* only show for non-tty */
            add_menu(tmpwin, NO_GLYPH, &any, 0, 0, ATR_NONE,
       "screen: row is offset to accommodate tty interface's use of top line",
                     MENU_UNSELECTED);
#if COLNO == 80
#define COL80ARG flags.verbose ? "; column 80 is not used" : ""
#else
#define COL80ARG ""
#endif
        Sprintf(buf, "screen: upper-left: [%02d,%02d], lower-right: [%d,%d]%s",
                0 + 2, 1, ROWNO - 1 + 2, COLNO - 1, COL80ARG);
#undef COL80ARG
        add_menu(tmpwin, NO_GLYPH, &any, 0, 0, ATR_NONE, buf, MENU_UNSELECTED);
        add_menu(tmpwin, NO_GLYPH, &any, 0, 0, ATR_NONE, "", MENU_UNSELECTED);
        end_menu(tmpwin,
            "Select coordinate display when auto-describing a map position:");
        if ((pick_cnt = select_menu(tmpwin, PICK_ONE, &window_pick)) > 0) {
            iflags.getpos_coords = window_pick[0].item.a_char;
            /* PICK_ONE doesn't unselect preselected entry when
               selecting another one */
            if (pick_cnt > 1 && iflags.getpos_coords == gp)
                iflags.getpos_coords = window_pick[1].item.a_char;
            free((genericptr_t) window_pick);
        }
        destroy_nhwindow(tmpwin);
    } else if (!strcmp("whatis_filter", optname)) {
        menu_item *window_pick = (menu_item *) 0;
        int pick_cnt;
        char gf = iflags.getloc_filter;

        tmpwin = create_nhwindow(NHW_MENU);
        start_menu(tmpwin);
        any = cg.zeroany;
        any.a_char = (GFILTER_NONE + 1);
        add_menu(tmpwin, NO_GLYPH, &any, 'n',
                 0, ATR_NONE, "no filtering",
                 (gf == GFILTER_NONE) ? MENU_SELECTED : MENU_UNSELECTED);
        any.a_char = (GFILTER_VIEW + 1);
        add_menu(tmpwin, NO_GLYPH, &any, 'v',
                 0, ATR_NONE, "in view only",
                 (gf == GFILTER_VIEW) ? MENU_SELECTED : MENU_UNSELECTED);
        any.a_char = (GFILTER_AREA + 1);
        add_menu(tmpwin, NO_GLYPH, &any, 'a',
                 0, ATR_NONE, "in same area",
                 (gf == GFILTER_AREA) ? MENU_SELECTED : MENU_UNSELECTED);
        end_menu(tmpwin,
      "Select location filtering when going for next/previous map position:");
        if ((pick_cnt = select_menu(tmpwin, PICK_ONE, &window_pick)) > 0) {
            iflags.getloc_filter = (window_pick[0].item.a_char - 1);
            /* PICK_ONE doesn't unselect preselected entry when
               selecting another one */
            if (pick_cnt > 1 && iflags.getloc_filter == gf)
                iflags.getloc_filter = (window_pick[1].item.a_char - 1);
            free((genericptr_t) window_pick);
        }
        destroy_nhwindow(tmpwin);
    } else if (!strcmp("msg_window", optname)) {
#if defined(TTY_GRAPHICS) || defined(CURSES_GRAPHICS)
        if (WINDOWPORT("tty") || WINDOWPORT("curses")) {
            /* by Christian W. Cooper */
            menu_item *window_pick = (menu_item *) 0;

            tmpwin = create_nhwindow(NHW_MENU);
            start_menu(tmpwin);
            any = cg.zeroany;
            if (!WINDOWPORT("curses")) {
                any.a_char = 's';
                add_menu(tmpwin, NO_GLYPH, &any, 's', 0, ATR_NONE,
                         "single", MENU_UNSELECTED);
                any.a_char = 'c';
                add_menu(tmpwin, NO_GLYPH, &any, 'c', 0, ATR_NONE,
                         "combination", MENU_UNSELECTED);
            }
            any.a_char = 'f';
            add_menu(tmpwin, NO_GLYPH, &any, 'f', 0, ATR_NONE, "full",
                     MENU_UNSELECTED);
            any.a_char = 'r';
            add_menu(tmpwin, NO_GLYPH, &any, 'r', 0, ATR_NONE, "reversed",
                     MENU_UNSELECTED);
            end_menu(tmpwin, "Select message history display type:");
            if (select_menu(tmpwin, PICK_ONE, &window_pick) > 0) {
                iflags.prevmsg_window = window_pick->item.a_char;
                free((genericptr_t) window_pick);
            }
            destroy_nhwindow(tmpwin);
        } else
#endif /* msg_window for tty or curses */
            pline("'%s' option is not supported for '%s'.",
                  optname, windowprocs.name);
    } else if (!strcmp("sortloot", optname)) {
        const char *sortl_name;
        menu_item *sortl_pick = (menu_item *) 0;

        tmpwin = create_nhwindow(NHW_MENU);
        start_menu(tmpwin);
        any = cg.zeroany;
        for (i = 0; i < SIZE(sortltype); i++) {
            sortl_name = sortltype[i];
            any.a_char = *sortl_name;
            add_menu(tmpwin, NO_GLYPH, &any, *sortl_name, 0, ATR_NONE,
                     sortl_name, (flags.sortloot == *sortl_name)
                                    ? MENU_SELECTED : MENU_UNSELECTED);
        }
        end_menu(tmpwin, "Select loot sorting type:");
        n = select_menu(tmpwin, PICK_ONE, &sortl_pick);
        if (n > 0) {
            char c = sortl_pick[0].item.a_char;

            if (n > 1 && c == flags.sortloot)
                c = sortl_pick[1].item.a_char;
            flags.sortloot = c;
            free((genericptr_t) sortl_pick);
        }
        destroy_nhwindow(tmpwin);
    } else if (!strcmp("align_message", optname)
               || !strcmp("align_status", optname)) {
        menu_item *window_pick = (menu_item *) 0;
        char abuf[BUFSZ];
        boolean msg = (*(optname + 6) == 'm');

        tmpwin = create_nhwindow(NHW_MENU);
        start_menu(tmpwin);
        any = cg.zeroany;
        any.a_int = ALIGN_TOP;
        add_menu(tmpwin, NO_GLYPH, &any, 't', 0, ATR_NONE, "top",
                 MENU_UNSELECTED);
        any.a_int = ALIGN_BOTTOM;
        add_menu(tmpwin, NO_GLYPH, &any, 'b', 0, ATR_NONE, "bottom",
                 MENU_UNSELECTED);
        any.a_int = ALIGN_LEFT;
        add_menu(tmpwin, NO_GLYPH, &any, 'l', 0, ATR_NONE, "left",
                 MENU_UNSELECTED);
        any.a_int = ALIGN_RIGHT;
        add_menu(tmpwin, NO_GLYPH, &any, 'r', 0, ATR_NONE, "right",
                 MENU_UNSELECTED);
        Sprintf(abuf, "Select %s window placement relative to the map:",
                msg ? "message" : "status");
        end_menu(tmpwin, abuf);
        if (select_menu(tmpwin, PICK_ONE, &window_pick) > 0) {
            if (msg)
                iflags.wc_align_message = window_pick->item.a_int;
            else
                iflags.wc_align_status = window_pick->item.a_int;
            free((genericptr_t) window_pick);
        }
        destroy_nhwindow(tmpwin);
    } else if (!strcmp("number_pad", optname)) {
        static const char *npchoices[] = {
            " 0 (off)", " 1 (on)", " 2 (on, MSDOS compatible)",
            " 3 (on, phone-style digit layout)",
            " 4 (on, phone-style layout, MSDOS compatible)",
            "-1 (off, 'z' to move upper-left, 'y' to zap wands)"
        };
        menu_item *mode_pick = (menu_item *) 0;

        tmpwin = create_nhwindow(NHW_MENU);
        start_menu(tmpwin);
        any = cg.zeroany;
        for (i = 0; i < SIZE(npchoices); i++) {
            any.a_int = i + 1;
            add_menu(tmpwin, NO_GLYPH, &any, 'a' + i, 0, ATR_NONE,
                     npchoices[i], MENU_UNSELECTED);
        }
        end_menu(tmpwin, "Select number_pad mode:");
        if (select_menu(tmpwin, PICK_ONE, &mode_pick) > 0) {
            switch (mode_pick->item.a_int - 1) {
            case 0:
                iflags.num_pad = FALSE;
                iflags.num_pad_mode = 0;
                break;
            case 1:
                iflags.num_pad = TRUE;
                iflags.num_pad_mode = 0;
                break;
            case 2:
                iflags.num_pad = TRUE;
                iflags.num_pad_mode = 1;
                break;
            case 3:
                iflags.num_pad = TRUE;
                iflags.num_pad_mode = 2;
                break;
            case 4:
                iflags.num_pad = TRUE;
                iflags.num_pad_mode = 3;
                break;
            /* last menu choice: number_pad == -1 */
            case 5:
                iflags.num_pad = FALSE;
                iflags.num_pad_mode = 1;
                break;
            }
            reset_commands(FALSE);
            number_pad(iflags.num_pad ? 1 : 0);
            free((genericptr_t) mode_pick);
        }
        destroy_nhwindow(tmpwin);
    } else if (!strcmp("menu_headings", optname)) {
        int mhattr = query_attr("How to highlight menu headings:");

        if (mhattr != -1)
            iflags.menu_headings = mhattr;
    } else if (!strcmp("msgtype", optname)) {
        int opt_idx, nmt, mttyp;
        char mtbuf[BUFSZ] = DUMMY;

 msgtypes_again:
        nmt = msgtype_count();
        opt_idx = handle_add_list_remove("message type", nmt);
        if (opt_idx == 3) { /* done */
            return TRUE;
        } else if (opt_idx == 0) { /* add new */
            getlin("What new message pattern?", mtbuf);
            if (*mtbuf == '\033')
                return TRUE;
            if (*mtbuf
                && test_regex_pattern(mtbuf, (const char *)0)
                && (mttyp = query_msgtype()) != -1
                && !msgtype_add(mttyp, mtbuf)) {
                pline("Error adding the message type.");
                wait_synch();
            }
            goto msgtypes_again;
        } else { /* list (1) or remove (2) */
            int pick_idx, pick_cnt;
            int mt_idx;
            unsigned ln;
            const char *mtype;
            menu_item *pick_list = (menu_item *) 0;
            struct plinemsg_type *tmp = g.plinemsg_types;

            tmpwin = create_nhwindow(NHW_MENU);
            start_menu(tmpwin);
            any = cg.zeroany;
            mt_idx = 0;
            while (tmp) {
                mtype = msgtype2name(tmp->msgtype);
                any.a_int = ++mt_idx;
                Sprintf(mtbuf, "%-5s \"", mtype);
                ln = sizeof mtbuf - strlen(mtbuf) - sizeof "\"";
                if (strlen(tmp->pattern) > ln)
                    Strcat(strncat(mtbuf, tmp->pattern, ln - 3), "...\"");
                else
                    Strcat(strcat(mtbuf, tmp->pattern), "\"");
                add_menu(tmpwin, NO_GLYPH, &any, 0, 0, ATR_NONE, mtbuf,
                         MENU_UNSELECTED);
                tmp = tmp->next;
            }
            Sprintf(mtbuf, "%s message types",
                    (opt_idx == 1) ? "List of" : "Remove which");
            end_menu(tmpwin, mtbuf);
            pick_cnt = select_menu(tmpwin,
                                   (opt_idx == 1) ? PICK_NONE : PICK_ANY,
                                   &pick_list);
            if (pick_cnt > 0) {
                for (pick_idx = 0; pick_idx < pick_cnt; ++pick_idx)
                    free_one_msgtype(pick_list[pick_idx].item.a_int - 1
                                           - pick_idx);
                free((genericptr_t) pick_list), pick_list = (menu_item *) 0;
            }
            destroy_nhwindow(tmpwin);
            if (pick_cnt >= 0)
                goto msgtypes_again;
        }
    } else if (!strcmp("menu_colors", optname)) {
        int opt_idx, nmc, mcclr, mcattr;
        char mcbuf[BUFSZ] = DUMMY;

 menucolors_again:
        nmc = count_menucolors();
        opt_idx = handle_add_list_remove("menucolor", nmc);
        if (opt_idx == 3) { /* done */
 menucolors_done:
            if (nmc > 0 && !iflags.use_menu_color)
                pline(
    "To have menu colors become active, toggle 'menucolors' option to True.");
            return TRUE;
        } else if (opt_idx == 0) { /* add new */
            getlin("What new menucolor pattern?", mcbuf);
            if (*mcbuf == '\033')
                goto menucolors_done;
            if (*mcbuf
                && test_regex_pattern(mcbuf, (const char *)0)
                && (mcclr = query_color((char *) 0)) != -1
                && (mcattr = query_attr((char *) 0)) != -1
                && !add_menu_coloring_parsed(mcbuf, mcclr, mcattr)) {
                pline("Error adding the menu color.");
                wait_synch();
            }
            goto menucolors_again;
        } else { /* list (1) or remove (2) */
            int pick_idx, pick_cnt;
            int mc_idx;
            unsigned ln;
            const char *sattr, *sclr;
            menu_item *pick_list = (menu_item *) 0;
            struct menucoloring *tmp = g.menu_colorings;
            char clrbuf[QBUFSZ];

            tmpwin = create_nhwindow(NHW_MENU);
            start_menu(tmpwin);
            any = cg.zeroany;
            mc_idx = 0;
            while (tmp) {
                sattr = attr2attrname(tmp->attr);
                sclr = strcpy(clrbuf, clr2colorname(tmp->color));
                (void) strNsubst(clrbuf, " ", "-", 0);
                any.a_int = ++mc_idx;
                /* construct suffix */
                Sprintf(buf, "\"\"=%s%s%s", sclr,
                        (tmp->attr != ATR_NONE) ? "&" : "",
                        (tmp->attr != ATR_NONE) ? sattr : "");
                /* now main string */
                ln = sizeof buf - strlen(buf) - 1; /* length available */
                Strcpy(mcbuf, "\"");
                if (strlen(tmp->origstr) > ln)
                    Strcat(strncat(mcbuf, tmp->origstr, ln - 3), "...");
                else
                    Strcat(mcbuf, tmp->origstr);
                /* combine main string and suffix */
                Strcat(mcbuf, &buf[1]); /* skip buf[]'s initial quote */
                add_menu(tmpwin, NO_GLYPH, &any, 0, 0, ATR_NONE, mcbuf,
                         MENU_UNSELECTED);
                tmp = tmp->next;
            }
            Sprintf(mcbuf, "%s menu colors",
                    (opt_idx == 1) ? "List of" : "Remove which");
            end_menu(tmpwin, mcbuf);
            pick_cnt = select_menu(tmpwin,
                                   (opt_idx == 1) ? PICK_NONE : PICK_ANY,
                                   &pick_list);
            if (pick_cnt > 0) {
                for (pick_idx = 0; pick_idx < pick_cnt; ++pick_idx)
                    free_one_menu_coloring(pick_list[pick_idx].item.a_int - 1
                                           - pick_idx);
                free((genericptr_t) pick_list), pick_list = (menu_item *) 0;
            }
            destroy_nhwindow(tmpwin);
            if (pick_cnt >= 0)
                goto menucolors_again;
        }
    } else if (!strcmp("autopickup_exception", optname)) {
        int opt_idx, pass, totalapes = 0, numapes[2] = { 0, 0 };
        char apebuf[1 + BUFSZ]; /* so &apebuf[1] is BUFSZ long for getlin() */
        struct autopickup_exception *ape;

 ape_again:
        totalapes = count_ape_maps(&numapes[AP_LEAVE], &numapes[AP_GRAB]);
        opt_idx = handle_add_list_remove("autopickup exception", totalapes);
        if (opt_idx == 3) { /* done */
            return TRUE;
        } else if (opt_idx == 0) { /* add new */
            /* EDIT_GETLIN:  assume user doesn't user want previous
               exception used as default input string for this one... */
            apebuf[0] = apebuf[1] = '\0';
            getlin("What new autopickup exception pattern?", &apebuf[1]);
            mungspaces(&apebuf[1]); /* regularize whitespace */
            if (apebuf[1] == '\033')
                return TRUE;
            if (apebuf[1]) {
                apebuf[0] = '\"';
                /* guarantee room for \" prefix and \"\0 suffix;
                   -2 is good enough for apebuf[] but -3 makes
                   sure the whole thing fits within normal BUFSZ */
                apebuf[sizeof apebuf - 3] = '\0';
                Strcat(apebuf, "\"");
                add_autopickup_exception(apebuf);
            }
            goto ape_again;
        } else { /* list (1) or remove (2) */
            int pick_idx, pick_cnt;
            menu_item *pick_list = (menu_item *) 0;

            tmpwin = create_nhwindow(NHW_MENU);
            start_menu(tmpwin);
            for (pass = AP_LEAVE; pass <= AP_GRAB; ++pass) {
                if (numapes[pass] == 0)
                    continue;
                ape = iflags.autopickup_exceptions[pass];
                any = cg.zeroany;
                add_menu(tmpwin, NO_GLYPH, &any, 0, 0, iflags.menu_headings,
                         (pass == 0) ? "Never pickup" : "Always pickup",
                         MENU_UNSELECTED);
                for (i = 0; i < numapes[pass] && ape; i++) {
                    any.a_void = (opt_idx == 1) ? 0 : ape;
                    /* length of pattern plus quotes is less than BUFSZ */
                    Sprintf(apebuf, "\"%s\"", ape->pattern);
                    add_menu(tmpwin, NO_GLYPH, &any, 0, 0, ATR_NONE, apebuf,
                             MENU_UNSELECTED);
                    ape = ape->next;
                }
            }
            Sprintf(apebuf, "%s autopickup exceptions",
                    (opt_idx == 1) ? "List of" : "Remove which");
            end_menu(tmpwin, apebuf);
            pick_cnt = select_menu(tmpwin,
                                   (opt_idx == 1) ? PICK_NONE : PICK_ANY,
                                   &pick_list);
            if (pick_cnt > 0) {
                for (pick_idx = 0; pick_idx < pick_cnt; ++pick_idx)
                    remove_autopickup_exception(
                                         (struct autopickup_exception *)
                                             pick_list[pick_idx].item.a_void);
                free((genericptr_t) pick_list), pick_list = (menu_item *) 0;
            }
            destroy_nhwindow(tmpwin);
            if (pick_cnt >= 0)
                goto ape_again;
        }
    } else if (!strcmp("symset", optname)
               || !strcmp("roguesymset", optname)) {
        menu_item *symset_pick = (menu_item *) 0;
        boolean rogueflag = (*optname == 'r'),
                ready_to_switch = FALSE,
                nothing_to_do = FALSE;
        char *symset_name, fmtstr[20];
        struct symsetentry *sl;
        int res, which_set, setcount = 0, chosen = -2;

        which_set = rogueflag ? ROGUESET : PRIMARY;
        g.symset_list = (struct symsetentry *) 0;
        /* clear symset[].name as a flag to read_sym_file() to build list */
        symset_name = g.symset[which_set].name;
        g.symset[which_set].name = (char *) 0;

        res = read_sym_file(which_set);
        /* put symset name back */
        g.symset[which_set].name = symset_name;

        if (res && g.symset_list) {
            int thissize, biggest = 0;

            for (sl = g.symset_list; sl; sl = sl->next) {
                /* check restrictions */
                if (rogueflag ? sl->primary : sl->rogue)
                    continue;

                setcount++;
                /* find biggest name */
                thissize = sl->name ? (int) strlen(sl->name) : 0;
                if (thissize > biggest)
                    biggest = thissize;
            }
            if (!setcount) {
                pline("There are no appropriate %s symbol sets available.",
                      rogueflag ? "rogue level" : "primary");
                return TRUE;
            }

            Sprintf(fmtstr, "%%-%ds %%s", biggest + 5);
            tmpwin = create_nhwindow(NHW_MENU);
            start_menu(tmpwin);
            any = cg.zeroany;
            any.a_int = 1;
            add_menu(tmpwin, NO_GLYPH, &any, 0, 0, ATR_NONE,
                     "Default Symbols", MENU_UNSELECTED);

            for (sl = g.symset_list; sl; sl = sl->next) {
                /* check restrictions */
                if (rogueflag ? sl->primary : sl->rogue)
                    continue;

                if (sl->name) {
                    any.a_int = sl->idx + 2;
                    Sprintf(buf, fmtstr, sl->name, sl->desc ? sl->desc : "");
                    add_menu(tmpwin, NO_GLYPH, &any, 0, 0, ATR_NONE,
                             buf, MENU_UNSELECTED);
                }
            }
            Sprintf(buf, "Select %ssymbol set:",
                    rogueflag ? "rogue level " : "");
            end_menu(tmpwin, buf);
            if (select_menu(tmpwin, PICK_ONE, &symset_pick) > 0) {
                chosen = symset_pick->item.a_int - 2;
                free((genericptr_t) symset_pick);
            }
            destroy_nhwindow(tmpwin);

            if (chosen > -1) {
                /* chose an actual symset name from file */
                for (sl = g.symset_list; sl; sl = sl->next)
                    if (sl->idx == chosen)
                        break;
                if (sl) {
                    /* free the now stale attributes */
                    clear_symsetentry(which_set, TRUE);

                    /* transfer only the name of the symbol set */
                    g.symset[which_set].name = dupstr(sl->name);
                    ready_to_switch = TRUE;
                }
            } else if (chosen == -1) {
                /* explicit selection of defaults */
                /* free the now stale symset attributes */
                clear_symsetentry(which_set, TRUE);
            } else
                nothing_to_do = TRUE;
        } else if (!res) {
            /* The symbols file could not be accessed */
            pline("Unable to access \"%s\" file.", SYMBOLS);
            return TRUE;
        } else if (!g.symset_list) {
            /* The symbols file was empty */
            pline("There were no symbol sets found in \"%s\".", SYMBOLS);
            return TRUE;
        }

        /* clean up */
        while ((sl = g.symset_list) != 0) {
            g.symset_list = sl->next;
            if (sl->name)
                free((genericptr_t) sl->name), sl->name = (char *) 0;
            if (sl->desc)
                free((genericptr_t) sl->desc), sl->desc = (char *) 0;
            free((genericptr_t) sl);
        }

        if (nothing_to_do)
            return TRUE;

        /* Set default symbols and clear the handling value */
        if (rogueflag)
            init_r_symbols();
        else
            init_l_symbols();

        if (g.symset[which_set].name) {
            /* non-default symbols */
            if (read_sym_file(which_set)) {
                ready_to_switch = TRUE;
            } else {
                clear_symsetentry(which_set, TRUE);
                return TRUE;
            }
        }

        if (ready_to_switch)
            switch_symbols(TRUE);

        if (Is_rogue_level(&u.uz)) {
            if (rogueflag)
                assign_graphics(ROGUESET);
        } else if (!rogueflag)
            assign_graphics(PRIMARY);
        preference_update("symset");
        g.opt_need_redraw = TRUE;

    } else {
        /* didn't match any of the special options */
        return FALSE;
    }
    return TRUE;
}

#define rolestring(val, array, field) \
    ((val >= 0) ? array[val].field : (val == ROLE_RANDOM) ? randomrole : none)

/* This is ugly. We have all the option names in the compopt[] array,
   but we need to look at each option individually to get the value. */
STATIC_OVL const char *
get_compopt_value(optname, buf)
const char *optname;
char *buf;
{
    static const char none[] = "(none)", randomrole[] = "random",
                      to_be_done[] = "(to be done)",
                      defopt[] = "default", defbrief[] = "def";
    char ocl[MAXOCLASSES + 1];
    int i;

    buf[0] = '\0';
    if (!strcmp(optname, "align_message")
        || !strcmp(optname, "align_status")) {
        int which = !strcmp(optname, "align_status") ? iflags.wc_align_status
                                                     : iflags.wc_align_message;
        Sprintf(buf, "%s",
                (which == ALIGN_TOP) ? "top"
                : (which == ALIGN_LEFT) ? "left"
                  : (which == ALIGN_BOTTOM) ? "bottom"
                    : (which == ALIGN_RIGHT) ? "right"
                      : defopt);
    } else if (!strcmp(optname, "align"))
        Sprintf(buf, "%s", rolestring(flags.initalign, aligns, adj));
#ifdef WIN32
    else if (!strcmp(optname, "altkeyhandler"))
        Sprintf(buf, "%s",
                iflags.altkeyhandler[0] ? iflags.altkeyhandler : "default");
#endif
#ifdef BACKWARD_COMPAT
    else if (!strcmp(optname, "boulder"))
        Sprintf(buf, "%c",
                iflags.bouldersym
                    ? iflags.bouldersym
                    : g.showsyms[(int) objects[BOULDER].oc_class + SYM_OFF_O]);
#endif
    else if (!strcmp(optname, "catname"))
        Sprintf(buf, "%s", g.catname[0] ? g.catname : none);
    else if (!strcmp(optname, "disclose"))
        for (i = 0; i < NUM_DISCLOSURE_OPTIONS; i++) {
            if (i)
                (void) strkitten(buf, ' ');
            (void) strkitten(buf, flags.end_disclose[i]);
            (void) strkitten(buf, disclosure_options[i]);
        }
    else if (!strcmp(optname, "dogname"))
        Sprintf(buf, "%s", g.dogname[0] ? g.dogname : none);
    else if (!strcmp(optname, "dungeon"))
        Sprintf(buf, "%s", to_be_done);
    else if (!strcmp(optname, "effects"))
        Sprintf(buf, "%s", to_be_done);
    else if (!strcmp(optname, "font_map"))
        Sprintf(buf, "%s", iflags.wc_font_map ? iflags.wc_font_map : defopt);
    else if (!strcmp(optname, "font_message"))
        Sprintf(buf, "%s",
                iflags.wc_font_message ? iflags.wc_font_message : defopt);
    else if (!strcmp(optname, "font_status"))
        Sprintf(buf, "%s",
                iflags.wc_font_status ? iflags.wc_font_status : defopt);
    else if (!strcmp(optname, "font_menu"))
        Sprintf(buf, "%s",
                iflags.wc_font_menu ? iflags.wc_font_menu : defopt);
    else if (!strcmp(optname, "font_text"))
        Sprintf(buf, "%s",
                iflags.wc_font_text ? iflags.wc_font_text : defopt);
    else if (!strcmp(optname, "font_size_map")) {
        if (iflags.wc_fontsiz_map)
            Sprintf(buf, "%d", iflags.wc_fontsiz_map);
        else
            Strcpy(buf, defopt);
    } else if (!strcmp(optname, "font_size_message")) {
        if (iflags.wc_fontsiz_message)
            Sprintf(buf, "%d", iflags.wc_fontsiz_message);
        else
            Strcpy(buf, defopt);
    } else if (!strcmp(optname, "font_size_status")) {
        if (iflags.wc_fontsiz_status)
            Sprintf(buf, "%d", iflags.wc_fontsiz_status);
        else
            Strcpy(buf, defopt);
    } else if (!strcmp(optname, "font_size_menu")) {
        if (iflags.wc_fontsiz_menu)
            Sprintf(buf, "%d", iflags.wc_fontsiz_menu);
        else
            Strcpy(buf, defopt);
    } else if (!strcmp(optname, "font_size_text")) {
        if (iflags.wc_fontsiz_text)
            Sprintf(buf, "%d", iflags.wc_fontsiz_text);
        else
            Strcpy(buf, defopt);
    } else if (!strcmp(optname, "fruit"))
        Sprintf(buf, "%s", g.pl_fruit);
    else if (!strcmp(optname, "gender"))
        Sprintf(buf, "%s", rolestring(flags.initgend, genders, adj));
    else if (!strcmp(optname, "horsename"))
        Sprintf(buf, "%s", g.horsename[0] ? g.horsename : none);
    else if (!strcmp(optname, "map_mode")) {
        i = iflags.wc_map_mode;
        Sprintf(buf, "%s",
                (i == MAP_MODE_TILES) ? "tiles"
                : (i == MAP_MODE_ASCII4x6) ? "ascii4x6"
                  : (i == MAP_MODE_ASCII6x8) ? "ascii6x8"
                    : (i == MAP_MODE_ASCII8x8) ? "ascii8x8"
                      : (i == MAP_MODE_ASCII16x8) ? "ascii16x8"
                        : (i == MAP_MODE_ASCII7x12) ? "ascii7x12"
                          : (i == MAP_MODE_ASCII8x12) ? "ascii8x12"
                            : (i == MAP_MODE_ASCII16x12) ? "ascii16x12"
                              : (i == MAP_MODE_ASCII12x16) ? "ascii12x16"
                                : (i == MAP_MODE_ASCII10x18) ? "ascii10x18"
                                  : (i == MAP_MODE_ASCII_FIT_TO_SCREEN)
                                    ? "fit_to_screen"
                                    : defopt);
    } else if (!strcmp(optname, "menustyle"))
        Sprintf(buf, "%s", menutype[(int) flags.menu_style]);
    else if (!strcmp(optname, "menu_deselect_all"))
        Sprintf(buf, "%s", to_be_done);
    else if (!strcmp(optname, "menu_deselect_page"))
        Sprintf(buf, "%s", to_be_done);
    else if (!strcmp(optname, "menu_first_page"))
        Sprintf(buf, "%s", to_be_done);
    else if (!strcmp(optname, "menu_invert_all"))
        Sprintf(buf, "%s", to_be_done);
    else if (!strcmp(optname, "menu_headings"))
        Sprintf(buf, "%s", attr2attrname(iflags.menu_headings));
    else if (!strcmp(optname, "menu_invert_page"))
        Sprintf(buf, "%s", to_be_done);
    else if (!strcmp(optname, "menu_last_page"))
        Sprintf(buf, "%s", to_be_done);
    else if (!strcmp(optname, "menu_next_page"))
        Sprintf(buf, "%s", to_be_done);
    else if (!strcmp(optname, "menu_previous_page"))
        Sprintf(buf, "%s", to_be_done);
    else if (!strcmp(optname, "menu_search"))
        Sprintf(buf, "%s", to_be_done);
    else if (!strcmp(optname, "menu_select_all"))
        Sprintf(buf, "%s", to_be_done);
    else if (!strcmp(optname, "menu_select_page"))
        Sprintf(buf, "%s", to_be_done);
    else if (!strcmp(optname, "monsters")) {
        Sprintf(buf, "%s", to_be_done);
    } else if (!strcmp(optname, "msghistory")) {
        Sprintf(buf, "%u", iflags.msg_history);
#ifdef TTY_GRAPHICS
    } else if (!strcmp(optname, "msg_window")) {
        Sprintf(buf, "%s", (iflags.prevmsg_window == 's') ? "single"
                           : (iflags.prevmsg_window == 'c') ? "combination"
                             : (iflags.prevmsg_window == 'f') ? "full"
                               : "reversed");
#endif
    } else if (!strcmp(optname, "name")) {
        Sprintf(buf, "%s", g.plname);
    } else if (!strcmp(optname, "mouse_support")) {
#ifdef WIN32
#define MOUSEFIX1 ", QuickEdit off"
#define MOUSEFIX2 ", QuickEdit unchanged"
#else
#define MOUSEFIX1 ", O/S adjusted"
#define MOUSEFIX2 ", O/S unchanged"
#endif
        static const char *mousemodes[][2] = {
            { "0=off", "" },
            { "1=on",  MOUSEFIX1 },
            { "2=on",  MOUSEFIX2 },
        };
#undef MOUSEFIX1
#undef MOUSEFIX2
        int ms = iflags.wc_mouse_support;

        if (ms >= 0 && ms <= 2)
            Sprintf(buf, "%s%s", mousemodes[ms][0], mousemodes[ms][1]);
    } else if (!strcmp(optname, "number_pad")) {
        static const char *numpadmodes[] = {
            "0=off", "1=on", "2=on, MSDOS compatible",
            "3=on, phone-style layout",
            "4=on, phone layout, MSDOS compatible",
            "-1=off, y & z swapped", /*[5]*/
        };
        int indx = g.Cmd.num_pad
                       ? (g.Cmd.phone_layout ? (g.Cmd.pcHack_compat ? 4 : 3)
                                           : (g.Cmd.pcHack_compat ? 2 : 1))
                       : g.Cmd.swap_yz ? 5 : 0;

        Strcpy(buf, numpadmodes[indx]);
    } else if (!strcmp(optname, "objects")) {
        Sprintf(buf, "%s", to_be_done);
    } else if (!strcmp(optname, "packorder")) {
        oc_to_str(flags.inv_order, ocl);
        Sprintf(buf, "%s", ocl);
#ifdef CHANGE_COLOR
    } else if (!strcmp(optname, "palette")) {
        Sprintf(buf, "%s", get_color_string());
#endif
    } else if (!strcmp(optname, "paranoid_confirmation")) {
        char tmpbuf[QBUFSZ];

        tmpbuf[0] = '\0';
        for (i = 0; paranoia[i].flagmask != 0; ++i)
            if (flags.paranoia_bits & paranoia[i].flagmask)
                Sprintf(eos(tmpbuf), " %s", paranoia[i].argname);
        Strcpy(buf, tmpbuf[0] ? &tmpbuf[1] : "none");
    } else if (!strcmp(optname, "petattr")) {
#ifdef CURSES_GRAPHICS
        if (WINDOWPORT("curses")) {
            char tmpbuf[QBUFSZ];

            Strcpy(buf, curses_fmt_attrs(tmpbuf));
        } else
#endif
        if (iflags.wc2_petattr != 0)
            Sprintf(buf, "0x%08x", iflags.wc2_petattr);
        else
            Strcpy(buf, defopt);
    } else if (!strcmp(optname, "pettype")) {
        Sprintf(buf, "%s", (g.preferred_pet == 'c') ? "cat"
                           : (g.preferred_pet == 'd') ? "dog"
                             : (g.preferred_pet == 'h') ? "horse"
                               : (g.preferred_pet == 'n') ? "none"
                                 : "random");
    } else if (!strcmp(optname, "pickup_burden")) {
        Sprintf(buf, "%s", burdentype[flags.pickup_burden]);
    } else if (!strcmp(optname, "pickup_types")) {
        oc_to_str(flags.pickup_types, ocl);
        Sprintf(buf, "%s", ocl[0] ? ocl : "all");
    } else if (!strcmp(optname, "pile_limit")) {
        Sprintf(buf, "%d", flags.pile_limit);
    } else if (!strcmp(optname, "playmode")) {
        Strcpy(buf, wizard ? "debug" : discover ? "explore" : "normal");
    } else if (!strcmp(optname, "race")) {
        Sprintf(buf, "%s", rolestring(flags.initrace, races, noun));
    } else if (!strcmp(optname, "roguesymset")) {
        Sprintf(buf, "%s",
                g.symset[ROGUESET].name ? g.symset[ROGUESET].name : "default");
        if (g.currentgraphics == ROGUESET && g.symset[ROGUESET].name)
            Strcat(buf, ", active");
    } else if (!strcmp(optname, "role")) {
        Sprintf(buf, "%s", rolestring(flags.initrole, roles, name.m));
    } else if (!strcmp(optname, "runmode")) {
        Sprintf(buf, "%s", runmodes[flags.runmode]);
    } else if (!strcmp(optname, "whatis_coord")) {
        Sprintf(buf, "%s",
                (iflags.getpos_coords == GPCOORDS_MAP) ? "map"
                : (iflags.getpos_coords == GPCOORDS_COMPASS) ? "compass"
                : (iflags.getpos_coords == GPCOORDS_COMFULL) ? "full compass"
                : (iflags.getpos_coords == GPCOORDS_SCREEN) ? "screen"
                : "none");
    } else if (!strcmp(optname, "whatis_filter")) {
        Sprintf(buf, "%s",
                (iflags.getloc_filter == GFILTER_VIEW) ? "view"
                : (iflags.getloc_filter == GFILTER_AREA) ? "area"
                : "none");
    } else if (!strcmp(optname, "scores")) {
        Sprintf(buf, "%d top/%d around%s", flags.end_top, flags.end_around,
                flags.end_own ? "/own" : "");
    } else if (!strcmp(optname, "scroll_amount")) {
        if (iflags.wc_scroll_amount)
            Sprintf(buf, "%d", iflags.wc_scroll_amount);
        else
            Strcpy(buf, defopt);
    } else if (!strcmp(optname, "scroll_margin")) {
        if (iflags.wc_scroll_margin)
            Sprintf(buf, "%d", iflags.wc_scroll_margin);
        else
            Strcpy(buf, defopt);
    } else if (!strcmp(optname, "sortloot")) {
        for (i = 0; i < SIZE(sortltype); i++)
            if (flags.sortloot == sortltype[i][0]) {
                Strcpy(buf, sortltype[i]);
                break;
            }
    } else if (!strcmp(optname, "player_selection")) {
        Sprintf(buf, "%s", iflags.wc_player_selection ? "prompts" : "dialog");
#ifdef STATUS_HILITES
    } else if (!strcmp("statushilites", optname)) {
        if (!iflags.hilite_delta)
            Strcpy(buf, "0 (off: don't highlight status fields)");
        else
            Sprintf(buf, "%ld (on: highlight status for %ld turns)",
                    iflags.hilite_delta, iflags.hilite_delta);
#endif
    } else if (!strcmp(optname,"statuslines")) {
        if (wc2_supported(optname))
            Strcpy(buf, (iflags.wc2_statuslines < 3) ? "2" : "3");
        /* else default to "unknown" */
    } else if (!strcmp(optname, "suppress_alert")) {
        if (flags.suppress_alert == 0L)
            Strcpy(buf, none);
        else
            Sprintf(buf, "%lu.%lu.%lu", FEATURE_NOTICE_VER_MAJ,
                    FEATURE_NOTICE_VER_MIN, FEATURE_NOTICE_VER_PATCH);
    } else if (!strcmp(optname, "symset")) {
        Sprintf(buf, "%s",
                g.symset[PRIMARY].name ? g.symset[PRIMARY].name : "default");
        if (g.currentgraphics == PRIMARY && g.symset[PRIMARY].name)
            Strcat(buf, ", active");
    } else if (!strcmp(optname, "term_cols")) {
        if (iflags.wc2_term_cols)
            Sprintf(buf, "%d", iflags.wc2_term_cols);
        else
            Strcpy(buf, defopt);
    } else if (!strcmp(optname, "term_rows")) {
        if (iflags.wc2_term_rows)
            Sprintf(buf, "%d", iflags.wc2_term_rows);
        else
            Strcpy(buf, defopt);
    } else if (!strcmp(optname, "tile_file")) {
        Sprintf(buf, "%s",
                iflags.wc_tile_file ? iflags.wc_tile_file : defopt);
    } else if (!strcmp(optname, "tile_height")) {
        if (iflags.wc_tile_height)
            Sprintf(buf, "%d", iflags.wc_tile_height);
        else
            Strcpy(buf, defopt);
    } else if (!strcmp(optname, "tile_width")) {
        if (iflags.wc_tile_width)
            Sprintf(buf, "%d", iflags.wc_tile_width);
        else
            Strcpy(buf, defopt);
    } else if (!strcmp(optname, "traps")) {
        Sprintf(buf, "%s", to_be_done);
    } else if (!strcmp(optname, "vary_msgcount")) {
        if (iflags.wc_vary_msgcount)
            Sprintf(buf, "%d", iflags.wc_vary_msgcount);
        else
            Strcpy(buf, defopt);
#ifdef MSDOS
    } else if (!strcmp(optname, "video")) {
        Sprintf(buf, "%s", to_be_done);
#endif
#ifdef VIDEOSHADES
    } else if (!strcmp(optname, "videoshades")) {
        Sprintf(buf, "%s-%s-%s", shade[0], shade[1], shade[2]);
    } else if (!strcmp(optname, "videocolors")) {
        Sprintf(buf, "%d-%d-%d-%d-%d-%d-%d-%d-%d-%d-%d-%d",
                ttycolors[CLR_RED], ttycolors[CLR_GREEN],
                ttycolors[CLR_BROWN], ttycolors[CLR_BLUE],
                ttycolors[CLR_MAGENTA], ttycolors[CLR_CYAN],
                ttycolors[CLR_ORANGE], ttycolors[CLR_BRIGHT_GREEN],
                ttycolors[CLR_YELLOW], ttycolors[CLR_BRIGHT_BLUE],
                ttycolors[CLR_BRIGHT_MAGENTA], ttycolors[CLR_BRIGHT_CYAN]);
#endif /* VIDEOSHADES */
    } else if (!strcmp(optname,"windowborders")) {
        Sprintf(buf, "%s",
                (iflags.wc2_windowborders == 0) ? "0=off"
                : (iflags.wc2_windowborders == 1) ? "1=on"
                  : (iflags.wc2_windowborders == 2) ? "2=auto"
                    : defopt);
    } else if (!strcmp(optname, "windowtype")) {
        Sprintf(buf, "%s", windowprocs.name);
    } else if (!strcmp(optname, "windowcolors")) {
        Sprintf(
            buf, "%s/%s %s/%s %s/%s %s/%s",
            iflags.wc_foregrnd_menu ? iflags.wc_foregrnd_menu : defbrief,
            iflags.wc_backgrnd_menu ? iflags.wc_backgrnd_menu : defbrief,
            iflags.wc_foregrnd_message ? iflags.wc_foregrnd_message
                                       : defbrief,
            iflags.wc_backgrnd_message ? iflags.wc_backgrnd_message
                                       : defbrief,
            iflags.wc_foregrnd_status ? iflags.wc_foregrnd_status : defbrief,
            iflags.wc_backgrnd_status ? iflags.wc_backgrnd_status : defbrief,
            iflags.wc_foregrnd_text ? iflags.wc_foregrnd_text : defbrief,
            iflags.wc_backgrnd_text ? iflags.wc_backgrnd_text : defbrief);
#ifdef PREFIXES_IN_USE
    } else {
        for (i = 0; i < PREFIX_COUNT; ++i)
            if (!strcmp(optname, fqn_prefix_names[i]) && g.fqn_prefix[i])
                Sprintf(buf, "%s", g.fqn_prefix[i]);
#endif
    }

    if (!buf[0])
        Strcpy(buf, "unknown");
    return buf;
}

int
dotogglepickup()
{
    char buf[BUFSZ], ocl[MAXOCLASSES + 1];

    flags.pickup = !flags.pickup;
    if (flags.pickup) {
        oc_to_str(flags.pickup_types, ocl);
        Sprintf(buf, "ON, for %s objects%s", ocl[0] ? ocl : "all",
                (iflags.autopickup_exceptions[AP_LEAVE]
                 || iflags.autopickup_exceptions[AP_GRAB])
                    ? ((count_ape_maps((int *) 0, (int *) 0) == 1)
                           ? ", with one exception"
                           : ", with some exceptions")
                    : "");
    } else {
        Strcpy(buf, "OFF");
    }
    pline("Autopickup: %s.", buf);
    return 0;
}

int
add_autopickup_exception(mapping)
const char *mapping;
{
    static const char
        APE_regex_error[] = "regex error in AUTOPICKUP_EXCEPTION",
        APE_syntax_error[] = "syntax error in AUTOPICKUP_EXCEPTION";

    struct autopickup_exception *ape, **apehead;
    char text[256], end;
    int n;
    boolean grab = FALSE;

    /* scan length limit used to be 255, but smaller size allows the
       quoted value to fit within BUFSZ, simplifying formatting elsewhere;
       this used to ignore the possibility of trailing junk but now checks
       for it, accepting whitespace but rejecting anything else unless it
       starts with '#" for a comment */
    end = '\0';
    if ((n = sscanf(mapping, "\"<%253[^\"]\" %c", text, &end)) == 1
        || (n == 2 && end == '#')) {
        grab = TRUE;
    } else if ((n = sscanf(mapping, "\">%253[^\"]\" %c", text, &end)) == 1
               || (n = sscanf(mapping, "\"%253[^\"]\" %c", text, &end)) == 1
               || (n == 2 && end == '#')) {
        grab = FALSE;
    } else {
        config_error_add("%s", APE_syntax_error);
        return 0;
    }

    ape = (struct autopickup_exception *) alloc(sizeof *ape);
    ape->regex = regex_init();
    if (!regex_compile(text, ape->regex)) {
        config_error_add("%s: %s", APE_regex_error,
                         regex_error_desc(ape->regex));
        regex_free(ape->regex);
        free((genericptr_t) ape);
        return 0;
    }
    apehead = (grab) ? &iflags.autopickup_exceptions[AP_GRAB]
                     : &iflags.autopickup_exceptions[AP_LEAVE];

    ape->pattern = dupstr(text);
    ape->grab = grab;
    ape->next = *apehead;
    *apehead = ape;
    return 1;
}

STATIC_OVL void
remove_autopickup_exception(whichape)
struct autopickup_exception *whichape;
{
    struct autopickup_exception *ape, *freeape, *prev = 0;
    int chain = whichape->grab ? AP_GRAB : AP_LEAVE;

    for (ape = iflags.autopickup_exceptions[chain]; ape;) {
        if (ape == whichape) {
            freeape = ape;
            ape = ape->next;
            if (prev)
                prev->next = ape;
            else
                iflags.autopickup_exceptions[chain] = ape;
            regex_free(freeape->regex);
            free((genericptr_t) freeape->pattern);
            free((genericptr_t) freeape);
        } else {
            prev = ape;
            ape = ape->next;
        }
    }
}

STATIC_OVL int
count_ape_maps(leave, grab)
int *leave, *grab;
{
    struct autopickup_exception *ape;
    int pass, totalapes, numapes[2];

    numapes[0] = numapes[1] = 0;
    for (pass = AP_LEAVE; pass <= AP_GRAB; ++pass) {
        ape = iflags.autopickup_exceptions[pass];
        while (ape) {
            ape = ape->next;
            numapes[pass]++;
        }
    }
    totalapes = numapes[AP_LEAVE] + numapes[AP_GRAB];
    if (leave)
        *leave = numapes[AP_LEAVE];
    if (grab)
        *grab = numapes[AP_GRAB];
    return totalapes;
}

void
free_autopickup_exceptions()
{
    struct autopickup_exception *ape;
    int pass;

    for (pass = AP_LEAVE; pass <= AP_GRAB; ++pass) {
        while ((ape = iflags.autopickup_exceptions[pass]) != 0) {
            regex_free(ape->regex);
            free((genericptr_t) ape->pattern);
            iflags.autopickup_exceptions[pass] = ape->next;
            free((genericptr_t) ape);
        }
    }
}

/* bundle some common usage into one easy-to-use routine */
int
load_symset(s, which_set)
const char *s;
int which_set;
{
    clear_symsetentry(which_set, TRUE);

    if (g.symset[which_set].name)
        free((genericptr_t) g.symset[which_set].name);
    g.symset[which_set].name = dupstr(s);

    if (read_sym_file(which_set)) {
        switch_symbols(TRUE);
    } else {
        clear_symsetentry(which_set, TRUE);
        return 0;
    }
    return 1;
}

void
free_symsets()
{
    clear_symsetentry(PRIMARY, TRUE);
    clear_symsetentry(ROGUESET, TRUE);

    /* symset_list is cleaned up as soon as it's used, so we shouldn't
       have to anything about it here */
    /* assert( symset_list == NULL ); */
}

/* Parse the value of a SYMBOLS line from a config file */
boolean
parsesymbols(opts)
register char *opts;
{
    int val;
    char *op, *symname, *strval;
    struct symparse *symp;

    if ((op = index(opts, ',')) != 0) {
        *op++ = 0;
        if (!parsesymbols(op))
            return FALSE;
    }

    /* S_sample:string */
    symname = opts;
    strval = index(opts, ':');
    if (!strval)
        strval = index(opts, '=');
    if (!strval)
        return FALSE;
    *strval++ = '\0';

    /* strip leading and trailing white space from symname and strval */
    mungspaces(symname);
    mungspaces(strval);

    symp = match_sym(symname);
    if (!symp)
        return FALSE;

    if (symp->range && symp->range != SYM_CONTROL) {
        val = sym_val(strval);
        update_l_symset(symp, val);
    }
    return TRUE;
}

struct symparse *
match_sym(buf)
char *buf;
{
    size_t len = strlen(buf);
    const char *p = index(buf, ':'), *q = index(buf, '=');
    struct symparse *sp = loadsyms;

    if (!p || (q && q < p))
        p = q;
    if (p) {
        /* note: there will be at most one space before the '='
           because caller has condensed buf[] with mungspaces() */
        if (p > buf && p[-1] == ' ')
            p--;
        len = (int) (p - buf);
    }
    while (sp->range) {
        if ((len >= strlen(sp->name)) && !strncmpi(buf, sp->name, len))
            return sp;
        sp++;
    }
    return (struct symparse *) 0;
}

int
sym_val(strval)
const char *strval;
{
    char buf[QBUFSZ];

    buf[0] = '\0';
    if (!strval[0] || !strval[1]) { /* empty, or single character */
        /* if single char is space or tab, leave buf[0]=='\0' */
        if (!isspace((uchar) strval[0]))
            buf[0] = strval[0];
    } else if (strval[0] == '\'') { /* single quote */
        /* simple matching single quote; we know strval[1] isn't '\0' */
        if (strval[2] == '\'' && !strval[3]) {
            /* accepts '\' as backslash and ''' as single quote */
            buf[0] = strval[1];

        /* if backslash, handle single or double quote or second backslash */
        } else if (strval[1] == '\\' && strval[2] && strval[3] == '\''
            && index("'\"\\", strval[2]) && !strval[4]) {
            buf[0] = strval[2];

        /* not simple quote or basic backslash;
           strip closing quote and let escapes() deal with it */
        } else {
            char *p, tmp[QBUFSZ];

            (void) strncpy(tmp, strval + 1, sizeof tmp - 1);
            tmp[sizeof tmp - 1] = '\0';
            if ((p = rindex(tmp, '\'')) != 0) {
                *p = '\0';
                escapes(tmp, buf);
            } /* else buf[0] stays '\0' */
        }
    } else /* not lone char nor single quote */
        escapes(strval, buf);

    return (int) *buf;
}

/* data for option_help() */
static const char *opt_intro[] = {
    "",
    "                 NetHack Options Help:", "",
#define CONFIG_SLOT 3 /* fill in next value at run-time */
    (char *) 0,
#if !defined(MICRO) && !defined(MAC)
    "or use `NETHACKOPTIONS=\"<options>\"' in your environment",
#endif
    "(<options> is a list of options separated by commas)",
#ifdef VMS
    "-- for example, $ DEFINE NETHACKOPTIONS \"noautopickup,fruit:kumquat\"",
#endif
    "or press \"O\" while playing and use the menu.",
    "",
 "Boolean options (which can be negated by prefixing them with '!' or \"no\"):",
    (char *) 0
};

static const char *opt_epilog[] = {
    "",
    "Some of the options can be set only before the game is started; those",
    "items will not be selectable in the 'O' command's menu.",
    (char *) 0
};

void
option_help()
{
    char buf[BUFSZ], buf2[BUFSZ];
    register int i;
    winid datawin;

    datawin = create_nhwindow(NHW_TEXT);
    Sprintf(buf, "Set options as OPTIONS=<options> in %s", configfile);
    opt_intro[CONFIG_SLOT] = (const char *) buf;
    for (i = 0; opt_intro[i]; i++)
        putstr(datawin, 0, opt_intro[i]);

    /* Boolean options */
    for (i = 0; boolopt[i].name; i++) {
        if (boolopt[i].addr) {
            if (boolopt[i].addr == &iflags.sanity_check && !wizard)
                continue;
            if (boolopt[i].addr == &iflags.menu_tab_sep && !wizard)
                continue;
            next_opt(datawin, boolopt[i].name);
        }
    }
    next_opt(datawin, "");

    /* Compound options */
    putstr(datawin, 0, "Compound options:");
    for (i = 0; compopt[i].name; i++) {
        Sprintf(buf2, "`%s'", compopt[i].name);
        Sprintf(buf, "%-20s - %s%c", buf2, compopt[i].descr,
                compopt[i + 1].name ? ',' : '.');
        putstr(datawin, 0, buf);
    }

    for (i = 0; opt_epilog[i]; i++)
        putstr(datawin, 0, opt_epilog[i]);

    display_nhwindow(datawin, FALSE);
    destroy_nhwindow(datawin);
    return;
}

/*
 * prints the next boolean option, on the same line if possible, on a new
 * line if not. End with next_opt("").
 */
void
next_opt(datawin, str)
winid datawin;
const char *str;
{
    static char *buf = 0;
    int i;
    char *s;

    if (!buf)
        *(buf = (char *) alloc(BUFSZ)) = '\0';

    if (!*str) {
        s = eos(buf);
        if (s > &buf[1] && s[-2] == ',')
            Strcpy(s - 2, "."); /* replace last ", " */
        i = COLNO;              /* (greater than COLNO - 2) */
    } else {
        i = strlen(buf) + strlen(str) + 2;
    }

    if (i > COLNO - 2) { /* rule of thumb */
        putstr(datawin, 0, buf);
        buf[0] = 0;
    }
    if (*str) {
        Strcat(buf, str);
        Strcat(buf, ", ");
    } else {
        putstr(datawin, 0, str);
        free((genericptr_t) buf), buf = 0;
    }
    return;
}

/* Returns the fid of the fruit type; if that type already exists, it
 * returns the fid of that one; if it does not exist, it adds a new fruit
 * type to the chain and returns the new one.
 * If replace_fruit is sent in, replace the fruit in the chain rather than
 * adding a new entry--for user specified fruits only.
 */
int
fruitadd(str, replace_fruit)
char *str;
struct fruit *replace_fruit;
{
    register int i;
    register struct fruit *f;
    int highest_fruit_id = 0, globpfx;
    char buf[PL_FSIZ], altname[PL_FSIZ];
    boolean user_specified = (str == g.pl_fruit);
    /* if not user-specified, then it's a fruit name for a fruit on
     * a bones level or from orctown raider's loot...
     */

    /* Note: every fruit has an id (kept in obj->spe) of at least 1;
     * 0 is an error.
     */
    if (user_specified) {
        boolean found = FALSE, numeric = FALSE;

        /* force fruit to be singular; this handling is not
           needed--or wanted--for fruits from bones because
           they already received it in their original game;
           str==pl_fruit but makesingular() creates a copy
           so we need to copy that back into pl_fruit */
        nmcpy(g.pl_fruit, makesingular(str), PL_FSIZ);
        /* (assertion doesn't matter; we use 'g.pl_fruit' from here on out) */
        /* assert( str == g.pl_fruit ); */

        /* disallow naming after other foods (since it'd be impossible
         * to tell the difference); globs might have a size prefix which
         * needs to be skipped in order to match the object type name
         */
        globpfx = (!strncmp(g.pl_fruit, "small ", 6)
                   || !strncmp(g.pl_fruit, "large ", 6)) ? 6
                  : (!strncmp(g.pl_fruit, "very large ", 11)) ? 11
                    : 0;
        for (i = g.bases[FOOD_CLASS]; objects[i].oc_class == FOOD_CLASS; i++) {
            if (!strcmp(OBJ_NAME(objects[i]), g.pl_fruit)
                || (globpfx > 0
                    && !strcmp(OBJ_NAME(objects[i]), &g.pl_fruit[globpfx]))) {
                found = TRUE;
                break;
            }
        }
        if (!found) {
            char *c;

            for (c = g.pl_fruit; *c >= '0' && *c <= '9'; c++)
                continue;
            if (!*c || isspace((uchar) *c))
                numeric = TRUE;
        }
        if (found || numeric
            /* these checks for applying food attributes to actual items
               are case sensitive; "glob of foo" is caught by 'found'
               if 'foo' is a valid glob; when not valid, allow it as-is */
            || !strncmp(g.pl_fruit, "cursed ", 7)
            || !strncmp(g.pl_fruit, "uncursed ", 9)
            || !strncmp(g.pl_fruit, "blessed ", 8)
            || !strncmp(g.pl_fruit, "partly eaten ", 13)
            || (!strncmp(g.pl_fruit, "tin of ", 7)
                && (!strcmp(g.pl_fruit + 7, "spinach")
                    || name_to_mon(g.pl_fruit + 7) >= LOW_PM))
            || !strcmp(g.pl_fruit, "empty tin")
            || (!strcmp(g.pl_fruit, "glob")
                || (globpfx > 0 && !strcmp("glob", &g.pl_fruit[globpfx])))
            || ((str_end_is(g.pl_fruit, " corpse")
                 || str_end_is(g.pl_fruit, " egg"))
                && name_to_mon(g.pl_fruit) >= LOW_PM)) {
            Strcpy(buf, g.pl_fruit);
            Strcpy(g.pl_fruit, "candied ");
            nmcpy(g.pl_fruit + 8, buf, PL_FSIZ - 8);
        }
        *altname = '\0';
        /* This flag indicates that a fruit has been made since the
         * last time the user set the fruit.  If it hasn't, we can
         * safely overwrite the current fruit, preventing the user from
         * setting many fruits in a row and overflowing.
         * Possible expansion: check for specific fruit IDs, not for
         * any fruit.
         */
        flags.made_fruit = FALSE;
        if (replace_fruit) {
            /* replace_fruit is already part of the fruit chain;
               update it in place rather than looking it up again */
            f = replace_fruit;
            copynchars(f->fname, g.pl_fruit, PL_FSIZ - 1);
            goto nonew;
        }
    } else {
        /* not user_supplied, so assumed to be from bones (or orc gang) */
        copynchars(altname, str, PL_FSIZ - 1);
        sanitize_name(altname);
        flags.made_fruit = TRUE; /* for safety.  Any fruit name added from a
                                  * bones level should exist anyway. */
    }
    f = fruit_from_name(*altname ? altname : str, FALSE, &highest_fruit_id);
    if (f)
        goto nonew;

    /* Maximum number of named fruits is 127, even if obj->spe can
       handle bigger values.  If adding another fruit would overflow,
       use a random fruit instead... we've got a lot to choose from.
       current_fruit remains as is. */
    if (highest_fruit_id >= 127)
        return rnd(127);

    f = newfruit();
    (void) memset((genericptr_t) f, 0, sizeof (struct fruit));
    copynchars(f->fname, *altname ? altname : str, PL_FSIZ - 1);
    f->fid = ++highest_fruit_id;
    /* we used to go out of our way to add it at the end of the list,
       but the order is arbitrary so use simpler insertion at start */
    f->nextf = g.ffruit;
    g.ffruit = f;
 nonew:
    if (user_specified)
        g.context.current_fruit = f->fid;
    return f->fid;
}

/*
 * This is a somewhat generic menu for taking a list of NetHack style
 * class choices and presenting them via a description
 * rather than the traditional NetHack characters.
 * (Benefits users whose first exposure to NetHack is via tiles).
 *
 * prompt
 *           The title at the top of the menu.
 *
 * category: 0 = monster class
 *           1 = object  class
 *
 * way
 *           FALSE = PICK_ONE, TRUE = PICK_ANY
 *
 * class_list
 *           a null terminated string containing the list of choices.
 *
 * class_selection
 *           a null terminated string containing the selected characters.
 *
 * Returns number selected.
 */
int
choose_classes_menu(prompt, category, way, class_list, class_select)
const char *prompt;
int category;
boolean way;
char *class_list;
char *class_select;
{
    menu_item *pick_list = (menu_item *) 0;
    winid win;
    anything any;
    char buf[BUFSZ];
    int i, n;
    int ret;
    int next_accelerator, accelerator;

    if (class_list == (char *) 0 || class_select == (char *) 0)
        return 0;
    accelerator = 0;
    next_accelerator = 'a';
    any = cg.zeroany;
    win = create_nhwindow(NHW_MENU);
    start_menu(win);
    while (*class_list) {
        const char *text;
        boolean selected;

        text = (char *) 0;
        selected = FALSE;
        switch (category) {
        case 0:
            text = def_monsyms[def_char_to_monclass(*class_list)].explain;
            accelerator = *class_list;
            Sprintf(buf, "%s", text);
            break;
        case 1:
            text = def_oc_syms[def_char_to_objclass(*class_list)].explain;
            accelerator = next_accelerator;
            Sprintf(buf, "%c  %s", *class_list, text);
            break;
        default:
            impossible("choose_classes_menu: invalid category %d", category);
        }
        if (way && *class_select) { /* Selections there already */
            if (index(class_select, *class_list)) {
                selected = TRUE;
            }
        }
        any.a_int = *class_list;
        add_menu(win, NO_GLYPH, &any, accelerator, category ? *class_list : 0,
                 ATR_NONE, buf, selected);
        ++class_list;
        if (category > 0) {
            ++next_accelerator;
            if (next_accelerator == ('z' + 1))
                next_accelerator = 'A';
            if (next_accelerator == ('Z' + 1))
                break;
        }
    }
    if (category == 1 && next_accelerator <= 'z') {
        /* for objects, add "A - ' '  all classes", after a separator */
        any = cg.zeroany;
        add_menu(win, NO_GLYPH, &any, 0, 0, ATR_NONE, "", MENU_UNSELECTED);
        any.a_int = (int) ' ';
        Sprintf(buf, "%c  %s", (char) any.a_int, "all classes of objects");
        /* we won't preselect this even if the incoming list is empty;
           having it selected means that it would have to be explicitly
           de-selected in order to select anything else */
        add_menu(win, NO_GLYPH, &any, 'A', 0, ATR_NONE, buf, MENU_UNSELECTED);
    }
    end_menu(win, prompt);
    n = select_menu(win, way ? PICK_ANY : PICK_ONE, &pick_list);
    destroy_nhwindow(win);
    if (n > 0) {
        if (category == 1) {
            /* for object classes, first check for 'all'; it means 'use
               a blank list' rather than 'collect every possible choice' */
            for (i = 0; i < n; ++i)
                if (pick_list[i].item.a_int == ' ') {
                    pick_list[0].item.a_int = ' ';
                    n = 1; /* return 1; also an implicit 'break;' */
                }
        }
        for (i = 0; i < n; ++i)
            *class_select++ = (char) pick_list[i].item.a_int;
        free((genericptr_t) pick_list);
        ret = n;
    } else if (n == -1) {
        class_select = eos(class_select);
        ret = -1;
    } else
        ret = 0;
    *class_select = '\0';
    return ret;
}

static struct wc_Opt wc_options[] = {
    { "ascii_map", WC_ASCII_MAP },
    { "color", WC_COLOR },
    { "eight_bit_tty", WC_EIGHT_BIT_IN },
    { "hilite_pet", WC_HILITE_PET },
    { "popup_dialog", WC_POPUP_DIALOG },
    { "player_selection", WC_PLAYER_SELECTION },
    { "preload_tiles", WC_PRELOAD_TILES },
    { "tiled_map", WC_TILED_MAP },
    { "tile_file", WC_TILE_FILE },
    { "tile_width", WC_TILE_WIDTH },
    { "tile_height", WC_TILE_HEIGHT },
    { "use_inverse", WC_INVERSE },
    { "align_message", WC_ALIGN_MESSAGE },
    { "align_status", WC_ALIGN_STATUS },
    { "font_map", WC_FONT_MAP },
    { "font_menu", WC_FONT_MENU },
    { "font_message", WC_FONT_MESSAGE },
#if 0
    {"perm_invent", WC_PERM_INVENT},
#endif
    { "font_size_map", WC_FONTSIZ_MAP },
    { "font_size_menu", WC_FONTSIZ_MENU },
    { "font_size_message", WC_FONTSIZ_MESSAGE },
    { "font_size_status", WC_FONTSIZ_STATUS },
    { "font_size_text", WC_FONTSIZ_TEXT },
    { "font_status", WC_FONT_STATUS },
    { "font_text", WC_FONT_TEXT },
    { "map_mode", WC_MAP_MODE },
    { "scroll_amount", WC_SCROLL_AMOUNT },
    { "scroll_margin", WC_SCROLL_MARGIN },
    { "splash_screen", WC_SPLASH_SCREEN },
    { "vary_msgcount", WC_VARY_MSGCOUNT },
    { "windowcolors", WC_WINDOWCOLORS },
    { "mouse_support", WC_MOUSE_SUPPORT },
    { (char *) 0, 0L }
};
static struct wc_Opt wc2_options[] = {
    { "fullscreen", WC2_FULLSCREEN },
    { "softkeyboard", WC2_SOFTKEYBOARD },
    { "wraptext", WC2_WRAPTEXT },
    { "use_darkgray", WC2_DARKGRAY },
    { "hitpointbar", WC2_HITPOINTBAR },
    { "hilite_status", WC2_HILITE_STATUS },
    /* name shown in 'O' menu is different */
    { "status hilite rules", WC2_HILITE_STATUS },
    /* statushilites doesn't have its own bit */
    { "statushilites", WC2_HILITE_STATUS },
    { "term_cols", WC2_TERM_SIZE },
    { "term_rows", WC2_TERM_SIZE },
    { "petattr", WC2_PETATTR },
    { "guicolor", WC2_GUICOLOR },
    { "statuslines", WC2_STATUSLINES },
    { "windowborders", WC2_WINDOWBORDERS },
    { (char *) 0, 0L }
};

/*
 * If a port wants to change or ensure that the SET_IN_SYS,
 * SET_IN_FILE, DISP_IN_GAME, or SET_IN_GAME status of an option is
 * correct (for controlling its display in the option menu) call
 * set_option_mod_status()
 * with the appropriate second argument.
 */
void
set_option_mod_status(optnam, status)
const char *optnam;
int status;
{
    int k;

    if (SET__IS_VALUE_VALID(status)) {
        impossible("set_option_mod_status: status out of range %d.", status);
        return;
    }
    for (k = 0; boolopt[k].name; k++) {
        if (!strncmpi(boolopt[k].name, optnam, strlen(optnam))) {
            boolopt[k].optflags = status;
            return;
        }
    }
    for (k = 0; compopt[k].name; k++) {
        if (!strncmpi(compopt[k].name, optnam, strlen(optnam))) {
            compopt[k].optflags = status;
            return;
        }
    }
}

/*
 * You can set several wc_options in one call to
 * set_wc_option_mod_status() by setting
 * the appropriate bits for each option that you
 * are setting in the optmask argument
 * prior to calling.
 *    example: set_wc_option_mod_status(WC_COLOR|WC_SCROLL_MARGIN,
 * SET_IN_GAME);
 */
void
set_wc_option_mod_status(optmask, status)
unsigned long optmask;
int status;
{
    int k = 0;

    if (SET__IS_VALUE_VALID(status)) {
        impossible("set_wc_option_mod_status: status out of range %d.",
                   status);
        return;
    }
    while (wc_options[k].wc_name) {
        if (optmask & wc_options[k].wc_bit) {
            set_option_mod_status(wc_options[k].wc_name, status);
        }
        k++;
    }
}

STATIC_OVL boolean
is_wc_option(optnam)
const char *optnam;
{
    int k = 0;

    while (wc_options[k].wc_name) {
        if (strcmp(wc_options[k].wc_name, optnam) == 0)
            return TRUE;
        k++;
    }
    return FALSE;
}

STATIC_OVL boolean
wc_supported(optnam)
const char *optnam;
{
    int k;

    for (k = 0; wc_options[k].wc_name; ++k) {
        if (!strcmp(wc_options[k].wc_name, optnam))
            return (windowprocs.wincap & wc_options[k].wc_bit) ? TRUE : FALSE;
    }
    return FALSE;
}

/*
 * You can set several wc2_options in one call to
 * set_wc2_option_mod_status() by setting
 * the appropriate bits for each option that you
 * are setting in the optmask argument
 * prior to calling.
 *    example:
 * set_wc2_option_mod_status(WC2_FULLSCREEN|WC2_SOFTKEYBOARD|WC2_WRAPTEXT,
 * SET_IN_FILE);
 */

void
set_wc2_option_mod_status(optmask, status)
unsigned long optmask;
int status;
{
    int k = 0;

    if (SET__IS_VALUE_VALID(status)) {
        impossible("set_wc2_option_mod_status: status out of range %d.",
                   status);
        return;
    }
    while (wc2_options[k].wc_name) {
        if (optmask & wc2_options[k].wc_bit) {
            set_option_mod_status(wc2_options[k].wc_name, status);
        }
        k++;
    }
}

STATIC_OVL boolean
is_wc2_option(optnam)
const char *optnam;
{
    int k = 0;

    while (wc2_options[k].wc_name) {
        if (strcmp(wc2_options[k].wc_name, optnam) == 0)
            return TRUE;
        k++;
    }
    return FALSE;
}

STATIC_OVL boolean
wc2_supported(optnam)
const char *optnam;
{
    int k;

    for (k = 0; wc2_options[k].wc_name; ++k) {
        if (!strcmp(wc2_options[k].wc_name, optnam))
            return (windowprocs.wincap2 & wc2_options[k].wc_bit) ? TRUE
                                                                 : FALSE;
    }
    return FALSE;
}

STATIC_OVL void
wc_set_font_name(opttype, fontname)
int opttype;
char *fontname;
{
    char **fn = (char **) 0;

    if (!fontname)
        return;
    switch (opttype) {
    case MAP_OPTION:
        fn = &iflags.wc_font_map;
        break;
    case MESSAGE_OPTION:
        fn = &iflags.wc_font_message;
        break;
    case TEXT_OPTION:
        fn = &iflags.wc_font_text;
        break;
    case MENU_OPTION:
        fn = &iflags.wc_font_menu;
        break;
    case STATUS_OPTION:
        fn = &iflags.wc_font_status;
        break;
    default:
        return;
    }
    if (fn) {
        if (*fn)
            free((genericptr_t) *fn);
        *fn = dupstr(fontname);
    }
    return;
}

STATIC_OVL int
wc_set_window_colors(op)
char *op;
{
    /* syntax:
     *  menu white/black message green/yellow status white/blue text
     * white/black
     */
    int j;
    char buf[BUFSZ];
    char *wn, *tfg, *tbg, *newop;
    static const char *wnames[] = { "menu", "message", "status", "text" };
    static const char *shortnames[] = { "mnu", "msg", "sts", "txt" };
    static char **fgp[] = { &iflags.wc_foregrnd_menu,
                            &iflags.wc_foregrnd_message,
                            &iflags.wc_foregrnd_status,
                            &iflags.wc_foregrnd_text };
    static char **bgp[] = { &iflags.wc_backgrnd_menu,
                            &iflags.wc_backgrnd_message,
                            &iflags.wc_backgrnd_status,
                            &iflags.wc_backgrnd_text };

    Strcpy(buf, op);
    newop = mungspaces(buf);
    while (newop && *newop) {
        wn = tfg = tbg = (char *) 0;

        /* until first non-space in case there's leading spaces - before
         * colorname*/
        if (*newop == ' ')
            newop++;
        if (*newop)
            wn = newop;
        else
            return 0;

        /* until first space - colorname*/
        while (*newop && *newop != ' ')
            newop++;
        if (*newop)
            *newop = '\0';
        else
            return 0;
        newop++;

        /* until first non-space - before foreground*/
        if (*newop == ' ')
            newop++;
        if (*newop)
            tfg = newop;
        else
            return 0;

        /* until slash - foreground */
        while (*newop && *newop != '/')
            newop++;
        if (*newop)
            *newop = '\0';
        else
            return 0;
        newop++;

        /* until first non-space (in case there's leading space after slash) -
         * before background */
        if (*newop == ' ')
            newop++;
        if (*newop)
            tbg = newop;
        else
            return 0;

        /* until first space - background */
        while (*newop && *newop != ' ')
            newop++;
        if (*newop)
            *newop++ = '\0';

        for (j = 0; j < 4; ++j) {
            if (!strcmpi(wn, wnames[j]) || !strcmpi(wn, shortnames[j])) {
                if (tfg && !strstri(tfg, " ")) {
                    if (*fgp[j])
                        free((genericptr_t) *fgp[j]);
                    *fgp[j] = dupstr(tfg);
                }
                if (tbg && !strstri(tbg, " ")) {
                    if (*bgp[j])
                        free((genericptr_t) *bgp[j]);
                    *bgp[j] = dupstr(tbg);
                }
                break;
            }
        }
    }
    return 1;
}

/* set up for wizard mode if player or save file has requested to it;
   called from port-specific startup code to handle `nethack -D' or
   OPTIONS=playmode:debug, or from dorecover()'s restgamestate() if
   restoring a game which was saved in wizard mode */
void
set_playmode()
{
    if (wizard) {
        if (authorize_wizard_mode())
            Strcpy(g.plname, "wizard");
        else
            wizard = FALSE; /* not allowed or not available */
        /* force explore mode if we didn't make it into wizard mode */
        discover = !wizard;
        iflags.deferred_X = FALSE;
    }
    /* don't need to do anything special for explore mode or normal play */
}

#endif /* OPTION_LISTS_ONLY */

/*options.c*/<|MERGE_RESOLUTION|>--- conflicted
+++ resolved
@@ -4020,23 +4020,13 @@
                 || boolopt[i].addr == &flags.showexp) {
                 if (VIA_WINDOWPORT())
                     status_initialize(REASSESS_ONLY);
-<<<<<<< HEAD
                 g.context.botl = TRUE;
-            } else if (boolopt[i].addr == &flags.invlet_constant) {
-                if (flags.invlet_constant) {
-                    reassign();
-                    if (iflags.perm_invent)
-                        g.opt_need_redraw = TRUE;
-                }
-=======
-                context.botl = TRUE;
             } else if (boolopt[i].addr == &flags.invlet_constant
                        || boolopt[i].addr == &flags.sortpack) {
                 if (!flags.invlet_constant)
                     reassign();
                 if (iflags.perm_invent)
                     update_inventory();
->>>>>>> 6506f769
             } else if (boolopt[i].addr == &flags.lit_corridor
                        || boolopt[i].addr == &flags.dark_room) {
                 /*
