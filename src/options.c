/* NetHack 3.6	options.c	$NHDT-Date: 1554591224 2019/04/06 22:53:44 $  $NHDT-Branch: NetHack-3.6.2-beta01 $:$NHDT-Revision: 1.363 $ */
/* Copyright (c) Stichting Mathematisch Centrum, Amsterdam, 1985. */
/*-Copyright (c) Michael Allison, 2008. */
/* NetHack may be freely redistributed.  See license for details. */

#ifdef OPTION_LISTS_ONLY /* (AMIGA) external program for opt lists */
#include "config.h"
#include "objclass.h"
#include "flag.h"
NEARDATA struct flag flags; /* provide linkage */
#ifdef SYSFLAGS
NEARDATA struct sysflag sysflags; /* provide linkage */
#endif
NEARDATA struct instance_flags iflags; /* provide linkage */
#define static
#else
#include "hack.h"
#include "tcap.h"
#include <ctype.h>
#endif

#define BACKWARD_COMPAT

#ifdef DEFAULT_WC_TILED_MAP
#define PREFER_TILED TRUE
#else
#define PREFER_TILED FALSE
#endif

#ifdef CURSES_GRAPHICS
extern int curses_read_attrs(const char *attrs);
extern char *curses_fmt_attrs(char *);
#endif

enum window_option_types {
    MESSAGE_OPTION = 1,
    STATUS_OPTION,
    MAP_OPTION,
    MENU_OPTION,
    TEXT_OPTION
};

#define PILE_LIMIT_DFLT 5

/*
 *  NOTE:  If you add (or delete) an option, please update the short
 *  options help (option_help()), the long options help (dat/opthelp),
 *  and the current options setting display function (doset()),
 *  and also the Guidebooks.
 *
 *  The order matters.  If an option is a an initial substring of another
 *  option (e.g. time and timed_delay) the shorter one must come first.
 */

static const struct Bool_Opt {
    const char *name;
    boolean *addr, initvalue;
    int optflags;
} boolopt_init[] = {
    { "acoustics", &flags.acoustics, TRUE, SET_IN_GAME },
#if defined(SYSFLAGS) && defined(AMIGA)
    /* Amiga altmeta causes Alt+key to be converted into Meta+key by
       low level nethack code; on by default, can be toggled off if
       Alt+key is needed for some ASCII chars on non-ASCII keyboard */
    { "altmeta", &sysflags.altmeta, TRUE, DISP_IN_GAME },
#else
#ifdef ALTMETA
    /* non-Amiga altmeta causes nethack's top level command loop to treat
       two character sequence "ESC c" as M-c, for terminals or emulators
       which send "ESC c" when Alt+c is pressed; off by default, enabling
       this can potentially make trouble if user types ESC when nethack
       is honoring this conversion request (primarily after starting a
       count prefix prior to a command and then deciding to cancel it) */
    { "altmeta", &iflags.altmeta, FALSE, SET_IN_GAME },
#else
    { "altmeta", (boolean *) 0, TRUE, DISP_IN_GAME },
#endif
#endif
    { "ascii_map", &iflags.wc_ascii_map, !PREFER_TILED, SET_IN_GAME }, /*WC*/
#if defined(SYSFLAGS) && defined(MFLOPPY)
    { "asksavedisk", &sysflags.asksavedisk, FALSE, SET_IN_GAME },
#else
    { "asksavedisk", (boolean *) 0, FALSE, SET_IN_FILE },
#endif
    { "autodescribe", &iflags.autodescribe, TRUE, SET_IN_GAME },
    { "autodig", &flags.autodig, FALSE, SET_IN_GAME },
    { "autoopen", &flags.autoopen, TRUE, SET_IN_GAME },
    { "autopickup", &flags.pickup, TRUE, SET_IN_GAME },
    { "autoquiver", &flags.autoquiver, FALSE, SET_IN_GAME },
#if defined(MICRO) && !defined(AMIGA)
    { "BIOS", &iflags.BIOS, FALSE, SET_IN_FILE },
#else
    { "BIOS", (boolean *) 0, FALSE, SET_IN_FILE },
#endif
    { "blind", &u.uroleplay.blind, FALSE, DISP_IN_GAME },
    { "bones", &flags.bones, TRUE, SET_IN_FILE },
#ifdef INSURANCE
    { "checkpoint", &flags.ins_chkpt, TRUE, SET_IN_GAME },
#else
    { "checkpoint", (boolean *) 0, FALSE, SET_IN_FILE },
#endif
#ifdef MFLOPPY
    { "checkspace", &iflags.checkspace, TRUE, SET_IN_GAME },
#else
    { "checkspace", (boolean *) 0, FALSE, SET_IN_FILE },
#endif
    { "clicklook", &iflags.clicklook, FALSE, SET_IN_GAME },
    { "cmdassist", &iflags.cmdassist, TRUE, SET_IN_GAME },
#if defined(MICRO) || defined(WIN32) || defined(CURSES_GRAPHICS)
    { "color", &iflags.wc_color, TRUE, SET_IN_GAME }, /*WC*/
#else /* systems that support multiple terminals, many monochrome */
    { "color", &iflags.wc_color, FALSE, SET_IN_GAME }, /*WC*/
#endif
    { "confirm", &flags.confirm, TRUE, SET_IN_GAME },
    { "dark_room", &flags.dark_room, TRUE, SET_IN_GAME },
    { "eight_bit_tty", &iflags.wc_eight_bit_input, FALSE, SET_IN_GAME }, /*WC*/
#if defined(TTY_GRAPHICS) || defined(CURSES_GRAPHICS) || defined(X11_GRAPHICS)
    { "extmenu", &iflags.extmenu, FALSE, SET_IN_GAME },
#else
    { "extmenu", (boolean *) 0, FALSE, SET_IN_FILE },
#endif
#ifdef OPT_DISPMAP
    { "fast_map", &flags.fast_map, TRUE, SET_IN_GAME },
#else
    { "fast_map", (boolean *) 0, TRUE, SET_IN_FILE },
#endif
    { "female", &flags.female, FALSE, DISP_IN_GAME },
    { "fixinv", &flags.invlet_constant, TRUE, SET_IN_GAME },
#if defined(SYSFLAGS) && defined(AMIFLUSH)
    { "flush", &sysflags.amiflush, FALSE, SET_IN_GAME },
#else
    { "flush", (boolean *) 0, FALSE, SET_IN_FILE },
#endif
    { "force_invmenu", &iflags.force_invmenu, FALSE, SET_IN_GAME },
    { "fullscreen", &iflags.wc2_fullscreen, FALSE, SET_IN_FILE }, /*WC2*/
    { "goldX", &iflags.goldX, FALSE, SET_IN_GAME },
    { "guicolor", &iflags.wc2_guicolor, TRUE, SET_IN_GAME}, /*WC2*/
    { "help", &flags.help, TRUE, SET_IN_GAME },
    { "herecmd_menu", &iflags.herecmd_menu, FALSE, SET_IN_GAME },
    { "hilite_pet", &iflags.wc_hilite_pet, FALSE, SET_IN_GAME }, /*WC*/
    { "hilite_pile", &iflags.hilite_pile, FALSE, SET_IN_GAME },
    { "hitpointbar", &iflags.wc2_hitpointbar, FALSE, SET_IN_GAME }, /*WC2*/
#ifndef MAC
    { "ignintr", &flags.ignintr, FALSE, SET_IN_GAME },
#else
    { "ignintr", (boolean *) 0, FALSE, SET_IN_FILE },
#endif
    { "implicit_uncursed", &iflags.implicit_uncursed, TRUE, SET_IN_GAME },
    { "large_font", &iflags.obsolete, FALSE, SET_IN_FILE }, /* OBSOLETE */
    { "legacy", &flags.legacy, TRUE, DISP_IN_GAME },
    { "lit_corridor", &flags.lit_corridor, FALSE, SET_IN_GAME },
    { "lootabc", &flags.lootabc, FALSE, SET_IN_GAME },
#ifdef MAIL
    { "mail", &flags.biff, TRUE, SET_IN_GAME },
#else
    { "mail", (boolean *) 0, TRUE, SET_IN_FILE },
#endif
    { "mention_walls", &iflags.mention_walls, FALSE, SET_IN_GAME },
    { "menucolors", &iflags.use_menu_color, FALSE, SET_IN_GAME },
    /* for menu debugging only*/
    { "menu_tab_sep", &iflags.menu_tab_sep, FALSE, SET_IN_WIZGAME },
    { "menu_objsyms", &iflags.menu_head_objsym, FALSE, SET_IN_GAME },
#ifdef TTY_GRAPHICS
    { "menu_overlay", &iflags.menu_overlay, TRUE, SET_IN_GAME },
#else
    { "menu_overlay", (boolean *) 0, FALSE, SET_IN_FILE },
#endif
    { "monpolycontrol", &iflags.mon_polycontrol, FALSE, SET_IN_WIZGAME },
#ifdef NEWS
    { "news", &iflags.news, TRUE, DISP_IN_GAME },
#else
    { "news", (boolean *) 0, FALSE, SET_IN_FILE },
#endif
    { "nudist", &u.uroleplay.nudist, FALSE, DISP_IN_GAME },
    { "null", &flags.null, TRUE, SET_IN_GAME },
#if defined(SYSFLAGS) && defined(MAC)
    { "page_wait", &sysflags.page_wait, TRUE, SET_IN_GAME },
#else
    { "page_wait", (boolean *) 0, FALSE, SET_IN_FILE },
#endif
    /* 3.6.2: move perm_invent from flags to iflags and out of save file */
    { "perm_invent", &iflags.perm_invent, FALSE, SET_IN_GAME },
    { "pickup_thrown", &flags.pickup_thrown, TRUE, SET_IN_GAME },
    { "popup_dialog", &iflags.wc_popup_dialog, FALSE, SET_IN_GAME },   /*WC*/
    { "preload_tiles", &iflags.wc_preload_tiles, TRUE, DISP_IN_GAME }, /*WC*/
    { "pushweapon", &flags.pushweapon, FALSE, SET_IN_GAME },
#if defined(MICRO) && !defined(AMIGA)
    { "rawio", &iflags.rawio, FALSE, DISP_IN_GAME },
#else
    { "rawio", (boolean *) 0, FALSE, SET_IN_FILE },
#endif
    { "rest_on_space", &flags.rest_on_space, FALSE, SET_IN_GAME },
#ifdef RLECOMP
    { "rlecomp", &iflags.rlecomp,
#if defined(COMPRESS) || defined(ZLIB_COMP)
      FALSE,
#else
      TRUE,
#endif
      DISP_IN_GAME },
#endif
    { "safe_pet", &flags.safe_dog, TRUE, SET_IN_GAME },
    { "sanity_check", &iflags.sanity_check, FALSE, SET_IN_WIZGAME },
    { "selectsaved", &iflags.wc2_selectsaved, TRUE, DISP_IN_GAME }, /*WC*/
    { "showexp", &flags.showexp, FALSE, SET_IN_GAME },
    { "showrace", &flags.showrace, FALSE, SET_IN_GAME },
#ifdef SCORE_ON_BOTL
    { "showscore", &flags.showscore, FALSE, SET_IN_GAME },
#else
    { "showscore", (boolean *) 0, FALSE, SET_IN_FILE },
#endif
    { "silent", &flags.silent, TRUE, SET_IN_GAME },
    { "softkeyboard", &iflags.wc2_softkeyboard, FALSE, SET_IN_FILE }, /*WC2*/
    { "sortpack", &flags.sortpack, TRUE, SET_IN_GAME },
    { "sparkle", &flags.sparkle, TRUE, SET_IN_GAME },
    { "splash_screen", &iflags.wc_splash_screen, TRUE, DISP_IN_GAME }, /*WC*/
    { "standout", &flags.standout, FALSE, SET_IN_GAME },
    { "status_updates", &iflags.status_updates, TRUE, DISP_IN_GAME },
    { "tiled_map", &iflags.wc_tiled_map, PREFER_TILED, DISP_IN_GAME }, /*WC*/
    { "time", &flags.time, FALSE, SET_IN_GAME },
#ifdef TIMED_DELAY
    { "timed_delay", &flags.nap, TRUE, SET_IN_GAME },
#else
    { "timed_delay", (boolean *) 0, FALSE, SET_IN_GAME },
#endif
    { "tombstone", &flags.tombstone, TRUE, SET_IN_GAME },
    { "toptenwin", &iflags.toptenwin, FALSE, SET_IN_GAME },
    { "travel", &flags.travelcmd, TRUE, SET_IN_GAME },
#ifdef DEBUG
    { "travel_debug", &iflags.trav_debug, FALSE, SET_IN_WIZGAME }, /*hack.c*/
#endif
    { "use_darkgray", &iflags.wc2_darkgray, TRUE, SET_IN_FILE }, /*WC2*/
#ifdef WIN32
    { "use_inverse", &iflags.wc_inverse, TRUE, SET_IN_GAME }, /*WC*/
#else
    { "use_inverse", &iflags.wc_inverse, FALSE, SET_IN_GAME }, /*WC*/
#endif
    { "verbose", &flags.verbose, TRUE, SET_IN_GAME },
#ifdef TTY_TILES_ESCCODES
    { "vt_tiledata", &iflags.vt_tiledata, FALSE, SET_IN_FILE },
#else
    { "vt_tiledata", (boolean *) 0, FALSE, SET_IN_FILE },
#endif
    { "whatis_menu", &iflags.getloc_usemenu, FALSE, SET_IN_GAME },
    { "whatis_moveskip", &iflags.getloc_moveskip, FALSE, SET_IN_GAME },
    { "wizweight", &iflags.wizweight, FALSE, SET_IN_WIZGAME },
    { "wraptext", &iflags.wc2_wraptext, FALSE, SET_IN_GAME }, /*WC2*/
#ifdef ZEROCOMP
    { "zerocomp", &iflags.zerocomp,
#if defined(COMPRESS) || defined(ZLIB_COMP)
      FALSE,
#else
      TRUE,
#endif
      DISP_IN_GAME },
#endif
    { (char *) 0, (boolean *) 0, FALSE, 0 }
};

/* compound options, for option_help() and external programs like Amiga
 * frontend */
static struct Comp_Opt {
    const char *name, *descr;
    int size; /* for frontends and such allocating space --
               * usually allowed size of data in game, but
               * occasionally maximum reasonable size for
               * typing when game maintains information in
               * a different format */
    int optflags;
} compopt[] = {
    { "align", "your starting alignment (lawful, neutral, or chaotic)", 8,
      DISP_IN_GAME },
    { "align_message", "message window alignment", 20, DISP_IN_GAME }, /*WC*/
    { "align_status", "status window alignment", 20, DISP_IN_GAME },   /*WC*/
    { "altkeyhandler", "alternate key handler", 20, SET_IN_GAME },
#ifdef BACKWARD_COMPAT
    { "boulder", "deprecated (use S_boulder in sym file instead)", 1,
      SET_IN_GAME },
#endif
    { "catname", "the name of your (first) cat (e.g., catname:Tabby)",
      PL_PSIZ, DISP_IN_GAME },
    { "disclose", "the kinds of information to disclose at end of game",
      sizeof flags.end_disclose * 2, SET_IN_GAME },
    { "dogname", "the name of your (first) dog (e.g., dogname:Fang)", PL_PSIZ,
      DISP_IN_GAME },
    { "dungeon", "the symbols to use in drawing the dungeon map",
      MAXDCHARS + 1, SET_IN_FILE },
    { "effects", "the symbols to use in drawing special effects",
      MAXECHARS + 1, SET_IN_FILE },
    { "font_map", "the font to use in the map window", 40,
      DISP_IN_GAME },                                              /*WC*/
    { "font_menu", "the font to use in menus", 40, DISP_IN_GAME }, /*WC*/
    { "font_message", "the font to use in the message window", 40,
      DISP_IN_GAME },                                                  /*WC*/
    { "font_size_map", "the size of the map font", 20, DISP_IN_GAME }, /*WC*/
    { "font_size_menu", "the size of the menu font", 20,
      DISP_IN_GAME }, /*WC*/
    { "font_size_message", "the size of the message font", 20,
      DISP_IN_GAME }, /*WC*/
    { "font_size_status", "the size of the status font", 20,
      DISP_IN_GAME }, /*WC*/
    { "font_size_text", "the size of the text font", 20,
      DISP_IN_GAME }, /*WC*/
    { "font_status", "the font to use in status window", 40,
      DISP_IN_GAME }, /*WC*/
    { "font_text", "the font to use in text windows", 40,
      DISP_IN_GAME }, /*WC*/
    { "fruit", "the name of a fruit you enjoy eating", PL_FSIZ, SET_IN_GAME },
    { "gender", "your starting gender (male or female)", 8, DISP_IN_GAME },
    { "horsename", "the name of your (first) horse (e.g., horsename:Silver)",
      PL_PSIZ, DISP_IN_GAME },
    { "map_mode", "map display mode under Windows", 20, DISP_IN_GAME }, /*WC*/
    { "menustyle", "user interface for object selection", MENUTYPELEN,
      SET_IN_GAME },
    { "menu_deselect_all", "deselect all items in a menu", 4, SET_IN_FILE },
    { "menu_deselect_page", "deselect all items on this page of a menu", 4,
      SET_IN_FILE },
    { "menu_first_page", "jump to the first page in a menu", 4, SET_IN_FILE },
    { "menu_headings", "text attribute for menu headings", 9, SET_IN_GAME },
    { "menu_invert_all", "invert all items in a menu", 4, SET_IN_FILE },
    { "menu_invert_page", "invert all items on this page of a menu", 4,
      SET_IN_FILE },
    { "menu_last_page", "jump to the last page in a menu", 4, SET_IN_FILE },
    { "menu_next_page", "goto the next menu page", 4, SET_IN_FILE },
    { "menu_previous_page", "goto the previous menu page", 4, SET_IN_FILE },
    { "menu_search", "search for a menu item", 4, SET_IN_FILE },
    { "menu_select_all", "select all items in a menu", 4, SET_IN_FILE },
    { "menu_select_page", "select all items on this page of a menu", 4,
      SET_IN_FILE },
    { "monsters", "the symbols to use for monsters", MAXMCLASSES,
      SET_IN_FILE },
    { "msghistory", "number of top line messages to save", 5, DISP_IN_GAME },
#if defined(TTY_GRAPHICS) || defined(CURSES_GRAPHICS)
    { "msg_window", "the type of message window required", 1, SET_IN_GAME },
#else
    { "msg_window", "the type of message window required", 1, SET_IN_FILE },
#endif
    { "name", "your character's name (e.g., name:Merlin-W)", PL_NSIZ,
      DISP_IN_GAME },
    { "mouse_support", "game receives click info from mouse", 0, SET_IN_GAME },
    { "number_pad", "use the number pad for movement", 1, SET_IN_GAME },
    { "objects", "the symbols to use for objects", MAXOCLASSES, SET_IN_FILE },
    { "packorder", "the inventory order of the items in your pack",
      MAXOCLASSES, SET_IN_GAME },
#ifdef CHANGE_COLOR
    { "palette",
#ifndef WIN32
      "palette (00c/880/-fff is blue/yellow/reverse white)", 15, SET_IN_GAME
#else
      "palette (adjust an RGB color in palette (color-R-G-B)", 15, SET_IN_FILE
#endif
    },
#if defined(MAC)
    { "hicolor", "same as palette, only order is reversed", 15, SET_IN_FILE },
#endif
#endif
    { "paranoid_confirmation", "extra prompting in certain situations", 28,
      SET_IN_GAME },
    { "petattr",  "attributes for highlighting pets", 88, SET_IN_GAME },
    { "pettype", "your preferred initial pet type", 4, DISP_IN_GAME },
    { "pickup_burden", "maximum burden picked up before prompt", 20,
      SET_IN_GAME },
    { "pickup_types", "types of objects to pick up automatically",
      MAXOCLASSES, SET_IN_GAME },
    { "pile_limit", "threshold for \"there are many objects here\"", 24,
      SET_IN_GAME },
    { "playmode", "normal play, non-scoring explore mode, or debug mode", 8,
      DISP_IN_GAME },
    { "player_selection", "choose character via dialog or prompts", 12,
      DISP_IN_GAME },
    { "race", "your starting race (e.g., Human, Elf)", PL_CSIZ,
      DISP_IN_GAME },
    { "role", "your starting role (e.g., Barbarian, Valkyrie)", PL_CSIZ,
      DISP_IN_GAME },
    { "runmode", "display frequency when `running' or `travelling'",
      sizeof "teleport", SET_IN_GAME },
    { "scores", "the parts of the score list you wish to see", 32,
      SET_IN_GAME },
    { "scroll_amount", "amount to scroll map when scroll_margin is reached",
      20, DISP_IN_GAME }, /*WC*/
    { "scroll_margin", "scroll map when this far from the edge", 20,
      DISP_IN_GAME }, /*WC*/
    { "sortloot", "sort object selection lists by description", 4,
      SET_IN_GAME },
#ifdef MSDOS
    { "soundcard", "type of sound card to use", 20, SET_IN_FILE },
#endif
    { "statushilites",
#ifdef STATUS_HILITES
      "0=no status highlighting, N=show highlights for N turns",
      20, SET_IN_GAME
#else
    "highlight control", 20, SET_IN_FILE
#endif
    },
    { "statuslines",
#ifdef CURSES_GRAPHICS
      "2 or 3 lines for horizonal (bottom or top) status display",
      20, SET_IN_GAME
#else
      "2 or 3 lines for status display",
      20, SET_IN_FILE
#endif
    }, /*WC2*/
    { "symset", "load a set of display symbols from the symbols file", 70,
      SET_IN_GAME },
    { "roguesymset",
      "load a set of rogue display symbols from the symbols file", 70,
      SET_IN_GAME },
#ifdef WIN32
    { "subkeyvalue", "override keystroke value", 7, SET_IN_FILE },
#endif
    { "suppress_alert", "suppress alerts about version-specific features", 8,
      SET_IN_GAME },
    /* term_cols,term_rows -> WC2_TERM_SIZE (6: room to format 1..32767) */
    { "term_cols", "number of columns", 6, SET_IN_FILE }, /*WC2*/
    { "term_rows", "number of rows", 6, SET_IN_FILE }, /*WC2*/
    { "tile_width", "width of tiles", 20, DISP_IN_GAME },   /*WC*/
    { "tile_height", "height of tiles", 20, DISP_IN_GAME }, /*WC*/
    { "tile_file", "name of tile file", 70, DISP_IN_GAME }, /*WC*/
    { "traps", "the symbols to use in drawing traps", MAXTCHARS + 1,
      SET_IN_FILE },
    { "vary_msgcount", "show more old messages at a time", 20,
      DISP_IN_GAME }, /*WC*/
#ifdef MSDOS
    { "video", "method of video updating", 20, SET_IN_FILE },
#endif
#ifdef VIDEOSHADES
    { "videocolors", "color mappings for internal screen routines", 40,
      DISP_IN_GAME },
    { "videoshades", "gray shades to map to black/gray/white", 32,
      DISP_IN_GAME },
#endif
    { "whatis_coord", "show coordinates when auto-describing cursor position",
      1, SET_IN_GAME },
    { "whatis_filter",
      "filter coordinate locations when targeting next or previous",
      1, SET_IN_GAME },
    { "windowborders", "0 (off), 1 (on), 2 (auto)", 9, SET_IN_GAME }, /*WC2*/
    { "windowcolors", "the foreground/background colors of windows", /*WC*/
      80, DISP_IN_GAME },
    { "windowtype", "windowing system to use", WINTYPELEN, DISP_IN_GAME },
#ifdef WINCHAIN
    { "windowchain", "window processor to use", WINTYPELEN, SET_IN_SYS },
#endif
#ifdef BACKWARD_COMPAT
    { "DECgraphics", "load DECGraphics display symbols", 70, SET_IN_FILE },
    { "IBMgraphics", "load IBMGraphics display symbols", 70, SET_IN_FILE },
#ifdef CURSES_GRAPHICS
    { "cursesgraphics", "load curses display symbols", 70, SET_IN_FILE },
#endif
#ifdef MAC_GRAPHICS_ENV
    { "Macgraphics", "load MACGraphics display symbols", 70, SET_IN_FILE },
#endif
#endif
    { (char *) 0, (char *) 0, 0, 0 }
};

static struct Bool_Opt boolopt[SIZE(boolopt_init)];

#ifdef OPTION_LISTS_ONLY
#undef static

#else /* use rest of file */

extern char configfile[]; /* for messages */

extern struct symparse loadsyms[];

#if defined(TOS) && defined(TEXTCOLOR)
extern boolean colors_changed;  /* in tos.c */
#endif

#ifdef VIDEOSHADES
extern char *shade[3];          /* in sys/msdos/video.c */
extern char ttycolors[CLR_MAX]; /* in sys/msdos/video.c */
#endif

static const char def_inv_order[MAXOCLASSES] = {
    COIN_CLASS, AMULET_CLASS, WEAPON_CLASS, ARMOR_CLASS, FOOD_CLASS,
    SCROLL_CLASS, SPBOOK_CLASS, POTION_CLASS, RING_CLASS, WAND_CLASS,
    TOOL_CLASS, GEM_CLASS, ROCK_CLASS, BALL_CLASS, CHAIN_CLASS, 0,
};

/*
 * Default menu manipulation command accelerators.  These may _not_ be:
 *
 *      + a number - reserved for counts
 *      + an upper or lower case US ASCII letter - used for accelerators
 *      + ESC - reserved for escaping the menu
 *      + NULL, CR or LF - reserved for commiting the selection(s).  NULL
 *        is kind of odd, but the tty's xwaitforspace() will return it if
 *        someone hits a <ret>.
 *      + a default object class symbol - used for object class accelerators
 *
 * Standard letters (for now) are:
 *
 *              <  back 1 page
 *              >  forward 1 page
 *              ^  first page
 *              |  last page
 *              :  search
 *
 *              page            all
 *               ,    select     .
 *               \    deselect   -
 *               ~    invert     @
 *
 * The command name list is duplicated in the compopt array.
 */
typedef struct {
    const char *name;
    char cmd;
    const char *desc;
} menu_cmd_t;

static const menu_cmd_t default_menu_cmd_info[] = {
 { "menu_first_page", MENU_FIRST_PAGE, "Go to first page" },
 { "menu_last_page", MENU_LAST_PAGE, "Go to last page" },
 { "menu_next_page", MENU_NEXT_PAGE, "Go to next page" },
 { "menu_previous_page", MENU_PREVIOUS_PAGE, "Go to previous page" },
 { "menu_select_all", MENU_SELECT_ALL, "Select all items" },
 { "menu_deselect_all", MENU_UNSELECT_ALL, "Unselect all items" },
 { "menu_invert_all", MENU_INVERT_ALL, "Invert selection" },
 { "menu_select_page", MENU_SELECT_PAGE, "Select items in current page" },
 { "menu_deselect_page", MENU_UNSELECT_PAGE,
   "Unselect items in current page" },
 { "menu_invert_page", MENU_INVERT_PAGE, "Invert current page selection" },
 { "menu_search", MENU_SEARCH, "Search and toggle matching items" },
};

STATIC_DCL void FDECL(nmcpy, (char *, const char *, int));
STATIC_DCL void FDECL(escapes, (const char *, char *));
STATIC_DCL void FDECL(rejectoption, (const char *));
STATIC_DCL char *FDECL(string_for_opt, (char *, BOOLEAN_P));
STATIC_DCL char *FDECL(string_for_env_opt, (const char *, char *, BOOLEAN_P));
STATIC_DCL void FDECL(bad_negation, (const char *, BOOLEAN_P));
STATIC_DCL int FDECL(change_inv_order, (char *));
STATIC_DCL boolean FDECL(warning_opts, (char *, const char *));
STATIC_DCL int FDECL(feature_alert_opts, (char *, const char *));
STATIC_DCL boolean FDECL(duplicate_opt_detection, (const char *, int));
STATIC_DCL void FDECL(complain_about_duplicate, (const char *, int));

STATIC_DCL const char *FDECL(attr2attrname, (int));
STATIC_DCL const char * FDECL(msgtype2name, (int));
STATIC_DCL int NDECL(query_msgtype);
STATIC_DCL boolean FDECL(msgtype_add, (int, char *));
STATIC_DCL void FDECL(free_one_msgtype, (int));
STATIC_DCL int NDECL(msgtype_count);
STATIC_DCL boolean FDECL(test_regex_pattern, (const char *, const char *));
STATIC_DCL boolean FDECL(add_menu_coloring_parsed, (char *, int, int));
STATIC_DCL void FDECL(free_one_menu_coloring, (int));
STATIC_DCL int NDECL(count_menucolors);
STATIC_DCL boolean FDECL(parse_role_opts, (BOOLEAN_P, const char *,
                                           char *, char **));

STATIC_DCL void FDECL(doset_add_menu, (winid, const char *, int));
STATIC_DCL void FDECL(opts_add_others, (winid, const char *, int,
                                        char *, int));
STATIC_DCL int FDECL(handle_add_list_remove, (const char *, int));
STATIC_DCL boolean FDECL(special_handling, (const char *,
                                            BOOLEAN_P, BOOLEAN_P));
STATIC_DCL const char *FDECL(get_compopt_value, (const char *, char *));
STATIC_DCL void FDECL(remove_autopickup_exception,
                      (struct autopickup_exception *));
STATIC_DCL int FDECL(count_ape_maps, (int *, int *));

STATIC_DCL boolean FDECL(is_wc_option, (const char *));
STATIC_DCL boolean FDECL(wc_supported, (const char *));
STATIC_DCL boolean FDECL(is_wc2_option, (const char *));
STATIC_DCL boolean FDECL(wc2_supported, (const char *));
STATIC_DCL void FDECL(wc_set_font_name, (int, char *));
STATIC_DCL int FDECL(wc_set_window_colors, (char *));

void
reglyph_darkroom()
{
    xchar x, y;

    for (x = 0; x < COLNO; x++)
        for (y = 0; y < ROWNO; y++) {
            struct rm *lev = &levl[x][y];

            if (!flags.dark_room || !iflags.use_color
                || Is_rogue_level(&u.uz)) {
                if (lev->glyph == cmap_to_glyph(S_darkroom))
                    lev->glyph = lev->waslit ? cmap_to_glyph(S_room)
                                             : cmap_to_glyph(S_stone);
            } else {
                if (lev->glyph == cmap_to_glyph(S_room) && lev->seenv
                    && lev->waslit && !cansee(x, y))
                    lev->glyph = cmap_to_glyph(S_darkroom);
                else if (lev->glyph == cmap_to_glyph(S_stone)
                         && lev->typ == ROOM && lev->seenv && !cansee(x, y))
                    lev->glyph = cmap_to_glyph(S_darkroom);
            }
        }
    if (flags.dark_room && iflags.use_color)
        g.showsyms[S_darkroom] = g.showsyms[S_room];
    else
        g.showsyms[S_darkroom] = g.showsyms[S_stone];
}

/* check whether a user-supplied option string is a proper leading
   substring of a particular option name; option string might have
   a colon or equals sign and arbitrary value appended to it */
boolean
match_optname(user_string, opt_name, min_length, val_allowed)
const char *user_string, *opt_name;
int min_length;
boolean val_allowed;
{
    int len = (int) strlen(user_string);

    if (val_allowed) {
        const char *p = index(user_string, ':'),
                   *q = index(user_string, '=');

        if (!p || (q && q < p))
            p = q;
        if (p) {
            /* 'user_string' hasn't necessarily been through mungspaces()
               so might have tabs or consecutive spaces */
            while (p > user_string && isspace((uchar) *(p - 1)))
                p--;
            len = (int) (p - user_string);
        }
    }

    return (boolean) (len >= min_length
                      && !strncmpi(opt_name, user_string, len));
}

/* most environment variables will eventually be printed in an error
 * message if they don't work, and most error message paths go through
 * BUFSZ buffers, which could be overflowed by a maliciously long
 * environment variable.  If a variable can legitimately be long, or
 * if it's put in a smaller buffer, the responsible code will have to
 * bounds-check itself.
 */
char *
nh_getenv(ev)
const char *ev;
{
    char *getev = getenv(ev);

    if (getev && strlen(getev) <= (BUFSZ / 2))
        return getev;
    else
        return (char *) 0;
}

/* process options, possibly including SYSCF */
void
initoptions()
{
    initoptions_init();
#ifdef SYSCF
/* someday there may be other SYSCF alternatives besides text file */
#ifdef SYSCF_FILE
    /* If SYSCF_FILE is specified, it _must_ exist... */
    assure_syscf_file();
    config_error_init(TRUE, SYSCF_FILE, FALSE);

    /* ... and _must_ parse correctly. */
    if (!read_config_file(SYSCF_FILE, SET_IN_SYS)) {
        if (config_error_done())
            nh_terminate(EXIT_FAILURE);
    }
    config_error_done();
    /*
     * TODO [maybe]: parse the sysopt entries which are space-separated
     * lists of usernames into arrays with one name per element.
     */
#endif
#endif /* SYSCF */
    initoptions_finish();
}

void
initoptions_init()
{
#if defined(UNIX) || defined(VMS)
    char *opts;
#endif
    int i;

    memcpy(boolopt, boolopt_init, sizeof(boolopt));

    /* set up the command parsing */
    reset_commands(TRUE); /* init */

    /* initialize the random number generator(s) */
    init_random(rn2);
    init_random(rn2_on_display_rng);

    /* for detection of configfile options specified multiple times */
    iflags.opt_booldup = iflags.opt_compdup = (int *) 0;

    for (i = 0; boolopt[i].name; i++) {
        if (boolopt[i].addr)
            *(boolopt[i].addr) = boolopt[i].initvalue;
    }
#if defined(COMPRESS) || defined(ZLIB_COMP)
    set_savepref("externalcomp");
    set_restpref("externalcomp");
#ifdef RLECOMP
    set_savepref("!rlecomp");
    set_restpref("!rlecomp");
#endif
#else
#ifdef ZEROCOMP
    set_savepref("zerocomp");
    set_restpref("zerocomp");
#endif
#ifdef RLECOMP
    set_savepref("rlecomp");
    set_restpref("rlecomp");
#endif
#endif
#ifdef SYSFLAGS
    Strcpy(sysflags.sysflagsid, "sysflags");
    sysflags.sysflagsid[9] = (char) sizeof (struct sysflag);
#endif
    flags.end_own = FALSE;
    flags.end_top = 3;
    flags.end_around = 2;
    flags.paranoia_bits = PARANOID_PRAY; /* old prayconfirm=TRUE */
    flags.pile_limit = PILE_LIMIT_DFLT;  /* 5 */
    flags.runmode = RUN_LEAP;
    iflags.msg_history = 20;
    /* msg_window has conflicting defaults for multi-interface binary */
#ifdef TTY_GRAPHICS
    iflags.prevmsg_window = 's';
#else
#ifdef CURSES_GRAPHICS
    iflags.prevmsg_window = 'r';
#endif
#endif
    iflags.menu_headings = ATR_INVERSE;
    iflags.getpos_coords = GPCOORDS_NONE;

    /* hero's role, race, &c haven't been chosen yet */
    flags.initrole = flags.initrace = flags.initgend = flags.initalign
        = ROLE_NONE;

    /* Set the default monster and object class symbols. */
    init_symbols();
    for (i = 0; i < WARNCOUNT; i++)
        g.warnsyms[i] = def_warnsyms[i].sym;
    iflags.bouldersym = 0;

    /* for "special achievement" tracking (see obj.h,
       create_object(sp_lev.c), addinv_core1(invent.c) */
    iflags.mines_prize_type = LUCKSTONE;
    iflags.soko_prize_type1 = BAG_OF_HOLDING;
    iflags.soko_prize_type2 = AMULET_OF_REFLECTION;

    /* assert( sizeof flags.inv_order == sizeof def_inv_order ); */
    (void) memcpy((genericptr_t) flags.inv_order,
                  (genericptr_t) def_inv_order, sizeof flags.inv_order);
    flags.pickup_types[0] = '\0';
    flags.pickup_burden = MOD_ENCUMBER;
    flags.sortloot = 'l'; /* sort only loot by default */

    for (i = 0; i < NUM_DISCLOSURE_OPTIONS; i++)
        flags.end_disclose[i] = DISCLOSE_PROMPT_DEFAULT_NO;
    switch_symbols(FALSE); /* set default characters */
    init_r_symbols();
#if defined(UNIX) && defined(TTY_GRAPHICS)
    /*
     * Set defaults for some options depending on what we can
     * detect about the environment's capabilities.
     * This has to be done after the global initialization above
     * and before reading user-specific initialization via
     * config file/environment variable below.
     */
    /* this detects the IBM-compatible console on most 386 boxes */
    if ((opts = nh_getenv("TERM")) && !strncmp(opts, "AT", 2)) {
        if (!g.symset[PRIMARY].name)
            load_symset("IBMGraphics", PRIMARY);
        if (!g.symset[ROGUESET].name)
            load_symset("RogueIBM", ROGUESET);
        switch_symbols(TRUE);
#ifdef TEXTCOLOR
        iflags.use_color = TRUE;
#endif
    }
#endif /* UNIX && TTY_GRAPHICS */
#if defined(UNIX) || defined(VMS)
#ifdef TTY_GRAPHICS
    /* detect whether a "vt" terminal can handle alternate charsets */
    if ((opts = nh_getenv("TERM"))
        /* [could also check "xterm" which emulates vtXXX by default] */
        && !strncmpi(opts, "vt", 2)
        && AS && AE && index(AS, '\016') && index(AE, '\017')) {
        if (!g.symset[PRIMARY].name)
            load_symset("DECGraphics", PRIMARY);
        switch_symbols(TRUE);
    }
#endif
#endif /* UNIX || VMS */

#if defined(MSDOS) || defined(WIN32)
    /* Use IBM defaults. Can be overridden via config file */
    if (!g.symset[PRIMARY].name) {
        load_symset("IBMGraphics_2", PRIMARY);
    }
    if (!g.symset[ROGUESET].name) {
        load_symset("RogueEpyx", ROGUESET);
    }
#endif
#ifdef MAC_GRAPHICS_ENV
    if (!symset[PRIMARY].name)
        load_symset("MACGraphics", PRIMARY);
    switch_symbols(TRUE);
#endif /* MAC_GRAPHICS_ENV */
    flags.menu_style = MENU_FULL;

    iflags.wc_align_message = ALIGN_TOP;
    iflags.wc_align_status = ALIGN_BOTTOM;
    /* these are currently only used by curses */
    iflags.wc2_statuslines = 2;
    iflags.wc2_windowborders = 2; /* 'Auto' */

    /* since this is done before init_objects(), do partial init here */
    objects[SLIME_MOLD].oc_name_idx = SLIME_MOLD;
    nmcpy(g.pl_fruit, OBJ_NAME(objects[SLIME_MOLD]), PL_FSIZ);
}

void
initoptions_finish()
{
#ifndef MAC
    char *opts = getenv("NETHACKOPTIONS");

    if (!opts)
        opts = getenv("HACKOPTIONS");
    if (opts) {
        if (*opts == '/' || *opts == '\\' || *opts == '@') {
            if (*opts == '@')
                opts++; /* @filename */
            /* looks like a filename */
            if (strlen(opts) < BUFSZ / 2) {
                config_error_init(TRUE, opts, CONFIG_ERROR_SECURE);
                read_config_file(opts, SET_IN_FILE);
                config_error_done();
            }
        } else {
            config_error_init(TRUE, (char *) 0, FALSE);
            read_config_file((char *) 0, SET_IN_FILE);
            config_error_done();
            /* let the total length of options be long;
             * parseoptions() will check each individually
             */
            config_error_init(FALSE, "NETHACKOPTIONS", FALSE);
            (void) parseoptions(opts, TRUE, FALSE);
            config_error_done();
        }
    } else
#endif /* !MAC */
    /*else*/ {
        config_error_init(TRUE, (char *) 0, FALSE);
        read_config_file((char *) 0, SET_IN_FILE);
        config_error_done();
    }

    (void) fruitadd(g.pl_fruit, (struct fruit *) 0);
    /*
     * Remove "slime mold" from list of object names.  This will
     * prevent it from being wished unless it's actually present
     * as a named (or default) fruit.  Wishing for "fruit" will
     * result in the player's preferred fruit [better than "\033"].
     */
    obj_descr[SLIME_MOLD].oc_name = "fruit";

    if (iflags.bouldersym)
        update_bouldersym();
    reglyph_darkroom();

#ifdef STATUS_HILITES
    /*
     * A multi-interface binary might only support status highlighting
     * for some of the interfaces; check whether we asked for it but are
     * using one which doesn't.
     *
     * Option processing can take place before a user-decided WindowPort
     * is even initialized, so check for that too.
     */
    if (!WINDOWPORT("safe-startup")) {
        if (iflags.hilite_delta && !wc2_supported("statushilites")) {
            raw_printf("Status highlighting not supported for %s interface.",
                       windowprocs.name);
            iflags.hilite_delta = 0;
        }
    }
#endif
    return;
}

/* copy up to maxlen-1 characters; 'dest' must be able to hold maxlen;
   treat comma as alternate end of 'src' */
STATIC_OVL void
nmcpy(dest, src, maxlen)
char *dest;
const char *src;
int maxlen;
{
    int count;

    for (count = 1; count < maxlen; count++) {
        if (*src == ',' || *src == '\0')
            break; /*exit on \0 terminator*/
        *dest++ = *src++;
    }
    *dest = '\0';
}

/*
 * escapes(): escape expansion for showsyms.  C-style escapes understood
 * include \n, \b, \t, \r, \xnnn (hex), \onnn (octal), \nnn (decimal).
 * (Note: unlike in C, leading digit 0 is not used to indicate octal;
 * the letter o (either upper or lower case) is used for that.
 * The ^-prefix for control characters is also understood, and \[mM]
 * has the effect of 'meta'-ing the value which follows (so that the
 * alternate character set will be enabled).
 *
 * X     normal key X
 * ^X    control-X
 * \mX   meta-X
 *
 * For 3.4.3 and earlier, input ending with "\M", backslash, or caret
 * prior to terminating '\0' would pull that '\0' into the output and then
 * keep processing past it, potentially overflowing the output buffer.
 * Now, trailing \ or ^ will act like \\ or \^ and add '\\' or '^' to the
 * output and stop there; trailing \M will fall through to \<other> and
 * yield 'M', then stop.  Any \X or \O followed by something other than
 * an appropriate digit will also fall through to \<other> and yield 'X'
 * or 'O', plus stop if the non-digit is end-of-string.
 */
STATIC_OVL void
escapes(cp, tp)
const char *cp;
char *tp;
{
    static NEARDATA const char oct[] = "01234567", dec[] = "0123456789",
                               hex[] = "00112233445566778899aAbBcCdDeEfF";
    const char *dp;
    int cval, meta, dcount;

    while (*cp) {
        /* \M has to be followed by something to do meta conversion,
           otherwise it will just be \M which ultimately yields 'M' */
        meta = (*cp == '\\' && (cp[1] == 'm' || cp[1] == 'M') && cp[2]);
        if (meta)
            cp += 2;

        cval = dcount = 0; /* for decimal, octal, hexadecimal cases */
        if ((*cp != '\\' && *cp != '^') || !cp[1]) {
            /* simple character, or nothing left for \ or ^ to escape */
            cval = *cp++;
        } else if (*cp == '^') { /* expand control-character syntax */
            cval = (*++cp & 0x1f);
            ++cp;

        /* remaining cases are all for backslash; we know cp[1] is not \0 */
        } else if (index(dec, cp[1])) {
            ++cp; /* move past backslash to first digit */
            do {
                cval = (cval * 10) + (*cp - '0');
            } while (*++cp && index(dec, *cp) && ++dcount < 3);
        } else if ((cp[1] == 'o' || cp[1] == 'O') && cp[2]
                   && index(oct, cp[2])) {
            cp += 2; /* move past backslash and 'O' */
            do {
                cval = (cval * 8) + (*cp - '0');
            } while (*++cp && index(oct, *cp) && ++dcount < 3);
        } else if ((cp[1] == 'x' || cp[1] == 'X') && cp[2]
                   && (dp = index(hex, cp[2])) != 0) {
            cp += 2; /* move past backslash and 'X' */
            do {
                cval = (cval * 16) + ((int) (dp - hex) / 2);
            } while (*++cp && (dp = index(hex, *cp)) != 0 && ++dcount < 2);
        } else { /* C-style character escapes */
            switch (*++cp) {
            case '\\':
                cval = '\\';
                break;
            case 'n':
                cval = '\n';
                break;
            case 't':
                cval = '\t';
                break;
            case 'b':
                cval = '\b';
                break;
            case 'r':
                cval = '\r';
                break;
            default:
                cval = *cp;
            }
            ++cp;
        }

        if (meta)
            cval |= 0x80;
        *tp++ = (char) cval;
    }
    *tp = '\0';
}

STATIC_OVL void
rejectoption(optname)
const char *optname;
{
#ifdef MICRO
    pline("\"%s\" settable only from %s.", optname, configfile);
#else
    pline("%s can be set only from NETHACKOPTIONS or %s.", optname,
          configfile);
#endif
}

/*

# errors:
OPTIONS=aaaaaaaaaa[ more than 247 (255 - 8 for 'OPTIONS=') total ]aaaaaaaaaa
OPTIONS
OPTIONS=
MSGTYPE=stop"You swap places with "
MSGTYPE=st.op "You swap places with "
MSGTYPE=stop "You swap places with \"
MENUCOLOR=" blessed "green&none
MENUCOLOR=" holy " = green&reverse
MENUCOLOR=" cursed " = red&uline
MENUCOLOR=" unholy " = reed
OPTIONS=!legacy:true,fooo
OPTIONS=align:!pin
OPTIONS=gender

*/

STATIC_OVL char *
string_for_opt(opts, val_optional)
char *opts;
boolean val_optional;
{
    char *colon, *equals;

    colon = index(opts, ':');
    equals = index(opts, '=');
    if (!colon || (equals && equals < colon))
        colon = equals;

    if (!colon || !*++colon) {
        if (!val_optional)
            config_error_add("Missing parameter for '%s'", opts);
        return (char *) 0;
    }
    return colon;
}

STATIC_OVL char *
string_for_env_opt(optname, opts, val_optional)
const char *optname;
char *opts;
boolean val_optional;
{
    if (!g.opt_initial) {
        rejectoption(optname);
        return (char *) 0;
    }
    return string_for_opt(opts, val_optional);
}

STATIC_OVL void
bad_negation(optname, with_parameter)
const char *optname;
boolean with_parameter;
{
    pline_The("%s option may not %sbe negated.", optname,
              with_parameter ? "both have a value and " : "");
}

/*
 * Change the inventory order, using the given string as the new order.
 * Missing characters in the new order are filled in at the end from
 * the current inv_order, except for gold, which is forced to be first
 * if not explicitly present.
 *
 * This routine returns 1 unless there is a duplicate or bad char in
 * the string.
 */
STATIC_OVL int
change_inv_order(op)
char *op;
{
    int oc_sym, num;
    char *sp, buf[QBUFSZ];
    int retval = 1;

    num = 0;
    if (!index(op, GOLD_SYM))
        buf[num++] = COIN_CLASS;

    for (sp = op; *sp; sp++) {
        boolean fail = FALSE;
        oc_sym = def_char_to_objclass(*sp);
        /* reject bad or duplicate entries */
        if (oc_sym == MAXOCLASSES) { /* not an object class char */
            config_error_add("Not an object class '%c'", *sp);
            retval = 0;
            fail = TRUE;
        } else if (!index(flags.inv_order, oc_sym)) {
            /* VENOM_CLASS, RANDOM_CLASS, and ILLOBJ_CLASS are excluded
               because they aren't in def_inv_order[] so don't make it
               into flags.inv_order, hence always fail this index() test */
            config_error_add("Object class '%c' not allowed", *sp);
            retval = 0;
            fail = TRUE;
        } else if (index(sp + 1, *sp)) {
            config_error_add("Duplicate object class '%c'", *sp);
            retval = 0;
            fail = TRUE;
        }
        /* retain good ones */
        if (!fail)
            buf[num++] = (char) oc_sym;
    }
    buf[num] = '\0';

    /* fill in any omitted classes, using previous ordering */
    for (sp = flags.inv_order; *sp; sp++)
        if (!index(buf, *sp))
            (void) strkitten(&buf[num++], *sp);
    buf[MAXOCLASSES - 1] = '\0';

    Strcpy(flags.inv_order, buf);
    return retval;
}

STATIC_OVL boolean
warning_opts(opts, optype)
register char *opts;
const char *optype;
{
    uchar translate[WARNCOUNT];
    int length, i;

    if (!(opts = string_for_env_opt(optype, opts, FALSE)))
        return FALSE;
    escapes(opts, opts);

    length = (int) strlen(opts);
    /* match the form obtained from PC configuration files */
    for (i = 0; i < WARNCOUNT; i++)
        translate[i] = (i >= length) ? 0
                                     : opts[i] ? (uchar) opts[i]
                                               : def_warnsyms[i].sym;
    assign_warnings(translate);
    return TRUE;
}

void
assign_warnings(graph_chars)
register uchar *graph_chars;
{
    int i;

    for (i = 0; i < WARNCOUNT; i++)
        if (graph_chars[i])
            g.warnsyms[i] = graph_chars[i];
}

STATIC_OVL int
feature_alert_opts(op, optn)
char *op;
const char *optn;
{
    char buf[BUFSZ];
    unsigned long fnv = get_feature_notice_ver(op); /* version.c */

    if (fnv == 0L)
        return 0;
    if (fnv > get_current_feature_ver()) {
        if (!g.opt_initial) {
            You_cant("disable new feature alerts for future versions.");
        } else {
            config_error_add(
                        "%s=%s Invalid reference to a future version ignored",
                             optn, op);
        }
        return 0;
    }

    flags.suppress_alert = fnv;
    if (!g.opt_initial) {
        Sprintf(buf, "%lu.%lu.%lu", FEATURE_NOTICE_VER_MAJ,
                FEATURE_NOTICE_VER_MIN, FEATURE_NOTICE_VER_PATCH);
        pline(
          "Feature change alerts disabled for NetHack %s features and prior.",
              buf);
    }
    return 1;
}

void
set_duplicate_opt_detection(on_or_off)
int on_or_off;
{
    int k, *optptr;

    if (on_or_off != 0) {
        /*-- ON --*/
        if (iflags.opt_booldup)
            impossible("iflags.opt_booldup already on (memory leak)");
        iflags.opt_booldup = (int *) alloc(SIZE(boolopt) * sizeof (int));
        optptr = iflags.opt_booldup;
        for (k = 0; k < SIZE(boolopt); ++k)
            *optptr++ = 0;

        if (iflags.opt_compdup)
            impossible("iflags.opt_compdup already on (memory leak)");
        iflags.opt_compdup = (int *) alloc(SIZE(compopt) * sizeof (int));
        optptr = iflags.opt_compdup;
        for (k = 0; k < SIZE(compopt); ++k)
            *optptr++ = 0;
    } else {
        /*-- OFF --*/
        if (iflags.opt_booldup)
            free((genericptr_t) iflags.opt_booldup);
        iflags.opt_booldup = (int *) 0;
        if (iflags.opt_compdup)
            free((genericptr_t) iflags.opt_compdup);
        iflags.opt_compdup = (int *) 0;
    }
}

STATIC_OVL boolean
duplicate_opt_detection(opts, iscompound)
const char *opts;
int iscompound; /* 0 == boolean option, 1 == compound */
{
    int i, *optptr;

    if (!iscompound && iflags.opt_booldup && g.opt_initial && g.opt_from_file) {
        for (i = 0; boolopt[i].name; i++) {
            if (match_optname(opts, boolopt[i].name, 3, FALSE)) {
                optptr = iflags.opt_booldup + i;
                *optptr += 1;
                if (*optptr > 1)
                    return TRUE;
                else
                    return FALSE;
            }
        }
    } else if (iscompound && iflags.opt_compdup && g.opt_initial && g.opt_from_file) {
        for (i = 0; compopt[i].name; i++) {
            if (match_optname(opts, compopt[i].name, strlen(compopt[i].name),
                              TRUE)) {
                optptr = iflags.opt_compdup + i;
                *optptr += 1;
                if (*optptr > 1)
                    return TRUE;
                else
                    return FALSE;
            }
        }
    }
    return FALSE;
}

STATIC_OVL void
complain_about_duplicate(opts, iscompound)
const char *opts;
int iscompound; /* 0 == boolean option, 1 == compound */
{
#ifdef MAC
    /* the Mac has trouble dealing with the output of messages while
     * processing the config file.  That should get fixed one day.
     * For now just return.
     */
#else /* !MAC */
    config_error_add("%s option specified multiple times: %s",
                     iscompound ? "compound" : "boolean", opts);
#endif /* ?MAC */
    return;
}

/* paranoia[] - used by parseoptions() and special_handling() */
STATIC_VAR const struct paranoia_opts {
    int flagmask;        /* which paranoid option */
    const char *argname; /* primary name */
    int argMinLen;       /* minimum number of letters to match */
    const char *synonym; /* alternate name (optional) */
    int synMinLen;
    const char *explain; /* for interactive menu */
} paranoia[] = {
    /* there are some initial-letter conflicts: "a"ttack vs "a"ll, "attack"
       takes precedence and "all" isn't present in the interactive menu,
       and "d"ie vs "d"eath, synonyms for each other so doesn't matter;
       (also "p"ray vs "P"aranoia, "pray" takes precedence since "Paranoia"
       is just a synonym for "Confirm"); "b"ones vs "br"eak-wand, the
       latter requires at least two letters; "wand"-break vs "Were"-change,
       both require at least two letters during config processing and use
       case-senstivity for 'O's interactive menu */
    { PARANOID_CONFIRM, "Confirm", 1, "Paranoia", 2,
      "for \"yes\" confirmations, require \"no\" to reject" },
    { PARANOID_QUIT, "quit", 1, "explore", 1,
      "yes vs y to quit or to enter explore mode" },
    { PARANOID_DIE, "die", 1, "death", 2,
      "yes vs y to die (explore mode or debug mode)" },
    { PARANOID_BONES, "bones", 1, 0, 0,
      "yes vs y to save bones data when dying in debug mode" },
    { PARANOID_HIT, "attack", 1, "hit", 1,
      "yes vs y to attack a peaceful monster" },
    { PARANOID_BREAKWAND, "wand-break", 2, "break-wand", 2,
      "yes vs y to break a wand via (a)pply" },
    { PARANOID_WERECHANGE, "Were-change", 2, (const char *) 0, 0,
      "yes vs y to change form when lycanthropy is controllable" },
    { PARANOID_PRAY, "pray", 1, 0, 0,
      "y to pray (supersedes old \"prayconfirm\" option)" },
    { PARANOID_REMOVE, "Remove", 1, "Takeoff", 1,
      "always pick from inventory for Remove and Takeoff" },
    /* for config file parsing; interactive menu skips these */
    { 0, "none", 4, 0, 0, 0 }, /* require full word match */
    { ~0, "all", 3, 0, 0, 0 }, /* ditto */
};

static const struct {
    const char *name;
    const int color;
} colornames[] = {
    { "black", CLR_BLACK },
    { "red", CLR_RED },
    { "green", CLR_GREEN },
    { "brown", CLR_BROWN },
    { "blue", CLR_BLUE },
    { "magenta", CLR_MAGENTA },
    { "cyan", CLR_CYAN },
    { "gray", CLR_GRAY },
    { "orange", CLR_ORANGE },
    { "light green", CLR_BRIGHT_GREEN },
    { "yellow", CLR_YELLOW },
    { "light blue", CLR_BRIGHT_BLUE },
    { "light magenta", CLR_BRIGHT_MAGENTA },
    { "light cyan", CLR_BRIGHT_CYAN },
    { "white", CLR_WHITE },
    { "no color", NO_COLOR },
    { NULL, CLR_BLACK }, /* everything after this is an alias */
    { "transparent", NO_COLOR },
    { "purple", CLR_MAGENTA },
    { "light purple", CLR_BRIGHT_MAGENTA },
    { "bright purple", CLR_BRIGHT_MAGENTA },
    { "grey", CLR_GRAY },
    { "bright red", CLR_ORANGE },
    { "bright green", CLR_BRIGHT_GREEN },
    { "bright blue", CLR_BRIGHT_BLUE },
    { "bright magenta", CLR_BRIGHT_MAGENTA },
    { "bright cyan", CLR_BRIGHT_CYAN }
};

static const struct {
    const char *name;
    const int attr;
} attrnames[] = {
    { "none", ATR_NONE },
    { "bold", ATR_BOLD },
    { "dim", ATR_DIM },
    { "underline", ATR_ULINE },
    { "blink", ATR_BLINK },
    { "inverse", ATR_INVERSE },
    { NULL, ATR_NONE }, /* everything after this is an alias */
    { "normal", ATR_NONE },
    { "uline", ATR_ULINE },
    { "reverse", ATR_INVERSE },
};

const char *
clr2colorname(clr)
int clr;
{
    int i;

    for (i = 0; i < SIZE(colornames); i++)
        if (colornames[i].name && colornames[i].color == clr)
            return colornames[i].name;
    return (char *) 0;
}

int
match_str2clr(str)
char *str;
{
    int i, c = CLR_MAX;

    /* allow "lightblue", "light blue", and "light-blue" to match "light blue"
       (also junk like "_l i-gh_t---b l u e" but we won't worry about that);
       also copes with trailing space; caller has removed any leading space */
    for (i = 0; i < SIZE(colornames); i++)
        if (colornames[i].name
            && fuzzymatch(str, colornames[i].name, " -_", TRUE)) {
            c = colornames[i].color;
            break;
        }
    if (i == SIZE(colornames) && (*str >= '0' && *str <= '9'))
        c = atoi(str);

    if (c == CLR_MAX)
        config_error_add("Unknown color '%s'", str);

    return c;
}

STATIC_OVL const char *
attr2attrname(attr)
int attr;
{
    int i;

    for (i = 0; i < SIZE(attrnames); i++)
        if (attrnames[i].attr == attr)
            return attrnames[i].name;
    return (char *) 0;
}

int
match_str2attr(str, complain)
const char *str;
boolean complain;
{
    int i, a = -1;

    for (i = 0; i < SIZE(attrnames); i++)
        if (attrnames[i].name
            && fuzzymatch(str, attrnames[i].name, " -_", TRUE)) {
            a = attrnames[i].attr;
            break;
        }

    if (a == -1 && complain)
        config_error_add("Unknown text attribute '%s'", str);

    return a;
}

int
query_color(prompt)
const char *prompt;
{
    winid tmpwin;
    anything any;
    int i, pick_cnt;
    menu_item *picks = (menu_item *) 0;

    tmpwin = create_nhwindow(NHW_MENU);
    start_menu(tmpwin);
    any = cg.zeroany;
    for (i = 0; i < SIZE(colornames); i++) {
        if (!colornames[i].name)
            break;
        any.a_int = i + 1;
        add_menu(tmpwin, NO_GLYPH, &any, 0, 0, ATR_NONE, colornames[i].name,
                 (colornames[i].color == NO_COLOR) ? MENU_SELECTED
                                                   : MENU_UNSELECTED);
    }
    end_menu(tmpwin, (prompt && *prompt) ? prompt : "Pick a color");
    pick_cnt = select_menu(tmpwin, PICK_ONE, &picks);
    destroy_nhwindow(tmpwin);
    if (pick_cnt > 0) {
        i = colornames[picks[0].item.a_int - 1].color;
        /* pick_cnt==2: explicitly picked something other than the
           preselected entry */
        if (pick_cnt == 2 && i == NO_COLOR)
            i = colornames[picks[1].item.a_int - 1].color;
        free((genericptr_t) picks);
        return i;
    } else if (pick_cnt == 0) {
        /* pick_cnt==0: explicitly picking preselected entry toggled it off */
        return NO_COLOR;
    }
    return -1;
}

/* ask about highlighting attribute; for menu headers and menu
   coloring patterns, only one attribute at a time is allowed;
   for status highlighting, multiple attributes are allowed [overkill;
   life would be much simpler if that were restricted to one also...] */
int
query_attr(prompt)
const char *prompt;
{
    winid tmpwin;
    anything any;
    int i, pick_cnt;
    menu_item *picks = (menu_item *) 0;
    boolean allow_many = (prompt && !strncmpi(prompt, "Choose", 6));
    int default_attr = ATR_NONE;

    if (prompt && strstri(prompt, "menu headings"))
        default_attr = iflags.menu_headings;
    tmpwin = create_nhwindow(NHW_MENU);
    start_menu(tmpwin);
    any = cg.zeroany;
    for (i = 0; i < SIZE(attrnames); i++) {
        if (!attrnames[i].name)
            break;
        any.a_int = i + 1;
        add_menu(tmpwin, NO_GLYPH, &any, 0, 0, attrnames[i].attr,
                 attrnames[i].name,
                 (attrnames[i].attr == default_attr) ? MENU_SELECTED
                                                     : MENU_UNSELECTED);
    }
    end_menu(tmpwin, (prompt && *prompt) ? prompt : "Pick an attribute");
    pick_cnt = select_menu(tmpwin, allow_many ? PICK_ANY : PICK_ONE, &picks);
    destroy_nhwindow(tmpwin);
    if (pick_cnt > 0) {
        int j, k = 0;

        if (allow_many) {
            /* PICK_ANY, with one preselected entry (ATR_NONE) which
               should be excluded if any other choices were picked */
            for (i = 0; i < pick_cnt; ++i) {
                j = picks[i].item.a_int - 1;
                if (attrnames[j].attr != ATR_NONE || pick_cnt == 1) {
                    switch (attrnames[j].attr) {
                    case ATR_DIM:
                        k |= HL_DIM;
                        break;
                    case ATR_BLINK:
                        k |= HL_BLINK;
                        break;
                    case ATR_ULINE:
                        k |= HL_ULINE;
                        break;
                    case ATR_INVERSE:
                        k |= HL_INVERSE;
                        break;
                    case ATR_BOLD:
                        k |= HL_BOLD;
                        break;
                    case ATR_NONE:
                        k = HL_NONE;
                        break;
                    }
                }
            }
        } else {
            /* PICK_ONE, but might get 0 or 2 due to preselected entry */
            j = picks[0].item.a_int - 1;
            /* pick_cnt==2: explicitly picked something other than the
               preselected entry */
            if (pick_cnt == 2 && attrnames[j].attr == default_attr)
                j = picks[1].item.a_int - 1;
            k = attrnames[j].attr;
        }
        free((genericptr_t) picks);
        return k;
    } else if (pick_cnt == 0 && !allow_many) {
        /* PICK_ONE, preselected entry explicitly chosen */
        return default_attr;
    }
    /* either ESC to explicitly cancel (pick_cnt==-1) or
       PICK_ANY with preselected entry toggled off and nothing chosen */
    return -1;
}

static const struct {
    const char *name;
    xchar msgtyp;
    const char *descr;
} msgtype_names[] = {
    { "show", MSGTYP_NORMAL, "Show message normally" },
    { "hide", MSGTYP_NOSHOW, "Hide message" },
    { "noshow", MSGTYP_NOSHOW, NULL },
    { "stop", MSGTYP_STOP, "Prompt for more after the message" },
    { "more", MSGTYP_STOP, NULL },
    { "norep", MSGTYP_NOREP, "Do not repeat the message" }
};

STATIC_OVL const char *
msgtype2name(typ)
int typ;
{
    int i;

    for (i = 0; i < SIZE(msgtype_names); i++)
        if (msgtype_names[i].descr && msgtype_names[i].msgtyp == typ)
            return msgtype_names[i].name;
    return (char *) 0;
}

int
query_msgtype()
{
    winid tmpwin;
    anything any;
    int i, pick_cnt;
    menu_item *picks = (menu_item *) 0;

    tmpwin = create_nhwindow(NHW_MENU);
    start_menu(tmpwin);
    any = cg.zeroany;
    for (i = 0; i < SIZE(msgtype_names); i++)
        if (msgtype_names[i].descr) {
            any.a_int = msgtype_names[i].msgtyp + 1;
            add_menu(tmpwin, NO_GLYPH, &any, 0, 0, ATR_NONE,
                 msgtype_names[i].descr, MENU_UNSELECTED);
        }
    end_menu(tmpwin, "How to show the message");
    pick_cnt = select_menu(tmpwin, PICK_ONE, &picks);
    destroy_nhwindow(tmpwin);
    if (pick_cnt > 0) {
        i = picks->item.a_int - 1;
        free((genericptr_t) picks);
        return i;
    }
    return -1;
}

STATIC_OVL boolean
msgtype_add(typ, pattern)
int typ;
char *pattern;
{
    struct plinemsg_type *tmp = (struct plinemsg_type *) alloc(sizeof *tmp);

    tmp->msgtype = typ;
    tmp->regex = regex_init();
    if (!regex_compile(pattern, tmp->regex)) {
        static const char *re_error = "MSGTYPE regex error";

        config_error_add("%s: %s", re_error, regex_error_desc(tmp->regex));
        regex_free(tmp->regex);
        free((genericptr_t) tmp);
        return FALSE;
    }
    tmp->pattern = dupstr(pattern);
    tmp->next = g.plinemsg_types;
    g.plinemsg_types = tmp;
    return TRUE;
}

void
msgtype_free()
{
    struct plinemsg_type *tmp, *tmp2 = 0;

    for (tmp = g.plinemsg_types; tmp; tmp = tmp2) {
        tmp2 = tmp->next;
        free((genericptr_t) tmp->pattern);
        regex_free(tmp->regex);
        free((genericptr_t) tmp);
    }
    g.plinemsg_types = (struct plinemsg_type *) 0;
}

STATIC_OVL void
free_one_msgtype(idx)
int idx; /* 0 .. */
{
    struct plinemsg_type *tmp = g.plinemsg_types;
    struct plinemsg_type *prev = NULL;

    while (tmp) {
        if (idx == 0) {
            struct plinemsg_type *next = tmp->next;

            regex_free(tmp->regex);
            free((genericptr_t) tmp->pattern);
            free((genericptr_t) tmp);
            if (prev)
                prev->next = next;
            else
                g.plinemsg_types = next;
            return;
        }
        idx--;
        prev = tmp;
        tmp = tmp->next;
    }
}

int
msgtype_type(msg, norepeat)
const char *msg;
boolean norepeat; /* called from Norep(via pline) */
{
    struct plinemsg_type *tmp = g.plinemsg_types;

    while (tmp) {
        /* we don't exclude entries with negative msgtype values
           because then the msg might end up matching a later pattern */
        if (regex_match(msg, tmp->regex))
            return tmp->msgtype;
        tmp = tmp->next;
    }
    return norepeat ? MSGTYP_NOREP : MSGTYP_NORMAL;
}

/* negate one or more types of messages so that their type handling will
   be disabled or re-enabled; MSGTYPE_NORMAL (value 0) is not affected */
void
hide_unhide_msgtypes(hide, hide_mask)
boolean hide;
int hide_mask;
{
    struct plinemsg_type *tmp;
    int mt;

    /* negative msgtype value won't be recognized by pline, so does nothing */
    for (tmp = g.plinemsg_types; tmp; tmp = tmp->next) {
        mt = tmp->msgtype;
        if (!hide)
            mt = -mt; /* unhide: negate negative, yielding positive */
        if (mt > 0 && ((1 << mt) & hide_mask))
            tmp->msgtype = -tmp->msgtype;
    }
}

STATIC_OVL int
msgtype_count(VOID_ARGS)
{
    int c = 0;
    struct plinemsg_type *tmp = g.plinemsg_types;

    while (tmp) {
        c++;
        tmp = tmp->next;
    }
    return c;
}

boolean
msgtype_parse_add(str)
char *str;
{
    char pattern[256];
    char msgtype[11];

    if (sscanf(str, "%10s \"%255[^\"]\"", msgtype, pattern) == 2) {
        int typ = -1;
        int i;

        for (i = 0; i < SIZE(msgtype_names); i++)
            if (!strncmpi(msgtype_names[i].name, msgtype, strlen(msgtype))) {
                typ = msgtype_names[i].msgtyp;
                break;
            }
        if (typ != -1)
            return msgtype_add(typ, pattern);
        else
            config_error_add("Unknown message type '%s'", msgtype);
    } else {
        config_error_add("Malformed MSGTYPE");
    }
    return FALSE;
}

STATIC_OVL boolean
test_regex_pattern(str, errmsg)
const char *str;
const char *errmsg;
{
    static const char re_error[] = "Regex error";
    struct nhregex *match;
    boolean retval = TRUE;

    if (!str)
        return FALSE;

    match = regex_init();
    if (!match) {
        config_error_add("NHregex error");
        return FALSE;
    }

    if (!regex_compile(str, match)) {
        config_error_add("%s: %s", errmsg ? errmsg : re_error,
                         regex_error_desc(match));
        retval = FALSE;
    }
    regex_free(match);
    return retval;
}

boolean
add_menu_coloring_parsed(str, c, a)
char *str;
int c, a;
{
    static const char re_error[] = "Menucolor regex error";
    struct menucoloring *tmp;

    if (!str)
        return FALSE;
    tmp = (struct menucoloring *) alloc(sizeof *tmp);
    tmp->match = regex_init();
    if (!regex_compile(str, tmp->match)) {
        config_error_add("%s: %s", re_error, regex_error_desc(tmp->match));
        regex_free(tmp->match);
        free(tmp);
        return FALSE;
    } else {
        tmp->next = g.menu_colorings;
        tmp->origstr = dupstr(str);
        tmp->color = c;
        tmp->attr = a;
        g.menu_colorings = tmp;
        return TRUE;
    }
}

/* parse '"regex_string"=color&attr' and add it to menucoloring */
boolean
add_menu_coloring(tmpstr)
char *tmpstr;
{
    int c = NO_COLOR, a = ATR_NONE;
    char *tmps, *cs, *amp;
    char str[BUFSZ];

    Sprintf(str, "%s", tmpstr);

    if (!tmpstr || (cs = index(str, '=')) == 0) {
        config_error_add("Malformed MENUCOLOR");
        return FALSE;
    }

    tmps = cs + 1; /* advance past '=' */
    mungspaces(tmps);
    if ((amp = index(tmps, '&')) != 0)
        *amp = '\0';

    c = match_str2clr(tmps);
    if (c >= CLR_MAX)
        return FALSE;

    if (amp) {
        tmps = amp + 1; /* advance past '&' */
        a = match_str2attr(tmps, TRUE);
        if (a == -1)
            return FALSE;
    }

    /* the regexp portion here has not been condensed by mungspaces() */
    *cs = '\0';
    tmps = str;
    if (*tmps == '"' || *tmps == '\'') {
        cs--;
        while (isspace((uchar) *cs))
            cs--;
        if (*cs == *tmps) {
            *cs = '\0';
            tmps++;
        }
    }
    return add_menu_coloring_parsed(tmps, c, a);
}

boolean
get_menu_coloring(str, color, attr)
const char *str;
int *color, *attr;
{
    struct menucoloring *tmpmc;

    if (iflags.use_menu_color)
        for (tmpmc = g.menu_colorings; tmpmc; tmpmc = tmpmc->next)
            if (regex_match(str, tmpmc->match)) {
                *color = tmpmc->color;
                *attr = tmpmc->attr;
                return TRUE;
            }
    return FALSE;
}

void
free_menu_coloring()
{
    struct menucoloring *tmp, *tmp2;

    for (tmp = g.menu_colorings; tmp; tmp = tmp2) {
        tmp2 = tmp->next;
        regex_free(tmp->match);
        free((genericptr_t) tmp->origstr);
        free((genericptr_t) tmp);
    }
}

STATIC_OVL void
free_one_menu_coloring(idx)
int idx; /* 0 .. */
{
    struct menucoloring *tmp = g.menu_colorings;
    struct menucoloring *prev = NULL;

    while (tmp) {
        if (idx == 0) {
            struct menucoloring *next = tmp->next;

            regex_free(tmp->match);
            free((genericptr_t) tmp->origstr);
            free((genericptr_t) tmp);
            if (prev)
                prev->next = next;
            else
                g.menu_colorings = next;
            return;
        }
        idx--;
        prev = tmp;
        tmp = tmp->next;
    }
}

STATIC_OVL int
count_menucolors(VOID_ARGS)
{
    struct menucoloring *tmp;
    int count = 0;

    for (tmp = g.menu_colorings; tmp; tmp = tmp->next)
        count++;
    return count;
}

STATIC_OVL boolean
parse_role_opts(negated, fullname, opts, opp)
boolean negated;
const char *fullname;
char *opts;
char **opp;
{
    char *op = *opp;

    if (negated) {
        bad_negation(fullname, FALSE);
    } else if ((op = string_for_env_opt(fullname, opts, FALSE)) != 0) {
        boolean val_negated = FALSE;

        while ((*op == '!') || !strncmpi(op, "no", 2)) {
            if (*op == '!')
                op++;
            else
                op += 2;
            val_negated = !val_negated;
        }
        if (val_negated) {
            if (!setrolefilter(op)) {
                config_error_add("Unknown negated parameter '%s'", op);
                return FALSE;
            }
        } else {
            if (duplicate_opt_detection(opts, 1))
                complain_about_duplicate(opts, 1);
            *opp = op;
            return TRUE;
        }
    }
    return FALSE;
}

/* Check if character c is illegal as a menu command key */
boolean
illegal_menu_cmd_key(c)
char c;
{
    if (c == 0 || c == '\r' || c == '\n' || c == '\033'
        || c == ' ' || digit(c) || (letter(c) && c != '@')) {
        config_error_add("Reserved menu command key '%s'", visctrl(c));
        return TRUE;
    } else { /* reject default object class symbols */
        int j;
        for (j = 1; j < MAXOCLASSES; j++)
            if (c == def_oc_syms[j].sym) {
                config_error_add("Menu command key '%s' is an object class",
                                 visctrl(c));
                return TRUE;
            }
    }
    return FALSE;
}

boolean
parseoptions(opts, tinitial, tfrom_file)
register char *opts;
boolean tinitial, tfrom_file;
{
    char *op;
    unsigned num;
    boolean negated, duplicate;
    int i;
    const char *fullname;
    boolean retval = TRUE;

    g.opt_initial = tinitial;
    g.opt_from_file = tfrom_file;
    if ((op = index(opts, ',')) != 0) {
        *op++ = 0;
        if (!parseoptions(op, g.opt_initial, g.opt_from_file))
            retval = FALSE;
    }
    if (strlen(opts) > BUFSZ / 2) {
        config_error_add("Option too long, max length is %i characters",
                         (BUFSZ / 2));
        return FALSE;
    }

    /* strip leading and trailing white space */
    while (isspace((uchar) *opts))
        opts++;
    op = eos(opts);
    while (--op >= opts && isspace((uchar) *op))
        *op = '\0';

    if (!*opts) {
        config_error_add("Empty statement");
        return FALSE;
    }
    negated = FALSE;
    while ((*opts == '!') || !strncmpi(opts, "no", 2)) {
        if (*opts == '!')
            opts++;
        else
            opts += 2;
        negated = !negated;
    }

    /* variant spelling */

    if (match_optname(opts, "colour", 5, FALSE))
        Strcpy(opts, "color"); /* fortunately this isn't longer */

    /* special boolean options */

    if (match_optname(opts, "female", 3, FALSE)) {
        if (duplicate_opt_detection(opts, 0))
            complain_about_duplicate(opts, 0);
        if (!g.opt_initial && flags.female == negated) {
            config_error_add("That is not anatomically possible.");
            return FALSE;
        } else
            flags.initgend = flags.female = !negated;
        return retval;
    }

    if (match_optname(opts, "male", 4, FALSE)) {
        if (duplicate_opt_detection(opts, 0))
            complain_about_duplicate(opts, 0);
        if (!g.opt_initial && flags.female != negated) {
            config_error_add("That is not anatomically possible.");
            return FALSE;
        } else
            flags.initgend = flags.female = negated;
        return retval;
    }

#if defined(MICRO) && !defined(AMIGA)
    /* included for compatibility with old NetHack.cnf files */
    if (match_optname(opts, "IBM_", 4, FALSE)) {
        iflags.BIOS = !negated;
        return retval;
    }
#endif /* MICRO */

    /* compound options */

    /* This first batch can be duplicated if their values are negated */

    /* align:string */
    fullname = "align";
    if (match_optname(opts, fullname, sizeof "align" - 1, TRUE)) {
        if (parse_role_opts(negated, fullname, opts, &op)) {
            if ((flags.initalign = str2align(op)) == ROLE_NONE) {
                config_error_add("Unknown %s '%s'", fullname, op);
                return FALSE;
            }
        } else
            return FALSE;
        return retval;
    }

    /* role:string or character:string */
    fullname = "role";
    if (match_optname(opts, fullname, 4, TRUE)
        || match_optname(opts, (fullname = "character"), 4, TRUE)) {
        if (parse_role_opts(negated, fullname, opts, &op)) {
            if ((flags.initrole = str2role(op)) == ROLE_NONE) {
                config_error_add("Unknown %s '%s'", fullname, op);
                return FALSE;
            } else /* Backwards compatibility */
                nmcpy(g.pl_character, op, PL_NSIZ);
        } else
            return FALSE;
        return retval;
    }

    /* race:string */
    fullname = "race";
    if (match_optname(opts, fullname, 4, TRUE)) {
        if (parse_role_opts(negated, fullname, opts, &op)) {
            if ((flags.initrace = str2race(op)) == ROLE_NONE) {
                config_error_add("Unknown %s '%s'", fullname, op);
                return FALSE;
            } else /* Backwards compatibility */
                g.pl_race = *op;
        } else
            return FALSE;
        return retval;
    }

    /* gender:string */
    fullname = "gender";
    if (match_optname(opts, fullname, 4, TRUE)) {
        if (parse_role_opts(negated, fullname, opts, &op)) {
            if ((flags.initgend = str2gend(op)) == ROLE_NONE) {
                config_error_add("Unknown %s '%s'", fullname, op);
                return FALSE;
            } else
                flags.female = flags.initgend;
        } else
            return FALSE;
        return retval;
    }

    /* We always check for duplicates on the remaining compound options,
       although individual option processing can choose to complain or not */

    duplicate = duplicate_opt_detection(opts, 1); /* 1: check compounds */

    fullname = "pettype";
    if (match_optname(opts, fullname, 3, TRUE)) {
        if (duplicate)
            complain_about_duplicate(opts, 1);
        if ((op = string_for_env_opt(fullname, opts, negated)) != 0) {
            if (negated) {
                bad_negation(fullname, TRUE);
                return FALSE;
            } else
                switch (lowc(*op)) {
                case 'd': /* dog */
                    g.preferred_pet = 'd';
                    break;
                case 'c': /* cat */
                case 'f': /* feline */
                    g.preferred_pet = 'c';
                    break;
                case 'h': /* horse */
                case 'q': /* quadruped */
                    /* avoids giving "unrecognized type of pet" but
                       pet_type(dog.c) won't actually honor this */
                    g.preferred_pet = 'h';
                    break;
                case 'n': /* no pet */
                    g.preferred_pet = 'n';
                    break;
                case '*': /* random */
                    g.preferred_pet = '\0';
                    break;
                default:
                    config_error_add("Unrecognized pet type '%s'.", op);
                    return FALSE;
                    break;
                }
        } else if (negated)
            g.preferred_pet = 'n';
        return retval;
    }

    fullname = "catname";
    if (match_optname(opts, fullname, 3, TRUE)) {
        if (duplicate)
            complain_about_duplicate(opts, 1);
        if (negated) {
            bad_negation(fullname, FALSE);
            return FALSE;
        } else if ((op = string_for_env_opt(fullname, opts, FALSE)) != 0) {
            nmcpy(g.catname, op, PL_PSIZ);
        } else
            return FALSE;
        sanitize_name(g.catname);
        return retval;
    }

    fullname = "dogname";
    if (match_optname(opts, fullname, 3, TRUE)) {
        if (duplicate)
            complain_about_duplicate(opts, 1);
        if (negated) {
            bad_negation(fullname, FALSE);
            return FALSE;
        } else if ((op = string_for_env_opt(fullname, opts, FALSE)) != 0) {
            nmcpy(g.dogname, op, PL_PSIZ);
        } else
            return FALSE;
        sanitize_name(g.dogname);
        return retval;
    }

    fullname = "horsename";
    if (match_optname(opts, fullname, 5, TRUE)) {
        if (duplicate)
            complain_about_duplicate(opts, 1);
        if (negated) {
            bad_negation(fullname, FALSE);
            return FALSE;
        } else if ((op = string_for_env_opt(fullname, opts, FALSE)) != 0) {
            nmcpy(g.horsename, op, PL_PSIZ);
        } else
            return FALSE;
        sanitize_name(g.horsename);
        return retval;
    }

    fullname = "mouse_support";
    if (match_optname(opts, fullname, 13, TRUE)) {
        boolean compat = (strlen(opts) <= 13);

        if (duplicate)
            complain_about_duplicate(opts, 1);
        op = string_for_opt(opts, (compat || !g.opt_initial));
        if (!op) {
            if (compat || negated || g.opt_initial) {
                /* for backwards compatibility, "mouse_support" without a
                   value is a synonym for mouse_support:1 */
                iflags.wc_mouse_support = !negated;
            }
        } else if (negated) {
            bad_negation(fullname, TRUE);
            return FALSE;
        } else {
            int mode = atoi(op);

            if (mode < 0 || mode > 2 || (mode == 0 && *op != '0')) {
                config_error_add("Illegal %s parameter '%s'", fullname, op);
                return FALSE;
            } else { /* mode >= 0 */
                iflags.wc_mouse_support = mode;
            }
        }
        return retval;
    }

    fullname = "number_pad";
    if (match_optname(opts, fullname, 10, TRUE)) {
        boolean compat = (strlen(opts) <= 10);

        if (duplicate)
            complain_about_duplicate(opts, 1);
        op = string_for_opt(opts, (compat || !g.opt_initial));
        if (!op) {
            if (compat || negated || g.opt_initial) {
                /* for backwards compatibility, "number_pad" without a
                   value is a synonym for number_pad:1 */
                iflags.num_pad = !negated;
                iflags.num_pad_mode = 0;
            }
        } else if (negated) {
            bad_negation(fullname, TRUE);
            return FALSE;
        } else {
            int mode = atoi(op);

            if (mode < -1 || mode > 4 || (mode == 0 && *op != '0')) {
                config_error_add("Illegal %s parameter '%s'", fullname, op);
                return FALSE;
            } else if (mode <= 0) {
                iflags.num_pad = FALSE;
                /* German keyboard; y and z keys swapped */
                iflags.num_pad_mode = (mode < 0); /* 0 or 1 */
            } else {                              /* mode > 0 */
                iflags.num_pad = TRUE;
                iflags.num_pad_mode = 0;
                /* PC Hack / MSDOS compatibility */
                if (mode == 2 || mode == 4)
                    iflags.num_pad_mode |= 1;
                /* phone keypad layout */
                if (mode == 3 || mode == 4)
                    iflags.num_pad_mode |= 2;
            }
        }
        reset_commands(FALSE);
        number_pad(iflags.num_pad ? 1 : 0);
        return retval;
    }

    fullname = "roguesymset";
    if (match_optname(opts, fullname, 7, TRUE)) {
        if (duplicate)
            complain_about_duplicate(opts, 1);
        if (negated) {
            bad_negation(fullname, FALSE);
            return FALSE;
        } else if ((op = string_for_opt(opts, FALSE)) != 0) {
            g.symset[ROGUESET].name = dupstr(op);
            if (!read_sym_file(ROGUESET)) {
                clear_symsetentry(ROGUESET, TRUE);
                config_error_add(
                               "Unable to load symbol set \"%s\" from \"%s\"",
                                 op, SYMBOLS);
                return FALSE;
            } else {
                if (!g.opt_initial && Is_rogue_level(&u.uz))
                    assign_graphics(ROGUESET);
                g.opt_need_redraw = TRUE;
            }
        } else
            return FALSE;
        return retval;
    }

    fullname = "symset";
    if (match_optname(opts, fullname, 6, TRUE)) {
        if (duplicate)
            complain_about_duplicate(opts, 1);
        if (negated) {
            bad_negation(fullname, FALSE);
            return FALSE;
        } else if ((op = string_for_opt(opts, FALSE)) != 0) {
            g.symset[PRIMARY].name = dupstr(op);
            if (!read_sym_file(PRIMARY)) {
                clear_symsetentry(PRIMARY, TRUE);
                config_error_add(
                               "Unable to load symbol set \"%s\" from \"%s\"",
                                 op, SYMBOLS);
                return FALSE;
            } else {
                switch_symbols(g.symset[PRIMARY].name != (char *) 0);
                g.opt_need_redraw = TRUE;
            }
        } else
            return FALSE;
        return retval;
    }

    fullname = "runmode";
    if (match_optname(opts, fullname, 4, TRUE)) {
        if (duplicate)
            complain_about_duplicate(opts, 1);
        if (negated) {
            flags.runmode = RUN_TPORT;
        } else if ((op = string_for_opt(opts, FALSE)) != 0) {
            if (!strncmpi(op, "teleport", strlen(op)))
                flags.runmode = RUN_TPORT;
            else if (!strncmpi(op, "run", strlen(op)))
                flags.runmode = RUN_LEAP;
            else if (!strncmpi(op, "walk", strlen(op)))
                flags.runmode = RUN_STEP;
            else if (!strncmpi(op, "crawl", strlen(op)))
                flags.runmode = RUN_CRAWL;
            else {
                config_error_add("Unknown %s parameter '%s'", fullname, op);
                return FALSE;
            }
        } else
            return FALSE;
        return retval;
    }

    /* menucolor:"regex_string"=color */
    fullname = "menucolor";
    if (match_optname(opts, fullname, 9, TRUE)) {
        if (negated) {
            bad_negation(fullname, FALSE);
            return FALSE;
        } else if ((op = string_for_env_opt(fullname, opts, FALSE)) != 0) {
            if (!add_menu_coloring(op))
                return FALSE;
        } else
            return FALSE;
        return retval;
    }

    fullname = "msghistory";
    if (match_optname(opts, fullname, 3, TRUE)) {
        if (duplicate)
            complain_about_duplicate(opts, 1);
        op = string_for_env_opt(fullname, opts, negated);
        if ((negated && !op) || (!negated && op)) {
            iflags.msg_history = negated ? 0 : atoi(op);
        } else if (negated) {
            bad_negation(fullname, TRUE);
            return FALSE;
        }
        return retval;
    }

    fullname = "msg_window";
    /* msg_window:single, combo, full or reversed */
    if (match_optname(opts, fullname, 4, TRUE)) {
/* allow option to be silently ignored by non-tty ports */
#ifdef TTY_GRAPHICS
        int tmp;

        if (duplicate)
            complain_about_duplicate(opts, 1);
        if (!(op = string_for_opt(opts, TRUE))) {
            tmp = negated ? 's' : 'f';
        } else {
            if (negated) {
                bad_negation(fullname, TRUE);
                return FALSE;
            }
            tmp = lowc(*op);
        }
        switch (tmp) {
        case 's': /* single message history cycle (default if negated) */
            iflags.prevmsg_window = 's';
            break;
        case 'c': /* combination: two singles, then full page */
            iflags.prevmsg_window = 'c';
            break;
        case 'f': /* full page (default if specified without argument) */
            iflags.prevmsg_window = 'f';
            break;
        case 'r': /* full page (reversed) */
            iflags.prevmsg_window = 'r';
            break;
        default:
            config_error_add("Unknown %s parameter '%s'", fullname, op);
            retval = FALSE;
        }
#endif
        return retval;
    }

    /* WINCAP
     * setting font options  */
    fullname = "font";
    if (!strncmpi(opts, fullname, 4)) {
        int opttype = -1;
        char *fontopts = opts + 4;

        if (!strncmpi(fontopts, "map", 3) || !strncmpi(fontopts, "_map", 4))
            opttype = MAP_OPTION;
        else if (!strncmpi(fontopts, "message", 7)
                 || !strncmpi(fontopts, "_message", 8))
            opttype = MESSAGE_OPTION;
        else if (!strncmpi(fontopts, "text", 4)
                 || !strncmpi(fontopts, "_text", 5))
            opttype = TEXT_OPTION;
        else if (!strncmpi(fontopts, "menu", 4)
                 || !strncmpi(fontopts, "_menu", 5))
            opttype = MENU_OPTION;
        else if (!strncmpi(fontopts, "status", 6)
                 || !strncmpi(fontopts, "_status", 7))
            opttype = STATUS_OPTION;
        else if (!strncmpi(fontopts, "_size", 5)) {
            if (!strncmpi(fontopts, "_size_map", 8))
                opttype = MAP_OPTION;
            else if (!strncmpi(fontopts, "_size_message", 12))
                opttype = MESSAGE_OPTION;
            else if (!strncmpi(fontopts, "_size_text", 9))
                opttype = TEXT_OPTION;
            else if (!strncmpi(fontopts, "_size_menu", 9))
                opttype = MENU_OPTION;
            else if (!strncmpi(fontopts, "_size_status", 11))
                opttype = STATUS_OPTION;
            else {
                config_error_add("Unknown %s parameter '%s'", fullname, opts);
                return FALSE;
            }
            if (duplicate)
                complain_about_duplicate(opts, 1);
            if (opttype > 0 && !negated
                && (op = string_for_opt(opts, FALSE)) != 0) {
                switch (opttype) {
                case MAP_OPTION:
                    iflags.wc_fontsiz_map = atoi(op);
                    break;
                case MESSAGE_OPTION:
                    iflags.wc_fontsiz_message = atoi(op);
                    break;
                case TEXT_OPTION:
                    iflags.wc_fontsiz_text = atoi(op);
                    break;
                case MENU_OPTION:
                    iflags.wc_fontsiz_menu = atoi(op);
                    break;
                case STATUS_OPTION:
                    iflags.wc_fontsiz_status = atoi(op);
                    break;
                }
            }
            return retval;
        } else {
            config_error_add("Unknown %s parameter '%s'", fullname, opts);
            return FALSE;
        }
        if (opttype > 0 && (op = string_for_opt(opts, FALSE)) != 0) {
            wc_set_font_name(opttype, op);
#ifdef MAC
            set_font_name(opttype, op);
#endif
            return retval;
        } else if (negated) {
            bad_negation(fullname, TRUE);
            return FALSE;
        }
        return retval;
    }

#ifdef CHANGE_COLOR
    if (match_optname(opts, "palette", 3, TRUE)
#ifdef MAC
        || match_optname(opts, "hicolor", 3, TRUE)
#endif
        ) {
        int color_number, color_incr;

#ifndef WIN32
        if (duplicate)
            complain_about_duplicate(opts, 1);
#endif
#ifdef MAC
        if (match_optname(opts, "hicolor", 3, TRUE)) {
            if (negated) {
                bad_negation("hicolor", FALSE);
                return FALSE;
            }
            color_number = CLR_MAX + 4; /* HARDCODED inverse number */
            color_incr = -1;
        } else
#endif
        {
            if (negated) {
                bad_negation("palette", FALSE);
                return FALSE;
            }
            color_number = 0;
            color_incr = 1;
        }
#ifdef WIN32
        op = string_for_opt(opts, TRUE);
        if (!alternative_palette(op)) {
            config_error_add("Error in palette parameter '%s'", op);
            return FALSE;
        }
#else
        if ((op = string_for_opt(opts, FALSE)) != (char *) 0) {
            char *pt = op;
            int cnt, tmp, reverse;
            long rgb;

            while (*pt && color_number >= 0) {
                cnt = 3;
                rgb = 0L;
                if (*pt == '-') {
                    reverse = 1;
                    pt++;
                } else {
                    reverse = 0;
                }
                while (cnt-- > 0) {
                    if (*pt && *pt != '/') {
#ifdef AMIGA
                        rgb <<= 4;
#else
                        rgb <<= 8;
#endif
                        tmp = *pt++;
                        if (isalpha((uchar) tmp)) {
                            tmp = (tmp + 9) & 0xf; /* Assumes ASCII... */
                        } else {
                            tmp &= 0xf; /* Digits in ASCII too... */
                        }
#ifndef AMIGA
                        /* Add an extra so we fill f -> ff and 0 -> 00 */
                        rgb += tmp << 4;
#endif
                        rgb += tmp;
                    }
                }
                if (*pt == '/')
                    pt++;
                change_color(color_number, rgb, reverse);
                color_number += color_incr;
            }
        }
#endif /* !WIN32 */
        if (!g.opt_initial) {
            g.opt_need_redraw = TRUE;
        }
        return retval;
    }
#endif /* CHANGE_COLOR */

    if (match_optname(opts, "fruit", 2, TRUE)) {
        struct fruit *forig = 0;
        char empty_str = '\0';

        if (duplicate)
            complain_about_duplicate(opts, 1);
        op = string_for_opt(opts, negated || !g.opt_initial);
        if (negated) {
            if (op) {
                bad_negation("fruit", TRUE);
                return FALSE;
            }
            op = &empty_str;
            goto goodfruit;
        }
        if (!op)
            return FALSE;
        /* 3.6.2: strip leading and trailing spaces, condense internal ones */
        mungspaces(op);
        if (!g.opt_initial) {
            struct fruit *f;
            int fnum = 0;

            /* count number of named fruits; if 'op' is found among them,
               then the count doesn't matter because we won't be adding it */
            f = fruit_from_name(op, FALSE, &fnum);
            if (!f) {
                if (!flags.made_fruit)
                    forig = fruit_from_name(g.pl_fruit, FALSE, (int *) 0);

                if (!forig && fnum >= 100) {
                    config_error_add(
                             "Doing that so many times isn't very fruitful.");
                    return retval;
                }
            }
        }
 goodfruit:
        nmcpy(g.pl_fruit, op, PL_FSIZ);
        sanitize_name(g.pl_fruit);
        /* OBJ_NAME(objects[SLIME_MOLD]) won't work for this after
           initialization; it gets changed to generic "fruit" */
        if (!*g.pl_fruit)
            nmcpy(g.pl_fruit, "slime mold", PL_FSIZ);
        if (!g.opt_initial) {
            /* if 'forig' is nonNull, we replace it rather than add
               a new fruit; it can only be nonNull if no fruits have
               been created since the previous name was put in place */
            (void) fruitadd(g.pl_fruit, forig);
            pline("Fruit is now \"%s\".", g.pl_fruit);
        }
        /* If initial, then initoptions is allowed to do it instead
         * of here (initoptions always has to do it even if there's
         * no fruit option at all.  Also, we don't want people
         * setting multiple fruits in their options.)
         */
        return retval;
    }

    fullname = "whatis_coord";
    if (match_optname(opts, fullname, 8, TRUE)) {
        if (duplicate)
            complain_about_duplicate(opts, 1);
        if (negated) {
            iflags.getpos_coords = GPCOORDS_NONE;
            return retval;
        } else if ((op = string_for_env_opt(fullname, opts, FALSE)) != 0) {
            static char gpcoords[] = { GPCOORDS_NONE, GPCOORDS_COMPASS,
                                       GPCOORDS_COMFULL, GPCOORDS_MAP,
                                       GPCOORDS_SCREEN, '\0' };
            char c = lowc(*op);

            if (c && index(gpcoords, c))
                iflags.getpos_coords = c;
            else {
                config_error_add("Unknown %s parameter '%s'", fullname, op);
                return FALSE;
            }
        } else
            return FALSE;
        return retval;
    }

    fullname = "whatis_filter";
    if (match_optname(opts, fullname, 8, TRUE)) {
        if (duplicate)
            complain_about_duplicate(opts, 1);
        if (negated) {
            iflags.getloc_filter = GFILTER_NONE;
            return retval;
        } else if ((op = string_for_env_opt(fullname, opts, FALSE)) != 0) {
            char c = lowc(*op);

            switch (c) {
            case 'n':
                iflags.getloc_filter = GFILTER_NONE;
                break;
            case 'v':
                iflags.getloc_filter = GFILTER_VIEW;
                break;
            case 'a':
                iflags.getloc_filter = GFILTER_AREA;
                break;
            default: {
                config_error_add("Unknown %s parameter '%s'", fullname, op);
                return FALSE;
            }
            }
        } else
            return FALSE;
        return retval;
    }

    fullname = "warnings";
    if (match_optname(opts, fullname, 5, TRUE)) {
        if (duplicate)
            complain_about_duplicate(opts, 1);
        if (negated) {
            bad_negation(fullname, FALSE);
            return FALSE;
        }
        return warning_opts(opts, fullname);
    }

    /* boulder:symbol */
    fullname = "boulder";
    if (match_optname(opts, fullname, 7, TRUE)) {
#ifdef BACKWARD_COMPAT
        int clash = 0;

        if (duplicate)
            complain_about_duplicate(opts, 1);
        if (negated) {
            bad_negation(fullname, FALSE);
            return FALSE;
        }
        /* if (!(opts = string_for_env_opt(fullname, opts, FALSE)))
         */
        if (!(opts = string_for_opt(opts, FALSE)))
            return FALSE;
        escapes(opts, opts);
        /* note: dummy monclass #0 has symbol value '\0'; we allow that--
           attempting to set bouldersym to '^@'/'\0' will reset to default */
        if (def_char_to_monclass(opts[0]) != MAXMCLASSES)
            clash = opts[0] ? 1 : 0;
        else if (opts[0] >= '1' && opts[0] < WARNCOUNT + '0')
            clash = 2;
        if (clash) {
            /* symbol chosen matches a used monster or warning
               symbol which is not good - reject it */
            config_error_add(
            "Badoption - boulder symbol '%s' would conflict with a %s symbol",
                             visctrl(opts[0]),
                             (clash == 1) ? "monster" : "warning");
        } else {
            /*
             * Override the default boulder symbol.
             */
            iflags.bouldersym = (uchar) opts[0];
            /* for 'initial', update_bouldersym() is done in
               initoptions_finish(), after all symset options
               have been processed */
            if (!g.opt_initial) {
                update_bouldersym();
                g.opt_need_redraw = TRUE;
            }
        }
        return retval;
#else
        config_error_add("'%s' no longer supported; use S_boulder:c instead",
                         fullname);
        return FALSE;
#endif
    }

    /* name:string */
    fullname = "name";
    if (match_optname(opts, fullname, 4, TRUE)) {
        if (duplicate)
            complain_about_duplicate(opts, 1);
        if (negated) {
            bad_negation(fullname, FALSE);
            return FALSE;
        } else if ((op = string_for_env_opt(fullname, opts, FALSE)) != 0) {
            nmcpy(g.plname, op, PL_NSIZ);
        } else
            return FALSE;
        return retval;
    }

    /* altkeyhandler:string */
    fullname = "altkeyhandler";
    if (match_optname(opts, fullname, 4, TRUE)) {
        if (duplicate)
            complain_about_duplicate(opts, 1);
        if (negated) {
            bad_negation(fullname, FALSE);
            return FALSE;
        } else if ((op = string_for_opt(opts, negated)) != 0) {
#if defined(WIN32) && defined(TTY_GRAPHICS)
            set_altkeyhandler(op);
#endif
        } else
            return FALSE;
        return retval;
    }

    /* WINCAP
     * align_status:[left|top|right|bottom] */
    fullname = "align_status";
    if (match_optname(opts, fullname, sizeof "align_status" - 1, TRUE)) {
        op = string_for_opt(opts, negated);
        if (op && !negated) {
            if (!strncmpi(op, "left", sizeof "left" - 1))
                iflags.wc_align_status = ALIGN_LEFT;
            else if (!strncmpi(op, "top", sizeof "top" - 1))
                iflags.wc_align_status = ALIGN_TOP;
            else if (!strncmpi(op, "right", sizeof "right" - 1))
                iflags.wc_align_status = ALIGN_RIGHT;
            else if (!strncmpi(op, "bottom", sizeof "bottom" - 1))
                iflags.wc_align_status = ALIGN_BOTTOM;
            else {
                config_error_add("Unknown %s parameter '%s'", fullname, op);
                return FALSE;
            }
        } else if (negated) {
            bad_negation(fullname, TRUE);
            return FALSE;
        }
        return retval;
    }

    /* WINCAP
     * align_message:[left|top|right|bottom] */
    fullname = "align_message";
    if (match_optname(opts, fullname, sizeof "align_message" - 1, TRUE)) {
        if (duplicate)
            complain_about_duplicate(opts, 1);
        op = string_for_opt(opts, negated);
        if (op && !negated) {
            if (!strncmpi(op, "left", sizeof "left" - 1))
                iflags.wc_align_message = ALIGN_LEFT;
            else if (!strncmpi(op, "top", sizeof "top" - 1))
                iflags.wc_align_message = ALIGN_TOP;
            else if (!strncmpi(op, "right", sizeof "right" - 1))
                iflags.wc_align_message = ALIGN_RIGHT;
            else if (!strncmpi(op, "bottom", sizeof "bottom" - 1))
                iflags.wc_align_message = ALIGN_BOTTOM;
            else {
                config_error_add("Unknown %s parameter '%s'", fullname, op);
                return FALSE;
            }
        } else if (negated) {
            bad_negation(fullname, TRUE);
            return FALSE;
        }
        return retval;
    }

    /* the order to list inventory */
    fullname = "packorder";
    if (match_optname(opts, fullname, 4, TRUE)) {
        if (duplicate)
            complain_about_duplicate(opts, 1);
        if (negated) {
            bad_negation(fullname, FALSE);
            return FALSE;
        } else if (!(op = string_for_opt(opts, FALSE)))
            return FALSE;

        if (!change_inv_order(op))
            return FALSE;
        return retval;
    }

    /* user can change required response for some prompts (quit, die, hit),
       or add an extra prompt (pray, Remove) that isn't ordinarily there */
    fullname = "paranoid_confirmation";
    if (match_optname(opts, fullname, 8, TRUE)) {
        /* at present we don't complain about duplicates for this
           option, but we do throw away the old settings whenever
           we process a new one [clearing old flags is essential
           for handling default paranoid_confirm:pray sanely] */
        flags.paranoia_bits = 0; /* clear all */
        if (negated) {
            flags.paranoia_bits = 0; /* [now redundant...] */
        } else if ((op = string_for_opt(opts, TRUE)) != 0) {
            char *pp, buf[BUFSZ];

            strncpy(buf, op, sizeof buf - 1);
            buf[sizeof buf - 1] = '\0';
            op = mungspaces(buf);
            for (;;) {
                /* We're looking to parse
                   "paranoid_confirm:whichone wheretwo whothree"
                   and "paranoid_confirm:" prefix has already
                   been stripped off by the time we get here */
                pp = index(op, ' ');
                if (pp)
                    *pp = '\0';
                /* we aren't matching option names but match_optname()
                   does what we want once we've broken the space
                   delimited aggregate into separate tokens */
                for (i = 0; i < SIZE(paranoia); ++i) {
                    if (match_optname(op, paranoia[i].argname,
                                      paranoia[i].argMinLen, FALSE)
                        || (paranoia[i].synonym
                            && match_optname(op, paranoia[i].synonym,
                                             paranoia[i].synMinLen, FALSE))) {
                        if (paranoia[i].flagmask)
                            flags.paranoia_bits |= paranoia[i].flagmask;
                        else /* 0 == "none", so clear all */
                            flags.paranoia_bits = 0;
                        break;
                    }
                }
                if (i == SIZE(paranoia)) {
                    /* didn't match anything, so arg is bad;
                       any flags already set will stay set */
                    config_error_add("Unknown %s parameter '%s'",
                                     fullname, op);
                    return FALSE;
                }
                /* move on to next token */
                if (pp)
                    op = pp + 1;
                else
                    break; /* no next token */
            } /* for(;;) */
        } else
            return FALSE;
        return retval;
    }

    /* accept deprecated boolean; superseded by paranoid_confirm:pray */
    fullname = "prayconfirm";
    if (match_optname(opts, fullname, 4, FALSE)) {
        if (negated)
            flags.paranoia_bits &= ~PARANOID_PRAY;
        else
            flags.paranoia_bits |= PARANOID_PRAY;
        return retval;
    }

    /* maximum burden picked up before prompt (Warren Cheung) */
    fullname = "pickup_burden";
    if (match_optname(opts, fullname, 8, TRUE)) {
        if (duplicate)
            complain_about_duplicate(opts, 1);
        if (negated) {
            bad_negation(fullname, FALSE);
            return FALSE;
        } else if ((op = string_for_env_opt(fullname, opts, FALSE)) != 0) {
            switch (lowc(*op)) {
            case 'u': /* Unencumbered */
                flags.pickup_burden = UNENCUMBERED;
                break;
            case 'b': /* Burdened (slight encumbrance) */
                flags.pickup_burden = SLT_ENCUMBER;
                break;
            case 's': /* streSsed (moderate encumbrance) */
                flags.pickup_burden = MOD_ENCUMBER;
                break;
            case 'n': /* straiNed (heavy encumbrance) */
                flags.pickup_burden = HVY_ENCUMBER;
                break;
            case 'o': /* OverTaxed (extreme encumbrance) */
            case 't':
                flags.pickup_burden = EXT_ENCUMBER;
                break;
            case 'l': /* overLoaded */
                flags.pickup_burden = OVERLOADED;
                break;
            default:
                config_error_add("Unknown %s parameter '%s'", fullname, op);
                return FALSE;
            }
        } else
            return FALSE;
        return retval;
    }

    /* types of objects to pick up automatically */
    fullname = "pickup_types";
    if (match_optname(opts, fullname, 8, TRUE)) {
        char ocl[MAXOCLASSES + 1], tbuf[MAXOCLASSES + 1],
             qbuf[QBUFSZ], abuf[BUFSZ];
        int oc_sym;
        boolean badopt = FALSE, compat = (strlen(opts) <= 6), use_menu;

        if (duplicate)
            complain_about_duplicate(opts, 1);
        oc_to_str(flags.pickup_types, tbuf);
        flags.pickup_types[0] = '\0'; /* all */
        op = string_for_opt(opts, (compat || !g.opt_initial));
        if (!op) {
            if (compat || negated || g.opt_initial) {
                /* for backwards compatibility, "pickup" without a
                   value is a synonym for autopickup of all types
                   (and during initialization, we can't prompt yet) */
                flags.pickup = !negated;
                return retval;
            }
            oc_to_str(flags.inv_order, ocl);
            use_menu = TRUE;
            if (flags.menu_style == MENU_TRADITIONAL
                || flags.menu_style == MENU_COMBINATION) {
                boolean wasspace;

                use_menu = FALSE;
                Sprintf(qbuf, "New %s: [%s am] (%s)", fullname, ocl,
                        *tbuf ? tbuf : "all");
                abuf[0] = '\0';
                getlin(qbuf, abuf);
                wasspace = (abuf[0] == ' '); /* before mungspaces */
                op = mungspaces(abuf);
                if (wasspace && !abuf[0])
                    ; /* one or more spaces will remove old value */
                else if (!abuf[0] || abuf[0] == '\033')
                    op = tbuf; /* restore */
                else if (abuf[0] == 'm')
                    use_menu = TRUE;
                /* note: abuf[0]=='a' is already handled via clearing the
                   the old value (above) as a default action */
            }
            if (use_menu) {
                if (wizard && !index(ocl, VENOM_SYM))
                    strkitten(ocl, VENOM_SYM);
                (void) choose_classes_menu("Autopickup what?", 1, TRUE, ocl,
                                           tbuf);
                op = tbuf;
            }
        }
        if (negated) {
            bad_negation(fullname, TRUE);
            return FALSE;
        }
        while (*op == ' ')
            op++;
        if (*op != 'a' && *op != 'A') {
            num = 0;
            while (*op) {
                oc_sym = def_char_to_objclass(*op);
                /* make sure all are valid obj symbols occurring once */
                if (oc_sym != MAXOCLASSES
                    && !index(flags.pickup_types, oc_sym)) {
                    flags.pickup_types[num] = (char) oc_sym;
                    flags.pickup_types[++num] = '\0';
                } else
                    badopt = TRUE;
                op++;
            }
            if (badopt) {
                config_error_add("Unknown %s parameter '%s'", fullname, op);
                return FALSE;
            }
        }
        return retval;
    }

    /* pile limit: when walking over objects, number which triggers
       "there are several/many objects here" instead of listing them */
    fullname = "pile_limit";
    if (match_optname(opts, fullname, 4, TRUE)) {
        if (duplicate)
            complain_about_duplicate(opts, 1);
        op = string_for_opt(opts, negated);
        if ((negated && !op) || (!negated && op))
            flags.pile_limit = negated ? 0 : atoi(op);
        else if (negated) {
            bad_negation(fullname, TRUE);
            return FALSE;
        } else /* !op */
            flags.pile_limit = PILE_LIMIT_DFLT;
        /* sanity check */
        if (flags.pile_limit < 0)
            flags.pile_limit = PILE_LIMIT_DFLT;
        return retval;
    }

    /* play mode: normal, explore/discovery, or debug/wizard */
    fullname = "playmode";
    if (match_optname(opts, fullname, 4, TRUE)) {
        if (duplicate)
            complain_about_duplicate(opts, 1);
        if (negated)
            bad_negation(fullname, FALSE);
        if (duplicate || negated)
            return FALSE;
        op = string_for_opt(opts, FALSE);
        if (!op)
            return FALSE;
        if (!strncmpi(op, "normal", 6) || !strcmpi(op, "play")) {
            wizard = discover = FALSE;
        } else if (!strncmpi(op, "explore", 6)
                   || !strncmpi(op, "discovery", 6)) {
            wizard = FALSE, discover = TRUE;
        } else if (!strncmpi(op, "debug", 5) || !strncmpi(op, "wizard", 6)) {
            wizard = TRUE, discover = FALSE;
        } else {
            config_error_add("Invalid value for \"%s\":%s", fullname, op);
            return FALSE;
        }
        return retval;
    }

    /* WINCAP
     * player_selection: dialog | prompt/prompts/prompting */
    fullname = "player_selection";
    if (match_optname(opts, fullname, sizeof "player_selection" - 1, TRUE)) {
        if (duplicate)
            complain_about_duplicate(opts, 1);
        op = string_for_opt(opts, negated);
        if (op && !negated) {
            if (!strncmpi(op, "dialog", sizeof "dialog" - 1)) {
                iflags.wc_player_selection = VIA_DIALOG;
            } else if (!strncmpi(op, "prompt", sizeof "prompt" - 1)) {
                iflags.wc_player_selection = VIA_PROMPTS;
            } else {
                config_error_add("Unknown %s parameter '%s'", fullname, op);
                return FALSE;
            }
        } else if (negated) {
            bad_negation(fullname, TRUE);
            return FALSE;
        }
        return retval;
    }

    /* things to disclose at end of game */
    fullname = "disclose";
    if (match_optname(opts, fullname, 7, TRUE)) {
        /*
         * The order that the end_disclose options are stored:
         *      inventory, attribs, vanquished, genocided,
         *      conduct, overview.
         * There is an array in flags:
         *      end_disclose[NUM_DISCLOSURE_OPT];
         * with option settings for the each of the following:
         * iagvc [see disclosure_options in decl.c]:
         * Allowed setting values in that array are:
         *      DISCLOSE_PROMPT_DEFAULT_YES  ask with default answer yes
         *      DISCLOSE_PROMPT_DEFAULT_NO   ask with default answer no
         *      DISCLOSE_YES_WITHOUT_PROMPT  always disclose and don't ask
         *      DISCLOSE_NO_WITHOUT_PROMPT   never disclose and don't ask
         *      DISCLOSE_PROMPT_DEFAULT_SPECIAL  for 'vanquished' only...
         *      DISCLOSE_SPECIAL_WITHOUT_PROMPT  ...to set up sort order.
         *
         * Those setting values can be used in the option
         * string as a prefix to get the desired behaviour.
         *
         * For backward compatibility, no prefix is required,
         * and the presence of a i,a,g,v, or c without a prefix
         * sets the corresponding value to DISCLOSE_YES_WITHOUT_PROMPT.
         */
        int idx, prefix_val;

        if (duplicate)
            complain_about_duplicate(opts, 1);
        op = string_for_opt(opts, TRUE);
        if (op && negated) {
            bad_negation(fullname, TRUE);
            return FALSE;
        }
        /* "disclose" without a value means "all with prompting"
           and negated means "none without prompting" */
        if (!op || !strcmpi(op, "all") || !strcmpi(op, "none")) {
            if (op && !strcmpi(op, "none"))
                negated = TRUE;
            for (num = 0; num < NUM_DISCLOSURE_OPTIONS; num++)
                flags.end_disclose[num] = negated
                                              ? DISCLOSE_NO_WITHOUT_PROMPT
                                              : DISCLOSE_PROMPT_DEFAULT_YES;
            return retval;
        }

        num = 0;
        prefix_val = -1;
        while (*op && num < sizeof flags.end_disclose - 1) {
            static char valid_settings[] = {
                DISCLOSE_PROMPT_DEFAULT_YES, DISCLOSE_PROMPT_DEFAULT_NO,
                DISCLOSE_PROMPT_DEFAULT_SPECIAL,
                DISCLOSE_YES_WITHOUT_PROMPT, DISCLOSE_NO_WITHOUT_PROMPT,
                DISCLOSE_SPECIAL_WITHOUT_PROMPT, '\0'
            };
            register char c, *dop;

            c = lowc(*op);
            if (c == 'k')
                c = 'v'; /* killed -> vanquished */
            if (c == 'd')
                c = 'o'; /* dungeon -> overview */
            dop = index(disclosure_options, c);
            if (dop) {
                idx = (int) (dop - disclosure_options);
                if (idx < 0 || idx > NUM_DISCLOSURE_OPTIONS - 1) {
                    impossible("bad disclosure index %d %c", idx, c);
                    continue;
                }
                if (prefix_val != -1) {
                    if (*dop != 'v') {
                        if (prefix_val == DISCLOSE_PROMPT_DEFAULT_SPECIAL)
                            prefix_val = DISCLOSE_PROMPT_DEFAULT_YES;
                        if (prefix_val == DISCLOSE_SPECIAL_WITHOUT_PROMPT)
                            prefix_val = DISCLOSE_YES_WITHOUT_PROMPT;
                    }
                    flags.end_disclose[idx] = prefix_val;
                    prefix_val = -1;
                } else
                    flags.end_disclose[idx] = DISCLOSE_YES_WITHOUT_PROMPT;
            } else if (index(valid_settings, c)) {
                prefix_val = c;
            } else if (c == ' ') {
                ; /* do nothing */
            } else {
                config_error_add("Unknown %s parameter '%c'", fullname, *op);
                return FALSE;
            }
            op++;
        }
        return retval;
    }

    /* scores:5t[op] 5a[round] o[wn] */
    fullname = "scores";
    if (match_optname(opts, fullname, 4, TRUE)) {
        if (duplicate)
            complain_about_duplicate(opts, 1);
        if (negated) {
            bad_negation(fullname, FALSE);
            return FALSE;
        }
        if (!(op = string_for_opt(opts, FALSE)))
            return FALSE;

        while (*op) {
            int inum = 1;

            if (digit(*op)) {
                inum = atoi(op);
                while (digit(*op))
                    op++;
            } else if (*op == '!') {
                negated = !negated;
                op++;
            }
            while (*op == ' ')
                op++;

            switch (*op) {
            case 't':
            case 'T':
                flags.end_top = inum;
                break;
            case 'a':
            case 'A':
                flags.end_around = inum;
                break;
            case 'o':
            case 'O':
                flags.end_own = !negated;
                break;
            default:
                config_error_add("Unknown %s parameter '%s'", fullname, op);
                return FALSE;
            }
            while (letter(*++op) || *op == ' ')
                continue;
            if (*op == '/')
                op++;
        }
        return retval;
    }

    fullname = "sortloot";
    if (match_optname(opts, fullname, 4, TRUE)) {
        op = string_for_env_opt(fullname, opts, FALSE);
        if (op) {
            char c = lowc(*op);

            switch (c) {
            case 'n': /* none */
            case 'l': /* loot (pickup) */
            case 'f': /* full (pickup + invent) */
                flags.sortloot = c;
                break;
            default:
                config_error_add("Unknown %s parameter '%s'", fullname, op);
                return FALSE;
            }
        } else
            return FALSE;
        return retval;
    }

    fullname = "suppress_alert";
    if (match_optname(opts, fullname, 4, TRUE)) {
        if (duplicate)
            complain_about_duplicate(opts, 1);
        op = string_for_opt(opts, negated);
        if (negated) {
            bad_negation(fullname, FALSE);
            return FALSE;
        } else if (op)
            (void) feature_alert_opts(op, fullname);
        return retval;
    }

#ifdef VIDEOSHADES
    /* videocolors:string */
    fullname = "videocolors";
    if (match_optname(opts, fullname, 6, TRUE)
        || match_optname(opts, "videocolours", 10, TRUE)) {
        if (duplicate)
            complain_about_duplicate(opts, 1);
        if (negated) {
            bad_negation(fullname, FALSE);
            return FALSE;
        } else if (!(opts = string_for_env_opt(fullname, opts, FALSE))) {
            return FALSE;
        }
        if (!assign_videocolors(opts)) {
            config_error_add("Unknown error handling '%s'", fullname);
            return FALSE;
        }
        return retval;
    }
    /* videoshades:string */
    fullname = "videoshades";
    if (match_optname(opts, fullname, 6, TRUE)) {
        if (duplicate)
            complain_about_duplicate(opts, 1);
        if (negated) {
            bad_negation(fullname, FALSE);
            return FALSE;
        } else if (!(opts = string_for_env_opt(fullname, opts, FALSE))) {
            return FALSE;
        }
        if (!assign_videoshades(opts)) {
            config_error_add("Unknown error handling '%s'", fullname);
            return FALSE;
        }
        return retval;
    }
#endif /* VIDEOSHADES */

#ifdef MSDOS
#ifdef NO_TERMS
    /* video:string -- must be after longer tests */
    fullname = "video";
    if (match_optname(opts, fullname, 5, TRUE)) {
        if (duplicate)
            complain_about_duplicate(opts, 1);
        if (negated) {
            bad_negation(fullname, FALSE);
            return FALSE;
        } else if (!(opts = string_for_env_opt(fullname, opts, FALSE))) {
            return FALSE;
        }
        if (!assign_video(opts)) {
            config_error_add("Unknown error handling '%s'", fullname);
            return FALSE;
        }
        return retval;
    }
#endif /* NO_TERMS */
    /* soundcard:string -- careful not to match boolean 'sound' */
    fullname = "soundcard";
    if (match_optname(opts, fullname, 6, TRUE)) {
        if (duplicate)
            complain_about_duplicate(opts, 1);
        if (negated) {
            bad_negation(fullname, FALSE);
            return FALSE;
        } else if (!(opts = string_for_env_opt(fullname, opts, FALSE))) {
            return FALSE;
        }
        if (!assign_soundcard(opts)) {
            config_error_add("Unknown error handling '%s'", fullname);
            return FALSE;
        }
        return retval;
    }
#endif /* MSDOS */

    /* WINCAP
     *
     *  map_mode:[tiles|ascii4x6|ascii6x8|ascii8x8|ascii16x8|ascii7x12
     *            |ascii8x12|ascii16x12|ascii12x16|ascii10x18|fit_to_screen]
     */
    fullname = "map_mode";
    if (match_optname(opts, fullname, sizeof "map_mode" - 1, TRUE)) {
        if (duplicate)
            complain_about_duplicate(opts, 1);
        op = string_for_opt(opts, negated);
        if (op && !negated) {
            if (!strncmpi(op, "tiles", sizeof "tiles" - 1))
                iflags.wc_map_mode = MAP_MODE_TILES;
            else if (!strncmpi(op, "ascii4x6", sizeof "ascii4x6" - 1))
                iflags.wc_map_mode = MAP_MODE_ASCII4x6;
            else if (!strncmpi(op, "ascii6x8", sizeof "ascii6x8" - 1))
                iflags.wc_map_mode = MAP_MODE_ASCII6x8;
            else if (!strncmpi(op, "ascii8x8", sizeof "ascii8x8" - 1))
                iflags.wc_map_mode = MAP_MODE_ASCII8x8;
            else if (!strncmpi(op, "ascii16x8", sizeof "ascii16x8" - 1))
                iflags.wc_map_mode = MAP_MODE_ASCII16x8;
            else if (!strncmpi(op, "ascii7x12", sizeof "ascii7x12" - 1))
                iflags.wc_map_mode = MAP_MODE_ASCII7x12;
            else if (!strncmpi(op, "ascii8x12", sizeof "ascii8x12" - 1))
                iflags.wc_map_mode = MAP_MODE_ASCII8x12;
            else if (!strncmpi(op, "ascii16x12", sizeof "ascii16x12" - 1))
                iflags.wc_map_mode = MAP_MODE_ASCII16x12;
            else if (!strncmpi(op, "ascii12x16", sizeof "ascii12x16" - 1))
                iflags.wc_map_mode = MAP_MODE_ASCII12x16;
            else if (!strncmpi(op, "ascii10x18", sizeof "ascii10x18" - 1))
                iflags.wc_map_mode = MAP_MODE_ASCII10x18;
            else if (!strncmpi(op, "fit_to_screen",
                               sizeof "fit_to_screen" - 1))
                iflags.wc_map_mode = MAP_MODE_ASCII_FIT_TO_SCREEN;
            else {
                config_error_add("Unknown %s parameter '%s'", fullname, op);
                return FALSE;
            }
        } else if (negated) {
            bad_negation(fullname, TRUE);
            return FALSE;
        }
        return retval;
    }

    /* WINCAP
     * scroll_amount:nn */
    fullname = "scroll_amount";
    if (match_optname(opts, fullname, sizeof "scroll_amount" - 1, TRUE)) {
        if (duplicate)
            complain_about_duplicate(opts, 1);
        op = string_for_opt(opts, negated);
        if ((negated && !op) || (!negated && op)) {
            iflags.wc_scroll_amount = negated ? 1 : atoi(op);
        } else if (negated) {
            bad_negation(fullname, TRUE);
            return FALSE;
        }
        return retval;
    }

    /* WINCAP
     * scroll_margin:nn */
    fullname = "scroll_margin";
    if (match_optname(opts, fullname, sizeof "scroll_margin" - 1, TRUE)) {
        if (duplicate)
            complain_about_duplicate(opts, 1);
        op = string_for_opt(opts, negated);
        if ((negated && !op) || (!negated && op)) {
            iflags.wc_scroll_margin = negated ? 5 : atoi(op);
        } else if (negated) {
            bad_negation(fullname, TRUE);
            return FALSE;
        }
        return retval;
    }

    fullname = "subkeyvalue";
    if (match_optname(opts, fullname, 5, TRUE)) {
        /* no duplicate complaint here */
        if (negated) {
            bad_negation(fullname, FALSE);
            return FALSE;
#if defined(WIN32)
        } else {
            op = string_for_opt(opts, 0);
            if (!op)
                return FALSE;
#ifdef TTY_GRAPHICS
            map_subkeyvalue(op);
#endif
#endif
        }
        return retval;
    }

    /* WINCAP
     * tile_width:nn */
    fullname = "tile_width";
    if (match_optname(opts, fullname, sizeof "tile_width" - 1, TRUE)) {
        if (duplicate)
            complain_about_duplicate(opts, 1);
        op = string_for_opt(opts, negated);
        if ((negated && !op) || (!negated && op)) {
            iflags.wc_tile_width = negated ? 0 : atoi(op);
        } else if (negated) {
            bad_negation(fullname, TRUE);
            return FALSE;
        }
        return retval;
    }
    /* WINCAP
     * tile_file:name */
    fullname = "tile_file";
    if (match_optname(opts, fullname, sizeof "tile_file" - 1, TRUE)) {
        if (duplicate)
            complain_about_duplicate(opts, 1);
        if ((op = string_for_opt(opts, FALSE)) != 0) {
            if (iflags.wc_tile_file)
                free(iflags.wc_tile_file);
            iflags.wc_tile_file = dupstr(op);
        } else
            return FALSE;
        return retval;
    }
    /* WINCAP
     * tile_height:nn */
    fullname = "tile_height";
    if (match_optname(opts, fullname, sizeof "tile_height" - 1, TRUE)) {
        if (duplicate)
            complain_about_duplicate(opts, 1);
        op = string_for_opt(opts, negated);
        if ((negated && !op) || (!negated && op)) {
            iflags.wc_tile_height = negated ? 0 : atoi(op);
        } else if (negated) {
            bad_negation(fullname, TRUE);
            return FALSE;
        }
        return retval;
    }

    /* WINCAP
     * vary_msgcount:nn */
    fullname = "vary_msgcount";
    if (match_optname(opts, fullname, sizeof "vary_msgcount" - 1, TRUE)) {
        if (duplicate)
            complain_about_duplicate(opts, 1);
        op = string_for_opt(opts, negated);
        if ((negated && !op) || (!negated && op)) {
            iflags.wc_vary_msgcount = negated ? 0 : atoi(op);
        } else if (negated) {
            bad_negation(fullname, TRUE);
            return FALSE;
        }
        return retval;
    }

    /*
     * windowtype:  option to choose the interface for binaries built
     * with support for more than one interface (tty + X11, for instance).
     *
     * Ideally, 'windowtype' should be processed first, because it
     * causes the wc_ and wc2_ flags to be set up.
     * For user, making it be first in a config file is trivial, use
     * OPTIONS=windowtype:Foo
     * as the first non-comment line of the file.
     * Making it first in NETHACKOPTIONS requires it to be at the _end_
     * because comma-separated option strings are processed from right
     * to left.
     */
    fullname = "windowtype";
    if (match_optname(opts, fullname, 3, TRUE)) {
        if (iflags.windowtype_locked)
            return retval;
        if (duplicate)
            complain_about_duplicate(opts, 1);
        if (negated) {
            bad_negation(fullname, FALSE);
            return FALSE;
        } else if ((op = string_for_env_opt(fullname, opts, FALSE)) != 0) {
            if (!iflags.windowtype_deferred) {
                char buf[WINTYPELEN];

                nmcpy(buf, op, WINTYPELEN);
                choose_windows(buf);
            } else {
                nmcpy(g.chosen_windowtype, op, WINTYPELEN);
            }
        } else
            return FALSE;
        return retval;
    }

#ifdef WINCHAIN
    fullname = "windowchain";
    if (match_optname(opts, fullname, 3, TRUE)) {
        if (negated) {
            bad_negation(fullname, FALSE);
            return FALSE;
        } else if ((op = string_for_env_opt(fullname, opts, FALSE)) != 0) {
            char buf[WINTYPELEN];

            nmcpy(buf, op, WINTYPELEN);
            addto_windowchain(buf);
        } else
            return FALSE;
        return retval;
    }
#endif

    /* WINCAP
     * setting window colors
     * syntax: windowcolors=menu foregrnd/backgrnd text foregrnd/backgrnd
     */
    fullname = "windowcolors";
    if (match_optname(opts, fullname, 7, TRUE)) {
        if (duplicate)
            complain_about_duplicate(opts, 1);
        if ((op = string_for_opt(opts, FALSE)) != 0) {
            if (!wc_set_window_colors(op)) {
                config_error_add("Could not set %s '%s'", fullname, op);
                return FALSE;
            }
        } else if (negated) {
            bad_negation(fullname, TRUE);
            return FALSE;
        }
        return retval;
    }

#ifdef CURSES_GRAPHICS
    /* WINCAP2
     * term_cols:amount or term_rows:amount */
    fullname = "term_cols";
    if (match_optname(opts, fullname, 8, TRUE)
        /* alternate spelling */
        || match_optname(opts, "term_columns", 9, TRUE)
        /* different option but identical handlng */
        || (fullname = "term_rows", match_optname(opts, fullname, 8, TRUE))) {
        long ltmp;

        op = string_for_opt(opts, negated);
        ltmp = atol(op);
        if (negated) {
            bad_negation(fullname, FALSE);
            retval = FALSE;

        /* this just checks atol() sanity, not logical window size sanity */
        } else if (ltmp <= 0L || ltmp >= (long) LARGEST_INT) {
            config_error_add("Invalid %s: %ld", fullname, ltmp);
            retval = FALSE;

        } else {
            if (!strcmp(fullname, "term_rows"))
                iflags.wc2_term_rows = (int) ltmp;
            else /* !strcmp(fullname, "term_cols") */
                iflags.wc2_term_cols = (int) ltmp;
        }
        return retval;
    }

    /* WINCAP2
     * petattr:string */
    fullname = "petattr";
    if (match_optname(opts, fullname, sizeof "petattr" - 1, TRUE)) {
        op = string_for_opt(opts, negated);
        if (op && negated) {
            bad_negation(fullname, TRUE);
            retval = FALSE;
        } else if (op) {
#ifdef CURSES_GRAPHICS
            int itmp = curses_read_attrs(op);

            if (itmp == -1) {
                config_error_add("Unknown %s parameter '%s'", fullname, opts);
                retval = FALSE;
            } else
                iflags.wc2_petattr = itmp;
#else
            /* non-curses windowports will not use this flag anyway
             * but the above will not compile if we don't have curses.
             * Just set it to a sensible default: */
            iflags.wc2_petattr = ATR_INVERSE;
#endif
        } else if (negated) {
            iflags.wc2_petattr = ATR_NONE;
        }
        if (retval) {
            iflags.hilite_pet = (iflags.wc2_petattr != ATR_NONE);
            if (!g.opt_initial)
                g.opt_need_redraw = TRUE;
        }
        return retval;
    }

    /* WINCAP2
     * windowborders:n */
    fullname = "windowborders";
    if (match_optname(opts, fullname, 10, TRUE)) {
        op = string_for_opt(opts, negated);
        if (negated && op) {
            bad_negation(fullname, TRUE);
            retval = FALSE;
        } else {
            int itmp;

            if (negated)
                itmp = 0; /* Off */
            else if (!op)
                itmp = 1; /* On */
            else    /* Value supplied; expect 0 (off), 1 (on), or 2 (auto) */
                itmp = atoi(op);

            if (itmp < 0 || itmp > 2) {
                config_error_add("Invalid %s (should be 0, 1, or 2): %s",
                                 fullname, opts);
                retval = FALSE;
            } else {
                iflags.wc2_windowborders = itmp;
            }
        }
        return retval;
    }
#endif /* CURSES_GRAPHICS */

    /* WINCAP2
     * statuslines:n */
    fullname = "statuslines";
    if (match_optname(opts, fullname, 11, TRUE)) {
        int itmp = 0;

        op = string_for_opt(opts, negated);
        if (negated) {
            bad_negation(fullname, TRUE);
            itmp = 2;
            retval = FALSE;
        } else if (op) {
            itmp = atoi(op);
        }
        if (itmp < 2 || itmp > 3) {
            config_error_add("'%s' requires a value of 2 and 3", fullname);
            retval = FALSE;
        } else {
            iflags.wc2_statuslines = itmp;
            if (!g.opt_initial)
                g.opt_need_redraw = TRUE;
        }
        return retval;
    }

    /* menustyle:traditional or combination or full or partial */
    fullname = "menustyle";
    if (match_optname(opts, fullname, 4, TRUE)) {
        int tmp;
        boolean val_required = (strlen(opts) > 5 && !negated);

        if (duplicate)
            complain_about_duplicate(opts, 1);
        if (!(op = string_for_opt(opts, !val_required))) {
            if (val_required)
                return FALSE; /* string_for_opt gave feedback */
            tmp = negated ? 'n' : 'f';
        } else {
            tmp = lowc(*op);
        }
        switch (tmp) {
        case 'n': /* none */
        case 't': /* traditional: prompt for class(es) by symbol,
                     prompt for each item within class(es) one at a time */
            flags.menu_style = MENU_TRADITIONAL;
            break;
        case 'c': /* combination: prompt for class(es) by symbol,
                     choose items within selected class(es) by menu */
            flags.menu_style = MENU_COMBINATION;
            break;
        case 'f': /* full: choose class(es) by first menu,
                     choose items within selected class(es) by second menu */
            flags.menu_style = MENU_FULL;
            break;
        case 'p': /* partial: skip class filtering,
                     choose items among all classes by menu */
            flags.menu_style = MENU_PARTIAL;
            break;
        default:
            config_error_add("Unknown %s parameter '%s'", fullname, op);
            return FALSE;
        }
        return retval;
    }

    fullname = "menu_headings";
    if (match_optname(opts, fullname, 12, TRUE)) {
        int tmpattr;

        if (duplicate)
            complain_about_duplicate(opts, 1);
        if (negated) {
            bad_negation(fullname, FALSE);
            return FALSE;
        } else if (!(opts = string_for_env_opt(fullname, opts, FALSE))) {
            return FALSE;
        }
        tmpattr = match_str2attr(opts, TRUE);
        if (tmpattr == -1)
            return FALSE;
        else
            iflags.menu_headings = tmpattr;
        return retval;
    }

    /* check for menu command mapping */
    for (i = 0; i < SIZE(default_menu_cmd_info); i++) {
        fullname = default_menu_cmd_info[i].name;
        if (duplicate)
            complain_about_duplicate(opts, 1);
        if (match_optname(opts, fullname, (int) strlen(fullname), TRUE)) {
            if (negated) {
                bad_negation(fullname, FALSE);
                return FALSE;
            } else if ((op = string_for_opt(opts, FALSE)) != 0) {
                char c, op_buf[BUFSZ];

                escapes(op, op_buf);
                c = *op_buf;

                if (illegal_menu_cmd_key(c))
                    return FALSE;

                add_menu_cmd_alias(c, default_menu_cmd_info[i].cmd);
            }
            return retval;
        }
    }

    /* hilite fields in status prompt */
    fullname = "hilite_status";
    if (match_optname(opts, fullname, 13, TRUE)) {
#ifdef STATUS_HILITES
        if (duplicate)
            complain_about_duplicate(opts, 1);
        op = string_for_opt(opts, TRUE);
        if (op && negated) {
            clear_status_hilites();
            return retval;
        } else if (!op) {
            config_error_add("Value is mandatory for hilite_status");
            return FALSE;
        }
        if (!parse_status_hl1(op, tfrom_file))
            return FALSE;
        return retval;
#else
        config_error_add("'%s' is not supported", fullname);
        return FALSE;
#endif
    }

    /* control over whether highlights should be displayed, and for how long */
    fullname = "statushilites";
    if (match_optname(opts, fullname, 9, TRUE)) {
#ifdef STATUS_HILITES
        if (negated) {
            iflags.hilite_delta = 0L;
        } else {
            op = string_for_opt(opts, TRUE);
            iflags.hilite_delta = (!op || !*op) ? 3L : atol(op);
            if (iflags.hilite_delta < 0L)
                iflags.hilite_delta = 1L;
        }
        if (!tfrom_file)
            reset_status_hilites();
        return retval;
#else
        config_error_add("'%s' is not supported", fullname);
        return FALSE;
#endif
    }

    fullname = "DECgraphics";
    if (match_optname(opts, fullname, 3, TRUE)) {
#ifdef BACKWARD_COMPAT
        boolean badflag = FALSE;

        if (duplicate)
            complain_about_duplicate(opts, 1);
        if (!negated) {
            /* There is no rogue level DECgraphics-specific set */
            if (g.symset[PRIMARY].name) {
                badflag = TRUE;
            } else {
                g.symset[PRIMARY].name = dupstr(fullname);
                if (!read_sym_file(PRIMARY)) {
                    badflag = TRUE;
                    clear_symsetentry(PRIMARY, TRUE);
                } else
                    switch_symbols(TRUE);
            }
            if (badflag) {
                config_error_add("Failure to load symbol set %s.", fullname);
                return FALSE;
            }
        }
        return retval;
#else
        config_error_add("'%s' no longer supported; use 'symset:%s' instead",
                         fullname, fullname);
        return FALSE;
#endif
    } /* "DECgraphics" */

    fullname = "IBMgraphics";
    if (match_optname(opts, fullname, 3, TRUE)) {
#ifdef BACKWARD_COMPAT
        const char *sym_name = fullname;
        boolean badflag = FALSE;

        if (duplicate)
            complain_about_duplicate(opts, 1);
        if (!negated) {
            for (i = 0; i < NUM_GRAPHICS; ++i) {
                if (g.symset[i].name) {
                    badflag = TRUE;
                } else {
                    if (i == ROGUESET)
                        sym_name = "RogueIBM";
                    g.symset[i].name = dupstr(sym_name);
                    if (!read_sym_file(i)) {
                        badflag = TRUE;
                        clear_symsetentry(i, TRUE);
                        break;
                    }
                }
            }
            if (badflag) {
                config_error_add("Failure to load symbol set %s.", sym_name);
                return FALSE;
            } else {
                switch_symbols(TRUE);
                if (!g.opt_initial && Is_rogue_level(&u.uz))
                    assign_graphics(ROGUESET);
            }
        }
        return retval;
#else
        config_error_add("'%s' no longer supported; use 'symset:%s' instead",
                         fullname, fullname);
        return FALSE;
#endif
    } /* "IBMgraphics" */

    fullname = "MACgraphics";
    if (match_optname(opts, fullname, 3, TRUE)) {
#if defined(MAC_GRAPHICS_ENV) && defined(BACKWARD_COMPAT)
        boolean badflag = FALSE;

        if (duplicate)
            complain_about_duplicate(opts, 1);
        if (!negated) {
            if (g.symset[PRIMARY].name) {
                badflag = TRUE;
            } else {
                g.symset[PRIMARY].name = dupstr(fullname);
                if (!read_sym_file(PRIMARY)) {
                    badflag = TRUE;
                    clear_symsetentry(PRIMARY, TRUE);
                }
            }
            if (badflag) {
                config_error_add("Failure to load symbol set %s.", fullname);
                return FALSE;
            } else {
                switch_symbols(TRUE);
                if (!g.opt_initial && Is_rogue_level(&u.uz))
                    assign_graphics(ROGUESET);
            }
        }
        return retval;
#else   /* !(MAC_GRAPHICS_ENV && BACKWARD_COMPAT) */
        config_error_add("'%s' %s; use 'symset:%s' instead",
                         fullname,
#ifdef MAC_GRAPHICS_ENV /* implies BACKWARD_COMPAT is not defined */
                         "no longer supported",
#else
                         "is not supported",
#endif
                         fullname);
        return FALSE;
#endif  /* ?(MAC_GRAPHICS_ENV && BACKWARD_COMPAT) */
    } /* "MACgraphics" */

    /*
     * OK, if we still haven't recognized the option, check the boolean
     * options list.
     */
    for (i = 0; boolopt[i].name; i++) {
        if (match_optname(opts, boolopt[i].name, 3, TRUE)) {
            /* options that don't exist */
            if (!boolopt[i].addr) {
                if (!g.opt_initial && !negated)
                    pline_The("\"%s\" option is not available.",
                              boolopt[i].name);
                return retval;
            }
            /* options that must come from config file */
            if (!g.opt_initial && (boolopt[i].optflags == SET_IN_FILE)) {
                rejectoption(boolopt[i].name);
                return retval;
            }

            op = string_for_opt(opts, TRUE);

            if (op) {
                if (negated) {
                    config_error_add(
                           "Negated boolean '%s' should not have a parameter",
                                     boolopt[i].name);
                    return FALSE;
                }
                if (!strcmp(op, "true") || !strcmp(op, "yes")) {
                    negated = FALSE;
                } else if (!strcmp(op, "false") || !strcmp(op, "no")) {
                    negated = TRUE;
                } else {
                    config_error_add("Illegal parameter for a boolean");
                    return FALSE;
                }
            }

            *(boolopt[i].addr) = !negated;

            /* 0 means boolean opts */
            if (duplicate_opt_detection(boolopt[i].name, 0))
                complain_about_duplicate(boolopt[i].name, 0);
#ifdef RLECOMP
            if (boolopt[i].addr == &iflags.rlecomp)
                set_savepref(iflags.rlecomp ? "rlecomp" : "!rlecomp");
#endif
#ifdef ZEROCOMP
            if (boolopt[i].addr == &iflags.zerocomp)
                set_savepref(iflags.zerocomp ? "zerocomp" : "externalcomp");
#endif
            if (boolopt[i].addr == &iflags.wc_ascii_map) {
                /* toggling ascii_map; set tiled_map to its opposite;
                   what does it mean to turn off ascii map if tiled map
                   isn't supported? -- right now, we do nothing */
                iflags.wc_tiled_map = negated;
            } else if (boolopt[i].addr == &iflags.wc_tiled_map) {
                /* toggling tiled_map; set ascii_map to its opposite;
                   as with ascii_map, what does it mean to turn off tiled
                   map if ascii map isn't supported? */
                iflags.wc_ascii_map = negated;
            }
            /* only do processing below if setting with doset() */
            if (g.opt_initial)
                return retval;

            if (boolopt[i].addr == &flags.time
#ifdef SCORE_ON_BOTL
                || boolopt[i].addr == &flags.showscore
#endif
                || boolopt[i].addr == &flags.showexp) {
<<<<<<< HEAD
#ifdef STATUS_HILITES
                status_initialize(REASSESS_ONLY);
#endif
                g.context.botl = TRUE;
=======
                if (VIA_WINDOWPORT())
                    status_initialize(REASSESS_ONLY);
                context.botl = TRUE;
>>>>>>> e05c0323
            } else if (boolopt[i].addr == &flags.invlet_constant) {
                if (flags.invlet_constant) {
                    reassign();
                    if (iflags.perm_invent)
                        g.opt_need_redraw = TRUE;
                }
            } else if (boolopt[i].addr == &flags.lit_corridor
                       || boolopt[i].addr == &flags.dark_room) {
                /*
                 * All corridor squares seen via night vision or
                 * candles & lamps change.  Update them by calling
                 * newsym() on them.  Don't do this if we are
                 * initializing the options --- the vision system
                 * isn't set up yet.
                 */
                vision_recalc(2);       /* shut down vision */
                g.vision_full_recalc = 1; /* delayed recalc */
                if (iflags.use_color)
                    g.opt_need_redraw = TRUE; /* darkroom refresh */
            } else if (boolopt[i].addr == &flags.showrace
                       || boolopt[i].addr == &iflags.use_inverse
                       || boolopt[i].addr == &iflags.hilite_pile
                       || boolopt[i].addr == &iflags.perm_invent
#ifdef CURSES_GRAPHICS
                       || boolopt[i].addr == &iflags.cursesgraphics
#endif
                       || boolopt[i].addr == &iflags.wc_ascii_map
                       || boolopt[i].addr == &iflags.wc_tiled_map) {
                g.opt_need_redraw = TRUE;
            } else if (boolopt[i].addr == &iflags.hilite_pet) {
#ifdef CURSES_GRAPHICS
                if (WINDOWPORT("curses")) {
                    /* if we're enabling hilite_pet and petattr isn't set,
                       set it to Inverse; if we're disabling, leave petattr
                       alone so that re-enabling will get current value back */
                    if (iflags.hilite_pet && !iflags.wc2_petattr)
                        iflags.wc2_petattr = curses_read_attrs("I");
                }
#endif
<<<<<<< HEAD
#ifdef STATUS_HILITES
            } else if (boolopt[i].addr == &iflags.wc2_hitpointbar) {
                status_initialize(REASSESS_ONLY);
                g.opt_need_redraw = TRUE;
#endif
=======
                need_redraw = TRUE;
            } else if (boolopt[i].addr == &iflags.wc2_hitpointbar) {
                if (VIA_WINDOWPORT()) {
                    /* [is reassessment really needed here?] */
                    status_initialize(REASSESS_ONLY);
                    need_redraw = TRUE;
                }
>>>>>>> e05c0323
#ifdef TEXTCOLOR
            } else if (boolopt[i].addr == &iflags.use_color) {
                g.opt_need_redraw = TRUE;
#ifdef TOS
                if (iflags.BIOS) {
                    if (colors_changed)
                        restore_colors();
                    else
                        set_colors();
                }
#endif
#endif /* TEXTCOLOR */
            }
            return retval;
        }
    }

    /* Is it a symbol? */
    if (strstr(opts, "S_") == opts && parsesymbols(opts)) {
        switch_symbols(TRUE);
        check_gold_symbol();
        return retval;
    }

    /* out of valid options */
    config_error_add("Unknown option '%s'", opts);
    return FALSE;
}

/* parse key:command */
boolean
parsebindings(bindings)
char* bindings;
{
    char *bind;
    char key;
    int i;
    boolean ret = FALSE;

    /* break off first binding from the rest; parse the rest */
    if ((bind = index(bindings, ',')) != 0) {
        *bind++ = 0;
        ret |= parsebindings(bind);
    }

    /* parse a single binding: first split around : */
    if (! (bind = index(bindings, ':')))
        return FALSE; /* it's not a binding */
    *bind++ = 0;

    /* read the key to be bound */
    key = txt2key(bindings);
    if (!key) {
        config_error_add("Unknown key binding key '%s'", bindings);
        return FALSE;
    }

    bind = trimspaces(bind);

    /* is it a special key? */
    if (bind_specialkey(key, bind))
        return TRUE;

    /* is it a menu command? */
    for (i = 0; i < SIZE(default_menu_cmd_info); i++) {
        if (!strcmp(default_menu_cmd_info[i].name, bind)) {
            if (illegal_menu_cmd_key(key)) {
                config_error_add("Bad menu key %s:%s", visctrl(key), bind);
                return FALSE;
            } else
                add_menu_cmd_alias(key, default_menu_cmd_info[i].cmd);
            return TRUE;
        }
    }

    /* extended command? */
    if (!bind_key(key, bind)) {
        config_error_add("Unknown key binding command '%s'", bind);
        return FALSE;
    }
    return TRUE;
}

static NEARDATA const char *menutype[] = { "traditional", "combination",
                                           "full", "partial" };

static NEARDATA const char *burdentype[] = { "unencumbered", "burdened",
                                             "stressed",     "strained",
                                             "overtaxed",    "overloaded" };

static NEARDATA const char *runmodes[] = { "teleport", "run", "walk",
                                           "crawl" };

static NEARDATA const char *sortltype[] = { "none", "loot", "full" };

/*
 * Convert the given string of object classes to a string of default object
 * symbols.
 */
void
oc_to_str(src, dest)
char *src, *dest;
{
    int i;

    while ((i = (int) *src++) != 0) {
        if (i < 0 || i >= MAXOCLASSES)
            impossible("oc_to_str:  illegal object class %d", i);
        else
            *dest++ = def_oc_syms[i].sym;
    }
    *dest = '\0';
}

/*
 * Add the given mapping to the menu command map list.  Always keep the
 * maps valid C strings.
 */
void
add_menu_cmd_alias(from_ch, to_ch)
char from_ch, to_ch;
{
    if (g.n_menu_mapped >= MAX_MENU_MAPPED_CMDS) {
        pline("out of menu map space.");
    } else {
        g.mapped_menu_cmds[g.n_menu_mapped] = from_ch;
        g.mapped_menu_op[g.n_menu_mapped] = to_ch;
        g.n_menu_mapped++;
        g.mapped_menu_cmds[g.n_menu_mapped] = '\0';
        g.mapped_menu_op[g.n_menu_mapped] = '\0';
    }
}

char
get_menu_cmd_key(ch)
char ch;
{
    char *found = index(g.mapped_menu_op, ch);

    if (found) {
        int idx = (int) (found - g.mapped_menu_op);

        ch = g.mapped_menu_cmds[idx];
    }
    return ch;
}

/*
 * Map the given character to its corresponding menu command.  If it
 * doesn't match anything, just return the original.
 */
char
map_menu_cmd(ch)
char ch;
{
    char *found = index(g.mapped_menu_cmds, ch);

    if (found) {
        int idx = (int) (found - g.mapped_menu_cmds);

        ch = g.mapped_menu_op[idx];
    }
    return ch;
}

void
show_menu_controls(win, dolist)
winid win;
boolean dolist;
{
    char buf[BUFSZ];

    putstr(win, 0, "Menu control keys:");
    if (dolist) {
        int i;

        for (i = 0; i < SIZE(default_menu_cmd_info); i++) {
            Sprintf(buf, "%-8s %s",
                    visctrl(get_menu_cmd_key(default_menu_cmd_info[i].cmd)),
                    default_menu_cmd_info[i].desc);
            putstr(win, 0, buf);
        }
    } else {
        putstr(win, 0, "");
        putstr(win, 0, "          Page    All items");
        Sprintf(buf, "  Select   %s       %s",
                visctrl(get_menu_cmd_key(MENU_SELECT_PAGE)),
                visctrl(get_menu_cmd_key(MENU_SELECT_ALL)));
        putstr(win, 0, buf);
        Sprintf(buf, "Deselect   %s       %s",
                visctrl(get_menu_cmd_key(MENU_UNSELECT_PAGE)),
                visctrl(get_menu_cmd_key(MENU_UNSELECT_ALL)));
        putstr(win, 0, buf);
        Sprintf(buf, "  Invert   %s       %s",
                visctrl(get_menu_cmd_key(MENU_INVERT_PAGE)),
                visctrl(get_menu_cmd_key(MENU_INVERT_ALL)));
        putstr(win, 0, buf);
        putstr(win, 0, "");
        Sprintf(buf, "   Go to   %s   Next page",
                visctrl(get_menu_cmd_key(MENU_NEXT_PAGE)));
        putstr(win, 0, buf);
        Sprintf(buf, "           %s   Previous page",
                visctrl(get_menu_cmd_key(MENU_PREVIOUS_PAGE)));
        putstr(win, 0, buf);
        Sprintf(buf, "           %s   First page",
                visctrl(get_menu_cmd_key(MENU_FIRST_PAGE)));
        putstr(win, 0, buf);
        Sprintf(buf, "           %s   Last page",
                visctrl(get_menu_cmd_key(MENU_LAST_PAGE)));
        putstr(win, 0, buf);
        putstr(win, 0, "");
        Sprintf(buf, "           %s   Search and toggle matching entries",
                visctrl(get_menu_cmd_key(MENU_SEARCH)));
        putstr(win, 0, buf);
    }
}

#if defined(MICRO) || defined(MAC) || defined(WIN32)
#define OPTIONS_HEADING "OPTIONS"
#else
#define OPTIONS_HEADING "NETHACKOPTIONS"
#endif

static char fmtstr_doset[] = "%s%-15s [%s]   ";
static char fmtstr_doset_tab[] = "%s\t[%s]";
static char n_currently_set[] = "(%d currently set)";

/* doset('O' command) menu entries for compound options */
STATIC_OVL void
doset_add_menu(win, option, indexoffset)
winid win;          /* window to add to */
const char *option; /* option name */
int indexoffset;    /* value to add to index in compopt[], or zero
                       if option cannot be changed */
{
    const char *value = "unknown"; /* current value */
    char buf[BUFSZ], buf2[BUFSZ];
    anything any;
    int i;

    any = cg.zeroany;
    if (indexoffset == 0) {
        any.a_int = 0;
        value = get_compopt_value(option, buf2);
    } else {
        for (i = 0; compopt[i].name; i++)
            if (strcmp(option, compopt[i].name) == 0)
                break;

        if (compopt[i].name) {
            any.a_int = i + 1 + indexoffset;
            value = get_compopt_value(option, buf2);
        } else {
            /* We are trying to add an option not found in compopt[].
               This is almost certainly bad, but we'll let it through anyway
               (with a zero value, so it can't be selected). */
            any.a_int = 0;
        }
    }
    /* "    " replaces "a - " -- assumes menus follow that style */
    if (!iflags.menu_tab_sep)
        Sprintf(buf, fmtstr_doset, any.a_int ? "" : "    ", option,
                value);
    else
        Sprintf(buf, fmtstr_doset_tab, option, value);
    add_menu(win, NO_GLYPH, &any, 0, 0, ATR_NONE, buf, MENU_UNSELECTED);
}

STATIC_OVL void
opts_add_others(win, name, id, bufx, nset)
winid win;
const char *name;
int id;
char *bufx;
int nset;
{
    char buf[BUFSZ], buf2[BUFSZ];
    anything any = cg.zeroany;

    any.a_int = id;
    if (!bufx)
        Sprintf(buf2, n_currently_set, nset);
    else
        Sprintf(buf2, "%s", bufx);
    if (!iflags.menu_tab_sep)
        Sprintf(buf, fmtstr_doset, any.a_int ? "" : "    ",
                name, buf2);
    else
        Sprintf(buf, fmtstr_doset_tab, name, buf2);
    add_menu(win, NO_GLYPH, &any, 0, 0, ATR_NONE, buf, MENU_UNSELECTED);
}

int
count_apes(VOID_ARGS)
{
    return count_ape_maps((int *) 0, (int *) 0);
}

enum opt_other_enums {
    OPT_OTHER_MSGTYPE = -4,
    OPT_OTHER_MENUCOLOR = -3,
    OPT_OTHER_STATHILITE = -2,
    OPT_OTHER_APEXC = -1
    /* these must be < 0 */
};

static struct other_opts {
    const char *name;
    int optflags;
    enum opt_other_enums code;
    int NDECL((*othr_count_func));
} othropt[] = {
    { "autopickup exceptions", SET_IN_GAME, OPT_OTHER_APEXC, count_apes },
    { "menu colors", SET_IN_GAME, OPT_OTHER_MENUCOLOR, count_menucolors },
    { "message types", SET_IN_GAME, OPT_OTHER_MSGTYPE, msgtype_count },
#ifdef STATUS_HILITES
    { "status hilite rules", SET_IN_GAME, OPT_OTHER_STATHILITE,
      count_status_hilites },
#endif
    { (char *) 0, 0, (enum opt_other_enums) 0 },
};

/* the 'O' command */
int
doset() /* changing options via menu by Per Liboriussen */
{
    static boolean made_fmtstr = FALSE;
    char buf[BUFSZ], buf2[BUFSZ] = DUMMY;
    const char *name;
    int i = 0, pass, boolcount, pick_cnt, pick_idx, opt_indx;
    boolean *bool_p;
    winid tmpwin;
    anything any;
    menu_item *pick_list;
    int indexoffset, startpass, endpass, optflags;
    boolean setinitial = FALSE, fromfile = FALSE;
    unsigned longest_name_len;

    tmpwin = create_nhwindow(NHW_MENU);
    start_menu(tmpwin);

#ifdef notyet /* SYSCF */
    /* XXX I think this is still fragile.  Fixing initial/from_file and/or
       changing the SET_* etc to bitmaps will let me make this better. */
    if (wizard)
        startpass = SET_IN_SYS;
    else
#endif
        startpass = DISP_IN_GAME;
    endpass = (wizard) ? SET_IN_WIZGAME : SET_IN_GAME;

    if (!made_fmtstr && !iflags.menu_tab_sep) {
        /* spin through the options to find the longest name
           and adjust the format string accordingly */
        longest_name_len = 0;
        for (pass = 0; pass <= 2; pass++)
            for (i = 0; (name = ((pass == 0) ? boolopt[i].name
                                 : (pass == 1) ? compopt[i].name
                                   : othropt[i].name)) != 0; i++) {
                if (pass == 0 && !boolopt[i].addr)
                    continue;
                optflags = (pass == 0) ? boolopt[i].optflags
                           : (pass == 1) ? compopt[i].optflags
                             : othropt[i].optflags;
                if (optflags < startpass || optflags > endpass)
                    continue;
                if ((is_wc_option(name) && !wc_supported(name))
                    || (is_wc2_option(name) && !wc2_supported(name)))
                    continue;

                if (strlen(name) > longest_name_len)
                    longest_name_len = strlen(name);
            }
        Sprintf(fmtstr_doset, "%%s%%-%us [%%s]", longest_name_len);
        made_fmtstr = TRUE;
    }

    any = cg.zeroany;
    add_menu(tmpwin, NO_GLYPH, &any, 0, 0, iflags.menu_headings,
             "Booleans (selecting will toggle value):", MENU_UNSELECTED);
    any.a_int = 0;
    /* first list any other non-modifiable booleans, then modifiable ones */
    for (pass = 0; pass <= 1; pass++)
        for (i = 0; (name = boolopt[i].name) != 0; i++)
            if ((bool_p = boolopt[i].addr) != 0
                && ((boolopt[i].optflags <= DISP_IN_GAME && pass == 0)
                    || (boolopt[i].optflags >= SET_IN_GAME && pass == 1))) {
                if (bool_p == &flags.female)
                    continue; /* obsolete */
                if (boolopt[i].optflags == SET_IN_WIZGAME && !wizard)
                    continue;
                if ((is_wc_option(name) && !wc_supported(name))
                    || (is_wc2_option(name) && !wc2_supported(name)))
                    continue;

                any.a_int = (pass == 0) ? 0 : i + 1;
                if (!iflags.menu_tab_sep)
                    Sprintf(buf, fmtstr_doset, (pass == 0) ? "    " : "",
                            name, *bool_p ? "true" : "false");
                else
                    Sprintf(buf, fmtstr_doset_tab,
                            name, *bool_p ? "true" : "false");
                add_menu(tmpwin, NO_GLYPH, &any, 0, 0, ATR_NONE, buf,
                         MENU_UNSELECTED);
            }

    boolcount = i;
    indexoffset = boolcount;
    any = cg.zeroany;
    add_menu(tmpwin, NO_GLYPH, &any, 0, 0, ATR_NONE, "", MENU_UNSELECTED);
    add_menu(tmpwin, NO_GLYPH, &any, 0, 0, iflags.menu_headings,
             "Compounds (selecting will prompt for new value):",
             MENU_UNSELECTED);

    /* deliberately put playmode, name, role+race+gender+align first */
    doset_add_menu(tmpwin, "playmode", 0);
    doset_add_menu(tmpwin, "name", 0);
    doset_add_menu(tmpwin, "role", 0);
    doset_add_menu(tmpwin, "race", 0);
    doset_add_menu(tmpwin, "gender", 0);
    doset_add_menu(tmpwin, "align", 0);

    for (pass = startpass; pass <= endpass; pass++)
        for (i = 0; (name = compopt[i].name) != 0; i++)
            if (compopt[i].optflags == pass) {
                if (!strcmp(name, "playmode")  || !strcmp(name, "name")
                    || !strcmp(name, "role")   || !strcmp(name, "race")
                    || !strcmp(name, "gender") || !strcmp(name, "align"))
                    continue;
                if ((is_wc_option(name) && !wc_supported(name))
                    || (is_wc2_option(name) && !wc2_supported(name)))
                    continue;

                doset_add_menu(tmpwin, name,
                               (pass == DISP_IN_GAME) ? 0 : indexoffset);
            }

    any = cg.zeroany;
    add_menu(tmpwin, NO_GLYPH, &any, 0, 0, ATR_NONE, "", MENU_UNSELECTED);
    add_menu(tmpwin, NO_GLYPH, &any, 0, 0, iflags.menu_headings,
             "Other settings:", MENU_UNSELECTED);

    for (i = 0; (name = othropt[i].name) != 0; i++) {
        if ((is_wc_option(name) && !wc_supported(name))
            || (is_wc2_option(name) && !wc2_supported(name)))
            continue;
        opts_add_others(tmpwin, name, othropt[i].code,
                        (char *) 0, othropt[i].othr_count_func());
    }

#ifdef PREFIXES_IN_USE
    any = cg.zeroany;
    add_menu(tmpwin, NO_GLYPH, &any, 0, 0, ATR_NONE, "", MENU_UNSELECTED);
    add_menu(tmpwin, NO_GLYPH, &any, 0, 0, iflags.menu_headings,
             "Variable playground locations:", MENU_UNSELECTED);
    for (i = 0; i < PREFIX_COUNT; i++)
        doset_add_menu(tmpwin, fqn_prefix_names[i], 0);
#endif
    end_menu(tmpwin, "Set what options?");
    g.opt_need_redraw = FALSE;
    if ((pick_cnt = select_menu(tmpwin, PICK_ANY, &pick_list)) > 0) {
        /*
         * Walk down the selection list and either invert the booleans
         * or prompt for new values. In most cases, call parseoptions()
         * to take care of options that require special attention, like
         * redraws.
         */
        for (pick_idx = 0; pick_idx < pick_cnt; ++pick_idx) {
            opt_indx = pick_list[pick_idx].item.a_int - 1;
            if (opt_indx < -1)
                opt_indx++; /* -1 offset for select_menu() */
            if (opt_indx == OPT_OTHER_APEXC) {
                (void) special_handling("autopickup_exception", setinitial,
                                        fromfile);
#ifdef STATUS_HILITES
            } else if (opt_indx == OPT_OTHER_STATHILITE) {
                if (!status_hilite_menu()) {
                    pline("Bad status hilite(s) specified.");
                } else {
                    if (wc2_supported("hilite_status"))
                        preference_update("hilite_status");
                }
#endif
            } else if (opt_indx == OPT_OTHER_MENUCOLOR) {
                    (void) special_handling("menu_colors", setinitial,
                                            fromfile);
            } else if (opt_indx == OPT_OTHER_MSGTYPE) {
                    (void) special_handling("msgtype", setinitial, fromfile);
            } else if (opt_indx < boolcount) {
                /* boolean option */
                Sprintf(buf, "%s%s", *boolopt[opt_indx].addr ? "!" : "",
                        boolopt[opt_indx].name);
                (void) parseoptions(buf, setinitial, fromfile);
                if (wc_supported(boolopt[opt_indx].name)
                    || wc2_supported(boolopt[opt_indx].name))
                    preference_update(boolopt[opt_indx].name);
            } else {
                /* compound option */
                opt_indx -= boolcount;

                if (!special_handling(compopt[opt_indx].name, setinitial,
                                      fromfile)) {
                    Sprintf(buf, "Set %s to what?", compopt[opt_indx].name);
                    getlin(buf, buf2);
                    if (buf2[0] == '\033')
                        continue;
                    Sprintf(buf, "%s:%s", compopt[opt_indx].name, buf2);
                    /* pass the buck */
                    (void) parseoptions(buf, setinitial, fromfile);
                }
                if (wc_supported(compopt[opt_indx].name)
                    || wc2_supported(compopt[opt_indx].name))
                    preference_update(compopt[opt_indx].name);
            }
        }
        free((genericptr_t) pick_list), pick_list = (menu_item *) 0;
    }

    destroy_nhwindow(tmpwin);
    if (g.opt_need_redraw) {
        check_gold_symbol();
        reglyph_darkroom();
        (void) doredraw();
    }
    return 0;
}

/* common to msg-types, menu-colors, autopickup-exceptions */
STATIC_OVL int
handle_add_list_remove(optname, numtotal)
const char *optname;
int numtotal;
{
    winid tmpwin;
    anything any;
    int i, pick_cnt, opt_idx;
    menu_item *pick_list = (menu_item *) 0;
    static const struct action {
        char letr;
        const char *desc;
    } action_titles[] = {
        { 'a', "add new %s" },         /* [0] */
        { 'l', "list %s" },            /* [1] */
        { 'r', "remove existing %s" }, /* [2] */
        { 'x', "exit this menu" },     /* [3] */
    };

    opt_idx = 0;
    tmpwin = create_nhwindow(NHW_MENU);
    start_menu(tmpwin);
    any = cg.zeroany;
    for (i = 0; i < SIZE(action_titles); i++) {
        char tmpbuf[BUFSZ];

        any.a_int++;
        /* omit list and remove if there aren't any yet */
        if (!numtotal && (i == 1 || i == 2))
            continue;
        Sprintf(tmpbuf, action_titles[i].desc,
                (i == 1) ? makeplural(optname) : optname);
        add_menu(tmpwin, NO_GLYPH, &any, action_titles[i].letr, 0, ATR_NONE,
                 tmpbuf, (i == 3) ? MENU_SELECTED : MENU_UNSELECTED);
    }
    end_menu(tmpwin, "Do what?");
    if ((pick_cnt = select_menu(tmpwin, PICK_ONE, &pick_list)) > 0) {
        opt_idx = pick_list[0].item.a_int - 1;
        if (pick_cnt > 1 && opt_idx == 3)
            opt_idx = pick_list[1].item.a_int - 1;
        free((genericptr_t) pick_list);
    } else
        opt_idx = 3; /* none selected, exit menu */
    destroy_nhwindow(tmpwin);
    return opt_idx;
}

STATIC_OVL boolean
special_handling(optname, setinitial, setfromfile)
const char *optname;
boolean setinitial, setfromfile;
{
    winid tmpwin;
    anything any;
    int i, n;
    char buf[BUFSZ];

    /* Special handling of menustyle, pickup_burden, pickup_types,
     * disclose, runmode, msg_window, menu_headings, sortloot,
     * and number_pad options.
     * Also takes care of interactive autopickup_exception_handling changes.
     */
    if (!strcmp("menustyle", optname)) {
        const char *style_name;
        menu_item *style_pick = (menu_item *) 0;

        tmpwin = create_nhwindow(NHW_MENU);
        start_menu(tmpwin);
        any = cg.zeroany;
        for (i = 0; i < SIZE(menutype); i++) {
            style_name = menutype[i];
            /* note: separate `style_name' variable used
               to avoid an optimizer bug in VAX C V2.3 */
            any.a_int = i + 1;
            add_menu(tmpwin, NO_GLYPH, &any, *style_name, 0, ATR_NONE,
                     style_name, MENU_UNSELECTED);
        }
        end_menu(tmpwin, "Select menustyle:");
        if (select_menu(tmpwin, PICK_ONE, &style_pick) > 0) {
            flags.menu_style = style_pick->item.a_int - 1;
            free((genericptr_t) style_pick);
        }
        destroy_nhwindow(tmpwin);
    } else if (!strcmp("paranoid_confirmation", optname)) {
        menu_item *paranoia_picks = (menu_item *) 0;

        tmpwin = create_nhwindow(NHW_MENU);
        start_menu(tmpwin);
        any = cg.zeroany;
        for (i = 0; paranoia[i].flagmask != 0; ++i) {
            if (paranoia[i].flagmask == PARANOID_BONES && !wizard)
                continue;
            any.a_int = paranoia[i].flagmask;
            add_menu(tmpwin, NO_GLYPH, &any, *paranoia[i].argname, 0,
                     ATR_NONE, paranoia[i].explain,
                     (flags.paranoia_bits & paranoia[i].flagmask)
                         ? MENU_SELECTED
                         : MENU_UNSELECTED);
        }
        end_menu(tmpwin, "Actions requiring extra confirmation:");
        i = select_menu(tmpwin, PICK_ANY, &paranoia_picks);
        if (i >= 0) {
            /* player didn't cancel; we reset all the paranoia options
               here even if there were no items picked, since user
               could have toggled off preselected ones to end up with 0 */
            flags.paranoia_bits = 0;
            if (i > 0) {
                /* at least 1 item set, either preselected or newly picked */
                while (--i >= 0)
                    flags.paranoia_bits |= paranoia_picks[i].item.a_int;
                free((genericptr_t) paranoia_picks);
            }
        }
        destroy_nhwindow(tmpwin);
    } else if (!strcmp("pickup_burden", optname)) {
        const char *burden_name, *burden_letters = "ubsntl";
        menu_item *burden_pick = (menu_item *) 0;

        tmpwin = create_nhwindow(NHW_MENU);
        start_menu(tmpwin);
        any = cg.zeroany;
        for (i = 0; i < SIZE(burdentype); i++) {
            burden_name = burdentype[i];
            any.a_int = i + 1;
            add_menu(tmpwin, NO_GLYPH, &any, burden_letters[i], 0, ATR_NONE,
                     burden_name, MENU_UNSELECTED);
        }
        end_menu(tmpwin, "Select encumbrance level:");
        if (select_menu(tmpwin, PICK_ONE, &burden_pick) > 0) {
            flags.pickup_burden = burden_pick->item.a_int - 1;
            free((genericptr_t) burden_pick);
        }
        destroy_nhwindow(tmpwin);
    } else if (!strcmp("pickup_types", optname)) {
        /* parseoptions will prompt for the list of types */
        (void) parseoptions(strcpy(buf, "pickup_types"),
                            setinitial, setfromfile);
    } else if (!strcmp("disclose", optname)) {
        /* order of disclose_names[] must correspond to
           disclosure_options in decl.c */
        static const char *disclosure_names[] = {
            "inventory", "attributes", "vanquished",
            "genocides", "conduct",    "overview",
        };
        int disc_cat[NUM_DISCLOSURE_OPTIONS];
        int pick_cnt, pick_idx, opt_idx;
        char c;
        menu_item *disclosure_pick = (menu_item *) 0;

        tmpwin = create_nhwindow(NHW_MENU);
        start_menu(tmpwin);
        any = cg.zeroany;
        for (i = 0; i < NUM_DISCLOSURE_OPTIONS; i++) {
            Sprintf(buf, "%-12s[%c%c]", disclosure_names[i],
                    flags.end_disclose[i], disclosure_options[i]);
            any.a_int = i + 1;
            add_menu(tmpwin, NO_GLYPH, &any, disclosure_options[i], 0,
                     ATR_NONE, buf, MENU_UNSELECTED);
            disc_cat[i] = 0;
        }
        end_menu(tmpwin, "Change which disclosure options categories:");
        pick_cnt = select_menu(tmpwin, PICK_ANY, &disclosure_pick);
        if (pick_cnt > 0) {
            for (pick_idx = 0; pick_idx < pick_cnt; ++pick_idx) {
                opt_idx = disclosure_pick[pick_idx].item.a_int - 1;
                disc_cat[opt_idx] = 1;
            }
            free((genericptr_t) disclosure_pick);
            disclosure_pick = (menu_item *) 0;
        }
        destroy_nhwindow(tmpwin);

        for (i = 0; i < NUM_DISCLOSURE_OPTIONS; i++) {
            if (disc_cat[i]) {
                c = flags.end_disclose[i];
                Sprintf(buf, "Disclosure options for %s:",
                        disclosure_names[i]);
                tmpwin = create_nhwindow(NHW_MENU);
                start_menu(tmpwin);
                any = cg.zeroany;
                /* 'y','n',and '+' work as alternate selectors; '-' doesn't */
                any.a_char = DISCLOSE_NO_WITHOUT_PROMPT;
                add_menu(tmpwin, NO_GLYPH, &any, 0, any.a_char, ATR_NONE,
                         "Never disclose, without prompting",
                         (c == any.a_char) ? MENU_SELECTED : MENU_UNSELECTED);
                any.a_char = DISCLOSE_YES_WITHOUT_PROMPT;
                add_menu(tmpwin, NO_GLYPH, &any, 0, any.a_char, ATR_NONE,
                         "Always disclose, without prompting",
                         (c == any.a_char) ? MENU_SELECTED : MENU_UNSELECTED);
                if (*disclosure_names[i] == 'v') {
                    any.a_char = DISCLOSE_SPECIAL_WITHOUT_PROMPT; /* '#' */
                    add_menu(tmpwin, NO_GLYPH, &any, 0, any.a_char, ATR_NONE,
                             "Always disclose, pick sort order from menu",
                             (c == any.a_char) ? MENU_SELECTED
                                               : MENU_UNSELECTED);
                }
                any.a_char = DISCLOSE_PROMPT_DEFAULT_NO;
                add_menu(tmpwin, NO_GLYPH, &any, 0, any.a_char, ATR_NONE,
                         "Prompt, with default answer of \"No\"",
                         (c == any.a_char) ? MENU_SELECTED : MENU_UNSELECTED);
                any.a_char = DISCLOSE_PROMPT_DEFAULT_YES;
                add_menu(tmpwin, NO_GLYPH, &any, 0, any.a_char, ATR_NONE,
                         "Prompt, with default answer of \"Yes\"",
                         (c == any.a_char) ? MENU_SELECTED : MENU_UNSELECTED);
                if (*disclosure_names[i] == 'v') {
                    any.a_char = DISCLOSE_PROMPT_DEFAULT_SPECIAL; /* '?' */
                    add_menu(tmpwin, NO_GLYPH, &any, 0, any.a_char, ATR_NONE,
                "Prompt, with default answer of \"Ask\" to request sort menu",
                             (c == any.a_char) ? MENU_SELECTED
                                               : MENU_UNSELECTED);
                }
                end_menu(tmpwin, buf);
                n = select_menu(tmpwin, PICK_ONE, &disclosure_pick);
                if (n > 0) {
                    flags.end_disclose[i] = disclosure_pick[0].item.a_char;
                    if (n > 1 && flags.end_disclose[i] == c)
                        flags.end_disclose[i] = disclosure_pick[1].item.a_char;
                    free((genericptr_t) disclosure_pick);
                }
                destroy_nhwindow(tmpwin);
            }
        }
    } else if (!strcmp("runmode", optname)) {
        const char *mode_name;
        menu_item *mode_pick = (menu_item *) 0;

        tmpwin = create_nhwindow(NHW_MENU);
        start_menu(tmpwin);
        any = cg.zeroany;
        for (i = 0; i < SIZE(runmodes); i++) {
            mode_name = runmodes[i];
            any.a_int = i + 1;
            add_menu(tmpwin, NO_GLYPH, &any, *mode_name, 0, ATR_NONE,
                     mode_name, MENU_UNSELECTED);
        }
        end_menu(tmpwin, "Select run/travel display mode:");
        if (select_menu(tmpwin, PICK_ONE, &mode_pick) > 0) {
            flags.runmode = mode_pick->item.a_int - 1;
            free((genericptr_t) mode_pick);
        }
        destroy_nhwindow(tmpwin);
    } else if (!strcmp("whatis_coord", optname)) {
        menu_item *window_pick = (menu_item *) 0;
        int pick_cnt;
        char gp = iflags.getpos_coords;

        tmpwin = create_nhwindow(NHW_MENU);
        start_menu(tmpwin);
        any = cg.zeroany;
        any.a_char = GPCOORDS_COMPASS;
        add_menu(tmpwin, NO_GLYPH, &any, GPCOORDS_COMPASS, 0, ATR_NONE,
                 "compass ('east' or '3s' or '2n,4w')",
                 (gp == GPCOORDS_COMPASS) ? MENU_SELECTED : MENU_UNSELECTED);
        any.a_char = GPCOORDS_COMFULL;
        add_menu(tmpwin, NO_GLYPH, &any, GPCOORDS_COMFULL, 0, ATR_NONE,
                 "full compass ('east' or '3south' or '2north,4west')",
                 (gp == GPCOORDS_COMFULL) ? MENU_SELECTED : MENU_UNSELECTED);
        any.a_char = GPCOORDS_MAP;
        add_menu(tmpwin, NO_GLYPH, &any, GPCOORDS_MAP, 0, ATR_NONE,
                 "map <x,y>",
                 (gp == GPCOORDS_MAP) ? MENU_SELECTED : MENU_UNSELECTED);
        any.a_char = GPCOORDS_SCREEN;
        add_menu(tmpwin, NO_GLYPH, &any, GPCOORDS_SCREEN, 0, ATR_NONE,
                 "screen [row,column]",
                 (gp == GPCOORDS_SCREEN) ? MENU_SELECTED : MENU_UNSELECTED);
        any.a_char = GPCOORDS_NONE;
        add_menu(tmpwin, NO_GLYPH, &any, GPCOORDS_NONE, 0, ATR_NONE,
                 "none (no coordinates displayed)",
                 (gp == GPCOORDS_NONE) ? MENU_SELECTED : MENU_UNSELECTED);
        any.a_long = 0L;
        add_menu(tmpwin, NO_GLYPH, &any, 0, 0, ATR_NONE, "", MENU_UNSELECTED);
        Sprintf(buf, "map: upper-left: <%d,%d>, lower-right: <%d,%d>%s",
                1, 0, COLNO - 1, ROWNO - 1,
                flags.verbose ? "; column 0 unused, off left edge" : "");
        add_menu(tmpwin, NO_GLYPH, &any, 0, 0, ATR_NONE, buf, MENU_UNSELECTED);
        if (strcmp(windowprocs.name, "tty")) /* only show for non-tty */
            add_menu(tmpwin, NO_GLYPH, &any, 0, 0, ATR_NONE,
       "screen: row is offset to accommodate tty interface's use of top line",
                     MENU_UNSELECTED);
#if COLNO == 80
#define COL80ARG flags.verbose ? "; column 80 is not used" : ""
#else
#define COL80ARG ""
#endif
        Sprintf(buf, "screen: upper-left: [%02d,%02d], lower-right: [%d,%d]%s",
                0 + 2, 1, ROWNO - 1 + 2, COLNO - 1, COL80ARG);
#undef COL80ARG
        add_menu(tmpwin, NO_GLYPH, &any, 0, 0, ATR_NONE, buf, MENU_UNSELECTED);
        add_menu(tmpwin, NO_GLYPH, &any, 0, 0, ATR_NONE, "", MENU_UNSELECTED);
        end_menu(tmpwin,
            "Select coordinate display when auto-describing a map position:");
        if ((pick_cnt = select_menu(tmpwin, PICK_ONE, &window_pick)) > 0) {
            iflags.getpos_coords = window_pick[0].item.a_char;
            /* PICK_ONE doesn't unselect preselected entry when
               selecting another one */
            if (pick_cnt > 1 && iflags.getpos_coords == gp)
                iflags.getpos_coords = window_pick[1].item.a_char;
            free((genericptr_t) window_pick);
        }
        destroy_nhwindow(tmpwin);
    } else if (!strcmp("whatis_filter", optname)) {
        menu_item *window_pick = (menu_item *) 0;
        int pick_cnt;
        char gf = iflags.getloc_filter;

        tmpwin = create_nhwindow(NHW_MENU);
        start_menu(tmpwin);
        any = cg.zeroany;
        any.a_char = (GFILTER_NONE + 1);
        add_menu(tmpwin, NO_GLYPH, &any, 'n',
                 0, ATR_NONE, "no filtering",
                 (gf == GFILTER_NONE) ? MENU_SELECTED : MENU_UNSELECTED);
        any.a_char = (GFILTER_VIEW + 1);
        add_menu(tmpwin, NO_GLYPH, &any, 'v',
                 0, ATR_NONE, "in view only",
                 (gf == GFILTER_VIEW) ? MENU_SELECTED : MENU_UNSELECTED);
        any.a_char = (GFILTER_AREA + 1);
        add_menu(tmpwin, NO_GLYPH, &any, 'a',
                 0, ATR_NONE, "in same area",
                 (gf == GFILTER_AREA) ? MENU_SELECTED : MENU_UNSELECTED);
        end_menu(tmpwin,
      "Select location filtering when going for next/previous map position:");
        if ((pick_cnt = select_menu(tmpwin, PICK_ONE, &window_pick)) > 0) {
            iflags.getloc_filter = (window_pick[0].item.a_char - 1);
            /* PICK_ONE doesn't unselect preselected entry when
               selecting another one */
            if (pick_cnt > 1 && iflags.getloc_filter == gf)
                iflags.getloc_filter = (window_pick[1].item.a_char - 1);
            free((genericptr_t) window_pick);
        }
        destroy_nhwindow(tmpwin);
    } else if (!strcmp("msg_window", optname)) {
#if defined(TTY_GRAPHICS) || defined(CURSES_GRAPHICS)
        if (WINDOWPORT("tty") || WINDOWPORT("curses")) {
            /* by Christian W. Cooper */
            menu_item *window_pick = (menu_item *) 0;

            tmpwin = create_nhwindow(NHW_MENU);
            start_menu(tmpwin);
            any = cg.zeroany;
            if (!WINDOWPORT("curses")) {
                any.a_char = 's';
                add_menu(tmpwin, NO_GLYPH, &any, 's', 0, ATR_NONE,
                         "single", MENU_UNSELECTED);
                any.a_char = 'c';
                add_menu(tmpwin, NO_GLYPH, &any, 'c', 0, ATR_NONE,
                         "combination", MENU_UNSELECTED);
            }
            any.a_char = 'f';
            add_menu(tmpwin, NO_GLYPH, &any, 'f', 0, ATR_NONE, "full",
                     MENU_UNSELECTED);
            any.a_char = 'r';
            add_menu(tmpwin, NO_GLYPH, &any, 'r', 0, ATR_NONE, "reversed",
                     MENU_UNSELECTED);
            end_menu(tmpwin, "Select message history display type:");
            if (select_menu(tmpwin, PICK_ONE, &window_pick) > 0) {
                iflags.prevmsg_window = window_pick->item.a_char;
                free((genericptr_t) window_pick);
            }
            destroy_nhwindow(tmpwin);
        } else
#endif /* msg_window for tty or curses */
            pline("'%s' option is not supported for '%s'.",
                  optname, windowprocs.name);
    } else if (!strcmp("sortloot", optname)) {
        const char *sortl_name;
        menu_item *sortl_pick = (menu_item *) 0;

        tmpwin = create_nhwindow(NHW_MENU);
        start_menu(tmpwin);
        any = cg.zeroany;
        for (i = 0; i < SIZE(sortltype); i++) {
            sortl_name = sortltype[i];
            any.a_char = *sortl_name;
            add_menu(tmpwin, NO_GLYPH, &any, *sortl_name, 0, ATR_NONE,
                     sortl_name, (flags.sortloot == *sortl_name)
                                    ? MENU_SELECTED : MENU_UNSELECTED);
        }
        end_menu(tmpwin, "Select loot sorting type:");
        n = select_menu(tmpwin, PICK_ONE, &sortl_pick);
        if (n > 0) {
            char c = sortl_pick[0].item.a_char;

            if (n > 1 && c == flags.sortloot)
                c = sortl_pick[1].item.a_char;
            flags.sortloot = c;
            free((genericptr_t) sortl_pick);
        }
        destroy_nhwindow(tmpwin);
    } else if (!strcmp("align_message", optname)
               || !strcmp("align_status", optname)) {
        menu_item *window_pick = (menu_item *) 0;
        char abuf[BUFSZ];
        boolean msg = (*(optname + 6) == 'm');

        tmpwin = create_nhwindow(NHW_MENU);
        start_menu(tmpwin);
        any = cg.zeroany;
        any.a_int = ALIGN_TOP;
        add_menu(tmpwin, NO_GLYPH, &any, 't', 0, ATR_NONE, "top",
                 MENU_UNSELECTED);
        any.a_int = ALIGN_BOTTOM;
        add_menu(tmpwin, NO_GLYPH, &any, 'b', 0, ATR_NONE, "bottom",
                 MENU_UNSELECTED);
        any.a_int = ALIGN_LEFT;
        add_menu(tmpwin, NO_GLYPH, &any, 'l', 0, ATR_NONE, "left",
                 MENU_UNSELECTED);
        any.a_int = ALIGN_RIGHT;
        add_menu(tmpwin, NO_GLYPH, &any, 'r', 0, ATR_NONE, "right",
                 MENU_UNSELECTED);
        Sprintf(abuf, "Select %s window placement relative to the map:",
                msg ? "message" : "status");
        end_menu(tmpwin, abuf);
        if (select_menu(tmpwin, PICK_ONE, &window_pick) > 0) {
            if (msg)
                iflags.wc_align_message = window_pick->item.a_int;
            else
                iflags.wc_align_status = window_pick->item.a_int;
            free((genericptr_t) window_pick);
        }
        destroy_nhwindow(tmpwin);
    } else if (!strcmp("number_pad", optname)) {
        static const char *npchoices[] = {
            " 0 (off)", " 1 (on)", " 2 (on, MSDOS compatible)",
            " 3 (on, phone-style digit layout)",
            " 4 (on, phone-style layout, MSDOS compatible)",
            "-1 (off, 'z' to move upper-left, 'y' to zap wands)"
        };
        menu_item *mode_pick = (menu_item *) 0;

        tmpwin = create_nhwindow(NHW_MENU);
        start_menu(tmpwin);
        any = cg.zeroany;
        for (i = 0; i < SIZE(npchoices); i++) {
            any.a_int = i + 1;
            add_menu(tmpwin, NO_GLYPH, &any, 'a' + i, 0, ATR_NONE,
                     npchoices[i], MENU_UNSELECTED);
        }
        end_menu(tmpwin, "Select number_pad mode:");
        if (select_menu(tmpwin, PICK_ONE, &mode_pick) > 0) {
            switch (mode_pick->item.a_int - 1) {
            case 0:
                iflags.num_pad = FALSE;
                iflags.num_pad_mode = 0;
                break;
            case 1:
                iflags.num_pad = TRUE;
                iflags.num_pad_mode = 0;
                break;
            case 2:
                iflags.num_pad = TRUE;
                iflags.num_pad_mode = 1;
                break;
            case 3:
                iflags.num_pad = TRUE;
                iflags.num_pad_mode = 2;
                break;
            case 4:
                iflags.num_pad = TRUE;
                iflags.num_pad_mode = 3;
                break;
            /* last menu choice: number_pad == -1 */
            case 5:
                iflags.num_pad = FALSE;
                iflags.num_pad_mode = 1;
                break;
            }
            reset_commands(FALSE);
            number_pad(iflags.num_pad ? 1 : 0);
            free((genericptr_t) mode_pick);
        }
        destroy_nhwindow(tmpwin);
    } else if (!strcmp("menu_headings", optname)) {
        int mhattr = query_attr("How to highlight menu headings:");

        if (mhattr != -1)
            iflags.menu_headings = mhattr;
    } else if (!strcmp("msgtype", optname)) {
        int opt_idx, nmt, mttyp;
        char mtbuf[BUFSZ] = DUMMY;

 msgtypes_again:
        nmt = msgtype_count();
        opt_idx = handle_add_list_remove("message type", nmt);
        if (opt_idx == 3) { /* done */
            return TRUE;
        } else if (opt_idx == 0) { /* add new */
            getlin("What new message pattern?", mtbuf);
            if (*mtbuf == '\033')
                return TRUE;
            if (*mtbuf
                && test_regex_pattern(mtbuf, (const char *)0)
                && (mttyp = query_msgtype()) != -1
                && !msgtype_add(mttyp, mtbuf)) {
                pline("Error adding the message type.");
                wait_synch();
            }
            goto msgtypes_again;
        } else { /* list (1) or remove (2) */
            int pick_idx, pick_cnt;
            int mt_idx;
            unsigned ln;
            const char *mtype;
            menu_item *pick_list = (menu_item *) 0;
            struct plinemsg_type *tmp = g.plinemsg_types;

            tmpwin = create_nhwindow(NHW_MENU);
            start_menu(tmpwin);
            any = cg.zeroany;
            mt_idx = 0;
            while (tmp) {
                mtype = msgtype2name(tmp->msgtype);
                any.a_int = ++mt_idx;
                Sprintf(mtbuf, "%-5s \"", mtype);
                ln = sizeof mtbuf - strlen(mtbuf) - sizeof "\"";
                if (strlen(tmp->pattern) > ln)
                    Strcat(strncat(mtbuf, tmp->pattern, ln - 3), "...\"");
                else
                    Strcat(strcat(mtbuf, tmp->pattern), "\"");
                add_menu(tmpwin, NO_GLYPH, &any, 0, 0, ATR_NONE, mtbuf,
                         MENU_UNSELECTED);
                tmp = tmp->next;
            }
            Sprintf(mtbuf, "%s message types",
                    (opt_idx == 1) ? "List of" : "Remove which");
            end_menu(tmpwin, mtbuf);
            pick_cnt = select_menu(tmpwin,
                                   (opt_idx == 1) ? PICK_NONE : PICK_ANY,
                                   &pick_list);
            if (pick_cnt > 0) {
                for (pick_idx = 0; pick_idx < pick_cnt; ++pick_idx)
                    free_one_msgtype(pick_list[pick_idx].item.a_int - 1
                                           - pick_idx);
                free((genericptr_t) pick_list), pick_list = (menu_item *) 0;
            }
            destroy_nhwindow(tmpwin);
            if (pick_cnt >= 0)
                goto msgtypes_again;
        }
    } else if (!strcmp("menu_colors", optname)) {
        int opt_idx, nmc, mcclr, mcattr;
        char mcbuf[BUFSZ] = DUMMY;

 menucolors_again:
        nmc = count_menucolors();
        opt_idx = handle_add_list_remove("menucolor", nmc);
        if (opt_idx == 3) { /* done */
 menucolors_done:
            if (nmc > 0 && !iflags.use_menu_color)
                pline(
    "To have menu colors become active, toggle 'menucolors' option to True.");
            return TRUE;
        } else if (opt_idx == 0) { /* add new */
            getlin("What new menucolor pattern?", mcbuf);
            if (*mcbuf == '\033')
                goto menucolors_done;
            if (*mcbuf
                && test_regex_pattern(mcbuf, (const char *)0)
                && (mcclr = query_color((char *) 0)) != -1
                && (mcattr = query_attr((char *) 0)) != -1
                && !add_menu_coloring_parsed(mcbuf, mcclr, mcattr)) {
                pline("Error adding the menu color.");
                wait_synch();
            }
            goto menucolors_again;
        } else { /* list (1) or remove (2) */
            int pick_idx, pick_cnt;
            int mc_idx;
            unsigned ln;
            const char *sattr, *sclr;
            menu_item *pick_list = (menu_item *) 0;
            struct menucoloring *tmp = g.menu_colorings;
            char clrbuf[QBUFSZ];

            tmpwin = create_nhwindow(NHW_MENU);
            start_menu(tmpwin);
            any = cg.zeroany;
            mc_idx = 0;
            while (tmp) {
                sattr = attr2attrname(tmp->attr);
                sclr = strcpy(clrbuf, clr2colorname(tmp->color));
                (void) strNsubst(clrbuf, " ", "-", 0);
                any.a_int = ++mc_idx;
                /* construct suffix */
                Sprintf(buf, "\"\"=%s%s%s", sclr,
                        (tmp->attr != ATR_NONE) ? "&" : "",
                        (tmp->attr != ATR_NONE) ? sattr : "");
                /* now main string */
                ln = sizeof buf - strlen(buf) - 1; /* length available */
                Strcpy(mcbuf, "\"");
                if (strlen(tmp->origstr) > ln)
                    Strcat(strncat(mcbuf, tmp->origstr, ln - 3), "...");
                else
                    Strcat(mcbuf, tmp->origstr);
                /* combine main string and suffix */
                Strcat(mcbuf, &buf[1]); /* skip buf[]'s initial quote */
                add_menu(tmpwin, NO_GLYPH, &any, 0, 0, ATR_NONE, mcbuf,
                         MENU_UNSELECTED);
                tmp = tmp->next;
            }
            Sprintf(mcbuf, "%s menu colors",
                    (opt_idx == 1) ? "List of" : "Remove which");
            end_menu(tmpwin, mcbuf);
            pick_cnt = select_menu(tmpwin,
                                   (opt_idx == 1) ? PICK_NONE : PICK_ANY,
                                   &pick_list);
            if (pick_cnt > 0) {
                for (pick_idx = 0; pick_idx < pick_cnt; ++pick_idx)
                    free_one_menu_coloring(pick_list[pick_idx].item.a_int - 1
                                           - pick_idx);
                free((genericptr_t) pick_list), pick_list = (menu_item *) 0;
            }
            destroy_nhwindow(tmpwin);
            if (pick_cnt >= 0)
                goto menucolors_again;
        }
    } else if (!strcmp("autopickup_exception", optname)) {
        int opt_idx, pass, totalapes = 0, numapes[2] = { 0, 0 };
        char apebuf[1 + BUFSZ]; /* so &apebuf[1] is BUFSZ long for getlin() */
        struct autopickup_exception *ape;

 ape_again:
        totalapes = count_ape_maps(&numapes[AP_LEAVE], &numapes[AP_GRAB]);
        opt_idx = handle_add_list_remove("autopickup exception", totalapes);
        if (opt_idx == 3) { /* done */
            return TRUE;
        } else if (opt_idx == 0) { /* add new */
            /* EDIT_GETLIN:  assume user doesn't user want previous
               exception used as default input string for this one... */
            apebuf[0] = apebuf[1] = '\0';
            getlin("What new autopickup exception pattern?", &apebuf[1]);
            mungspaces(&apebuf[1]); /* regularize whitespace */
            if (apebuf[1] == '\033')
                return TRUE;
            if (apebuf[1]) {
                apebuf[0] = '\"';
                /* guarantee room for \" prefix and \"\0 suffix;
                   -2 is good enough for apebuf[] but -3 makes
                   sure the whole thing fits within normal BUFSZ */
                apebuf[sizeof apebuf - 3] = '\0';
                Strcat(apebuf, "\"");
                add_autopickup_exception(apebuf);
            }
            goto ape_again;
        } else { /* list (1) or remove (2) */
            int pick_idx, pick_cnt;
            menu_item *pick_list = (menu_item *) 0;

            tmpwin = create_nhwindow(NHW_MENU);
            start_menu(tmpwin);
            for (pass = AP_LEAVE; pass <= AP_GRAB; ++pass) {
                if (numapes[pass] == 0)
                    continue;
                ape = iflags.autopickup_exceptions[pass];
                any = cg.zeroany;
                add_menu(tmpwin, NO_GLYPH, &any, 0, 0, iflags.menu_headings,
                         (pass == 0) ? "Never pickup" : "Always pickup",
                         MENU_UNSELECTED);
                for (i = 0; i < numapes[pass] && ape; i++) {
                    any.a_void = (opt_idx == 1) ? 0 : ape;
                    /* length of pattern plus quotes is less than BUFSZ */
                    Sprintf(apebuf, "\"%s\"", ape->pattern);
                    add_menu(tmpwin, NO_GLYPH, &any, 0, 0, ATR_NONE, apebuf,
                             MENU_UNSELECTED);
                    ape = ape->next;
                }
            }
            Sprintf(apebuf, "%s autopickup exceptions",
                    (opt_idx == 1) ? "List of" : "Remove which");
            end_menu(tmpwin, apebuf);
            pick_cnt = select_menu(tmpwin,
                                   (opt_idx == 1) ? PICK_NONE : PICK_ANY,
                                   &pick_list);
            if (pick_cnt > 0) {
                for (pick_idx = 0; pick_idx < pick_cnt; ++pick_idx)
                    remove_autopickup_exception(
                                         (struct autopickup_exception *)
                                             pick_list[pick_idx].item.a_void);
                free((genericptr_t) pick_list), pick_list = (menu_item *) 0;
            }
            destroy_nhwindow(tmpwin);
            if (pick_cnt >= 0)
                goto ape_again;
        }
    } else if (!strcmp("symset", optname)
               || !strcmp("roguesymset", optname)) {
        menu_item *symset_pick = (menu_item *) 0;
        boolean rogueflag = (*optname == 'r'),
                ready_to_switch = FALSE,
                nothing_to_do = FALSE;
        char *symset_name, fmtstr[20];
        struct symsetentry *sl;
        int res, which_set, setcount = 0, chosen = -2;

        which_set = rogueflag ? ROGUESET : PRIMARY;
        g.symset_list = (struct symsetentry *) 0;
        /* clear symset[].name as a flag to read_sym_file() to build list */
        symset_name = g.symset[which_set].name;
        g.symset[which_set].name = (char *) 0;

        res = read_sym_file(which_set);
        /* put symset name back */
        g.symset[which_set].name = symset_name;

        if (res && g.symset_list) {
            int thissize, biggest = 0;

            for (sl = g.symset_list; sl; sl = sl->next) {
                /* check restrictions */
                if (rogueflag ? sl->primary : sl->rogue)
                    continue;

                setcount++;
                /* find biggest name */
                thissize = sl->name ? (int) strlen(sl->name) : 0;
                if (thissize > biggest)
                    biggest = thissize;
            }
            if (!setcount) {
                pline("There are no appropriate %s symbol sets available.",
                      rogueflag ? "rogue level" : "primary");
                return TRUE;
            }

            Sprintf(fmtstr, "%%-%ds %%s", biggest + 5);
            tmpwin = create_nhwindow(NHW_MENU);
            start_menu(tmpwin);
            any = cg.zeroany;
            any.a_int = 1;
            add_menu(tmpwin, NO_GLYPH, &any, 0, 0, ATR_NONE,
                     "Default Symbols", MENU_UNSELECTED);

            for (sl = g.symset_list; sl; sl = sl->next) {
                /* check restrictions */
                if (rogueflag ? sl->primary : sl->rogue)
                    continue;

                if (sl->name) {
                    any.a_int = sl->idx + 2;
                    Sprintf(buf, fmtstr, sl->name, sl->desc ? sl->desc : "");
                    add_menu(tmpwin, NO_GLYPH, &any, 0, 0, ATR_NONE,
                             buf, MENU_UNSELECTED);
                }
            }
            Sprintf(buf, "Select %ssymbol set:",
                    rogueflag ? "rogue level " : "");
            end_menu(tmpwin, buf);
            if (select_menu(tmpwin, PICK_ONE, &symset_pick) > 0) {
                chosen = symset_pick->item.a_int - 2;
                free((genericptr_t) symset_pick);
            }
            destroy_nhwindow(tmpwin);

            if (chosen > -1) {
                /* chose an actual symset name from file */
                for (sl = g.symset_list; sl; sl = sl->next)
                    if (sl->idx == chosen)
                        break;
                if (sl) {
                    /* free the now stale attributes */
                    clear_symsetentry(which_set, TRUE);

                    /* transfer only the name of the symbol set */
                    g.symset[which_set].name = dupstr(sl->name);
                    ready_to_switch = TRUE;
                }
            } else if (chosen == -1) {
                /* explicit selection of defaults */
                /* free the now stale symset attributes */
                clear_symsetentry(which_set, TRUE);
            } else
                nothing_to_do = TRUE;
        } else if (!res) {
            /* The symbols file could not be accessed */
            pline("Unable to access \"%s\" file.", SYMBOLS);
            return TRUE;
        } else if (!g.symset_list) {
            /* The symbols file was empty */
            pline("There were no symbol sets found in \"%s\".", SYMBOLS);
            return TRUE;
        }

        /* clean up */
        while ((sl = g.symset_list) != 0) {
            g.symset_list = sl->next;
            if (sl->name)
                free((genericptr_t) sl->name), sl->name = (char *) 0;
            if (sl->desc)
                free((genericptr_t) sl->desc), sl->desc = (char *) 0;
            free((genericptr_t) sl);
        }

        if (nothing_to_do)
            return TRUE;

        /* Set default symbols and clear the handling value */
        if (rogueflag)
            init_r_symbols();
        else
            init_l_symbols();

        if (g.symset[which_set].name) {
            /* non-default symbols */
            if (read_sym_file(which_set)) {
                ready_to_switch = TRUE;
            } else {
                clear_symsetentry(which_set, TRUE);
                return TRUE;
            }
        }

        if (ready_to_switch)
            switch_symbols(TRUE);

        if (Is_rogue_level(&u.uz)) {
            if (rogueflag)
                assign_graphics(ROGUESET);
        } else if (!rogueflag)
            assign_graphics(PRIMARY);
        preference_update("symset");
        g.opt_need_redraw = TRUE;

    } else {
        /* didn't match any of the special options */
        return FALSE;
    }
    return TRUE;
}

#define rolestring(val, array, field) \
    ((val >= 0) ? array[val].field : (val == ROLE_RANDOM) ? randomrole : none)

/* This is ugly. We have all the option names in the compopt[] array,
   but we need to look at each option individually to get the value. */
STATIC_OVL const char *
get_compopt_value(optname, buf)
const char *optname;
char *buf;
{
    static const char none[] = "(none)", randomrole[] = "random",
                      to_be_done[] = "(to be done)",
                      defopt[] = "default", defbrief[] = "def";
    char ocl[MAXOCLASSES + 1];
    int i;

    buf[0] = '\0';
    if (!strcmp(optname, "align_message")
        || !strcmp(optname, "align_status")) {
        int which = !strcmp(optname, "align_status") ? iflags.wc_align_status
                                                     : iflags.wc_align_message;
        Sprintf(buf, "%s",
                (which == ALIGN_TOP) ? "top"
                : (which == ALIGN_LEFT) ? "left"
                  : (which == ALIGN_BOTTOM) ? "bottom"
                    : (which == ALIGN_RIGHT) ? "right"
                      : defopt);
    } else if (!strcmp(optname, "align"))
        Sprintf(buf, "%s", rolestring(flags.initalign, aligns, adj));
#ifdef WIN32
    else if (!strcmp(optname, "altkeyhandler"))
        Sprintf(buf, "%s",
                iflags.altkeyhandler[0] ? iflags.altkeyhandler : "default");
#endif
#ifdef BACKWARD_COMPAT
    else if (!strcmp(optname, "boulder"))
        Sprintf(buf, "%c",
                iflags.bouldersym
                    ? iflags.bouldersym
                    : g.showsyms[(int) objects[BOULDER].oc_class + SYM_OFF_O]);
#endif
    else if (!strcmp(optname, "catname"))
        Sprintf(buf, "%s", g.catname[0] ? g.catname : none);
    else if (!strcmp(optname, "disclose"))
        for (i = 0; i < NUM_DISCLOSURE_OPTIONS; i++) {
            if (i)
                (void) strkitten(buf, ' ');
            (void) strkitten(buf, flags.end_disclose[i]);
            (void) strkitten(buf, disclosure_options[i]);
        }
    else if (!strcmp(optname, "dogname"))
        Sprintf(buf, "%s", g.dogname[0] ? g.dogname : none);
    else if (!strcmp(optname, "dungeon"))
        Sprintf(buf, "%s", to_be_done);
    else if (!strcmp(optname, "effects"))
        Sprintf(buf, "%s", to_be_done);
    else if (!strcmp(optname, "font_map"))
        Sprintf(buf, "%s", iflags.wc_font_map ? iflags.wc_font_map : defopt);
    else if (!strcmp(optname, "font_message"))
        Sprintf(buf, "%s",
                iflags.wc_font_message ? iflags.wc_font_message : defopt);
    else if (!strcmp(optname, "font_status"))
        Sprintf(buf, "%s",
                iflags.wc_font_status ? iflags.wc_font_status : defopt);
    else if (!strcmp(optname, "font_menu"))
        Sprintf(buf, "%s",
                iflags.wc_font_menu ? iflags.wc_font_menu : defopt);
    else if (!strcmp(optname, "font_text"))
        Sprintf(buf, "%s",
                iflags.wc_font_text ? iflags.wc_font_text : defopt);
    else if (!strcmp(optname, "font_size_map")) {
        if (iflags.wc_fontsiz_map)
            Sprintf(buf, "%d", iflags.wc_fontsiz_map);
        else
            Strcpy(buf, defopt);
    } else if (!strcmp(optname, "font_size_message")) {
        if (iflags.wc_fontsiz_message)
            Sprintf(buf, "%d", iflags.wc_fontsiz_message);
        else
            Strcpy(buf, defopt);
    } else if (!strcmp(optname, "font_size_status")) {
        if (iflags.wc_fontsiz_status)
            Sprintf(buf, "%d", iflags.wc_fontsiz_status);
        else
            Strcpy(buf, defopt);
    } else if (!strcmp(optname, "font_size_menu")) {
        if (iflags.wc_fontsiz_menu)
            Sprintf(buf, "%d", iflags.wc_fontsiz_menu);
        else
            Strcpy(buf, defopt);
    } else if (!strcmp(optname, "font_size_text")) {
        if (iflags.wc_fontsiz_text)
            Sprintf(buf, "%d", iflags.wc_fontsiz_text);
        else
            Strcpy(buf, defopt);
    } else if (!strcmp(optname, "fruit"))
        Sprintf(buf, "%s", g.pl_fruit);
    else if (!strcmp(optname, "gender"))
        Sprintf(buf, "%s", rolestring(flags.initgend, genders, adj));
    else if (!strcmp(optname, "horsename"))
        Sprintf(buf, "%s", g.horsename[0] ? g.horsename : none);
    else if (!strcmp(optname, "map_mode")) {
        i = iflags.wc_map_mode;
        Sprintf(buf, "%s",
                (i == MAP_MODE_TILES) ? "tiles"
                : (i == MAP_MODE_ASCII4x6) ? "ascii4x6"
                  : (i == MAP_MODE_ASCII6x8) ? "ascii6x8"
                    : (i == MAP_MODE_ASCII8x8) ? "ascii8x8"
                      : (i == MAP_MODE_ASCII16x8) ? "ascii16x8"
                        : (i == MAP_MODE_ASCII7x12) ? "ascii7x12"
                          : (i == MAP_MODE_ASCII8x12) ? "ascii8x12"
                            : (i == MAP_MODE_ASCII16x12) ? "ascii16x12"
                              : (i == MAP_MODE_ASCII12x16) ? "ascii12x16"
                                : (i == MAP_MODE_ASCII10x18) ? "ascii10x18"
                                  : (i == MAP_MODE_ASCII_FIT_TO_SCREEN)
                                    ? "fit_to_screen"
                                    : defopt);
    } else if (!strcmp(optname, "menustyle"))
        Sprintf(buf, "%s", menutype[(int) flags.menu_style]);
    else if (!strcmp(optname, "menu_deselect_all"))
        Sprintf(buf, "%s", to_be_done);
    else if (!strcmp(optname, "menu_deselect_page"))
        Sprintf(buf, "%s", to_be_done);
    else if (!strcmp(optname, "menu_first_page"))
        Sprintf(buf, "%s", to_be_done);
    else if (!strcmp(optname, "menu_invert_all"))
        Sprintf(buf, "%s", to_be_done);
    else if (!strcmp(optname, "menu_headings"))
        Sprintf(buf, "%s", attr2attrname(iflags.menu_headings));
    else if (!strcmp(optname, "menu_invert_page"))
        Sprintf(buf, "%s", to_be_done);
    else if (!strcmp(optname, "menu_last_page"))
        Sprintf(buf, "%s", to_be_done);
    else if (!strcmp(optname, "menu_next_page"))
        Sprintf(buf, "%s", to_be_done);
    else if (!strcmp(optname, "menu_previous_page"))
        Sprintf(buf, "%s", to_be_done);
    else if (!strcmp(optname, "menu_search"))
        Sprintf(buf, "%s", to_be_done);
    else if (!strcmp(optname, "menu_select_all"))
        Sprintf(buf, "%s", to_be_done);
    else if (!strcmp(optname, "menu_select_page"))
        Sprintf(buf, "%s", to_be_done);
    else if (!strcmp(optname, "monsters")) {
        Sprintf(buf, "%s", to_be_done);
    } else if (!strcmp(optname, "msghistory")) {
        Sprintf(buf, "%u", iflags.msg_history);
#ifdef TTY_GRAPHICS
    } else if (!strcmp(optname, "msg_window")) {
        Sprintf(buf, "%s", (iflags.prevmsg_window == 's') ? "single"
                           : (iflags.prevmsg_window == 'c') ? "combination"
                             : (iflags.prevmsg_window == 'f') ? "full"
                               : "reversed");
#endif
    } else if (!strcmp(optname, "name")) {
        Sprintf(buf, "%s", g.plname);
    } else if (!strcmp(optname, "mouse_support")) {
#ifdef WIN32
#define MOUSEFIX1 ", QuickEdit off"
#define MOUSEFIX2 ", QuickEdit unchanged"
#else
#define MOUSEFIX1 ", O/S adjusted"
#define MOUSEFIX2 ", O/S unchanged"
#endif
        static const char *mousemodes[][2] = {
            { "0=off", "" },
            { "1=on",  MOUSEFIX1 },
            { "2=on",  MOUSEFIX2 },
        };
#undef MOUSEFIX1
#undef MOUSEFIX2
        int ms = iflags.wc_mouse_support;

        if (ms >= 0 && ms <= 2)
            Sprintf(buf, "%s%s", mousemodes[ms][0], mousemodes[ms][1]);
    } else if (!strcmp(optname, "number_pad")) {
        static const char *numpadmodes[] = {
            "0=off", "1=on", "2=on, MSDOS compatible",
            "3=on, phone-style layout",
            "4=on, phone layout, MSDOS compatible",
            "-1=off, y & z swapped", /*[5]*/
        };
        int indx = g.Cmd.num_pad
                       ? (g.Cmd.phone_layout ? (g.Cmd.pcHack_compat ? 4 : 3)
                                           : (g.Cmd.pcHack_compat ? 2 : 1))
                       : g.Cmd.swap_yz ? 5 : 0;

        Strcpy(buf, numpadmodes[indx]);
    } else if (!strcmp(optname, "objects")) {
        Sprintf(buf, "%s", to_be_done);
    } else if (!strcmp(optname, "packorder")) {
        oc_to_str(flags.inv_order, ocl);
        Sprintf(buf, "%s", ocl);
#ifdef CHANGE_COLOR
    } else if (!strcmp(optname, "palette")) {
        Sprintf(buf, "%s", get_color_string());
#endif
    } else if (!strcmp(optname, "paranoid_confirmation")) {
        char tmpbuf[QBUFSZ];

        tmpbuf[0] = '\0';
        for (i = 0; paranoia[i].flagmask != 0; ++i)
            if (flags.paranoia_bits & paranoia[i].flagmask)
                Sprintf(eos(tmpbuf), " %s", paranoia[i].argname);
        Strcpy(buf, tmpbuf[0] ? &tmpbuf[1] : "none");
    } else if (!strcmp(optname, "petattr")) {
#ifdef CURSES_GRAPHICS
        if (WINDOWPORT("curses")) {
            char tmpbuf[QBUFSZ];

            Strcpy(buf, curses_fmt_attrs(tmpbuf));
        } else
#endif
        if (iflags.wc2_petattr != 0)
            Sprintf(buf, "0x%08x", iflags.wc2_petattr);
        else
            Strcpy(buf, defopt);
    } else if (!strcmp(optname, "pettype")) {
        Sprintf(buf, "%s", (g.preferred_pet == 'c') ? "cat"
                           : (g.preferred_pet == 'd') ? "dog"
                             : (g.preferred_pet == 'h') ? "horse"
                               : (g.preferred_pet == 'n') ? "none"
                                 : "random");
    } else if (!strcmp(optname, "pickup_burden")) {
        Sprintf(buf, "%s", burdentype[flags.pickup_burden]);
    } else if (!strcmp(optname, "pickup_types")) {
        oc_to_str(flags.pickup_types, ocl);
        Sprintf(buf, "%s", ocl[0] ? ocl : "all");
    } else if (!strcmp(optname, "pile_limit")) {
        Sprintf(buf, "%d", flags.pile_limit);
    } else if (!strcmp(optname, "playmode")) {
        Strcpy(buf, wizard ? "debug" : discover ? "explore" : "normal");
    } else if (!strcmp(optname, "race")) {
        Sprintf(buf, "%s", rolestring(flags.initrace, races, noun));
    } else if (!strcmp(optname, "roguesymset")) {
        Sprintf(buf, "%s",
                g.symset[ROGUESET].name ? g.symset[ROGUESET].name : "default");
        if (g.currentgraphics == ROGUESET && g.symset[ROGUESET].name)
            Strcat(buf, ", active");
    } else if (!strcmp(optname, "role")) {
        Sprintf(buf, "%s", rolestring(flags.initrole, roles, name.m));
    } else if (!strcmp(optname, "runmode")) {
        Sprintf(buf, "%s", runmodes[flags.runmode]);
    } else if (!strcmp(optname, "whatis_coord")) {
        Sprintf(buf, "%s",
                (iflags.getpos_coords == GPCOORDS_MAP) ? "map"
                : (iflags.getpos_coords == GPCOORDS_COMPASS) ? "compass"
                : (iflags.getpos_coords == GPCOORDS_COMFULL) ? "full compass"
                : (iflags.getpos_coords == GPCOORDS_SCREEN) ? "screen"
                : "none");
    } else if (!strcmp(optname, "whatis_filter")) {
        Sprintf(buf, "%s",
                (iflags.getloc_filter == GFILTER_VIEW) ? "view"
                : (iflags.getloc_filter == GFILTER_AREA) ? "area"
                : "none");
    } else if (!strcmp(optname, "scores")) {
        Sprintf(buf, "%d top/%d around%s", flags.end_top, flags.end_around,
                flags.end_own ? "/own" : "");
    } else if (!strcmp(optname, "scroll_amount")) {
        if (iflags.wc_scroll_amount)
            Sprintf(buf, "%d", iflags.wc_scroll_amount);
        else
            Strcpy(buf, defopt);
    } else if (!strcmp(optname, "scroll_margin")) {
        if (iflags.wc_scroll_margin)
            Sprintf(buf, "%d", iflags.wc_scroll_margin);
        else
            Strcpy(buf, defopt);
    } else if (!strcmp(optname, "sortloot")) {
        for (i = 0; i < SIZE(sortltype); i++)
            if (flags.sortloot == sortltype[i][0]) {
                Strcpy(buf, sortltype[i]);
                break;
            }
    } else if (!strcmp(optname, "player_selection")) {
        Sprintf(buf, "%s", iflags.wc_player_selection ? "prompts" : "dialog");
#ifdef MSDOS
    } else if (!strcmp(optname, "soundcard")) {
        Sprintf(buf, "%s", to_be_done);
#endif
#ifdef STATUS_HILITES
    } else if (!strcmp("statushilites", optname)) {
        if (!iflags.hilite_delta)
            Strcpy(buf, "0 (off: don't highlight status fields)");
        else
            Sprintf(buf, "%ld (on: highlight status for %ld turns)",
                    iflags.hilite_delta, iflags.hilite_delta);
#endif
    } else if (!strcmp(optname,"statuslines")) {
        if (wc2_supported(optname))
            Strcpy(buf, (iflags.wc2_statuslines < 3) ? "2" : "3");
        /* else default to "unknown" */
    } else if (!strcmp(optname, "suppress_alert")) {
        if (flags.suppress_alert == 0L)
            Strcpy(buf, none);
        else
            Sprintf(buf, "%lu.%lu.%lu", FEATURE_NOTICE_VER_MAJ,
                    FEATURE_NOTICE_VER_MIN, FEATURE_NOTICE_VER_PATCH);
    } else if (!strcmp(optname, "symset")) {
        Sprintf(buf, "%s",
                g.symset[PRIMARY].name ? g.symset[PRIMARY].name : "default");
        if (g.currentgraphics == PRIMARY && g.symset[PRIMARY].name)
            Strcat(buf, ", active");
    } else if (!strcmp(optname, "term_cols")) {
        if (iflags.wc2_term_cols)
            Sprintf(buf, "%d", iflags.wc2_term_cols);
        else
            Strcpy(buf, defopt);
    } else if (!strcmp(optname, "term_rows")) {
        if (iflags.wc2_term_rows)
            Sprintf(buf, "%d", iflags.wc2_term_rows);
        else
            Strcpy(buf, defopt);
    } else if (!strcmp(optname, "tile_file")) {
        Sprintf(buf, "%s",
                iflags.wc_tile_file ? iflags.wc_tile_file : defopt);
    } else if (!strcmp(optname, "tile_height")) {
        if (iflags.wc_tile_height)
            Sprintf(buf, "%d", iflags.wc_tile_height);
        else
            Strcpy(buf, defopt);
    } else if (!strcmp(optname, "tile_width")) {
        if (iflags.wc_tile_width)
            Sprintf(buf, "%d", iflags.wc_tile_width);
        else
            Strcpy(buf, defopt);
    } else if (!strcmp(optname, "traps")) {
        Sprintf(buf, "%s", to_be_done);
    } else if (!strcmp(optname, "vary_msgcount")) {
        if (iflags.wc_vary_msgcount)
            Sprintf(buf, "%d", iflags.wc_vary_msgcount);
        else
            Strcpy(buf, defopt);
#ifdef MSDOS
    } else if (!strcmp(optname, "video")) {
        Sprintf(buf, "%s", to_be_done);
#endif
#ifdef VIDEOSHADES
    } else if (!strcmp(optname, "videoshades")) {
        Sprintf(buf, "%s-%s-%s", shade[0], shade[1], shade[2]);
    } else if (!strcmp(optname, "videocolors")) {
        Sprintf(buf, "%d-%d-%d-%d-%d-%d-%d-%d-%d-%d-%d-%d",
                ttycolors[CLR_RED], ttycolors[CLR_GREEN],
                ttycolors[CLR_BROWN], ttycolors[CLR_BLUE],
                ttycolors[CLR_MAGENTA], ttycolors[CLR_CYAN],
                ttycolors[CLR_ORANGE], ttycolors[CLR_BRIGHT_GREEN],
                ttycolors[CLR_YELLOW], ttycolors[CLR_BRIGHT_BLUE],
                ttycolors[CLR_BRIGHT_MAGENTA], ttycolors[CLR_BRIGHT_CYAN]);
#endif /* VIDEOSHADES */
    } else if (!strcmp(optname,"windowborders")) {
        Sprintf(buf, "%s",
                (iflags.wc2_windowborders == 0) ? "0=off"
                : (iflags.wc2_windowborders == 1) ? "1=on"
                  : (iflags.wc2_windowborders == 2) ? "2=auto"
                    : defopt);
    } else if (!strcmp(optname, "windowtype")) {
        Sprintf(buf, "%s", windowprocs.name);
    } else if (!strcmp(optname, "windowcolors")) {
        Sprintf(
            buf, "%s/%s %s/%s %s/%s %s/%s",
            iflags.wc_foregrnd_menu ? iflags.wc_foregrnd_menu : defbrief,
            iflags.wc_backgrnd_menu ? iflags.wc_backgrnd_menu : defbrief,
            iflags.wc_foregrnd_message ? iflags.wc_foregrnd_message
                                       : defbrief,
            iflags.wc_backgrnd_message ? iflags.wc_backgrnd_message
                                       : defbrief,
            iflags.wc_foregrnd_status ? iflags.wc_foregrnd_status : defbrief,
            iflags.wc_backgrnd_status ? iflags.wc_backgrnd_status : defbrief,
            iflags.wc_foregrnd_text ? iflags.wc_foregrnd_text : defbrief,
            iflags.wc_backgrnd_text ? iflags.wc_backgrnd_text : defbrief);
#ifdef PREFIXES_IN_USE
    } else {
        for (i = 0; i < PREFIX_COUNT; ++i)
            if (!strcmp(optname, fqn_prefix_names[i]) && g.fqn_prefix[i])
                Sprintf(buf, "%s", g.fqn_prefix[i]);
#endif
    }

    if (!buf[0])
        Strcpy(buf, "unknown");
    return buf;
}

int
dotogglepickup()
{
    char buf[BUFSZ], ocl[MAXOCLASSES + 1];

    flags.pickup = !flags.pickup;
    if (flags.pickup) {
        oc_to_str(flags.pickup_types, ocl);
        Sprintf(buf, "ON, for %s objects%s", ocl[0] ? ocl : "all",
                (iflags.autopickup_exceptions[AP_LEAVE]
                 || iflags.autopickup_exceptions[AP_GRAB])
                    ? ((count_ape_maps((int *) 0, (int *) 0) == 1)
                           ? ", with one exception"
                           : ", with some exceptions")
                    : "");
    } else {
        Strcpy(buf, "OFF");
    }
    pline("Autopickup: %s.", buf);
    return 0;
}

int
add_autopickup_exception(mapping)
const char *mapping;
{
    static const char
        APE_regex_error[] = "regex error in AUTOPICKUP_EXCEPTION",
        APE_syntax_error[] = "syntax error in AUTOPICKUP_EXCEPTION";

    struct autopickup_exception *ape, **apehead;
    char text[256], end;
    int n;
    boolean grab = FALSE;

    /* scan length limit used to be 255, but smaller size allows the
       quoted value to fit within BUFSZ, simplifying formatting elsewhere;
       this used to ignore the possibility of trailing junk but now checks
       for it, accepting whitespace but rejecting anything else unless it
       starts with '#" for a comment */
    end = '\0';
    if ((n = sscanf(mapping, "\"<%253[^\"]\" %c", text, &end)) == 1
        || (n == 2 && end == '#')) {
        grab = TRUE;
    } else if ((n = sscanf(mapping, "\">%253[^\"]\" %c", text, &end)) == 1
               || (n = sscanf(mapping, "\"%253[^\"]\" %c", text, &end)) == 1
               || (n == 2 && end == '#')) {
        grab = FALSE;
    } else {
        config_error_add("%s", APE_syntax_error);
        return 0;
    }

    ape = (struct autopickup_exception *) alloc(sizeof *ape);
    ape->regex = regex_init();
    if (!regex_compile(text, ape->regex)) {
        config_error_add("%s: %s", APE_regex_error,
                         regex_error_desc(ape->regex));
        regex_free(ape->regex);
        free((genericptr_t) ape);
        return 0;
    }
    apehead = (grab) ? &iflags.autopickup_exceptions[AP_GRAB]
                     : &iflags.autopickup_exceptions[AP_LEAVE];

    ape->pattern = dupstr(text);
    ape->grab = grab;
    ape->next = *apehead;
    *apehead = ape;
    return 1;
}

STATIC_OVL void
remove_autopickup_exception(whichape)
struct autopickup_exception *whichape;
{
    struct autopickup_exception *ape, *freeape, *prev = 0;
    int chain = whichape->grab ? AP_GRAB : AP_LEAVE;

    for (ape = iflags.autopickup_exceptions[chain]; ape;) {
        if (ape == whichape) {
            freeape = ape;
            ape = ape->next;
            if (prev)
                prev->next = ape;
            else
                iflags.autopickup_exceptions[chain] = ape;
            regex_free(freeape->regex);
            free((genericptr_t) freeape->pattern);
            free((genericptr_t) freeape);
        } else {
            prev = ape;
            ape = ape->next;
        }
    }
}

STATIC_OVL int
count_ape_maps(leave, grab)
int *leave, *grab;
{
    struct autopickup_exception *ape;
    int pass, totalapes, numapes[2];

    numapes[0] = numapes[1] = 0;
    for (pass = AP_LEAVE; pass <= AP_GRAB; ++pass) {
        ape = iflags.autopickup_exceptions[pass];
        while (ape) {
            ape = ape->next;
            numapes[pass]++;
        }
    }
    totalapes = numapes[AP_LEAVE] + numapes[AP_GRAB];
    if (leave)
        *leave = numapes[AP_LEAVE];
    if (grab)
        *grab = numapes[AP_GRAB];
    return totalapes;
}

void
free_autopickup_exceptions()
{
    struct autopickup_exception *ape;
    int pass;

    for (pass = AP_LEAVE; pass <= AP_GRAB; ++pass) {
        while ((ape = iflags.autopickup_exceptions[pass]) != 0) {
            regex_free(ape->regex);
            free((genericptr_t) ape->pattern);
            iflags.autopickup_exceptions[pass] = ape->next;
            free((genericptr_t) ape);
        }
    }
}

/* bundle some common usage into one easy-to-use routine */
int
load_symset(s, which_set)
const char *s;
int which_set;
{
    clear_symsetentry(which_set, TRUE);

    if (g.symset[which_set].name)
        free((genericptr_t) g.symset[which_set].name);
    g.symset[which_set].name = dupstr(s);

    if (read_sym_file(which_set)) {
        switch_symbols(TRUE);
    } else {
        clear_symsetentry(which_set, TRUE);
        return 0;
    }
    return 1;
}

void
free_symsets()
{
    clear_symsetentry(PRIMARY, TRUE);
    clear_symsetentry(ROGUESET, TRUE);

    /* symset_list is cleaned up as soon as it's used, so we shouldn't
       have to anything about it here */
    /* assert( symset_list == NULL ); */
}

/* Parse the value of a SYMBOLS line from a config file */
boolean
parsesymbols(opts)
register char *opts;
{
    int val;
    char *op, *symname, *strval;
    struct symparse *symp;

    if ((op = index(opts, ',')) != 0) {
        *op++ = 0;
        if (!parsesymbols(op))
            return FALSE;
    }

    /* S_sample:string */
    symname = opts;
    strval = index(opts, ':');
    if (!strval)
        strval = index(opts, '=');
    if (!strval)
        return FALSE;
    *strval++ = '\0';

    /* strip leading and trailing white space from symname and strval */
    mungspaces(symname);
    mungspaces(strval);

    symp = match_sym(symname);
    if (!symp)
        return FALSE;

    if (symp->range && symp->range != SYM_CONTROL) {
        val = sym_val(strval);
        update_l_symset(symp, val);
    }
    return TRUE;
}

struct symparse *
match_sym(buf)
char *buf;
{
    size_t len = strlen(buf);
    const char *p = index(buf, ':'), *q = index(buf, '=');
    struct symparse *sp = loadsyms;

    if (!p || (q && q < p))
        p = q;
    if (p) {
        /* note: there will be at most one space before the '='
           because caller has condensed buf[] with mungspaces() */
        if (p > buf && p[-1] == ' ')
            p--;
        len = (int) (p - buf);
    }
    while (sp->range) {
        if ((len >= strlen(sp->name)) && !strncmpi(buf, sp->name, len))
            return sp;
        sp++;
    }
    return (struct symparse *) 0;
}

int
sym_val(strval)
const char *strval;
{
    char buf[QBUFSZ];

    buf[0] = '\0';
    if (!strval[0] || !strval[1]) { /* empty, or single character */
        /* if single char is space or tab, leave buf[0]=='\0' */
        if (!isspace((uchar) strval[0]))
            buf[0] = strval[0];
    } else if (strval[0] == '\'') { /* single quote */
        /* simple matching single quote; we know strval[1] isn't '\0' */
        if (strval[2] == '\'' && !strval[3]) {
            /* accepts '\' as backslash and ''' as single quote */
            buf[0] = strval[1];

        /* if backslash, handle single or double quote or second backslash */
        } else if (strval[1] == '\\' && strval[2] && strval[3] == '\''
            && index("'\"\\", strval[2]) && !strval[4]) {
            buf[0] = strval[2];

        /* not simple quote or basic backslash;
           strip closing quote and let escapes() deal with it */
        } else {
            char *p, tmp[QBUFSZ];

            (void) strncpy(tmp, strval + 1, sizeof tmp - 1);
            tmp[sizeof tmp - 1] = '\0';
            if ((p = rindex(tmp, '\'')) != 0) {
                *p = '\0';
                escapes(tmp, buf);
            } /* else buf[0] stays '\0' */
        }
    } else /* not lone char nor single quote */
        escapes(strval, buf);

    return (int) *buf;
}

/* data for option_help() */
static const char *opt_intro[] = {
    "",
    "                 NetHack Options Help:", "",
#define CONFIG_SLOT 3 /* fill in next value at run-time */
    (char *) 0,
#if !defined(MICRO) && !defined(MAC)
    "or use `NETHACKOPTIONS=\"<options>\"' in your environment",
#endif
    "(<options> is a list of options separated by commas)",
#ifdef VMS
    "-- for example, $ DEFINE NETHACKOPTIONS \"noautopickup,fruit:kumquat\"",
#endif
    "or press \"O\" while playing and use the menu.",
    "",
 "Boolean options (which can be negated by prefixing them with '!' or \"no\"):",
    (char *) 0
};

static const char *opt_epilog[] = {
    "",
    "Some of the options can be set only before the game is started; those",
    "items will not be selectable in the 'O' command's menu.",
    (char *) 0
};

void
option_help()
{
    char buf[BUFSZ], buf2[BUFSZ];
    register int i;
    winid datawin;

    datawin = create_nhwindow(NHW_TEXT);
    Sprintf(buf, "Set options as OPTIONS=<options> in %s", configfile);
    opt_intro[CONFIG_SLOT] = (const char *) buf;
    for (i = 0; opt_intro[i]; i++)
        putstr(datawin, 0, opt_intro[i]);

    /* Boolean options */
    for (i = 0; boolopt[i].name; i++) {
        if (boolopt[i].addr) {
            if (boolopt[i].addr == &iflags.sanity_check && !wizard)
                continue;
            if (boolopt[i].addr == &iflags.menu_tab_sep && !wizard)
                continue;
            next_opt(datawin, boolopt[i].name);
        }
    }
    next_opt(datawin, "");

    /* Compound options */
    putstr(datawin, 0, "Compound options:");
    for (i = 0; compopt[i].name; i++) {
        Sprintf(buf2, "`%s'", compopt[i].name);
        Sprintf(buf, "%-20s - %s%c", buf2, compopt[i].descr,
                compopt[i + 1].name ? ',' : '.');
        putstr(datawin, 0, buf);
    }

    for (i = 0; opt_epilog[i]; i++)
        putstr(datawin, 0, opt_epilog[i]);

    display_nhwindow(datawin, FALSE);
    destroy_nhwindow(datawin);
    return;
}

/*
 * prints the next boolean option, on the same line if possible, on a new
 * line if not. End with next_opt("").
 */
void
next_opt(datawin, str)
winid datawin;
const char *str;
{
    static char *buf = 0;
    int i;
    char *s;

    if (!buf)
        *(buf = (char *) alloc(BUFSZ)) = '\0';

    if (!*str) {
        s = eos(buf);
        if (s > &buf[1] && s[-2] == ',')
            Strcpy(s - 2, "."); /* replace last ", " */
        i = COLNO;              /* (greater than COLNO - 2) */
    } else {
        i = strlen(buf) + strlen(str) + 2;
    }

    if (i > COLNO - 2) { /* rule of thumb */
        putstr(datawin, 0, buf);
        buf[0] = 0;
    }
    if (*str) {
        Strcat(buf, str);
        Strcat(buf, ", ");
    } else {
        putstr(datawin, 0, str);
        free((genericptr_t) buf), buf = 0;
    }
    return;
}

/* Returns the fid of the fruit type; if that type already exists, it
 * returns the fid of that one; if it does not exist, it adds a new fruit
 * type to the chain and returns the new one.
 * If replace_fruit is sent in, replace the fruit in the chain rather than
 * adding a new entry--for user specified fruits only.
 */
int
fruitadd(str, replace_fruit)
char *str;
struct fruit *replace_fruit;
{
    register int i;
    register struct fruit *f;
    int highest_fruit_id = 0, globpfx;
    char buf[PL_FSIZ], altname[PL_FSIZ];
    boolean user_specified = (str == g.pl_fruit);
    /* if not user-specified, then it's a fruit name for a fruit on
     * a bones level or from orctown raider's loot...
     */

    /* Note: every fruit has an id (kept in obj->spe) of at least 1;
     * 0 is an error.
     */
    if (user_specified) {
        boolean found = FALSE, numeric = FALSE;

        /* force fruit to be singular; this handling is not
           needed--or wanted--for fruits from bones because
           they already received it in their original game;
           str==pl_fruit but makesingular() creates a copy
           so we need to copy that back into pl_fruit */
        nmcpy(g.pl_fruit, makesingular(str), PL_FSIZ);
        /* (assertion doesn't matter; we use 'g.pl_fruit' from here on out) */
        /* assert( str == g.pl_fruit ); */

        /* disallow naming after other foods (since it'd be impossible
         * to tell the difference); globs might have a size prefix which
         * needs to be skipped in order to match the object type name
         */
        globpfx = (!strncmp(g.pl_fruit, "small ", 6)
                   || !strncmp(g.pl_fruit, "large ", 6)) ? 6
                  : (!strncmp(g.pl_fruit, "very large ", 11)) ? 11
                    : 0;
        for (i = g.bases[FOOD_CLASS]; objects[i].oc_class == FOOD_CLASS; i++) {
            if (!strcmp(OBJ_NAME(objects[i]), g.pl_fruit)
                || (globpfx > 0
                    && !strcmp(OBJ_NAME(objects[i]), &g.pl_fruit[globpfx]))) {
                found = TRUE;
                break;
            }
        }
        if (!found) {
            char *c;

            for (c = g.pl_fruit; *c >= '0' && *c <= '9'; c++)
                continue;
            if (!*c || isspace((uchar) *c))
                numeric = TRUE;
        }
        if (found || numeric
            /* these checks for applying food attributes to actual items
               are case sensitive; "glob of foo" is caught by 'found'
               if 'foo' is a valid glob; when not valid, allow it as-is */
            || !strncmp(g.pl_fruit, "cursed ", 7)
            || !strncmp(g.pl_fruit, "uncursed ", 9)
            || !strncmp(g.pl_fruit, "blessed ", 8)
            || !strncmp(g.pl_fruit, "partly eaten ", 13)
            || (!strncmp(g.pl_fruit, "tin of ", 7)
                && (!strcmp(g.pl_fruit + 7, "spinach")
                    || name_to_mon(g.pl_fruit + 7) >= LOW_PM))
            || !strcmp(g.pl_fruit, "empty tin")
            || (!strcmp(g.pl_fruit, "glob")
                || (globpfx > 0 && !strcmp("glob", &g.pl_fruit[globpfx])))
            || ((str_end_is(g.pl_fruit, " corpse")
                 || str_end_is(g.pl_fruit, " egg"))
                && name_to_mon(g.pl_fruit) >= LOW_PM)) {
            Strcpy(buf, g.pl_fruit);
            Strcpy(g.pl_fruit, "candied ");
            nmcpy(g.pl_fruit + 8, buf, PL_FSIZ - 8);
        }
        *altname = '\0';
        /* This flag indicates that a fruit has been made since the
         * last time the user set the fruit.  If it hasn't, we can
         * safely overwrite the current fruit, preventing the user from
         * setting many fruits in a row and overflowing.
         * Possible expansion: check for specific fruit IDs, not for
         * any fruit.
         */
        flags.made_fruit = FALSE;
        if (replace_fruit) {
            /* replace_fruit is already part of the fruit chain;
               update it in place rather than looking it up again */
            f = replace_fruit;
            copynchars(f->fname, g.pl_fruit, PL_FSIZ - 1);
            goto nonew;
        }
    } else {
        /* not user_supplied, so assumed to be from bones (or orc gang) */
        copynchars(altname, str, PL_FSIZ - 1);
        sanitize_name(altname);
        flags.made_fruit = TRUE; /* for safety.  Any fruit name added from a
                                  * bones level should exist anyway. */
    }
    f = fruit_from_name(*altname ? altname : str, FALSE, &highest_fruit_id);
    if (f)
        goto nonew;

    /* Maximum number of named fruits is 127, even if obj->spe can
       handle bigger values.  If adding another fruit would overflow,
       use a random fruit instead... we've got a lot to choose from.
       current_fruit remains as is. */
    if (highest_fruit_id >= 127)
        return rnd(127);

    f = newfruit();
    (void) memset((genericptr_t) f, 0, sizeof (struct fruit));
    copynchars(f->fname, *altname ? altname : str, PL_FSIZ - 1);
    f->fid = ++highest_fruit_id;
    /* we used to go out of our way to add it at the end of the list,
       but the order is arbitrary so use simpler insertion at start */
    f->nextf = g.ffruit;
    g.ffruit = f;
 nonew:
    if (user_specified)
        g.context.current_fruit = f->fid;
    return f->fid;
}

/*
 * This is a somewhat generic menu for taking a list of NetHack style
 * class choices and presenting them via a description
 * rather than the traditional NetHack characters.
 * (Benefits users whose first exposure to NetHack is via tiles).
 *
 * prompt
 *           The title at the top of the menu.
 *
 * category: 0 = monster class
 *           1 = object  class
 *
 * way
 *           FALSE = PICK_ONE, TRUE = PICK_ANY
 *
 * class_list
 *           a null terminated string containing the list of choices.
 *
 * class_selection
 *           a null terminated string containing the selected characters.
 *
 * Returns number selected.
 */
int
choose_classes_menu(prompt, category, way, class_list, class_select)
const char *prompt;
int category;
boolean way;
char *class_list;
char *class_select;
{
    menu_item *pick_list = (menu_item *) 0;
    winid win;
    anything any;
    char buf[BUFSZ];
    int i, n;
    int ret;
    int next_accelerator, accelerator;

    if (class_list == (char *) 0 || class_select == (char *) 0)
        return 0;
    accelerator = 0;
    next_accelerator = 'a';
    any = cg.zeroany;
    win = create_nhwindow(NHW_MENU);
    start_menu(win);
    while (*class_list) {
        const char *text;
        boolean selected;

        text = (char *) 0;
        selected = FALSE;
        switch (category) {
        case 0:
            text = def_monsyms[def_char_to_monclass(*class_list)].explain;
            accelerator = *class_list;
            Sprintf(buf, "%s", text);
            break;
        case 1:
            text = def_oc_syms[def_char_to_objclass(*class_list)].explain;
            accelerator = next_accelerator;
            Sprintf(buf, "%c  %s", *class_list, text);
            break;
        default:
            impossible("choose_classes_menu: invalid category %d", category);
        }
        if (way && *class_select) { /* Selections there already */
            if (index(class_select, *class_list)) {
                selected = TRUE;
            }
        }
        any.a_int = *class_list;
        add_menu(win, NO_GLYPH, &any, accelerator, category ? *class_list : 0,
                 ATR_NONE, buf, selected);
        ++class_list;
        if (category > 0) {
            ++next_accelerator;
            if (next_accelerator == ('z' + 1))
                next_accelerator = 'A';
            if (next_accelerator == ('Z' + 1))
                break;
        }
    }
    if (category == 1 && next_accelerator <= 'z') {
        /* for objects, add "A - ' '  all classes", after a separator */
        any = cg.zeroany;
        add_menu(win, NO_GLYPH, &any, 0, 0, ATR_NONE, "", MENU_UNSELECTED);
        any.a_int = (int) ' ';
        Sprintf(buf, "%c  %s", (char) any.a_int, "all classes of objects");
        /* we won't preselect this even if the incoming list is empty;
           having it selected means that it would have to be explicitly
           de-selected in order to select anything else */
        add_menu(win, NO_GLYPH, &any, 'A', 0, ATR_NONE, buf, MENU_UNSELECTED);
    }
    end_menu(win, prompt);
    n = select_menu(win, way ? PICK_ANY : PICK_ONE, &pick_list);
    destroy_nhwindow(win);
    if (n > 0) {
        if (category == 1) {
            /* for object classes, first check for 'all'; it means 'use
               a blank list' rather than 'collect every possible choice' */
            for (i = 0; i < n; ++i)
                if (pick_list[i].item.a_int == ' ') {
                    pick_list[0].item.a_int = ' ';
                    n = 1; /* return 1; also an implicit 'break;' */
                }
        }
        for (i = 0; i < n; ++i)
            *class_select++ = (char) pick_list[i].item.a_int;
        free((genericptr_t) pick_list);
        ret = n;
    } else if (n == -1) {
        class_select = eos(class_select);
        ret = -1;
    } else
        ret = 0;
    *class_select = '\0';
    return ret;
}

static struct wc_Opt wc_options[] = {
    { "ascii_map", WC_ASCII_MAP },
    { "color", WC_COLOR },
    { "eight_bit_tty", WC_EIGHT_BIT_IN },
    { "hilite_pet", WC_HILITE_PET },
    { "popup_dialog", WC_POPUP_DIALOG },
    { "player_selection", WC_PLAYER_SELECTION },
    { "preload_tiles", WC_PRELOAD_TILES },
    { "tiled_map", WC_TILED_MAP },
    { "tile_file", WC_TILE_FILE },
    { "tile_width", WC_TILE_WIDTH },
    { "tile_height", WC_TILE_HEIGHT },
    { "use_inverse", WC_INVERSE },
    { "align_message", WC_ALIGN_MESSAGE },
    { "align_status", WC_ALIGN_STATUS },
    { "font_map", WC_FONT_MAP },
    { "font_menu", WC_FONT_MENU },
    { "font_message", WC_FONT_MESSAGE },
#if 0
    {"perm_invent", WC_PERM_INVENT},
#endif
    { "font_size_map", WC_FONTSIZ_MAP },
    { "font_size_menu", WC_FONTSIZ_MENU },
    { "font_size_message", WC_FONTSIZ_MESSAGE },
    { "font_size_status", WC_FONTSIZ_STATUS },
    { "font_size_text", WC_FONTSIZ_TEXT },
    { "font_status", WC_FONT_STATUS },
    { "font_text", WC_FONT_TEXT },
    { "map_mode", WC_MAP_MODE },
    { "scroll_amount", WC_SCROLL_AMOUNT },
    { "scroll_margin", WC_SCROLL_MARGIN },
    { "splash_screen", WC_SPLASH_SCREEN },
    { "vary_msgcount", WC_VARY_MSGCOUNT },
    { "windowcolors", WC_WINDOWCOLORS },
    { "mouse_support", WC_MOUSE_SUPPORT },
    { (char *) 0, 0L }
};
static struct wc_Opt wc2_options[] = {
    { "fullscreen", WC2_FULLSCREEN },
    { "softkeyboard", WC2_SOFTKEYBOARD },
    { "wraptext", WC2_WRAPTEXT },
    { "use_darkgray", WC2_DARKGRAY },
    { "hitpointbar", WC2_HITPOINTBAR },
    { "hilite_status", WC2_HILITE_STATUS },
    /* name shown in 'O' menu is different */
    { "status hilite rules", WC2_HILITE_STATUS },
    /* statushilites doesn't have its own bit */
    { "statushilites", WC2_HILITE_STATUS },
    { "term_cols", WC2_TERM_SIZE },
    { "term_rows", WC2_TERM_SIZE },
    { "petattr", WC2_PETATTR },
    { "guicolor", WC2_GUICOLOR },
    { "statuslines", WC2_STATUSLINES },
    { "windowborders", WC2_WINDOWBORDERS },
    { (char *) 0, 0L }
};

/*
 * If a port wants to change or ensure that the SET_IN_SYS,
 * SET_IN_FILE, DISP_IN_GAME, or SET_IN_GAME status of an option is
 * correct (for controlling its display in the option menu) call
 * set_option_mod_status()
 * with the appropriate second argument.
 */
void
set_option_mod_status(optnam, status)
const char *optnam;
int status;
{
    int k;

    if (SET__IS_VALUE_VALID(status)) {
        impossible("set_option_mod_status: status out of range %d.", status);
        return;
    }
    for (k = 0; boolopt[k].name; k++) {
        if (!strncmpi(boolopt[k].name, optnam, strlen(optnam))) {
            boolopt[k].optflags = status;
            return;
        }
    }
    for (k = 0; compopt[k].name; k++) {
        if (!strncmpi(compopt[k].name, optnam, strlen(optnam))) {
            compopt[k].optflags = status;
            return;
        }
    }
}

/*
 * You can set several wc_options in one call to
 * set_wc_option_mod_status() by setting
 * the appropriate bits for each option that you
 * are setting in the optmask argument
 * prior to calling.
 *    example: set_wc_option_mod_status(WC_COLOR|WC_SCROLL_MARGIN,
 * SET_IN_GAME);
 */
void
set_wc_option_mod_status(optmask, status)
unsigned long optmask;
int status;
{
    int k = 0;

    if (SET__IS_VALUE_VALID(status)) {
        impossible("set_wc_option_mod_status: status out of range %d.",
                   status);
        return;
    }
    while (wc_options[k].wc_name) {
        if (optmask & wc_options[k].wc_bit) {
            set_option_mod_status(wc_options[k].wc_name, status);
        }
        k++;
    }
}

STATIC_OVL boolean
is_wc_option(optnam)
const char *optnam;
{
    int k = 0;

    while (wc_options[k].wc_name) {
        if (strcmp(wc_options[k].wc_name, optnam) == 0)
            return TRUE;
        k++;
    }
    return FALSE;
}

STATIC_OVL boolean
wc_supported(optnam)
const char *optnam;
{
    int k;

    for (k = 0; wc_options[k].wc_name; ++k) {
        if (!strcmp(wc_options[k].wc_name, optnam))
            return (windowprocs.wincap & wc_options[k].wc_bit) ? TRUE : FALSE;
    }
    return FALSE;
}

/*
 * You can set several wc2_options in one call to
 * set_wc2_option_mod_status() by setting
 * the appropriate bits for each option that you
 * are setting in the optmask argument
 * prior to calling.
 *    example:
 * set_wc2_option_mod_status(WC2_FULLSCREEN|WC2_SOFTKEYBOARD|WC2_WRAPTEXT,
 * SET_IN_FILE);
 */

void
set_wc2_option_mod_status(optmask, status)
unsigned long optmask;
int status;
{
    int k = 0;

    if (SET__IS_VALUE_VALID(status)) {
        impossible("set_wc2_option_mod_status: status out of range %d.",
                   status);
        return;
    }
    while (wc2_options[k].wc_name) {
        if (optmask & wc2_options[k].wc_bit) {
            set_option_mod_status(wc2_options[k].wc_name, status);
        }
        k++;
    }
}

STATIC_OVL boolean
is_wc2_option(optnam)
const char *optnam;
{
    int k = 0;

    while (wc2_options[k].wc_name) {
        if (strcmp(wc2_options[k].wc_name, optnam) == 0)
            return TRUE;
        k++;
    }
    return FALSE;
}

STATIC_OVL boolean
wc2_supported(optnam)
const char *optnam;
{
    int k;

    for (k = 0; wc2_options[k].wc_name; ++k) {
        if (!strcmp(wc2_options[k].wc_name, optnam))
            return (windowprocs.wincap2 & wc2_options[k].wc_bit) ? TRUE
                                                                 : FALSE;
    }
    return FALSE;
}

STATIC_OVL void
wc_set_font_name(opttype, fontname)
int opttype;
char *fontname;
{
    char **fn = (char **) 0;

    if (!fontname)
        return;
    switch (opttype) {
    case MAP_OPTION:
        fn = &iflags.wc_font_map;
        break;
    case MESSAGE_OPTION:
        fn = &iflags.wc_font_message;
        break;
    case TEXT_OPTION:
        fn = &iflags.wc_font_text;
        break;
    case MENU_OPTION:
        fn = &iflags.wc_font_menu;
        break;
    case STATUS_OPTION:
        fn = &iflags.wc_font_status;
        break;
    default:
        return;
    }
    if (fn) {
        if (*fn)
            free((genericptr_t) *fn);
        *fn = dupstr(fontname);
    }
    return;
}

STATIC_OVL int
wc_set_window_colors(op)
char *op;
{
    /* syntax:
     *  menu white/black message green/yellow status white/blue text
     * white/black
     */
    int j;
    char buf[BUFSZ];
    char *wn, *tfg, *tbg, *newop;
    static const char *wnames[] = { "menu", "message", "status", "text" };
    static const char *shortnames[] = { "mnu", "msg", "sts", "txt" };
    static char **fgp[] = { &iflags.wc_foregrnd_menu,
                            &iflags.wc_foregrnd_message,
                            &iflags.wc_foregrnd_status,
                            &iflags.wc_foregrnd_text };
    static char **bgp[] = { &iflags.wc_backgrnd_menu,
                            &iflags.wc_backgrnd_message,
                            &iflags.wc_backgrnd_status,
                            &iflags.wc_backgrnd_text };

    Strcpy(buf, op);
    newop = mungspaces(buf);
    while (newop && *newop) {
        wn = tfg = tbg = (char *) 0;

        /* until first non-space in case there's leading spaces - before
         * colorname*/
        if (*newop == ' ')
            newop++;
        if (*newop)
            wn = newop;
        else
            return 0;

        /* until first space - colorname*/
        while (*newop && *newop != ' ')
            newop++;
        if (*newop)
            *newop = '\0';
        else
            return 0;
        newop++;

        /* until first non-space - before foreground*/
        if (*newop == ' ')
            newop++;
        if (*newop)
            tfg = newop;
        else
            return 0;

        /* until slash - foreground */
        while (*newop && *newop != '/')
            newop++;
        if (*newop)
            *newop = '\0';
        else
            return 0;
        newop++;

        /* until first non-space (in case there's leading space after slash) -
         * before background */
        if (*newop == ' ')
            newop++;
        if (*newop)
            tbg = newop;
        else
            return 0;

        /* until first space - background */
        while (*newop && *newop != ' ')
            newop++;
        if (*newop)
            *newop++ = '\0';

        for (j = 0; j < 4; ++j) {
            if (!strcmpi(wn, wnames[j]) || !strcmpi(wn, shortnames[j])) {
                if (tfg && !strstri(tfg, " ")) {
                    if (*fgp[j])
                        free((genericptr_t) *fgp[j]);
                    *fgp[j] = dupstr(tfg);
                }
                if (tbg && !strstri(tbg, " ")) {
                    if (*bgp[j])
                        free((genericptr_t) *bgp[j]);
                    *bgp[j] = dupstr(tbg);
                }
                break;
            }
        }
    }
    return 1;
}

/* set up for wizard mode if player or save file has requested to it;
   called from port-specific startup code to handle `nethack -D' or
   OPTIONS=playmode:debug, or from dorecover()'s restgamestate() if
   restoring a game which was saved in wizard mode */
void
set_playmode()
{
    if (wizard) {
        if (authorize_wizard_mode())
            Strcpy(g.plname, "wizard");
        else
            wizard = FALSE; /* not allowed or not available */
        /* force explore mode if we didn't make it into wizard mode */
        discover = !wizard;
        iflags.deferred_X = FALSE;
    }
    /* don't need to do anything special for explore mode or normal play */
}

#endif /* OPTION_LISTS_ONLY */

/*options.c*/<|MERGE_RESOLUTION|>--- conflicted
+++ resolved
@@ -4034,16 +4034,9 @@
                 || boolopt[i].addr == &flags.showscore
 #endif
                 || boolopt[i].addr == &flags.showexp) {
-<<<<<<< HEAD
-#ifdef STATUS_HILITES
-                status_initialize(REASSESS_ONLY);
-#endif
-                g.context.botl = TRUE;
-=======
                 if (VIA_WINDOWPORT())
                     status_initialize(REASSESS_ONLY);
-                context.botl = TRUE;
->>>>>>> e05c0323
+                g.context.botl = TRUE;
             } else if (boolopt[i].addr == &flags.invlet_constant) {
                 if (flags.invlet_constant) {
                     reassign();
@@ -4083,21 +4076,12 @@
                         iflags.wc2_petattr = curses_read_attrs("I");
                 }
 #endif
-<<<<<<< HEAD
-#ifdef STATUS_HILITES
-            } else if (boolopt[i].addr == &iflags.wc2_hitpointbar) {
-                status_initialize(REASSESS_ONLY);
-                g.opt_need_redraw = TRUE;
-#endif
-=======
-                need_redraw = TRUE;
             } else if (boolopt[i].addr == &iflags.wc2_hitpointbar) {
                 if (VIA_WINDOWPORT()) {
                     /* [is reassessment really needed here?] */
                     status_initialize(REASSESS_ONLY);
-                    need_redraw = TRUE;
+                    g.opt_need_redraw = TRUE;
                 }
->>>>>>> e05c0323
 #ifdef TEXTCOLOR
             } else if (boolopt[i].addr == &iflags.use_color) {
                 g.opt_need_redraw = TRUE;
