--- conflicted
+++ resolved
@@ -4026,10 +4026,7 @@
 #endif
                        || boolopt[i].addr == &iflags.wc_ascii_map
                        || boolopt[i].addr == &iflags.wc_tiled_map) {
-<<<<<<< HEAD
                 g.opt_need_redraw = TRUE;
-=======
-                need_redraw = TRUE;
             } else if (boolopt[i].addr == &iflags.hilite_pet) {
 #ifdef CURSES_GRAPHICS
                 if (WINDOWPORT("curses")) {
@@ -4040,8 +4037,6 @@
                         iflags.wc2_petattr = curses_read_attrs("I");
                 }
 #endif
-                need_redraw = TRUE;
->>>>>>> 6a2f8433
 #ifdef STATUS_HILITES
             } else if (boolopt[i].addr == &iflags.wc2_hitpointbar) {
                 status_initialize(REASSESS_ONLY);
