/* NetHack 3.6	pickup.c	$NHDT-Date: 1559130050 2019/05/29 11:40:50 $  $NHDT-Branch: NetHack-3.6 $:$NHDT-Revision: 1.226 $ */
/* Copyright (c) Stichting Mathematisch Centrum, Amsterdam, 1985. */
/*-Copyright (c) Robert Patrick Rankin, 2012. */
/* NetHack may be freely redistributed.  See license for details. */

/*
 *      Contains code for picking objects up, and container use.
 */

#include "hack.h"

#define CONTAINED_SYM '>' /* from invent.c */

STATIC_DCL void FDECL(simple_look, (struct obj *, BOOLEAN_P));
STATIC_DCL boolean FDECL(query_classes, (char *, boolean *, boolean *,
                                         const char *, struct obj *,
                                         BOOLEAN_P, int *));
STATIC_DCL boolean FDECL(fatal_corpse_mistake, (struct obj *, BOOLEAN_P));
STATIC_DCL void FDECL(check_here, (BOOLEAN_P));
STATIC_DCL boolean FDECL(n_or_more, (struct obj *));
STATIC_DCL boolean FDECL(all_but_uchain, (struct obj *));
#if 0 /* not used */
STATIC_DCL boolean FDECL(allow_cat_no_uchain, (struct obj *));
#endif
STATIC_DCL int FDECL(autopick, (struct obj *, int, menu_item **));
STATIC_DCL int FDECL(count_categories, (struct obj *, int));
STATIC_DCL int FDECL(delta_cwt, (struct obj *, struct obj *));
STATIC_DCL long FDECL(carry_count, (struct obj *, struct obj *, long,
                                    BOOLEAN_P, int *, int *));
STATIC_DCL int FDECL(lift_object, (struct obj *, struct obj *, long *,
                                   BOOLEAN_P));
STATIC_DCL boolean FDECL(mbag_explodes, (struct obj *, int));
STATIC_DCL long FDECL(boh_loss, (struct obj *container, int));
STATIC_PTR int FDECL(in_container, (struct obj *));
STATIC_PTR int FDECL(out_container, (struct obj *));
STATIC_DCL void FDECL(removed_from_icebox, (struct obj *));
STATIC_DCL long FDECL(mbag_item_gone, (int, struct obj *));
STATIC_DCL void FDECL(explain_container_prompt, (BOOLEAN_P));
STATIC_DCL int FDECL(traditional_loot, (BOOLEAN_P));
STATIC_DCL int FDECL(menu_loot, (int, BOOLEAN_P));
STATIC_DCL char FDECL(in_or_out_menu, (const char *, struct obj *, BOOLEAN_P,
                                       BOOLEAN_P, BOOLEAN_P, BOOLEAN_P));
STATIC_DCL boolean FDECL(able_to_loot, (int, int, BOOLEAN_P));
STATIC_DCL boolean NDECL(reverse_loot);
STATIC_DCL boolean FDECL(mon_beside, (int, int));
STATIC_DCL int FDECL(do_loot_cont, (struct obj **, int, int));
STATIC_DCL void FDECL(tipcontainer, (struct obj *));

/* define for query_objlist() and autopickup() */
#define FOLLOW(curr, flags) \
    (((flags) & BY_NEXTHERE) ? (curr)->nexthere : (curr)->nobj)

#define GOLD_WT(n) (((n) + 50L) / 100L)
/* if you can figure this out, give yourself a hearty pat on the back... */
#define GOLD_CAPACITY(w, n) (((w) * -100L) - ((n) + 50L) - 1L)

#define Icebox (g.current_container->otyp == ICE_BOX)

static const char
        moderateloadmsg[] = "You have a little trouble lifting",
        nearloadmsg[] = "You have much trouble lifting",
        overloadmsg[] = "You have extreme difficulty lifting";

/* BUG: this lets you look at cockatrice corpses while blind without
   touching them */
/* much simpler version of the look-here code; used by query_classes() */
STATIC_OVL void
simple_look(otmp, here)
struct obj *otmp; /* list of objects */
boolean here;     /* flag for type of obj list linkage */
{
    /* Neither of the first two cases is expected to happen, since
     * we're only called after multiple classes of objects have been
     * detected, hence multiple objects must be present.
     */
    if (!otmp) {
        impossible("simple_look(null)");
    } else if (!(here ? otmp->nexthere : otmp->nobj)) {
        pline1(doname(otmp));
    } else {
        winid tmpwin = create_nhwindow(NHW_MENU);

        putstr(tmpwin, 0, "");
        do {
            putstr(tmpwin, 0, doname(otmp));
            otmp = here ? otmp->nexthere : otmp->nobj;
        } while (otmp);
        display_nhwindow(tmpwin, TRUE);
        destroy_nhwindow(tmpwin);
    }
}

int
collect_obj_classes(ilets, otmp, here, filter, itemcount)
char ilets[];
register struct obj *otmp;
boolean here;
boolean FDECL((*filter), (OBJ_P));
int *itemcount;
{
    register int iletct = 0;
    register char c;

    *itemcount = 0;
    ilets[iletct] = '\0'; /* terminate ilets so that index() will work */
    while (otmp) {
        c = def_oc_syms[(int) otmp->oclass].sym;
        if (!index(ilets, c) && (!filter || (*filter)(otmp)))
            ilets[iletct++] = c, ilets[iletct] = '\0';
        *itemcount += 1;
        otmp = here ? otmp->nexthere : otmp->nobj;
    }

    return iletct;
}

/*
 * Suppose some '?' and '!' objects are present, but '/' objects aren't:
 *      "a" picks all items without further prompting;
 *      "A" steps through all items, asking one by one;
 *      "?" steps through '?' items, asking, and ignores '!' ones;
 *      "/" becomes 'A', since no '/' present;
 *      "?a" or "a?" picks all '?' without further prompting;
 *      "/a" or "a/" becomes 'A' since there aren't any '/'
 *          (bug fix:  3.1.0 thru 3.1.3 treated it as "a");
 *      "?/a" or "a?/" or "/a?",&c picks all '?' even though no '/'
 *          (ie, treated as if it had just been "?a").
 */
STATIC_OVL boolean
query_classes(oclasses, one_at_a_time, everything, action, objs, here,
              menu_on_demand)
char oclasses[];
boolean *one_at_a_time, *everything;
const char *action;
struct obj *objs;
boolean here;
int *menu_on_demand;
{
    char ilets[36], inbuf[BUFSZ] = DUMMY; /* FIXME: hardcoded ilets[] length */
    int iletct, oclassct;
    boolean not_everything, filtered;
    char qbuf[QBUFSZ];
    boolean m_seen;
    int itemcount, bcnt, ucnt, ccnt, xcnt, ocnt;

    oclasses[oclassct = 0] = '\0';
    *one_at_a_time = *everything = m_seen = FALSE;
    if (menu_on_demand)
        *menu_on_demand = 0;
    iletct = collect_obj_classes(ilets, objs, here,
                                 (boolean FDECL((*), (OBJ_P))) 0, &itemcount);
    if (iletct == 0)
        return FALSE;

    if (iletct == 1) {
        oclasses[0] = def_char_to_objclass(ilets[0]);
        oclasses[1] = '\0';
    } else { /* more than one choice available */
        /* additional choices */
        ilets[iletct++] = ' ';
        ilets[iletct++] = 'a';
        ilets[iletct++] = 'A';
        ilets[iletct++] = (objs == g.invent ? 'i' : ':');
    }
    if (itemcount && menu_on_demand)
        ilets[iletct++] = 'm';
    if (count_unpaid(objs))
        ilets[iletct++] = 'u';

    tally_BUCX(objs, here, &bcnt, &ucnt, &ccnt, &xcnt, &ocnt);
    if (bcnt)
        ilets[iletct++] = 'B';
    if (ucnt)
        ilets[iletct++] = 'U';
    if (ccnt)
        ilets[iletct++] = 'C';
    if (xcnt)
        ilets[iletct++] = 'X';
    ilets[iletct] = '\0';

    if (iletct > 1) {
        const char *where = 0;
        char sym, oc_of_sym, *p;

 ask_again:
        oclasses[oclassct = 0] = '\0';
        *one_at_a_time = *everything = FALSE;
        not_everything = filtered = FALSE;
        Sprintf(qbuf, "What kinds of thing do you want to %s? [%s]", action,
                ilets);
        getlin(qbuf, inbuf);
        if (*inbuf == '\033')
            return FALSE;

        for (p = inbuf; (sym = *p++) != 0; ) {
            if (sym == ' ')
                continue;
            else if (sym == 'A')
                *one_at_a_time = TRUE;
            else if (sym == 'a')
                *everything = TRUE;
            else if (sym == ':') {
                simple_look(objs, here); /* dumb if objs==invent */
                /* if we just scanned the contents of a container
                   then mark it as having known contents */
                if (objs->where == OBJ_CONTAINED)
                    objs->ocontainer->cknown = 1;
                goto ask_again;
            } else if (sym == 'i') {
                (void) display_inventory((char *) 0, TRUE);
                goto ask_again;
            } else if (sym == 'm') {
                m_seen = TRUE;
            } else if (index("uBUCX", sym)) {
                add_valid_menu_class(sym); /* 'u' or 'B','U','C',or 'X' */
                filtered = TRUE;
            } else {
                oc_of_sym = def_char_to_objclass(sym);
                if (index(ilets, sym)) {
                    add_valid_menu_class(oc_of_sym);
                    oclasses[oclassct++] = oc_of_sym;
                    oclasses[oclassct] = '\0';
                } else {
                    if (!where)
                        where = !strcmp(action, "pick up") ? "here"
                                : !strcmp(action, "take out") ? "inside" : "";
                    if (*where)
                        There("are no %c's %s.", sym, where);
                    else
                        You("have no %c's.", sym);
                    not_everything = TRUE;
                }
            }
        } /* for p:sym in inbuf */

        if (m_seen && menu_on_demand) {
            *menu_on_demand = (((*everything || !oclassct) && !filtered)
                               ? -2 : -3);
            return FALSE;
        }
        if (!oclassct && (!*everything || not_everything)) {
            /* didn't pick anything,
               or tried to pick something that's not present */
            *one_at_a_time = TRUE; /* force 'A' */
            *everything = FALSE;   /* inhibit 'a' */
        }
    }
    return TRUE;
}

/* check whether hero is bare-handedly touching a cockatrice corpse */
STATIC_OVL boolean
fatal_corpse_mistake(obj, remotely)
struct obj *obj;
boolean remotely;
{
    if (uarmg || remotely || obj->otyp != CORPSE
        || !touch_petrifies(&mons[obj->corpsenm]) || Stone_resistance)
        return FALSE;

    if (poly_when_stoned(g.youmonst.data) && polymon(PM_STONE_GOLEM)) {
        display_nhwindow(WIN_MESSAGE, FALSE); /* --More-- */
        return FALSE;
    }

    pline("Touching %s is a fatal mistake.",
          corpse_xname(obj, (const char *) 0, CXN_SINGULAR | CXN_ARTICLE));
    instapetrify(killer_xname(obj));
    return TRUE;
}

/* attempting to manipulate a Rider's corpse triggers its revival */
boolean
rider_corpse_revival(obj, remotely)
struct obj *obj;
boolean remotely;
{
    if (!obj || obj->otyp != CORPSE || !is_rider(&mons[obj->corpsenm]))
        return FALSE;

    pline("At your %s, the corpse suddenly moves...",
          remotely ? "attempted acquisition" : "touch");
    (void) revive_corpse(obj);
    exercise(A_WIS, FALSE);
    return TRUE;
}

/* look at the objects at our location, unless there are too many of them */
STATIC_OVL void
check_here(picked_some)
boolean picked_some;
{
    register struct obj *obj;
    register int ct = 0;

    /* count the objects here */
    for (obj = g.level.objects[u.ux][u.uy]; obj; obj = obj->nexthere) {
        if (obj != uchain)
            ct++;
    }

    /* If there are objects here, take a look. */
    if (ct) {
        if (g.context.run)
            nomul(0);
        flush_screen(1);
        (void) look_here(ct, picked_some);
    } else {
        read_engr_at(u.ux, u.uy);
    }
}

/* query_objlist callback: return TRUE if obj's count is >= reference value */
STATIC_OVL boolean
n_or_more(obj)
struct obj *obj;
{
    if (obj == uchain)
        return FALSE;
    return (boolean) (obj->quan >= g.val_for_n_or_more);
}


/* check valid_menu_classes[] for an entry; also used by askchain() */
boolean
menu_class_present(c)
int c;
{
    return (c && index(g.valid_menu_classes, c)) ? TRUE : FALSE;
}

void
add_valid_menu_class(c)
int c;
{
    static int vmc_count = 0;

    if (c == 0) { /* reset */
        vmc_count = 0;
        g.class_filter = g.bucx_filter = g.shop_filter = FALSE;
    } else if (!menu_class_present(c)) {
        g.valid_menu_classes[vmc_count++] = (char) c;
        /* categorize the new class */
        switch (c) {
        case 'B':
        case 'U':
        case 'C': /*FALLTHRU*/
        case 'X':
            g.bucx_filter = TRUE;
            break;
        case 'u':
            g.shop_filter = TRUE;
            break;
        default:
            g.class_filter = TRUE;
            break;
        }
    }
    g.valid_menu_classes[vmc_count] = '\0';
}

/* query_objlist callback: return TRUE if not uchain */
STATIC_OVL boolean
all_but_uchain(obj)
struct obj *obj;
{
    return (boolean) (obj != uchain);
}

/* query_objlist callback: return TRUE */
/*ARGUSED*/
boolean
allow_all(obj)
struct obj *obj UNUSED;
{
    return TRUE;
}

boolean
allow_category(obj)
struct obj *obj;
{
    /* For coins, if any class filter is specified, accept if coins
     * are included regardless of whether either unpaid or BUC-status
     * is also specified since player has explicitly requested coins.
     * If no class filtering is specified but bless/curse state is,
     * coins are either unknown or uncursed based on an option setting.
     */
    if (obj->oclass == COIN_CLASS)
        return g.class_filter
                 ? (index(g.valid_menu_classes, COIN_CLASS) ? TRUE : FALSE)
                 : g.shop_filter /* coins are never unpaid, but check anyway */
                    ? (obj->unpaid ? TRUE : FALSE)
                    : g.bucx_filter
                       ? (index(g.valid_menu_classes, iflags.goldX ? 'X' : 'U')
                          ? TRUE : FALSE)
                       : TRUE; /* catchall: no filters specified, so accept */

    if (Role_if(PM_PRIEST))
        obj->bknown = TRUE;

    /*
     * There are three types of filters possible and the first and
     * third can have more than one entry:
     *  1) object class (armor, potion, &c);
     *  2) unpaid shop item;
     *  3) bless/curse state (blessed, uncursed, cursed, BUC-unknown).
     * When only one type is present, the situation is simple:
     * to be accepted, obj's status must match one of the entries.
     * When more than one type is present, the obj will now only
     * be accepted when it matches one entry of each type.
     * So ?!B will accept blessed scrolls or potions, and [u will
     * accept unpaid armor.  (In 3.4.3, an object was accepted by
     * this filter if it met any entry of any type, so ?!B resulted
     * in accepting all scrolls and potions regardless of bless/curse
     * state plus all blessed non-scroll, non-potion objects.)
     */

    /* if class is expected but obj's class is not in the list, reject */
    if (g.class_filter && !index(g.valid_menu_classes, obj->oclass))
        return FALSE;
    /* if unpaid is expected and obj isn't unpaid, reject (treat a container
       holding any unpaid object as unpaid even if isn't unpaid itself) */
    if (g.shop_filter && !obj->unpaid
        && !(Has_contents(obj) && count_unpaid(obj->cobj) > 0))
        return FALSE;
    /* check for particular bless/curse state */
    if (g.bucx_filter) {
        /* first categorize this object's bless/curse state */
        char bucx = !obj->bknown ? 'X'
                      : obj->blessed ? 'B' : obj->cursed ? 'C' : 'U';

        /* if its category is not in the list, reject */
        if (!index(g.valid_menu_classes, bucx))
            return FALSE;
    }
    /* obj didn't fail any of the filter checks, so accept */
    return TRUE;
}

#if 0 /* not used */
/* query_objlist callback: return TRUE if valid category (class), no uchain */
STATIC_OVL boolean
allow_cat_no_uchain(obj)
struct obj *obj;
{
    if (obj != uchain
        && ((index(g.valid_menu_classes, 'u') && obj->unpaid)
            || index(g.valid_menu_classes, obj->oclass)))
        return TRUE;
    return FALSE;
}
#endif

/* query_objlist callback: return TRUE if valid class and worn */
boolean
is_worn_by_type(otmp)
register struct obj *otmp;
{
    return (is_worn(otmp) && allow_category(otmp)) ? TRUE : FALSE;
}

/*
 * Have the hero pick things from the ground
 * or a monster's inventory if swallowed.
 *
 * Arg what:
 *      >0  autopickup
 *      =0  interactive
 *      <0  pickup count of something
 *
 * Returns 1 if tried to pick something up, whether
 * or not it succeeded.
 */
int
pickup(what)
int what; /* should be a long */
{
    int i, n, res, count, n_tried = 0, n_picked = 0;
    menu_item *pick_list = (menu_item *) 0;
    boolean autopickup = what > 0;
    struct obj **objchain_p;
    int traverse_how;

    /* we might have arrived here while fainted or sleeping, via
       random teleport or levitation timeout; if so, skip check_here
       and read_engr_at in addition to bypassing autopickup itself
       [probably ought to check whether hero is using a cockatrice
       corpse for a pillow here... (also at initial faint/sleep)] */
    if (autopickup && g.multi < 0 && unconscious())
        return 0;

    if (what < 0) /* pick N of something */
        count = -what;
    else /* pick anything */
        count = 0;

    if (!u.uswallow) {
        struct trap *ttmp;

        /* no auto-pick if no-pick move, nothing there, or in a pool */
        if (autopickup && (g.context.nopick || !OBJ_AT(u.ux, u.uy)
                           || (is_pool(u.ux, u.uy) && !Underwater)
                           || is_lava(u.ux, u.uy))) {
            read_engr_at(u.ux, u.uy);
            return 0;
        }
        /* no pickup if levitating & not on air or water level */
        if (!can_reach_floor(TRUE)) {
            if ((g.multi && !g.context.run) || (autopickup && !flags.pickup)
                || ((ttmp = t_at(u.ux, u.uy)) != 0
                    && uteetering_at_seen_pit(ttmp)))
                read_engr_at(u.ux, u.uy);
            return 0;
        }
        /* multi && !g.context.run means they are in the middle of some other
         * action, or possibly paralyzed, sleeping, etc.... and they just
         * teleported onto the object.  They shouldn't pick it up.
         */
        if ((g.multi && !g.context.run) || (autopickup && !flags.pickup)) {
            check_here(FALSE);
            return 0;
        }
        if (notake(g.youmonst.data)) {
            if (!autopickup)
                You("are physically incapable of picking anything up.");
            else
                check_here(FALSE);
            return 0;
        }

        /* if there's anything here, stop running */
        if (OBJ_AT(u.ux, u.uy) && g.context.run && g.context.run != 8
            && !g.context.nopick)
            nomul(0);
    }

    add_valid_menu_class(0); /* reset */
    if (!u.uswallow) {
        objchain_p = &g.level.objects[u.ux][u.uy];
        traverse_how = BY_NEXTHERE;
    } else {
        objchain_p = &u.ustuck->minvent;
        traverse_how = 0; /* nobj */
    }
    /*
     * Start the actual pickup process.  This is split into two main
     * sections, the newer menu and the older "traditional" methods.
     * Automatic pickup has been split into its own menu-style routine
     * to make things less confusing.
     */
    if (autopickup) {
        n = autopick(*objchain_p, traverse_how, &pick_list);
        goto menu_pickup;
    }

    if (flags.menu_style != MENU_TRADITIONAL || iflags.menu_requested) {
        /* use menus exclusively */
        traverse_how |= AUTOSELECT_SINGLE
                        | (flags.sortpack ? INVORDER_SORT : 0);
        if (count) { /* looking for N of something */
            char qbuf[QBUFSZ];

            Sprintf(qbuf, "Pick %d of what?", count);
            g.val_for_n_or_more = count; /* set up callback selector */
            n = query_objlist(qbuf, objchain_p, traverse_how,
                              &pick_list, PICK_ONE, n_or_more);
            /* correct counts, if any given */
            for (i = 0; i < n; i++)
                pick_list[i].count = count;
        } else {
            n = query_objlist("Pick up what?", objchain_p,
                              (traverse_how | FEEL_COCKATRICE),
                              &pick_list, PICK_ANY, all_but_uchain);
        }

 menu_pickup:
        n_tried = n;
        for (n_picked = i = 0; i < n; i++) {
            res = pickup_object(pick_list[i].item.a_obj, pick_list[i].count,
                                FALSE);
            if (res < 0)
                break; /* can't continue */
            n_picked += res;
        }
        if (pick_list)
            free((genericptr_t) pick_list);

    } else {
        /* old style interface */
        int ct = 0;
        long lcount;
        boolean all_of_a_type, selective, bycat;
        char oclasses[MAXOCLASSES + 10]; /* +10: room for B,U,C,X plus slop */
        struct obj *obj, *obj2;

        oclasses[0] = '\0';   /* types to consider (empty for all) */
        all_of_a_type = TRUE; /* take all of considered types */
        selective = FALSE;    /* ask for each item */

        /* check for more than one object */
        for (obj = *objchain_p; obj; obj = FOLLOW(obj, traverse_how))
            ct++;

        if (ct == 1 && count) {
            /* if only one thing, then pick it */
            obj = *objchain_p;
            lcount = min(obj->quan, (long) count);
            n_tried++;
            if (pickup_object(obj, lcount, FALSE) > 0)
                n_picked++; /* picked something */
            goto end_query;

        } else if (ct >= 2) {
            int via_menu = 0;

            There("are %s objects here.", (ct <= 10) ? "several" : "many");
            if (!query_classes(oclasses, &selective, &all_of_a_type,
                               "pick up", *objchain_p,
                               (traverse_how & BY_NEXTHERE) ? TRUE : FALSE,
                               &via_menu)) {
                if (!via_menu)
                    goto pickupdone;
                if (selective)
                    traverse_how |= INVORDER_SORT;
                n = query_objlist("Pick up what?", objchain_p, traverse_how,
                                  &pick_list, PICK_ANY,
                                  (via_menu == -2) ? allow_all
                                                   : allow_category);
                goto menu_pickup;
            }
        }
        bycat = (menu_class_present('B') || menu_class_present('U')
                 || menu_class_present('C') || menu_class_present('X'));

        for (obj = *objchain_p; obj; obj = obj2) {
            obj2 = FOLLOW(obj, traverse_how);
            if (bycat ? !allow_category(obj)
                      : (!selective && oclasses[0]
                         && !index(oclasses, obj->oclass)))
                continue;

            lcount = -1L;
            if (!all_of_a_type) {
                char qbuf[BUFSZ];

                (void) safe_qbuf(qbuf, "Pick up ", "?", obj, doname,
                                 ansimpleoname, something);
                switch ((obj->quan < 2L) ? ynaq(qbuf) : ynNaq(qbuf)) {
                case 'q':
                    goto end_query; /* out 2 levels */
                case 'n':
                    continue;
                case 'a':
                    all_of_a_type = TRUE;
                    if (selective) {
                        selective = FALSE;
                        oclasses[0] = obj->oclass;
                        oclasses[1] = '\0';
                    }
                    break;
                case '#': /* count was entered */
                    if (!yn_number)
                        continue; /* 0 count => No */
                    lcount = (long) yn_number;
                    if (lcount > obj->quan)
                        lcount = obj->quan;
                    /*FALLTHRU*/
                default: /* 'y' */
                    break;
                }
            }
            if (lcount == -1L)
                lcount = obj->quan;

            n_tried++;
            if ((res = pickup_object(obj, lcount, FALSE)) < 0)
                break;
            n_picked += res;
        }
 end_query:
        ; /* statement required after label */
    }

    if (!u.uswallow) {
        if (hides_under(g.youmonst.data))
            (void) hideunder(&g.youmonst);

        /* position may need updating (invisible hero) */
        if (n_picked)
            newsym_force(u.ux, u.uy);

        /* check if there's anything else here after auto-pickup is done */
        if (autopickup)
            check_here(n_picked > 0);
    }
 pickupdone:
    add_valid_menu_class(0); /* reset */
    return (n_tried > 0);
}

boolean
is_autopickup_exception(obj, grab)
struct obj *obj;
boolean grab; /* forced pickup, rather than forced leave behind? */
{
    /*
     *  Does the text description of this match an exception?
     */
    struct autopickup_exception
        *ape = (grab) ? iflags.autopickup_exceptions[AP_GRAB]
                      : iflags.autopickup_exceptions[AP_LEAVE];

    if (ape) {
        char *objdesc = makesingular(doname(obj));

        while (ape) {
            if (regex_match(objdesc, ape->regex))
                return TRUE;
            ape = ape->next;
        }
    }
    return FALSE;
}

boolean
autopick_testobj(otmp, calc_costly)
struct obj *otmp;
boolean calc_costly;
{
    static boolean costly = FALSE;
    const char *otypes = flags.pickup_types;
    boolean pickit;

    /* calculate 'costly' just once for a given autopickup operation */
    if (calc_costly)
        costly = (otmp->where == OBJ_FLOOR
                  && costly_spot(otmp->ox, otmp->oy));

    /* first check: reject if an unpaid item in a shop */
    if (costly && !otmp->no_charge)
        return FALSE;

    /* check for pickup_types */
    pickit = (!*otypes || index(otypes, otmp->oclass));
    /* check for "always pick up */
    if (!pickit)
        pickit = is_autopickup_exception(otmp, TRUE);
    /* then for "never pick up */
    if (pickit)
        pickit = !is_autopickup_exception(otmp, FALSE);
    /* pickup_thrown overrides pickup_types and exceptions */
    if (!pickit)
        pickit = (flags.pickup_thrown && otmp->was_thrown);
    return pickit;
}

/*
 * Pick from the given list using flags.pickup_types.  Return the number
 * of items picked (not counts).  Create an array that returns pointers
 * and counts of the items to be picked up.  If the number of items
 * picked is zero, the pickup list is left alone.  The caller of this
 * function must free the pickup list.
 */
STATIC_OVL int
autopick(olist, follow, pick_list)
struct obj *olist;     /* the object list */
int follow;            /* how to follow the object list */
menu_item **pick_list; /* list of objects and counts to pick up */
{
    menu_item *pi; /* pick item */
    struct obj *curr;
    int n;
    boolean check_costly = TRUE;

    /* first count the number of eligible items */
    for (n = 0, curr = olist; curr; curr = FOLLOW(curr, follow)) {
        if (autopick_testobj(curr, check_costly))
            ++n;
        check_costly = FALSE; /* only need to check once per autopickup */
    }

    if (n) {
        *pick_list = pi = (menu_item *) alloc(sizeof (menu_item) * n);
        for (n = 0, curr = olist; curr; curr = FOLLOW(curr, follow)) {
            if (autopick_testobj(curr, FALSE)) {
                pi[n].item.a_obj = curr;
                pi[n].count = curr->quan;
                n++;
            }
        }
    }
    return n;
}

/*
 * Put up a menu using the given object list.  Only those objects on the
 * list that meet the approval of the allow function are displayed.  Return
 * a count of the number of items selected, as well as an allocated array of
 * menu_items, containing pointers to the objects selected and counts.  The
 * returned counts are guaranteed to be in bounds and non-zero.
 *
 * Query flags:
 *      BY_NEXTHERE       - Follow object list via nexthere instead of nobj.
 *      AUTOSELECT_SINGLE - Don't ask if only 1 object qualifies - just
 *                          use it.
 *      USE_INVLET        - Use object's invlet.
 *      INVORDER_SORT     - Use hero's pack order.
 *      INCLUDE_HERO      - Showing engulfer's invent; show hero too.
 *      SIGNAL_NOMENU     - Return -1 rather than 0 if nothing passes "allow".
 *      SIGNAL_ESCAPE     - Return -1 rather than 0 if player uses ESC to
 *                          pick nothing.
 *      FEEL_COCKATRICE   - touch corpse.
 */
int
query_objlist(qstr, olist_p, qflags, pick_list, how, allow)
const char *qstr;                 /* query string */
struct obj **olist_p;             /* the list to pick from */
int qflags;                       /* options to control the query */
menu_item **pick_list;            /* return list of items picked */
int how;                          /* type of query */
boolean FDECL((*allow), (OBJ_P)); /* allow function */
{
    int i, n;
    winid win;
    struct obj *curr, *last, fake_hero_object, *olist = *olist_p;
    char *pack;
    anything any;
    boolean printed_type_name, first,
            sorted = (qflags & INVORDER_SORT) != 0,
            engulfer = (qflags & INCLUDE_HERO) != 0;
    unsigned sortflags;
    Loot *sortedolist, *srtoli;

    *pick_list = (menu_item *) 0;
    if (!olist && !engulfer)
        return 0;

    /* count the number of items allowed */
    for (n = 0, last = 0, curr = olist; curr; curr = FOLLOW(curr, qflags))
        if ((*allow)(curr)) {
            last = curr;
            n++;
        }
    if (engulfer) {
        ++n;
        /* don't autoselect swallowed hero if it's the only choice */
        qflags &= ~AUTOSELECT_SINGLE;
    }

    if (n == 0) /* nothing to pick here */
        return (qflags & SIGNAL_NOMENU) ? -1 : 0;

    if (n == 1 && (qflags & AUTOSELECT_SINGLE)) {
        *pick_list = (menu_item *) alloc(sizeof (menu_item));
        (*pick_list)->item.a_obj = last;
        (*pick_list)->count = last->quan;
        return 1;
    }

    sortflags = (((flags.sortloot == 'f'
                   || (flags.sortloot == 'l' && !(qflags & USE_INVLET)))
                  ? SORTLOOT_LOOT
                  : ((qflags & USE_INVLET) ? SORTLOOT_INVLET : 0))
                 | (flags.sortpack ? SORTLOOT_PACK : 0)
                 | ((qflags & FEEL_COCKATRICE) ? SORTLOOT_PETRIFY : 0));
    sortedolist = sortloot(&olist, sortflags,
                           (qflags & BY_NEXTHERE) ? TRUE : FALSE, allow);

    win = create_nhwindow(NHW_MENU);
    start_menu(win);
    any = cg.zeroany;
    /*
     * Run through the list and add the objects to the menu.  If
     * INVORDER_SORT is set, we'll run through the list once for
     * each type so we can group them.  The allow function was
     * called by sortloot() and will be called once per item here.
     */
    pack = flags.inv_order;
    first = TRUE;
    do {
        printed_type_name = FALSE;
        for (srtoli = sortedolist; ((curr = srtoli->obj) != 0); ++srtoli) {
            if (sorted && curr->oclass != *pack)
                continue;
            if ((qflags & FEEL_COCKATRICE) && curr->otyp == CORPSE
                && will_feel_cockatrice(curr, FALSE)) {
                destroy_nhwindow(win); /* stop the menu and revert */
                (void) look_here(0, FALSE);
                unsortloot(&sortedolist);
                return 0;
            }
            if ((*allow)(curr)) {
                /* if sorting, print type name (once only) */
                if (sorted && !printed_type_name) {
                    any = cg.zeroany;
                    add_menu(win, NO_GLYPH, &any, 0, 0, iflags.menu_headings,
                             let_to_name(*pack, FALSE,
                                         ((how != PICK_NONE)
                                          && iflags.menu_head_objsym)),
                             MENU_UNSELECTED);
                    printed_type_name = TRUE;
                }

                any.a_obj = curr;
                add_menu(win, obj_to_glyph(curr, rn2_on_display_rng), &any,
                         (qflags & USE_INVLET) ? curr->invlet
                           : (first && curr->oclass == COIN_CLASS) ? '$' : 0,
                         def_oc_syms[(int) objects[curr->otyp].oc_class].sym,
                         ATR_NONE, doname_with_price(curr), MENU_UNSELECTED);
                first = FALSE;
            }
        }
        pack++;
    } while (sorted && *pack);
    unsortloot(&sortedolist);

    if (engulfer) {
        char buf[BUFSZ];

        any = cg.zeroany;
        if (sorted && n > 1) {
            Sprintf(buf, "%s Creatures",
                    is_animal(u.ustuck->data) ? "Swallowed" : "Engulfed");
            add_menu(win, NO_GLYPH, &any, 0, 0, iflags.menu_headings, buf,
                     MENU_UNSELECTED);
        }
        fake_hero_object = cg.zeroobj;
        fake_hero_object.quan = 1L; /* not strictly necessary... */
        any.a_obj = &fake_hero_object;
        add_menu(win, mon_to_glyph(&g.youmonst, rn2_on_display_rng), &any,
                 /* fake inventory letter, no group accelerator */
                 CONTAINED_SYM, 0, ATR_NONE, an(self_lookat(buf)),
                 MENU_UNSELECTED);
    }

    end_menu(win, qstr);
    n = select_menu(win, how, pick_list);
    destroy_nhwindow(win);

    if (n > 0) {
        menu_item *mi;
        int k;

        /* fix up counts:  -1 means no count used => pick all;
           if fake_hero_object was picked, discard that choice */
        for (i = k = 0, mi = *pick_list; i < n; i++, mi++) {
            if (mi->item.a_obj == &fake_hero_object)
                continue;
            if (mi->count == -1L || mi->count > mi->item.a_obj->quan)
                mi->count = mi->item.a_obj->quan;
            if (k < i)
                (*pick_list)[k] = *mi;
            ++k;
        }
        if (!k) {
            /* fake_hero was only choice so discard whole list */
            free((genericptr_t) *pick_list);
            *pick_list = 0;
            n = 0;
        } else if (k < n) {
            /* other stuff plus fake_hero; last slot is now unused */
            (*pick_list)[k].item = cg.zeroany;
            (*pick_list)[k].count = 0L;
            n = k;
        }
    } else if (n < 0) {
        /* -1 is used for SIGNAL_NOMENU, so callers don't expect it
           to indicate that the player declined to make a choice */
        n = (qflags & SIGNAL_ESCAPE) ? -2 : 0;
    }
    return n;
}

/*
 * allow menu-based category (class) selection (for Drop,take off etc.)
 *
 */
int
query_category(qstr, olist, qflags, pick_list, how)
const char *qstr;      /* query string */
struct obj *olist;     /* the list to pick from */
int qflags;            /* behaviour modification flags */
menu_item **pick_list; /* return list of items picked */
int how;               /* type of query */
{
    int n;
    winid win;
    struct obj *curr;
    char *pack;
    anything any;
    boolean collected_type_name;
    char invlet;
    int ccount;
    boolean FDECL((*ofilter), (OBJ_P)) = (boolean FDECL((*), (OBJ_P))) 0;
    boolean do_unpaid = FALSE;
    boolean do_blessed = FALSE, do_cursed = FALSE, do_uncursed = FALSE,
            do_buc_unknown = FALSE;
    int num_buc_types = 0;

    *pick_list = (menu_item *) 0;
    if (!olist)
        return 0;
    if ((qflags & UNPAID_TYPES) && count_unpaid(olist))
        do_unpaid = TRUE;
    if (qflags & WORN_TYPES)
        ofilter = is_worn;
    if ((qflags & BUC_BLESSED) && count_buc(olist, BUC_BLESSED, ofilter)) {
        do_blessed = TRUE;
        num_buc_types++;
    }
    if ((qflags & BUC_CURSED) && count_buc(olist, BUC_CURSED, ofilter)) {
        do_cursed = TRUE;
        num_buc_types++;
    }
    if ((qflags & BUC_UNCURSED) && count_buc(olist, BUC_UNCURSED, ofilter)) {
        do_uncursed = TRUE;
        num_buc_types++;
    }
    if ((qflags & BUC_UNKNOWN) && count_buc(olist, BUC_UNKNOWN, ofilter)) {
        do_buc_unknown = TRUE;
        num_buc_types++;
    }

    ccount = count_categories(olist, qflags);
    /* no point in actually showing a menu for a single category */
    if (ccount == 1 && !do_unpaid && num_buc_types <= 1
        && !(qflags & BILLED_TYPES)) {
        for (curr = olist; curr; curr = FOLLOW(curr, qflags)) {
            if (ofilter && !(*ofilter)(curr))
                continue;
            break;
        }
        if (curr) {
            *pick_list = (menu_item *) alloc(sizeof(menu_item));
            (*pick_list)->item.a_int = curr->oclass;
            return 1;
        } else {
            debugpline0("query_category: no single object match");
        }
        return 0;
    }

    win = create_nhwindow(NHW_MENU);
    start_menu(win);
    pack = flags.inv_order;

    if (qflags & CHOOSE_ALL) {
        invlet = 'A';
        any = cg.zeroany;
        any.a_int = 'A';
        add_menu(win, NO_GLYPH, &any, invlet, 0, ATR_NONE,
                 (qflags & WORN_TYPES) ? "Auto-select every item being worn"
                                       : "Auto-select every item",
                 MENU_UNSELECTED);

        any = cg.zeroany;
        add_menu(win, NO_GLYPH, &any, 0, 0, ATR_NONE, "", MENU_UNSELECTED);
    }

    if ((qflags & ALL_TYPES) && (ccount > 1)) {
        invlet = 'a';
        any = cg.zeroany;
        any.a_int = ALL_TYPES_SELECTED;
        add_menu(win, NO_GLYPH, &any, invlet, 0, ATR_NONE,
                 (qflags & WORN_TYPES) ? "All worn types" : "All types",
                 MENU_UNSELECTED);
        invlet = 'b';
    } else
        invlet = 'a';
    do {
        collected_type_name = FALSE;
        for (curr = olist; curr; curr = FOLLOW(curr, qflags)) {
            if (curr->oclass == *pack) {
                if (ofilter && !(*ofilter)(curr))
                    continue;
                if (!collected_type_name) {
                    any = cg.zeroany;
                    any.a_int = curr->oclass;
                    add_menu(
                        win, NO_GLYPH, &any, invlet++,
                        def_oc_syms[(int) objects[curr->otyp].oc_class].sym,
                        ATR_NONE, let_to_name(*pack, FALSE,
                                              (how != PICK_NONE)
                                                  && iflags.menu_head_objsym),
                        MENU_UNSELECTED);
                    collected_type_name = TRUE;
                }
            }
        }
        pack++;
        if (invlet >= 'u') {
            impossible("query_category: too many categories");
            return 0;
        }
    } while (*pack);

    if (do_unpaid || (qflags & BILLED_TYPES) || do_blessed || do_cursed
        || do_uncursed || do_buc_unknown) {
        any = cg.zeroany;
        add_menu(win, NO_GLYPH, &any, 0, 0, ATR_NONE, "", MENU_UNSELECTED);
    }

    /* unpaid items if there are any */
    if (do_unpaid) {
        invlet = 'u';
        any = cg.zeroany;
        any.a_int = 'u';
        add_menu(win, NO_GLYPH, &any, invlet, 0, ATR_NONE, "Unpaid items",
                 MENU_UNSELECTED);
    }
    /* billed items: checked by caller, so always include if BILLED_TYPES */
    if (qflags & BILLED_TYPES) {
        invlet = 'x';
        any = cg.zeroany;
        any.a_int = 'x';
        add_menu(win, NO_GLYPH, &any, invlet, 0, ATR_NONE,
                 "Unpaid items already used up", MENU_UNSELECTED);
    }

    /* items with b/u/c/unknown if there are any;
       this cluster of menu entries is in alphabetical order,
       reversing the usual sequence of 'U' and 'C' in BUCX */
    if (do_blessed) {
        invlet = 'B';
        any = cg.zeroany;
        any.a_int = 'B';
        add_menu(win, NO_GLYPH, &any, invlet, 0, ATR_NONE,
                 "Items known to be Blessed", MENU_UNSELECTED);
    }
    if (do_cursed) {
        invlet = 'C';
        any = cg.zeroany;
        any.a_int = 'C';
        add_menu(win, NO_GLYPH, &any, invlet, 0, ATR_NONE,
                 "Items known to be Cursed", MENU_UNSELECTED);
    }
    if (do_uncursed) {
        invlet = 'U';
        any = cg.zeroany;
        any.a_int = 'U';
        add_menu(win, NO_GLYPH, &any, invlet, 0, ATR_NONE,
                 "Items known to be Uncursed", MENU_UNSELECTED);
    }
    if (do_buc_unknown) {
        invlet = 'X';
        any = cg.zeroany;
        any.a_int = 'X';
        add_menu(win, NO_GLYPH, &any, invlet, 0, ATR_NONE,
                 "Items of unknown Bless/Curse status", MENU_UNSELECTED);
    }
    end_menu(win, qstr);
    n = select_menu(win, how, pick_list);
    destroy_nhwindow(win);
    if (n < 0)
        n = 0; /* caller's don't expect -1 */
    return n;
}

STATIC_OVL int
count_categories(olist, qflags)
struct obj *olist;
int qflags;
{
    char *pack;
    boolean counted_category;
    int ccount = 0;
    struct obj *curr;

    pack = flags.inv_order;
    do {
        counted_category = FALSE;
        for (curr = olist; curr; curr = FOLLOW(curr, qflags)) {
            if (curr->oclass == *pack) {
                if ((qflags & WORN_TYPES)
                    && !(curr->owornmask & (W_ARMOR | W_ACCESSORY | W_WEAPON)))
                    continue;
                if (!counted_category) {
                    ccount++;
                    counted_category = TRUE;
                }
            }
        }
        pack++;
    } while (*pack);
    return ccount;
}

/*
 *  How much the weight of the given container will change when the given
 *  object is removed from it.  Use before and after weight amounts rather
 *  than trying to match the calculation used by weight() in mkobj.c.
 */
STATIC_OVL int
delta_cwt(container, obj)
struct obj *container, *obj;
{
    struct obj **prev;
    int owt, nwt;

    if (container->otyp != BAG_OF_HOLDING)
        return obj->owt;

    owt = nwt = container->owt;
    /* find the object so that we can remove it */
    for (prev = &container->cobj; *prev; prev = &(*prev)->nobj)
        if (*prev == obj)
            break;
    if (!*prev) {
        panic("delta_cwt: obj not inside container?");
    } else {
        /* temporarily remove the object and calculate resulting weight */
        *prev = obj->nobj;
        nwt = weight(container);
        *prev = obj; /* put the object back; obj->nobj is still valid */
    }
    return owt - nwt;
}

/* could we carry `obj'? if not, could we carry some of it/them? */
STATIC_OVL long
carry_count(obj, container, count, telekinesis, wt_before, wt_after)
struct obj *obj, *container; /* object to pick up, bag it's coming out of */
long count;
boolean telekinesis;
int *wt_before, *wt_after;
{
    boolean adjust_wt = container && carried(container),
            is_gold = obj->oclass == COIN_CLASS;
    int wt, iw, ow, oow;
    long qq, savequan, umoney;
    unsigned saveowt;
    const char *verb, *prefx1, *prefx2, *suffx;
    char obj_nambuf[BUFSZ], where[BUFSZ];

    savequan = obj->quan;
    saveowt = obj->owt;
    umoney = money_cnt(g.invent);
    iw = max_capacity();

    if (count != savequan) {
        obj->quan = count;
        obj->owt = (unsigned) weight(obj);
    }
    wt = iw + (int) obj->owt;
    if (adjust_wt)
        wt -= delta_cwt(container, obj);
    /* This will go with silver+copper & new gold weight */
    if (is_gold) /* merged gold might affect cumulative weight */
        wt -= (GOLD_WT(umoney) + GOLD_WT(count) - GOLD_WT(umoney + count));
    if (count != savequan) {
        obj->quan = savequan;
        obj->owt = saveowt;
    }
    *wt_before = iw;
    *wt_after = wt;

    if (wt < 0)
        return count;

    /* see how many we can lift */
    if (is_gold) {
        iw -= (int) GOLD_WT(umoney);
        if (!adjust_wt) {
            qq = GOLD_CAPACITY((long) iw, umoney);
        } else {
            oow = 0;
            qq = 50L - (umoney % 100L) - 1L;
            if (qq < 0L)
                qq += 100L;
            for (; qq <= count; qq += 100L) {
                obj->quan = qq;
                obj->owt = (unsigned) GOLD_WT(qq);
                ow = (int) GOLD_WT(umoney + qq);
                ow -= delta_cwt(container, obj);
                if (iw + ow >= 0)
                    break;
                oow = ow;
            }
            iw -= oow;
            qq -= 100L;
        }
        if (qq < 0L)
            qq = 0L;
        else if (qq > count)
            qq = count;
        wt = iw + (int) GOLD_WT(umoney + qq);
    } else if (count > 1 || count < obj->quan) {
        /*
         * Ugh. Calc num to lift by changing the quan of of the
         * object and calling weight.
         *
         * This works for containers only because containers
         * don't merge.  -dean
         */
        for (qq = 1L; qq <= count; qq++) {
            obj->quan = qq;
            obj->owt = (unsigned) (ow = weight(obj));
            if (adjust_wt)
                ow -= delta_cwt(container, obj);
            if (iw + ow >= 0)
                break;
            wt = iw + ow;
        }
        --qq;
    } else {
        /* there's only one, and we can't lift it */
        qq = 0L;
    }
    obj->quan = savequan;
    obj->owt = saveowt;

    if (qq < count) {
        /* some message will be given */
        Strcpy(obj_nambuf, doname(obj));
        if (container) {
            Sprintf(where, "in %s", the(xname(container)));
            verb = "carry";
        } else {
            Strcpy(where, "lying here");
            verb = telekinesis ? "acquire" : "lift";
        }
    } else {
        /* lint suppression */
        *obj_nambuf = *where = '\0';
        verb = "";
    }
    /* we can carry qq of them */
    if (qq > 0) {
        if (qq < count)
            You("can only %s %s of the %s %s.", verb,
                (qq == 1L) ? "one" : "some", obj_nambuf, where);
        *wt_after = wt;
        return qq;
    }

    if (!container)
        Strcpy(where, "here"); /* slightly shorter form */
    if (g.invent || umoney) {
        prefx1 = "you cannot ";
        prefx2 = "";
        suffx = " any more";
    } else {
        prefx1 = (obj->quan == 1L) ? "it " : "even one ";
        prefx2 = "is too heavy for you to ";
        suffx = "";
    }
    There("%s %s %s, but %s%s%s%s.", otense(obj, "are"), obj_nambuf, where,
          prefx1, prefx2, verb, suffx);

    /* *wt_after = iw; */
    return 0L;
}

/* determine whether character is able and player is willing to carry `obj' */
STATIC_OVL
int
lift_object(obj, container, cnt_p, telekinesis)
struct obj *obj, *container; /* object to pick up, bag it's coming out of */
long *cnt_p;
boolean telekinesis;
{
    int result, old_wt, new_wt, prev_encumbr, next_encumbr;

    if (obj->otyp == BOULDER && Sokoban) {
        You("cannot get your %s around this %s.", body_part(HAND),
            xname(obj));
        return -1;
    }
    /* override weight consideration for loadstone picked up by anybody
       and for boulder picked up by hero poly'd into a giant; override
       availability of open inventory slot iff not already carrying one */
    if (obj->otyp == LOADSTONE
        || (obj->otyp == BOULDER && throws_rocks(g.youmonst.data))) {
        if (inv_cnt(FALSE) < 52 || !carrying(obj->otyp)
            || merge_choice(g.invent, obj))
            return 1; /* lift regardless of current situation */
        /* if we reach here, we're out of slots and already have at least
           one of these, so treat this one more like a normal item */
        You("are carrying too much stuff to pick up %s %s.",
            (obj->quan == 1L) ? "another" : "more", simpleonames(obj));
        return -1;
    }

    *cnt_p = carry_count(obj, container, *cnt_p, telekinesis,
                         &old_wt, &new_wt);
    if (*cnt_p < 1L) {
        result = -1; /* nothing lifted */
    } else if (obj->oclass != COIN_CLASS
               /* [exception for gold coins will have to change
                   if silver/copper ones ever get implemented] */
               && inv_cnt(FALSE) >= 52 && !merge_choice(g.invent, obj)) {
        Your("knapsack cannot accommodate any more items.");
        result = -1; /* nothing lifted */
    } else {
        result = 1;
        prev_encumbr = near_capacity();
        if (prev_encumbr < flags.pickup_burden)
            prev_encumbr = flags.pickup_burden;
        next_encumbr = calc_capacity(new_wt - old_wt);
        if (next_encumbr > prev_encumbr) {
            if (telekinesis) {
                result = 0; /* don't lift */
            } else {
                char qbuf[BUFSZ];
                long savequan = obj->quan;

                obj->quan = *cnt_p;
                Strcpy(qbuf, (next_encumbr > HVY_ENCUMBER)
                                 ? overloadmsg
                                 : (next_encumbr > MOD_ENCUMBER)
                                       ? nearloadmsg
                                       : moderateloadmsg);
                if (container)
                    (void) strsubst(qbuf, "lifting", "removing");
                Strcat(qbuf, " ");
                (void) safe_qbuf(qbuf, qbuf, ".  Continue?", obj, doname,
                                 ansimpleoname, something);
                obj->quan = savequan;
                switch (ynq(qbuf)) {
                case 'q':
                    result = -1;
                    break;
                case 'n':
                    result = 0;
                    break;
                default:
                    break; /* 'y' => result == 1 */
                }
                clear_nhwindow(WIN_MESSAGE);
            }
        }
    }

    if (obj->otyp == SCR_SCARE_MONSTER && result <= 0 && !container)
        obj->spe = 0;
    return result;
}

/*
 * Pick up <count> of obj from the ground and add it to the hero's inventory.
 * Returns -1 if caller should break out of its loop, 0 if nothing picked
 * up, 1 if otherwise.
 */
int
pickup_object(obj, count, telekinesis)
struct obj *obj;
long count;
boolean telekinesis; /* not picking it up directly by hand */
{
    int res, nearload;

    if (obj->quan < count) {
        impossible("pickup_object: count %ld > quan %ld?", count, obj->quan);
        return 0;
    }

    /* In case of auto-pickup, where we haven't had a chance
       to look at it yet; affects docall(SCR_SCARE_MONSTER). */
    if (!Blind)
        obj->dknown = 1;

    if (obj == uchain) { /* do not pick up attached chain */
        return 0;
    } else if (obj->oartifact && !touch_artifact(obj, &g.youmonst)) {
        return 0;
    } else if (obj->otyp == CORPSE) {
        if (fatal_corpse_mistake(obj, telekinesis)
            || rider_corpse_revival(obj, telekinesis))
            return -1;
    } else if (obj->otyp == SCR_SCARE_MONSTER) {
        if (obj->blessed)
            obj->blessed = 0;
        else if (!obj->spe && !obj->cursed)
            obj->spe = 1;
        else {
            pline_The("scroll%s %s to dust as you %s %s up.", plur(obj->quan),
                      otense(obj, "turn"), telekinesis ? "raise" : "pick",
                      (obj->quan == 1L) ? "it" : "them");
            if (!(objects[SCR_SCARE_MONSTER].oc_name_known)
                && !(objects[SCR_SCARE_MONSTER].oc_uname))
                docall(obj);
            useupf(obj, obj->quan);
            return 1; /* tried to pick something up and failed, but
                         don't want to terminate pickup loop yet   */
        }
    }

    if ((res = lift_object(obj, (struct obj *) 0, &count, telekinesis)) <= 0)
        return res;

    /* Whats left of the special case for gold :-) */
    if (obj->oclass == COIN_CLASS)
        g.context.botl = 1;
    if (obj->quan != count && obj->otyp != LOADSTONE)
        obj = splitobj(obj, count);

    obj = pick_obj(obj);

    if (uwep && uwep == obj)
        g.mrg_to_wielded = TRUE;
    nearload = near_capacity();
    prinv(nearload == SLT_ENCUMBER ? moderateloadmsg : (char *) 0, obj,
          count);
    g.mrg_to_wielded = FALSE;
    return 1;
}

/*
 * Do the actual work of picking otmp from the floor or monster's interior
 * and putting it in the hero's inventory.  Take care of billing.  Return a
 * pointer to the object where otmp ends up.  This may be different
 * from otmp because of merging.
 */
struct obj *
pick_obj(otmp)
struct obj *otmp;
{
    struct obj *result;
    int ox = otmp->ox, oy = otmp->oy;
    boolean robshop = (!u.uswallow && otmp != uball && costly_spot(ox, oy));

    obj_extract_self(otmp);
    newsym(ox, oy);

    /* for shop items, addinv() needs to be after addtobill() (so that
       object merger can take otmp->unpaid into account) but before
       remote_robbery() (which calls rob_shop() which calls setpaid()
       after moving costs of unpaid items to shop debt; setpaid()
       calls clear_unpaid() for lots of object chains, but 'otmp' isn't
       on any of those between obj_extract_self() and addinv(); for
       3.6.0, 'otmp' remained flagged as an unpaid item in inventory
       and triggered impossible() every time inventory was examined) */
    if (robshop) {
        char saveushops[5], fakeshop[2];

        /* addtobill cares about your location rather than the object's;
           usually they'll be the same, but not when using telekinesis
           (if ever implemented) or a grappling hook */
        Strcpy(saveushops, u.ushops);
        fakeshop[0] = *in_rooms(ox, oy, SHOPBASE);
        fakeshop[1] = '\0';
        Strcpy(u.ushops, fakeshop);
        /* sets obj->unpaid if necessary */
        addtobill(otmp, TRUE, FALSE, FALSE);
        Strcpy(u.ushops, saveushops);
        robshop = otmp->unpaid && !index(u.ushops, *fakeshop);
    }

    result = addinv(otmp);
    /* if you're taking a shop item from outside the shop, make shk notice */
    if (robshop)
        remote_burglary(ox, oy);

    return result;
}

/*
 * prints a message if encumbrance changed since the last check and
 * returns the new encumbrance value (from near_capacity()).
 */
int
encumber_msg()
{
    int newcap = near_capacity();

    if (g.oldcap < newcap) {
        switch (newcap) {
        case 1:
            Your("movements are slowed slightly because of your load.");
            break;
        case 2:
            You("rebalance your load.  Movement is difficult.");
            break;
        case 3:
            You("%s under your heavy load.  Movement is very hard.",
                stagger(g.youmonst.data, "stagger"));
            break;
        default:
            You("%s move a handspan with this load!",
                newcap == 4 ? "can barely" : "can't even");
            break;
        }
        g.context.botl = 1;
    } else if (g.oldcap > newcap) {
        switch (newcap) {
        case 0:
            Your("movements are now unencumbered.");
            break;
        case 1:
            Your("movements are only slowed slightly by your load.");
            break;
        case 2:
            You("rebalance your load.  Movement is still difficult.");
            break;
        case 3:
            You("%s under your load.  Movement is still very hard.",
                stagger(g.youmonst.data, "stagger"));
            break;
        }
        g.context.botl = 1;
    }

    g.oldcap = newcap;
    return newcap;
}

/* Is there a container at x,y. Optional: return count of containers at x,y */
int
container_at(x, y, countem)
int x, y;
boolean countem;
{
    struct obj *cobj, *nobj;
    int container_count = 0;

    for (cobj = g.level.objects[x][y]; cobj; cobj = nobj) {
        nobj = cobj->nexthere;
        if (Is_container(cobj)) {
            container_count++;
            if (!countem)
                break;
        }
    }
    return container_count;
}

STATIC_OVL boolean
able_to_loot(x, y, looting)
int x, y;
boolean looting; /* loot vs tip */
{
    const char *verb = looting ? "loot" : "tip";

    if (!can_reach_floor(TRUE)) {
        if (u.usteed && P_SKILL(P_RIDING) < P_BASIC)
            rider_cant_reach(); /* not skilled enough to reach */
        else
            cant_reach_floor(x, y, FALSE, TRUE);
        return FALSE;
    } else if ((is_pool(x, y) && (looting || !Underwater)) || is_lava(x, y)) {
        /* at present, can't loot in water even when Underwater;
           can tip underwater, but not when over--or stuck in--lava */
        You("cannot %s things that are deep in the %s.", verb,
            hliquid(is_lava(x, y) ? "lava" : "water"));
        return FALSE;
    } else if (nolimbs(g.youmonst.data)) {
        pline("Without limbs, you cannot %s anything.", verb);
        return FALSE;
    } else if (looting && !freehand()) {
        pline("Without a free %s, you cannot loot anything.",
              body_part(HAND));
        return FALSE;
    }
    return TRUE;
}

STATIC_OVL boolean
mon_beside(x, y)
int x, y;
{
    int i, j, nx, ny;

    for (i = -1; i <= 1; i++)
        for (j = -1; j <= 1; j++) {
            nx = x + i;
            ny = y + j;
            if (isok(nx, ny) && MON_AT(nx, ny))
                return TRUE;
        }
    return FALSE;
}

int
do_loot_cont(cobjp, cindex, ccount)
struct obj **cobjp;
int cindex, ccount; /* index of this container (1..N), number of them (N) */
{
    struct obj *cobj = *cobjp;

    if (!cobj)
        return 0;
    if (cobj->olocked) {
        if (ccount < 2)
            pline("%s locked.",
                  cobj->lknown ? "It is" : "Hmmm, it turns out to be");
        else if (cobj->lknown)
            pline("%s is locked.", The(xname(cobj)));
        else
            pline("Hmmm, %s turns out to be locked.", the(xname(cobj)));
        cobj->lknown = 1;
        return 0;
    }
    cobj->lknown = 1;

    if (cobj->otyp == BAG_OF_TRICKS) {
        int tmp;

        You("carefully open %s...", the(xname(cobj)));
        pline("It develops a huge set of teeth and bites you!");
        tmp = rnd(10);
        losehp(Maybe_Half_Phys(tmp), "carnivorous bag", KILLED_BY_AN);
        makeknown(BAG_OF_TRICKS);
        g.abort_looting = TRUE;
        return 1;
    }

    You("%sopen %s...", (!cobj->cknown || !cobj->lknown) ? "carefully " : "",
        the(xname(cobj)));
    return use_container(cobjp, 0, (boolean) (cindex < ccount));
}

/* loot a container on the floor or loot saddle from mon. */
int
doloot()
{
    struct obj *cobj, *nobj;
    register int c = -1;
    int timepassed = 0;
    coord cc;
    boolean underfoot = TRUE;
    const char *dont_find_anything = "don't find anything";
    struct monst *mtmp;
    char qbuf[BUFSZ];
    int prev_inquiry = 0;
    boolean prev_loot = FALSE;
    int num_conts = 0;

    g.abort_looting = FALSE;

    if (check_capacity((char *) 0)) {
        /* "Can't do that while carrying so much stuff." */
        return 0;
    }
    if (nohands(g.youmonst.data)) {
        You("have no hands!"); /* not `body_part(HAND)' */
        return 0;
    }
    if (Confusion) {
        if (rn2(6) && reverse_loot())
            return 1;
        if (rn2(2)) {
            pline("Being confused, you find nothing to loot.");
            return 1; /* costs a turn */
        }             /* else fallthrough to normal looting */
    }
    cc.x = u.ux;
    cc.y = u.uy;

    if (iflags.menu_requested)
        goto lootmon;

 lootcont:
    if ((num_conts = container_at(cc.x, cc.y, TRUE)) > 0) {
        boolean anyfound = FALSE;

        if (!able_to_loot(cc.x, cc.y, TRUE))
            return 0;

        if (Blind && !uarmg) {
            /* if blind and without gloves, attempting to #loot at the
               location of a cockatrice corpse is fatal before asking
               whether to manipulate any containers */
            for (nobj = sobj_at(CORPSE, cc.x, cc.y); nobj;
                 nobj = nxtobj(nobj, CORPSE, TRUE))
                if (will_feel_cockatrice(nobj, FALSE)) {
                    feel_cockatrice(nobj, FALSE);
                    /* if life-saved (or poly'd into stone golem),
                       terminate attempt to loot */
                    return 1;
                }
        }

        if (num_conts > 1) {
            /* use a menu to loot many containers */
            int n, i;
            winid win;
            anything any;
            menu_item *pick_list = (menu_item *) 0;

            any.a_void = 0;
            win = create_nhwindow(NHW_MENU);
            start_menu(win);

            for (cobj = g.level.objects[cc.x][cc.y]; cobj;
                 cobj = cobj->nexthere)
                if (Is_container(cobj)) {
                    any.a_obj = cobj;
                    add_menu(win, NO_GLYPH, &any, 0, 0, ATR_NONE,
                             doname(cobj), MENU_UNSELECTED);
                }
            end_menu(win, "Loot which containers?");
            n = select_menu(win, PICK_ANY, &pick_list);
            destroy_nhwindow(win);

            if (n > 0) {
                for (i = 1; i <= n; i++) {
                    cobj = pick_list[i - 1].item.a_obj;
                    timepassed |= do_loot_cont(&cobj, i, n);
                    if (g.abort_looting) {
                        /* chest trap or magic bag explosion or <esc> */
                        free((genericptr_t) pick_list);
                        return timepassed;
                    }
                }
                free((genericptr_t) pick_list);
            }
            if (n != 0)
                c = 'y';
        } else {
            for (cobj = g.level.objects[cc.x][cc.y]; cobj; cobj = nobj) {
                nobj = cobj->nexthere;

                if (Is_container(cobj)) {
                    c = ynq(safe_qbuf(qbuf, "There is ", " here, loot it?",
                                      cobj, doname, ansimpleoname,
                                      "a container"));
                    if (c == 'q')
                        return timepassed;
                    if (c == 'n')
                        continue;
                    anyfound = TRUE;

                    timepassed |= do_loot_cont(&cobj, 1, 1);
                    if (g.abort_looting)
                        /* chest trap or magic bag explosion or <esc> */
                        return timepassed;
                }
            }
            if (anyfound)
                c = 'y';
        }
    } else if (IS_GRAVE(levl[cc.x][cc.y].typ)) {
        You("need to dig up the grave to effectively loot it...");
    }

    /*
     * 3.3.1 introduced directional looting for some things.
     */
 lootmon:
    if (c != 'y' && mon_beside(u.ux, u.uy)) {
        if (!get_adjacent_loc("Loot in what direction?",
                              "Invalid loot location", u.ux, u.uy, &cc))
            return 0;
        if (cc.x == u.ux && cc.y == u.uy) {
            underfoot = TRUE;
            if (container_at(cc.x, cc.y, FALSE))
                goto lootcont;
        } else
            underfoot = FALSE;
        if (u.dz < 0) {
            You("%s to loot on the %s.", dont_find_anything,
                ceiling(cc.x, cc.y));
            timepassed = 1;
            return timepassed;
        }
        mtmp = m_at(cc.x, cc.y);
        if (mtmp)
            timepassed = loot_mon(mtmp, &prev_inquiry, &prev_loot);
        /* always use a turn when choosing a direction is impaired,
           even if you've successfully targetted a saddled creature
           and then answered "no" to the "remove its saddle?" prompt */
        if (Confusion || Stunned)
            timepassed = 1;

        /* Preserve pre-3.3.1 behaviour for containers.
         * Adjust this if-block to allow container looting
         * from one square away to change that in the future.
         */
        if (!underfoot) {
            if (container_at(cc.x, cc.y, FALSE)) {
                if (mtmp) {
                    You_cant("loot anything %sthere with %s in the way.",
                             prev_inquiry ? "else " : "", mon_nam(mtmp));
                    return timepassed;
                } else {
                    You("have to be at a container to loot it.");
                }
            } else {
                You("%s %sthere to loot.", dont_find_anything,
                    (prev_inquiry || prev_loot) ? "else " : "");
                return timepassed;
            }
        }
    } else if (c != 'y' && c != 'n') {
        You("%s %s to loot.", dont_find_anything,
            underfoot ? "here" : "there");
    }
    return timepassed;
}

/* called when attempting to #loot while confused */
STATIC_OVL boolean
reverse_loot()
{
    struct obj *goldob = 0, *coffers, *otmp, boxdummy;
    struct monst *mon;
    long contribution;
    int n, x = u.ux, y = u.uy;

    if (!rn2(3)) {
        /* n objects: 1/(n+1) chance per object plus 1/(n+1) to fall off end
         */
        for (n = inv_cnt(TRUE), otmp = g.invent; otmp; --n, otmp = otmp->nobj)
            if (!rn2(n + 1)) {
                prinv("You find old loot:", otmp, 0L);
                return TRUE;
            }
        return FALSE;
    }

    /* find a money object to mess with */
    for (goldob = g.invent; goldob; goldob = goldob->nobj)
        if (goldob->oclass == COIN_CLASS) {
            contribution = ((long) rnd(5) * goldob->quan + 4L) / 5L;
            if (contribution < goldob->quan)
                goldob = splitobj(goldob, contribution);
            break;
        }
    if (!goldob)
        return FALSE;

    if (!IS_THRONE(levl[x][y].typ)) {
        dropx(goldob);
        /* the dropped gold might have fallen to lower level */
        if (g_at(x, y))
            pline("Ok, now there is loot here.");
    } else {
        /* find original coffers chest if present, otherwise use nearest one */
        otmp = 0;
        for (coffers = fobj; coffers; coffers = coffers->nobj)
            if (coffers->otyp == CHEST) {
                if (coffers->spe == 2)
                    break; /* a throne room chest */
                if (!otmp
                    || distu(coffers->ox, coffers->oy)
                           < distu(otmp->ox, otmp->oy))
                    otmp = coffers; /* remember closest ordinary chest */
            }
        if (!coffers)
            coffers = otmp;

        if (coffers) {
            verbalize("Thank you for your contribution to reduce the debt.");
            freeinv(goldob);
            (void) add_to_container(coffers, goldob);
            coffers->owt = weight(coffers);
            coffers->cknown = 0;
            if (!coffers->olocked) {
                boxdummy = cg.zeroobj, boxdummy.otyp = SPE_WIZARD_LOCK;
                (void) boxlock(coffers, &boxdummy);
            }
        } else if (levl[x][y].looted != T_LOOTED
                   && (mon = makemon(courtmon(), x, y, NO_MM_FLAGS)) != 0) {
            freeinv(goldob);
            add_to_minv(mon, goldob);
            pline("The exchequer accepts your contribution.");
            if (!rn2(10))
                levl[x][y].looted = T_LOOTED;
        } else {
            You("drop %s.", doname(goldob));
            dropx(goldob);
        }
    }
    return TRUE;
}

/* loot_mon() returns amount of time passed.
 */
int
loot_mon(mtmp, passed_info, prev_loot)
struct monst *mtmp;
int *passed_info;
boolean *prev_loot;
{
    int c = -1;
    int timepassed = 0;
    struct obj *otmp;
    char qbuf[QBUFSZ];

    /* 3.3.1 introduced the ability to remove saddle from a steed.
     *  *passed_info is set to TRUE if a loot query was given.
     *  *prev_loot is set to TRUE if something was actually acquired in here.
     */
    if (mtmp && mtmp != u.usteed && (otmp = which_armor(mtmp, W_SADDLE))) {
        long unwornmask;

        if (passed_info)
            *passed_info = 1;
        Sprintf(qbuf, "Do you want to remove the saddle from %s?",
                x_monnam(mtmp, ARTICLE_THE, (char *) 0,
                         SUPPRESS_SADDLE, FALSE));
        if ((c = yn_function(qbuf, ynqchars, 'n')) == 'y') {
            if (nolimbs(g.youmonst.data)) {
                You_cant("do that without limbs."); /* not body_part(HAND) */
                return 0;
            }
            if (otmp->cursed) {
                You("can't.  The saddle seems to be stuck to %s.",
                    x_monnam(mtmp, ARTICLE_THE, (char *) 0,
                             SUPPRESS_SADDLE, FALSE));
                /* the attempt costs you time */
                return 1;
            }
            obj_extract_self(otmp);
            if ((unwornmask = otmp->owornmask) != 0L) {
                mtmp->misc_worn_check &= ~unwornmask;
                otmp->owornmask = 0L;
                update_mon_intrinsics(mtmp, otmp, FALSE, FALSE);
            }
            otmp = hold_another_object(otmp, "You drop %s!", doname(otmp),
                                       (const char *) 0);
            nhUse(otmp);
            timepassed = rnd(3);
            if (prev_loot)
                *prev_loot = TRUE;
        } else if (c == 'q') {
            return 0;
        }
    }
    /* 3.4.0 introduced ability to pick things up from swallower's stomach */
    if (u.uswallow) {
        int count = passed_info ? *passed_info : 0;

        timepassed = pickup(count);
    }
    return timepassed;
}

/*
 * Decide whether an object being placed into a magic bag will cause
 * it to explode.  If the object is a bag itself, check recursively.
 */
STATIC_OVL boolean
mbag_explodes(obj, depthin)
struct obj *obj;
int depthin;
{
    /* these won't cause an explosion when they're empty */
    if ((obj->otyp == WAN_CANCELLATION || obj->otyp == BAG_OF_TRICKS)
        && obj->spe <= 0)
        return FALSE;

    /* odds: 1/1, 2/2, 3/4, 4/8, 5/16, 6/32, 7/64, 8/128, 9/128, 10/128,... */
    if ((Is_mbag(obj) || obj->otyp == WAN_CANCELLATION)
        && (rn2(1 << (depthin > 7 ? 7 : depthin)) <= depthin))
        return TRUE;
    else if (Has_contents(obj)) {
        struct obj *otmp;

        for (otmp = obj->cobj; otmp; otmp = otmp->nobj)
            if (mbag_explodes(otmp, depthin + 1))
                return TRUE;
    }
    return FALSE;
}

STATIC_OVL long
boh_loss(container, held)
struct obj *container;
int held;
{
    /* sometimes toss objects if a cursed magic bag */
    if (Is_mbag(container) && container->cursed && Has_contents(container)) {
        long loss = 0L;
        struct obj *curr, *otmp;

        for (curr = container->cobj; curr; curr = otmp) {
            otmp = curr->nobj;
            if (!rn2(13)) {
                obj_extract_self(curr);
                loss += mbag_item_gone(held, curr);
            }
        }
        return loss;
    }
    return 0;
}

/* Returns: -1 to stop, 1 item was inserted, 0 item was not inserted. */
STATIC_PTR int
in_container(obj)
register struct obj *obj;
{
    boolean floor_container = !carried(g.current_container);
    boolean was_unpaid = FALSE;
    char buf[BUFSZ];

    if (!g.current_container) {
        impossible("<in> no g.current_container?");
        return 0;
    } else if (obj == uball || obj == uchain) {
        You("must be kidding.");
        return 0;
    } else if (obj == g.current_container) {
        pline("That would be an interesting topological exercise.");
        return 0;
    } else if (obj->owornmask & (W_ARMOR | W_ACCESSORY)) {
        Norep("You cannot %s %s you are wearing.",
              Icebox ? "refrigerate" : "stash", something);
        return 0;
    } else if ((obj->otyp == LOADSTONE) && obj->cursed) {
        obj->bknown = 1;
        pline_The("stone%s won't leave your person.", plur(obj->quan));
        return 0;
    } else if (obj->otyp == AMULET_OF_YENDOR
               || obj->otyp == CANDELABRUM_OF_INVOCATION
               || obj->otyp == BELL_OF_OPENING
               || obj->otyp == SPE_BOOK_OF_THE_DEAD) {
        /* Prohibit Amulets in containers; if you allow it, monsters can't
         * steal them.  It also becomes a pain to check to see if someone
         * has the Amulet.  Ditto for the Candelabrum, the Bell and the Book.
         */
        pline("%s cannot be confined in such trappings.", The(xname(obj)));
        return 0;
    } else if (obj->otyp == LEASH && obj->leashmon != 0) {
        pline("%s attached to your pet.", Tobjnam(obj, "are"));
        return 0;
    } else if (obj == uwep) {
        if (welded(obj)) {
            weldmsg(obj);
            return 0;
        }
        setuwep((struct obj *) 0);
        /* This uwep check is obsolete.  It dates to 3.0 and earlier when
         * unwielding Firebrand would be fatal in hell if hero had no other
         * fire resistance.  Life-saving would force it to be re-wielded.
         */
        if (uwep)
            return 0; /* unwielded, died, rewielded */
    } else if (obj == uswapwep) {
        setuswapwep((struct obj *) 0);
    } else if (obj == uquiver) {
        setuqwep((struct obj *) 0);
    }

    if (fatal_corpse_mistake(obj, FALSE))
        return -1;

    /* boxes, boulders, and big statues can't fit into any container */
    if (obj->otyp == ICE_BOX || Is_box(obj) || obj->otyp == BOULDER
        || (obj->otyp == STATUE && bigmonst(&mons[obj->corpsenm]))) {
        /*
         *  xname() uses a static result array.  Save obj's name
         *  before g.current_container's name is computed.  Don't
         *  use the result of strcpy() within You() --- the order
         *  of evaluation of the parameters is undefined.
         */
        Strcpy(buf, the(xname(obj)));
        You("cannot fit %s into %s.", buf, the(xname(g.current_container)));
        return 0;
    }

    freeinv(obj);

    if (obj_is_burning(obj)) /* this used to be part of freeinv() */
        (void) snuff_lit(obj);

    if (floor_container && costly_spot(u.ux, u.uy)) {
        /* defer gold until after put-in message */
        if (obj->oclass != COIN_CLASS) {
            /* sellobj() will take an unpaid item off the shop bill */
            was_unpaid = obj->unpaid ? TRUE : FALSE;
            /* don't sell when putting the item into your own container,
             * but handle billing correctly */
            sellobj_state(g.current_container->no_charge
                          ? SELL_DONTSELL : SELL_DELIBERATE);
            sellobj(obj, u.ux, u.uy);
            sellobj_state(SELL_NORMAL);
        }
    }
    if (Icebox && !age_is_relative(obj)) {
        obj->age = g.monstermoves - obj->age; /* actual age */
        /* stop any corpse timeouts when frozen */
        if (obj->otyp == CORPSE && obj->timed) {
            long rot_alarm = stop_timer(ROT_CORPSE, obj_to_any(obj));

            (void) stop_timer(REVIVE_MON, obj_to_any(obj));
            /* mark a non-reviving corpse as such */
            if (rot_alarm)
                obj->norevive = 1;
        }
    } else if (Is_mbag(g.current_container) && mbag_explodes(obj, 0)) {
        /* explicitly mention what item is triggering the explosion */
        pline("As you put %s inside, you are blasted by a magical explosion!",
              doname(obj));
        /* did not actually insert obj yet */
        if (was_unpaid)
            addtobill(obj, FALSE, FALSE, TRUE);
        obfree(obj, (struct obj *) 0);
        /* if carried, shop goods will be flagged 'unpaid' and obfree() will
           handle bill issues, but if on floor, we need to put them on bill
           before deleting them (non-shop items will be flagged 'no_charge') */
        if (floor_container
            && costly_spot(g.current_container->ox, g.current_container->oy)) {
            struct obj save_no_charge;

            save_no_charge.no_charge = g.current_container->no_charge;
            addtobill(g.current_container, FALSE, FALSE, FALSE);
            /* addtobill() clears no charge; we need to set it back
               so that useupf() doesn't double bill */
            g.current_container->no_charge = save_no_charge.no_charge;
        }
        delete_contents(g.current_container);
        if (!floor_container)
            useup(g.current_container);
        else if (obj_here(g.current_container, u.ux, u.uy))
            useupf(g.current_container, g.current_container->quan);
        else
            panic("in_container:  bag not found.");

        losehp(d(6, 6), "magical explosion", KILLED_BY_AN);
        g.current_container = 0; /* baggone = TRUE; */
    }

    if (g.current_container) {
        Strcpy(buf, the(xname(g.current_container)));
        You("put %s into %s.", doname(obj), buf);

        /* gold in container always needs to be added to credit */
        if (floor_container && obj->oclass == COIN_CLASS)
            sellobj(obj, g.current_container->ox, g.current_container->oy);
        (void) add_to_container(g.current_container, obj);
        g.current_container->owt = weight(g.current_container);
    }
    /* gold needs this, and freeinv() many lines above may cause
     * the encumbrance to disappear from the status, so just always
     * update status immediately.
     */
    bot();
    return (g.current_container ? 1 : -1);
}

/* askchain() filter used by in_container();
 * returns True if the container is intact and 'obj' isn't it, False if
 * container is gone (magic bag explosion) or 'obj' is the container itself;
 * also used by getobj() when picking a single item to stash
 */
int
ck_bag(obj)
struct obj *obj;
{
    return (g.current_container && obj != g.current_container);
}

/* Returns: -1 to stop, 1 item was removed, 0 item was not removed. */
STATIC_PTR int
out_container(obj)
register struct obj *obj;
{
    register struct obj *otmp;
    boolean is_gold = (obj->oclass == COIN_CLASS);
    int res, loadlev;
    long count;

    if (!g.current_container) {
        impossible("<out> no g.current_container?");
        return -1;
    } else if (is_gold) {
        obj->owt = weight(obj);
    }

    if (obj->oartifact && !touch_artifact(obj, &g.youmonst))
        return 0;

    if (fatal_corpse_mistake(obj, FALSE))
        return -1;

    count = obj->quan;
    if ((res = lift_object(obj, g.current_container, &count, FALSE)) <= 0)
        return res;

    if (obj->quan != count && obj->otyp != LOADSTONE)
        obj = splitobj(obj, count);

    /* Remove the object from the list. */
    obj_extract_self(obj);
    g.current_container->owt = weight(g.current_container);

    if (Icebox)
        removed_from_icebox(obj);

    if (!obj->unpaid && !carried(g.current_container)
        && costly_spot(g.current_container->ox, g.current_container->oy)) {
        obj->ox = g.current_container->ox;
        obj->oy = g.current_container->oy;
        addtobill(obj, FALSE, FALSE, FALSE);
    }
    if (is_pick(obj))
        pick_pick(obj); /* shopkeeper feedback */

    otmp = addinv(obj);
    loadlev = near_capacity();
    prinv(loadlev ? ((loadlev < MOD_ENCUMBER)
                        ? "You have a little trouble removing"
                        : "You have much trouble removing")
                  : (char *) 0,
          otmp, count);

    if (is_gold) {
        bot(); /* update character's gold piece count immediately */
    }
    return 1;
}

/* taking a corpse out of an ice box needs a couple of adjustments */
STATIC_OVL void
removed_from_icebox(obj)
struct obj *obj;
{
    if (!age_is_relative(obj)) {
        obj->age = g.monstermoves - obj->age; /* actual age */
        if (obj->otyp == CORPSE)
            start_corpse_timeout(obj);
    }
}

/* an object inside a cursed bag of holding is being destroyed */
STATIC_OVL long
mbag_item_gone(held, item)
int held;
struct obj *item;
{
    struct monst *shkp;
    long loss = 0L;

    if (item->dknown)
        pline("%s %s vanished!", Doname2(item), otense(item, "have"));
    else
        You("%s %s disappear!", Blind ? "notice" : "see", doname(item));

    if (*u.ushops && (shkp = shop_keeper(*u.ushops)) != 0) {
        if (held ? (boolean) item->unpaid : costly_spot(u.ux, u.uy))
            loss = stolen_value(item, u.ux, u.uy, (boolean) shkp->mpeaceful,
                                TRUE);
    }
    obfree(item, (struct obj *) 0);
    return loss;
}

/* used for #loot/apply, #tip, and final disclosure */
void
observe_quantum_cat(box, makecat, givemsg)
struct obj *box;
boolean makecat, givemsg;
{
    static NEARDATA const char sc[] = "Schroedinger's Cat";
    struct obj *deadcat;
    struct monst *livecat = 0;
    xchar ox, oy;
    boolean itsalive = !rn2(2);

    if (get_obj_location(box, &ox, &oy, 0))
        box->ox = ox, box->oy = oy; /* in case it's being carried */

    /* this isn't really right, since any form of observation
       (telepathic or monster/object/food detection) ought to
       force the determination of alive vs dead state; but basing it
       just on opening or disclosing the box is much simpler to cope with */

    /* SchroedingersBox already has a cat corpse in it */
    deadcat = box->cobj;
    if (itsalive) {
        if (makecat)
            livecat = makemon(&mons[PM_HOUSECAT], box->ox, box->oy,
                              NO_MINVENT | MM_ADJACENTOK);
        if (livecat) {
            livecat->mpeaceful = 1;
            set_malign(livecat);
            if (givemsg) {
                if (!canspotmon(livecat))
                    You("think %s brushed your %s.", something,
                        body_part(FOOT));
                else
                    pline("%s inside the box is still alive!",
                          Monnam(livecat));
            }
            (void) christen_monst(livecat, sc);
            if (deadcat) {
                obj_extract_self(deadcat);
                obfree(deadcat, (struct obj *) 0), deadcat = 0;
            }
            box->owt = weight(box);
            box->spe = 0;
        }
    } else {
        box->spe = 0; /* now an ordinary box (with a cat corpse inside) */
        if (deadcat) {
            /* set_corpsenm() will start the rot timer that was removed
               when makemon() created SchroedingersBox; start it from
               now rather than from when this special corpse got created */
            deadcat->age = g.monstermoves;
            set_corpsenm(deadcat, PM_HOUSECAT);
            deadcat = oname(deadcat, sc);
        }
        if (givemsg)
            pline_The("%s inside the box is dead!",
                      Hallucination ? rndmonnam((char *) 0) : "housecat");
    }
    nhUse(deadcat);
    return;
}

#undef Icebox

/* used by askchain() to check for magic bag explosion */
boolean
container_gone(fn)
int FDECL((*fn), (OBJ_P));
{
    /* result is only meaningful while use_container() is executing */
    return ((fn == in_container || fn == out_container)
            && !g.current_container);
}

STATIC_OVL void
explain_container_prompt(more_containers)
boolean more_containers;
{
    static const char *const explaintext[] = {
        "Container actions:",
        "",
        " : -- Look: examine contents",
        " o -- Out: take things out",
        " i -- In: put things in",
        " b -- Both: first take things out, then put things in",
        " r -- Reversed: put things in, then take things out",
        " s -- Stash: put one item in", "",
        " n -- Next: loot next selected container",
        " q -- Quit: finished",
        " ? -- Help: display this text.",
        "", 0
    };
    const char *const *txtpp;
    winid win;

    /* "Do what with <container>? [:oibrsq or ?] (q)" */
    if ((win = create_nhwindow(NHW_TEXT)) != WIN_ERR) {
        for (txtpp = explaintext; *txtpp; ++txtpp) {
            if (!more_containers && !strncmp(*txtpp, " n ", 3))
                continue;
            putstr(win, 0, *txtpp);
        }
        display_nhwindow(win, FALSE);
        destroy_nhwindow(win);
    }
}

boolean
u_handsy()
{
    if (nohands(g.youmonst.data)) {
        You("have no hands!"); /* not `body_part(HAND)' */
        return FALSE;
    } else if (!freehand()) {
        You("have no free %s.", body_part(HAND));
        return FALSE;
    }
    return TRUE;
}

static const char stashable[] = { ALLOW_COUNT, COIN_CLASS, ALL_CLASSES, 0 };

int
use_container(objp, held, more_containers)
struct obj **objp;
int held;
boolean more_containers; /* True iff #loot multiple and this isn't last one */
{
    struct obj *otmp, *obj = *objp;
    boolean quantum_cat, cursed_mbag, loot_out, loot_in, loot_in_first,
        stash_one, inokay, outokay, outmaybe;
    char c, emptymsg[BUFSZ], qbuf[QBUFSZ], pbuf[QBUFSZ], xbuf[QBUFSZ];
    int used = 0;
    long loss;

    g.abort_looting = FALSE;
    emptymsg[0] = '\0';

    if (!u_handsy())
        return 0;

    if (obj->olocked) {
        pline("%s locked.", Tobjnam(obj, "are"));
        if (held)
            You("must put it down to unlock.");
        obj->lknown = 1;
        return 0;
    } else if (obj->otrapped) {
        if (held)
            You("open %s...", the(xname(obj)));
        obj->lknown = 1;
        (void) chest_trap(obj, HAND, FALSE);
        /* even if the trap fails, you've used up this turn */
        if (g.multi >= 0) { /* in case we didn't become paralyzed */
            nomul(-1);
            g.multi_reason = "opening a container";
            g.nomovemsg = "";
        }
        g.abort_looting = TRUE;
        return 1;
    }
    obj->lknown = 1;

    g.current_container = obj; /* for use by in/out_container */
    /*
     * From here on out, all early returns go through 'containerdone:'.
     */

    /* check for Schroedinger's Cat */
    quantum_cat = SchroedingersBox(g.current_container);
    if (quantum_cat) {
        observe_quantum_cat(g.current_container, TRUE, TRUE);
        used = 1;
    }

    cursed_mbag = Is_mbag(g.current_container)
        && g.current_container->cursed
        && Has_contents(g.current_container);
    if (cursed_mbag
        && (loss = boh_loss(g.current_container, held)) != 0) {
        used = 1;
        You("owe %ld %s for lost merchandise.", loss, currency(loss));
        g.current_container->owt = weight(g.current_container);
    }
    inokay = (g.invent != 0
              && !(g.invent == g.current_container && !g.current_container->nobj));
    outokay = Has_contents(g.current_container);
    if (!outokay) /* preformat the empty-container message */
        Sprintf(emptymsg, "%s is %sempty.", Ysimple_name2(g.current_container),
                (quantum_cat || cursed_mbag) ? "now " : "");

    /*
     * What-to-do prompt's list of possible actions:
     * always include the look-inside choice (':');
     * include the take-out choice ('o') if container
     * has anything in it or if player doesn't yet know
     * that it's empty (latter can change on subsequent
     * iterations if player picks ':' response);
     * include the put-in choices ('i','s') if hero
     * carries any inventory (including gold);
     * include do-both when 'o' is available, even if
     * inventory is empty--taking out could alter that;
     * include do-both-reversed when 'i' is available,
     * even if container is empty--for similar reason;
     * include the next container choice ('n') when
     * relevant, and make it the default;
     * always include the quit choice ('q'), and make
     * it the default if there's no next containter;
     * include the help choice (" or ?") if `cmdassist'
     * run-time option is set;
     * (Player can pick any of (o,i,b,r,n,s,?) even when
     * they're not listed among the available actions.)
     *
     * Do what with <the/your/Shk's container>? [:oibrs nq or ?] (q)
     * or
     * <The/Your/Shk's container> is empty.  Do what with it? [:irs nq or ?]
     */
<<<<<<< HEAD
    for (;;) { /* repeats iff '?' or ":' gets chosen */
        outmaybe = (outokay || !g.current_container->cknown);
=======
    for (;;) { /* repeats iff '?' or ':' gets chosen */
        outmaybe = (outokay || !current_container->cknown);
>>>>>>> 791b8783
        if (!outmaybe)
            (void) safe_qbuf(qbuf, (char *) 0, " is empty.  Do what with it?",
                             g.current_container, Yname2, Ysimple_name2,
                             "This");
        else
            (void) safe_qbuf(qbuf, "Do what with ", "?", g.current_container,
                             yname, ysimple_name, "it");
        /* ask player about what to do with this container */
        if (flags.menu_style == MENU_PARTIAL
            || flags.menu_style == MENU_FULL) {
            if (!inokay && !outmaybe) {
                /* nothing to take out, nothing to put in;
                   trying to do both will yield proper feedback */
                c = 'b';
            } else {
                c = in_or_out_menu(qbuf, g.current_container, outmaybe, inokay,
                                   (boolean) (used != 0), more_containers);
            }
        } else { /* TRADITIONAL or COMBINATION */
            xbuf[0] = '\0'; /* list of extra acceptable responses */
            Strcpy(pbuf, ":");                   /* look inside */
            Strcat(outmaybe ? pbuf : xbuf, "o"); /* take out */
            Strcat(inokay ? pbuf : xbuf, "i");   /* put in */
            Strcat(outmaybe ? pbuf : xbuf, "b"); /* both */
            Strcat(inokay ? pbuf : xbuf, "rs");  /* reversed, stash */
            Strcat(pbuf, " ");                   /* separator */
            Strcat(more_containers ? pbuf : xbuf, "n"); /* next container */
            Strcat(pbuf, "q");                   /* quit */
            if (iflags.cmdassist)
                /* this unintentionally allows user to answer with 'o' or
                   'r'; fortunately, those are already valid choices here */
                Strcat(pbuf, " or ?"); /* help */
            else
                Strcat(xbuf, "?");
            if (*xbuf)
                Strcat(strcat(pbuf, "\033"), xbuf);
            c = yn_function(qbuf, pbuf, more_containers ? 'n' : 'q');
        } /* PARTIAL|FULL vs other modes */

        if (c == '?') {
            explain_container_prompt(more_containers);
        } else if (c == ':') { /* note: will set obj->cknown */
            if (!g.current_container->cknown)
                used = 1; /* gaining info */
            container_contents(g.current_container, FALSE, FALSE, TRUE);
        } else
            break;
    } /* loop until something other than '?' or ':' is picked */

    if (c == 'q')
        g.abort_looting = TRUE;
    if (c == 'n' || c == 'q') /* [not strictly needed; falling thru works] */
        goto containerdone;
    loot_out = (c == 'o' || c == 'b' || c == 'r');
    loot_in = (c == 'i' || c == 'b' || c == 'r');
    loot_in_first = (c == 'r'); /* both, reversed */
    stash_one = (c == 's');

    /* out-only or out before in */
    if (loot_out && !loot_in_first) {
        if (!Has_contents(g.current_container)) {
            pline1(emptymsg); /* <whatever> is empty. */
            if (!g.current_container->cknown)
                used = 1;
            g.current_container->cknown = 1;
        } else {
            add_valid_menu_class(0); /* reset */
            if (flags.menu_style == MENU_TRADITIONAL)
                used |= traditional_loot(FALSE);
            else
                used |= (menu_loot(0, FALSE) > 0);
            add_valid_menu_class(0);
        }
    }

    if ((loot_in || stash_one)
        && (!g.invent || (g.invent == g.current_container && !g.invent->nobj))) {
        You("don't have anything%s to %s.", g.invent ? " else" : "",
            stash_one ? "stash" : "put in");
        loot_in = stash_one = FALSE;
    }

    /*
     * Gone: being nice about only selecting food if we know we are
     * putting things in an ice chest.
     */
    if (loot_in) {
        add_valid_menu_class(0); /* reset */
        if (flags.menu_style == MENU_TRADITIONAL)
            used |= traditional_loot(TRUE);
        else
            used |= (menu_loot(0, TRUE) > 0);
        add_valid_menu_class(0);
    } else if (stash_one) {
        /* put one item into container */
        if ((otmp = getobj(stashable, "stash")) != 0) {
            if (in_container(otmp)) {
                used = 1;
            } else {
                /* couldn't put selected item into container for some
                   reason; might need to undo splitobj() */
                (void) unsplitobj(otmp);
            }
        }
    }
    /* putting something in might have triggered magic bag explosion */
    if (!g.current_container)
        loot_out = FALSE;

    /* out after in */
    if (loot_out && loot_in_first) {
        if (!Has_contents(g.current_container)) {
            pline1(emptymsg); /* <whatever> is empty. */
            if (!g.current_container->cknown)
                used = 1;
            g.current_container->cknown = 1;
        } else {
            add_valid_menu_class(0); /* reset */
            if (flags.menu_style == MENU_TRADITIONAL)
                used |= traditional_loot(FALSE);
            else
                used |= (menu_loot(0, FALSE) > 0);
            add_valid_menu_class(0);
        }
    }

 containerdone:
    if (used) {
        /* Not completely correct; if we put something in without knowing
           whatever was already inside, now we suddenly do.  That can't
           be helped unless we want to track things item by item and then
           deal with containers whose contents are "partly known". */
        if (g.current_container)
            g.current_container->cknown = 1;
        update_inventory();
    }

    *objp = g.current_container; /* might have become null */
    if (g.current_container)
        g.current_container = 0; /* avoid hanging on to stale pointer */
    else
        g.abort_looting = TRUE;
    return used;
}

/* loot current_container (take things out or put things in), by prompting */
STATIC_OVL int
traditional_loot(put_in)
boolean put_in;
{
    int FDECL((*actionfunc), (OBJ_P)), FDECL((*checkfunc), (OBJ_P));
    struct obj **objlist;
    char selection[MAXOCLASSES + 10]; /* +10: room for B,U,C,X plus slop */
    const char *action;
    boolean one_by_one, allflag;
    int used = 0, menu_on_request = 0;

    if (put_in) {
        action = "put in";
        objlist = &g.invent;
        actionfunc = in_container;
        checkfunc = ck_bag;
    } else {
        action = "take out";
        objlist = &(g.current_container->cobj);
        actionfunc = out_container;
        checkfunc = (int FDECL((*), (OBJ_P))) 0;
    }

    if (query_classes(selection, &one_by_one, &allflag, action, *objlist,
                      FALSE, &menu_on_request)) {
        if (askchain(objlist, (one_by_one ? (char *) 0 : selection), allflag,
                     actionfunc, checkfunc, 0, action))
            used = 1;
    } else if (menu_on_request < 0) {
        used = (menu_loot(menu_on_request, put_in) > 0);
    }
    return used;
}

/* loot current_container (take things out or put things in), using a menu */
STATIC_OVL int
menu_loot(retry, put_in)
int retry;
boolean put_in;
{
    int n, i, n_looted = 0;
    boolean all_categories = TRUE, loot_everything = FALSE;
    char buf[BUFSZ];
    const char *action = put_in ? "Put in" : "Take out";
    struct obj *otmp, *otmp2;
    menu_item *pick_list;
    int mflags, res;
    long count;

    if (retry) {
        all_categories = (retry == -2);
    } else if (flags.menu_style == MENU_FULL) {
        all_categories = FALSE;
        Sprintf(buf, "%s what type of objects?", action);
        mflags = (ALL_TYPES | UNPAID_TYPES | BUCX_TYPES | CHOOSE_ALL);
        n = query_category(buf, put_in ? g.invent : g.current_container->cobj,
                           mflags, &pick_list, PICK_ANY);
        if (!n)
            return 0;
        for (i = 0; i < n; i++) {
            if (pick_list[i].item.a_int == 'A')
                loot_everything = TRUE;
            else if (pick_list[i].item.a_int == ALL_TYPES_SELECTED)
                all_categories = TRUE;
            else
                add_valid_menu_class(pick_list[i].item.a_int);
        }
        free((genericptr_t) pick_list);
    }

    if (loot_everything) {
        if (!put_in) {
            g.current_container->cknown = 1;
            for (otmp = g.current_container->cobj; otmp; otmp = otmp2) {
                otmp2 = otmp->nobj;
                res = out_container(otmp);
                if (res < 0)
                    break;
                n_looted += res;
            }
        } else {
            for (otmp = g.invent; otmp && g.current_container; otmp = otmp2) {
                otmp2 = otmp->nobj;
                res = in_container(otmp);
                if (res < 0)
                    break;
                n_looted += res;
            }
        }
    } else {
        mflags = INVORDER_SORT;
        if (put_in && flags.invlet_constant)
            mflags |= USE_INVLET;
        if (!put_in)
            g.current_container->cknown = 1;
        Sprintf(buf, "%s what?", action);
        n = query_objlist(buf, put_in ? &g.invent : &(g.current_container->cobj),
                          mflags, &pick_list, PICK_ANY,
                          all_categories ? allow_all : allow_category);
        if (n) {
            n_looted = n;
            for (i = 0; i < n; i++) {
                otmp = pick_list[i].item.a_obj;
                count = pick_list[i].count;
                if (count > 0 && count < otmp->quan) {
                    otmp = splitobj(otmp, count);
                    /* special split case also handled by askchain() */
                }
                res = put_in ? in_container(otmp) : out_container(otmp);
                if (res < 0) {
                    if (!g.current_container) {
                        /* otmp caused current_container to explode;
                           both are now gone */
                        otmp = 0; /* and break loop */
                    } else if (otmp && otmp != pick_list[i].item.a_obj) {
                        /* split occurred, merge again */
                        (void) merged(&pick_list[i].item.a_obj, &otmp);
                    }
                    break;
                }
            }
            free((genericptr_t) pick_list);
        }
    }
    return n_looted;
}

STATIC_OVL char
in_or_out_menu(prompt, obj, outokay, inokay, alreadyused, more_containers)
const char *prompt;
struct obj *obj;
boolean outokay, inokay, alreadyused, more_containers;
{
    /* underscore is not a choice; it's used to skip element [0] */
    static const char lootchars[] = "_:oibrsnq", abc_chars[] = "_:abcdenq";
    winid win;
    anything any;
    menu_item *pick_list;
    char buf[BUFSZ];
    int n;
    const char *menuselector = flags.lootabc ? abc_chars : lootchars;

    any = cg.zeroany;
    win = create_nhwindow(NHW_MENU);
    start_menu(win);

    any.a_int = 1; /* ':' */
    Sprintf(buf, "Look inside %s", thesimpleoname(obj));
    add_menu(win, NO_GLYPH, &any, menuselector[any.a_int], 0, ATR_NONE, buf,
             MENU_UNSELECTED);
    if (outokay) {
        any.a_int = 2; /* 'o' */
        Sprintf(buf, "take %s out", something);
        add_menu(win, NO_GLYPH, &any, menuselector[any.a_int], 0, ATR_NONE,
                 buf, MENU_UNSELECTED);
    }
    if (inokay) {
        any.a_int = 3; /* 'i' */
        Sprintf(buf, "put %s in", something);
        add_menu(win, NO_GLYPH, &any, menuselector[any.a_int], 0, ATR_NONE,
                 buf, MENU_UNSELECTED);
    }
    if (outokay) {
        any.a_int = 4; /* 'b' */
        Sprintf(buf, "%stake out, then put in", inokay ? "both; " : "");
        add_menu(win, NO_GLYPH, &any, menuselector[any.a_int], 0, ATR_NONE,
                 buf, MENU_UNSELECTED);
    }
    if (inokay) {
        any.a_int = 5; /* 'r' */
        Sprintf(buf, "%sput in, then take out",
                outokay ? "both reversed; " : "");
        add_menu(win, NO_GLYPH, &any, menuselector[any.a_int], 0, ATR_NONE,
                 buf, MENU_UNSELECTED);
        any.a_int = 6; /* 's' */
        Sprintf(buf, "stash one item into %s", thesimpleoname(obj));
        add_menu(win, NO_GLYPH, &any, menuselector[any.a_int], 0, ATR_NONE,
                 buf, MENU_UNSELECTED);
    }
    any.a_int = 0;
    add_menu(win, NO_GLYPH, &any, 0, 0, ATR_NONE, "", MENU_UNSELECTED);
    if (more_containers) {
        any.a_int = 7; /* 'n' */
        add_menu(win, NO_GLYPH, &any, menuselector[any.a_int], 0, ATR_NONE,
                 "loot next container", MENU_SELECTED);
    }
    any.a_int = 8; /* 'q' */
    Strcpy(buf, alreadyused ? "done" : "do nothing");
    add_menu(win, NO_GLYPH, &any, menuselector[any.a_int], 0, ATR_NONE, buf,
             more_containers ? MENU_UNSELECTED : MENU_SELECTED);

    end_menu(win, prompt);
    n = select_menu(win, PICK_ONE, &pick_list);
    destroy_nhwindow(win);
    if (n > 0) {
        int k = pick_list[0].item.a_int;

        if (n > 1 && k == (more_containers ? 7 : 8))
            k = pick_list[1].item.a_int;
        free((genericptr_t) pick_list);
        return lootchars[k]; /* :,o,i,b,r,s,n,q */
    }
    return (n == 0 && more_containers) ? 'n' : 'q'; /* next or quit */
}

static const char tippables[] = { ALL_CLASSES, TOOL_CLASS, 0 };

/* #tip command -- empty container contents onto floor */
int
dotip()
{
    struct obj *cobj, *nobj;
    coord cc;
    int boxes;
    char c, buf[BUFSZ], qbuf[BUFSZ];
    const char *spillage = 0;

    /*
     * doesn't require free hands;
     * limbs are needed to tip floor containers
     */

    /* at present, can only tip things at current spot, not adjacent ones */
    cc.x = u.ux, cc.y = u.uy;

    /* check floor container(s) first; at most one will be accessed */
    if ((boxes = container_at(cc.x, cc.y, TRUE)) > 0) {
        Sprintf(buf, "You can't tip %s while carrying so much.",
                !flags.verbose ? "a container" : (boxes > 1) ? "one" : "it");
        if (!check_capacity(buf) && able_to_loot(cc.x, cc.y, FALSE)) {
            if (boxes > 1 && (flags.menu_style != MENU_TRADITIONAL
                              || iflags.menu_requested)) {
                /* use menu to pick a container to tip */
                int n, i;
                winid win;
                anything any;
                menu_item *pick_list = (menu_item *) 0;
                struct obj dummyobj, *otmp;

                any = cg.zeroany;
                win = create_nhwindow(NHW_MENU);
                start_menu(win);

                for (cobj = g.level.objects[cc.x][cc.y], i = 0; cobj;
                     cobj = cobj->nexthere)
                    if (Is_container(cobj)) {
                        ++i;
                        any.a_obj = cobj;
                        add_menu(win, NO_GLYPH, &any, 0, 0, ATR_NONE,
                                 doname(cobj), MENU_UNSELECTED);
                    }
                if (g.invent) {
                    any = cg.zeroany;
                    add_menu(win, NO_GLYPH, &any, 0, 0, ATR_NONE,
                             "", MENU_UNSELECTED);
                    any.a_obj = &dummyobj;
                    /* use 'i' for inventory unless there are so many
                       containers that it's already being used */
                    i = (i <= 'i' - 'a' && !flags.lootabc) ? 'i' : 0;
                    add_menu(win, NO_GLYPH, &any, i, 0, ATR_NONE,
                             "tip something being carried", MENU_SELECTED);
                }
                end_menu(win, "Tip which container?");
                n = select_menu(win, PICK_ONE, &pick_list);
                destroy_nhwindow(win);
                /*
                 * Deal with quirk of preselected item in pick-one menu:
                 * n ==  0 => picked preselected entry, toggling it off;
                 * n ==  1 => accepted preselected choice via SPACE or RETURN;
                 * n ==  2 => picked something other than preselected entry;
                 * n == -1 => cancelled via ESC;
                 */
                otmp = (n <= 0) ? (struct obj *) 0 : pick_list[0].item.a_obj;
                if (n > 1 && otmp == &dummyobj)
                    otmp = pick_list[1].item.a_obj;
                if (pick_list)
                    free((genericptr_t) pick_list);
                if (otmp && otmp != &dummyobj) {
                    tipcontainer(otmp);
                    return 1;
                }
                if (n == -1)
                    return 0;
                /* else pick-from-g.invent below */
            } else {
                for (cobj = g.level.objects[cc.x][cc.y]; cobj; cobj = nobj) {
                    nobj = cobj->nexthere;
                    if (!Is_container(cobj))
                        continue;
                    c = ynq(safe_qbuf(qbuf, "There is ", " here, tip it?",
                                      cobj,
                                      doname, ansimpleoname, "container"));
                    if (c == 'q')
                        return 0;
                    if (c == 'n')
                        continue;
                    tipcontainer(cobj);
                    /* can only tip one container at a time */
                    return 1;
                }
            }
        }
    }

    /* either no floor container(s) or couldn't tip one or didn't tip any */
    cobj = getobj(tippables, "tip");
    if (!cobj)
        return 0;

    /* normal case */
    if (Is_container(cobj) || cobj->otyp == HORN_OF_PLENTY) {
        tipcontainer(cobj);
        return 1;
    }
    /* assorted other cases */
    if (Is_candle(cobj) && cobj->lamplit) {
        /* note "wax" even for tallow candles to avoid giving away info */
        spillage = "wax";
    } else if ((cobj->otyp == POT_OIL && cobj->lamplit)
               || (cobj->otyp == OIL_LAMP && cobj->age != 0L)
               || (cobj->otyp == MAGIC_LAMP && cobj->spe != 0)) {
        spillage = "oil";
        /* todo: reduce potion's remaining burn timer or oil lamp's fuel */
    } else if (cobj->otyp == CAN_OF_GREASE && cobj->spe > 0) {
        /* charged consumed below */
        spillage = "grease";
    } else if (cobj->otyp == FOOD_RATION || cobj->otyp == CRAM_RATION
               || cobj->otyp == LEMBAS_WAFER) {
        spillage = "crumbs";
    } else if (cobj->oclass == VENOM_CLASS) {
        spillage = "venom";
    }
    if (spillage) {
        buf[0] = '\0';
        if (is_pool(u.ux, u.uy))
            Sprintf(buf, " and gradually %s", vtense(spillage, "dissipate"));
        else if (is_lava(u.ux, u.uy))
            Sprintf(buf, " and immediately %s away",
                    vtense(spillage, "burn"));
        pline("Some %s %s onto the %s%s.", spillage,
              vtense(spillage, "spill"), surface(u.ux, u.uy), buf);
        /* shop usage message comes after the spill message */
        if (cobj->otyp == CAN_OF_GREASE && cobj->spe > 0) {
            consume_obj_charge(cobj, TRUE);
        }
        /* something [useless] happened */
        return 1;
    }
    /* anything not covered yet */
    if (cobj->oclass == POTION_CLASS) /* can't pour potions... */
        pline_The("%s %s securely sealed.", xname(cobj), otense(cobj, "are"));
    else if (cobj->otyp == STATUE)
        pline("Nothing interesting happens.");
    else
        pline1(nothing_happens);
    return 0;
}

STATIC_OVL void
tipcontainer(box)
struct obj *box; /* or bag */
{
    xchar ox = u.ux, oy = u.uy; /* #tip only works at hero's location */
    boolean empty_it = FALSE, maybeshopgoods;

    /* box is either held or on floor at hero's spot; no need to check for
       nesting; when held, we need to update its location to match hero's;
       for floor, the coordinate updating is redundant */
    if (get_obj_location(box, &ox, &oy, 0))
        box->ox = ox, box->oy = oy;

    /* Shop handling:  can't rely on the container's own unpaid
       or no_charge status because contents might differ with it.
       A carried container's contents will be flagged as unpaid
       or not, as appropriate, and need no special handling here.
       Items owned by the hero get sold to the shop without
       confirmation as with other uncontrolled drops.  A floor
       container's contents will be marked no_charge if owned by
       hero, otherwise they're owned by the shop.  By passing
       the contents through shop billing, they end up getting
       treated the same as in the carried case.   We do so one
       item at a time instead of doing whole container at once
       to reduce the chance of exhausting shk's billing capacity. */
    maybeshopgoods = !carried(box) && costly_spot(box->ox, box->oy);

    /* caveat: this assumes that cknown, lknown, olocked, and otrapped
       fields haven't been overloaded to mean something special for the
       non-standard "container" horn of plenty */
    box->lknown = 1;
    if (box->olocked) {
        pline("It's locked.");
    } else if (box->otrapped) {
        /* we're not reaching inside but we're still handling it... */
        (void) chest_trap(box, HAND, FALSE);
        /* even if the trap fails, you've used up this turn */
        if (g.multi >= 0) { /* in case we didn't become paralyzed */
            nomul(-1);
            g.multi_reason = "tipping a container";
            g.nomovemsg = "";
        }
    } else if (box->otyp == BAG_OF_TRICKS || box->otyp == HORN_OF_PLENTY) {
        boolean bag = box->otyp == BAG_OF_TRICKS;
        int old_spe = box->spe, seen = 0;

        if (maybeshopgoods && !box->no_charge)
            addtobill(box, FALSE, FALSE, TRUE);
        /* apply this bag/horn until empty or monster/object creation fails
           (if the latter occurs, force the former...) */
        do {
            if (!(bag ? bagotricks(box, TRUE, &seen)
                      : hornoplenty(box, TRUE)))
                break;
        } while (box->spe > 0);

        if (box->spe < old_spe) {
            if (bag)
                pline((seen == 0) ? "Nothing seems to happen."
                                  : (seen == 1) ? "A monster appears."
                                                : "Monsters appear!");
            /* check_unpaid wants to see a non-zero charge count */
            box->spe = old_spe;
            check_unpaid_usage(box, TRUE);
            box->spe = 0; /* empty */
            box->cknown = 1;
        }
        if (maybeshopgoods && !box->no_charge)
            subfrombill(box, shop_keeper(*in_rooms(ox, oy, SHOPBASE)));
    } else if (SchroedingersBox(box)) {
        char yourbuf[BUFSZ];

        observe_quantum_cat(box, TRUE, TRUE);
        if (!Has_contents(box)) /* evidently a live cat came out */
            /* container type of "large box" is inferred */
            pline("%sbox is now empty.", Shk_Your(yourbuf, box));
        else /* holds cat corpse */
            empty_it = TRUE;
        box->cknown = 1;
    } else if (!Has_contents(box)) {
        box->cknown = 1;
        pline("It's empty.");
    } else {
        empty_it = TRUE;
    }

    if (empty_it) {
        struct obj *otmp, *nobj;
        boolean terse, highdrop = !can_reach_floor(TRUE),
                altarizing = IS_ALTAR(levl[ox][oy].typ),
                cursed_mbag = (Is_mbag(box) && box->cursed);
        int held = carried(box);
        long loss = 0L;

        if (u.uswallow)
            highdrop = altarizing = FALSE;
        terse = !(highdrop || altarizing || costly_spot(box->ox, box->oy));
        box->cknown = 1;
        /* Terse formatting is
         * "Objects spill out: obj1, obj2, obj3, ..., objN."
         * If any other messages intervene between objects, we revert to
         * "ObjK drops to the floor.", "ObjL drops to the floor.", &c.
         */
        pline("%s out%c",
              box->cobj->nobj ? "Objects spill" : "An object spills",
              terse ? ':' : '.');
        for (otmp = box->cobj; otmp; otmp = nobj) {
            nobj = otmp->nobj;
            obj_extract_self(otmp);
            otmp->ox = box->ox, otmp->oy = box->oy;

            if (box->otyp == ICE_BOX) {
                removed_from_icebox(otmp); /* resume rotting for corpse */
            } else if (cursed_mbag && !rn2(13)) {
                loss += mbag_item_gone(held, otmp);
                /* abbreviated drop format is no longer appropriate */
                terse = FALSE;
                continue;
            }

            if (maybeshopgoods) {
                addtobill(otmp, FALSE, FALSE, TRUE);
                iflags.suppress_price++; /* doname formatting */
            }

            if (highdrop) {
                /* might break or fall down stairs; handles altars itself */
                hitfloor(otmp, TRUE);
            } else {
                if (altarizing) {
                    doaltarobj(otmp);
                } else if (!terse) {
                    pline("%s %s to the %s.", Doname2(otmp),
                          otense(otmp, "drop"), surface(ox, oy));
                } else {
                    pline("%s%c", doname(otmp), nobj ? ',' : '.');
                    iflags.last_msg = PLNMSG_OBJNAM_ONLY;
                }
                dropy(otmp);
                if (iflags.last_msg != PLNMSG_OBJNAM_ONLY)
                    terse = FALSE; /* terse formatting has been interrupted */
            }
            if (maybeshopgoods)
                iflags.suppress_price--; /* reset */
        }
        if (loss) /* magic bag lost some shop goods */
            You("owe %ld %s for lost merchandise.", loss, currency(loss));
        box->owt = weight(box); /* mbag_item_gone() doesn't update this */
        if (held)
            (void) encumber_msg();
    }
}

/*pickup.c*/<|MERGE_RESOLUTION|>--- conflicted
+++ resolved
@@ -2556,13 +2556,8 @@
      * or
      * <The/Your/Shk's container> is empty.  Do what with it? [:irs nq or ?]
      */
-<<<<<<< HEAD
-    for (;;) { /* repeats iff '?' or ":' gets chosen */
+    for (;;) { /* repeats iff '?' or ':' gets chosen */
         outmaybe = (outokay || !g.current_container->cknown);
-=======
-    for (;;) { /* repeats iff '?' or ':' gets chosen */
-        outmaybe = (outokay || !current_container->cknown);
->>>>>>> 791b8783
         if (!outmaybe)
             (void) safe_qbuf(qbuf, (char *) 0, " is empty.  Do what with it?",
                              g.current_container, Yname2, Ysimple_name2,
