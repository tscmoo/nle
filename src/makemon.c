--- conflicted
+++ resolved
@@ -1,9 +1,4 @@
-<<<<<<< HEAD
-/* NetHack 3.5	makemon.c	$NHDT-Date$  $NHDT-Branch$:$NHDT-Revision$ */
-=======
 /* NetHack 3.5	makemon.c	$NHDT-Date: 1427440865 2015/03/27 07:21:05 $  $NHDT-Branch: master $:$NHDT-Revision: 1.75 $ */
->>>>>>> b7ad4a8a
-/* NetHack 3.5	makemon.c	$Date: 2012/01/29 00:34:33 $  $Revision: 1.69 $ */
 /* Copyright (c) Stichting Mathematisch Centrum, Amsterdam, 1985. */
 /* NetHack may be freely redistributed.  See license for details. */
 
@@ -97,11 +92,7 @@
 	int cnttmp,cntdiv;
 
 	cnttmp = cnt;
-<<<<<<< HEAD
-	debugpline("init group call x=%d,y=%d,n=%d,cnt=%d.", x, y, n, cnt);
-=======
 	debugpline4("init group call <%d,%d>, n=%d, cnt=%d.", x, y, n, cnt);
->>>>>>> b7ad4a8a
 	cntdiv = ((u.ulevel < 3) ? 4 : (u.ulevel < 5) ? 2 : 1);
 #endif
 	/* Tuning: cut down on swarming at low character levels [mrs] */
@@ -768,11 +759,7 @@
 		 mvitals[mndx].born++;
 	if ((int) mvitals[mndx].born >= lim && !(mons[mndx].geno & G_NOGEN) &&
 		!(mvitals[mndx].mvflags & G_EXTINCT)) {
-<<<<<<< HEAD
-		if (wizard) debugpline("Automatically extinguished %s.",
-=======
 		if (wizard) debugpline1("Automatically extinguished %s.",
->>>>>>> b7ad4a8a
 					makeplural(mons[mndx].mname));
 		mvitals[mndx].mvflags |= G_EXTINCT;
 		reset_rndmonst(mndx);
@@ -917,13 +904,8 @@
 		   already been genocided, return */
 		if (mvitals[mndx].mvflags & G_GENOD) return((struct monst *) 0);
 		if (wizard && (mvitals[mndx].mvflags & G_EXTINCT))
-<<<<<<< HEAD
-		    debugpline("Explicitly creating extinct monster %s.",
-			mons[mndx].mname);
-=======
 		    debugpline1("Explicitly creating extinct monster %s.",
 				mons[mndx].mname);
->>>>>>> b7ad4a8a
 	} else {
 		/* make a random (common) monster that can survive here.
 		 * (the special levels ask for random monsters at specific
@@ -935,11 +917,7 @@
 
 		do {
 			if(!(ptr = rndmonst())) {
-<<<<<<< HEAD
-			    debugpline("Warning: no monster.");
-=======
 			    debugpline0("Warning: no monster.");
->>>>>>> b7ad4a8a
 			    return((struct monst *) 0);	/* no more monsters! */
 			}
 			fakemon.data = ptr;	/* set up for goodpos */
@@ -1275,11 +1253,7 @@
 	    }		
 	    if (mndx == SPECIAL_PM) {
 		/* evidently they've all been exterminated */
-<<<<<<< HEAD
-		debugpline("rndmonst: no common mons!");
-=======
 		debugpline0("rndmonst: no common mons!");
->>>>>>> b7ad4a8a
 		return (struct permonst *)0;
 	    } /* else `mndx' now ready for use below */
 	    zlevel = level_difficulty();
@@ -1317,12 +1291,8 @@
 
 	if (rndmonst_state.choice_count <= 0) {
 	    /* maybe no common mons left, or all are too weak or too strong */
-<<<<<<< HEAD
-	    debugpline("rndmonst: choice_count=%d", rndmonst_state.choice_count);
-=======
 	    debugpline1("rndmonst: choice_count=%d",
 			rndmonst_state.choice_count);
->>>>>>> b7ad4a8a
 	    return (struct permonst *)0;
 	}
 
