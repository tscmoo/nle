<<<<<<< HEAD
/* NetHack 3.6	makemon.c	$NHDT-Date: 1545439153 2018/12/22 00:39:13 $  $NHDT-Branch: NetHack-3.6.2-beta01 $:$NHDT-Revision: 1.132 $ */
=======
/* NetHack 3.6	makemon.c	$NHDT-Date: 1550524560 2019/02/18 21:16:00 $  $NHDT-Branch: NetHack-3.6.2-beta01 $:$NHDT-Revision: 1.132 $ */
>>>>>>> 87783b1c
/* Copyright (c) Stichting Mathematisch Centrum, Amsterdam, 1985. */
/*-Copyright (c) Robert Patrick Rankin, 2012. */
/* NetHack may be freely redistributed.  See license for details. */

#include "hack.h"

#include <ctype.h>

/* this assumes that a human quest leader or nemesis is an archetype
   of the corresponding role; that isn't so for some roles (tourist
   for instance) but is for the priests and monks we use it for... */
#define quest_mon_represents_role(mptr, role_pm) \
    (mptr->mlet == S_HUMAN && Role_if(role_pm)   \
     && (mptr->msound == MS_LEADER || mptr->msound == MS_NEMESIS))

STATIC_DCL boolean FDECL(uncommon, (int));
STATIC_DCL int FDECL(align_shift, (struct permonst *));
STATIC_DCL boolean FDECL(mk_gen_ok, (int, int, int));
STATIC_DCL boolean FDECL(wrong_elem_type, (struct permonst *));
STATIC_DCL void FDECL(m_initgrp, (struct monst *, int, int, int, int));
STATIC_DCL void FDECL(m_initthrow, (struct monst *, int, int));
STATIC_DCL void FDECL(m_initweap, (struct monst *));
STATIC_DCL void FDECL(m_initinv, (struct monst *));
STATIC_DCL boolean FDECL(makemon_rnd_goodpos, (struct monst *,
                                               unsigned, coord *));

#define m_initsgrp(mtmp, x, y, mmf) m_initgrp(mtmp, x, y, 3, mmf)
#define m_initlgrp(mtmp, x, y, mmf) m_initgrp(mtmp, x, y, 10, mmf)
#define toostrong(monindx, lev) (mons[monindx].difficulty > lev)
#define tooweak(monindx, lev) (mons[monindx].difficulty < lev)

boolean
is_home_elemental(ptr)
struct permonst *ptr;
{
    if (ptr->mlet == S_ELEMENTAL)
        switch (monsndx(ptr)) {
        case PM_AIR_ELEMENTAL:
            return Is_airlevel(&u.uz);
        case PM_FIRE_ELEMENTAL:
            return Is_firelevel(&u.uz);
        case PM_EARTH_ELEMENTAL:
            return Is_earthlevel(&u.uz);
        case PM_WATER_ELEMENTAL:
            return Is_waterlevel(&u.uz);
        }
    return FALSE;
}

/*
 * Return true if the given monster cannot exist on this elemental level.
 */
STATIC_OVL boolean
wrong_elem_type(ptr)
struct permonst *ptr;
{
    if (ptr->mlet == S_ELEMENTAL) {
        return (boolean) !is_home_elemental(ptr);
    } else if (Is_earthlevel(&u.uz)) {
        /* no restrictions? */
    } else if (Is_waterlevel(&u.uz)) {
        /* just monsters that can swim */
        if (!is_swimmer(ptr))
            return TRUE;
    } else if (Is_firelevel(&u.uz)) {
        if (!pm_resistance(ptr, MR_FIRE))
            return TRUE;
    } else if (Is_airlevel(&u.uz)) {
        if (!(is_flyer(ptr) && ptr->mlet != S_TRAPPER) && !is_floater(ptr)
            && !amorphous(ptr) && !noncorporeal(ptr) && !is_whirly(ptr))
            return TRUE;
    }
    return FALSE;
}

/* make a group just like mtmp */
STATIC_OVL void
m_initgrp(mtmp, x, y, n, mmflags)
struct monst *mtmp;
int x, y, n, mmflags;
{
    coord mm;
    register int cnt = rnd(n);
    struct monst *mon;
#if defined(__GNUC__) && (defined(HPUX) || defined(DGUX))
    /* There is an unresolved problem with several people finding that
     * the game hangs eating CPU; if interrupted and restored, the level
     * will be filled with monsters.  Of those reports giving system type,
     * there were two DG/UX and two HP-UX, all using gcc as the compiler.
     * hcroft@hpopb1.cern.ch, using gcc 2.6.3 on HP-UX, says that the
     * problem went away for him and another reporter-to-newsgroup
     * after adding this debugging code.  This has almost got to be a
     * compiler bug, but until somebody tracks it down and gets it fixed,
     * might as well go with the "but it went away when I tried to find
     * it" code.
     */
    int cnttmp, cntdiv;

    cnttmp = cnt;
    debugpline4("init group call <%d,%d>, n=%d, cnt=%d.", x, y, n, cnt);
    cntdiv = ((u.ulevel < 3) ? 4 : (u.ulevel < 5) ? 2 : 1);
#endif
    /* Tuning: cut down on swarming at low character levels [mrs] */
    cnt /= (u.ulevel < 3) ? 4 : (u.ulevel < 5) ? 2 : 1;
#if defined(__GNUC__) && (defined(HPUX) || defined(DGUX))
    if (cnt != (cnttmp / cntdiv)) {
        pline("cnt=%d using %d, cnttmp=%d, cntdiv=%d", cnt,
              (u.ulevel < 3) ? 4 : (u.ulevel < 5) ? 2 : 1, cnttmp, cntdiv);
    }
#endif
    if (!cnt)
        cnt++;
#if defined(__GNUC__) && (defined(HPUX) || defined(DGUX))
    if (cnt < 0)
        cnt = 1;
    if (cnt > 10)
        cnt = 10;
#endif

    mm.x = x;
    mm.y = y;
    while (cnt--) {
        if (peace_minded(mtmp->data))
            continue;
        /* Don't create groups of peaceful monsters since they'll get
         * in our way.  If the monster has a percentage chance so some
         * are peaceful and some are not, the result will just be a
         * smaller group.
         */
        if (enexto(&mm, mm.x, mm.y, mtmp->data)) {
            mon = makemon(mtmp->data, mm.x, mm.y, (mmflags | MM_NOGRP));
            if (mon) {
                mon->mpeaceful = FALSE;
                mon->mavenge = 0;
                set_malign(mon);
                /* Undo the second peace_minded() check in makemon(); if the
                 * monster turned out to be peaceful the first time we
                 * didn't create it at all; we don't want a second check.
                 */
            }
        }
    }
}

STATIC_OVL
void
m_initthrow(mtmp, otyp, oquan)
struct monst *mtmp;
int otyp, oquan;
{
    register struct obj *otmp;

    otmp = mksobj(otyp, TRUE, FALSE);
    otmp->quan = (long) rn1(oquan, 3);
    otmp->owt = weight(otmp);
    if (otyp == ORCISH_ARROW)
        otmp->opoisoned = TRUE;
    (void) mpickobj(mtmp, otmp);
}

STATIC_OVL void
m_initweap(mtmp)
register struct monst *mtmp;
{
    register struct permonst *ptr = mtmp->data;
    register int mm = monsndx(ptr);
    struct obj *otmp;
    int bias, spe2, w1, w2;

    if (Is_rogue_level(&u.uz))
        return;
    /*
     *  First a few special cases:
     *          giants get a boulder to throw sometimes
     *          ettins get clubs
     *          kobolds get darts to throw
     *          centaurs get some sort of bow & arrows or bolts
     *          soldiers get all sorts of things
     *          kops get clubs & cream pies.
     */
    switch (ptr->mlet) {
    case S_GIANT:
        if (rn2(2))
            (void) mongets(mtmp, (mm != PM_ETTIN) ? BOULDER : CLUB);
        break;
    case S_HUMAN:
        if (is_mercenary(ptr)) {
            w1 = w2 = 0;
            switch (mm) {
            case PM_WATCHMAN:
            case PM_SOLDIER:
                if (!rn2(3)) {
                    w1 = rn1(BEC_DE_CORBIN - PARTISAN + 1, PARTISAN);
                    w2 = rn2(2) ? DAGGER : KNIFE;
                } else
                    w1 = rn2(2) ? SPEAR : SHORT_SWORD;
                break;
            case PM_SERGEANT:
                w1 = rn2(2) ? FLAIL : MACE;
                break;
            case PM_LIEUTENANT:
                w1 = rn2(2) ? BROADSWORD : LONG_SWORD;
                break;
            case PM_CAPTAIN:
            case PM_WATCH_CAPTAIN:
                w1 = rn2(2) ? LONG_SWORD : SILVER_SABER;
                break;
            default:
                if (!rn2(4))
                    w1 = DAGGER;
                if (!rn2(7))
                    w2 = SPEAR;
                break;
            }
            if (w1)
                (void) mongets(mtmp, w1);
            if (!w2 && w1 != DAGGER && !rn2(4))
                w2 = KNIFE;
            if (w2)
                (void) mongets(mtmp, w2);
        } else if (is_elf(ptr)) {
            if (rn2(2))
                (void) mongets(mtmp,
                               rn2(2) ? ELVEN_MITHRIL_COAT : ELVEN_CLOAK);
            if (rn2(2))
                (void) mongets(mtmp, ELVEN_LEATHER_HELM);
            else if (!rn2(4))
                (void) mongets(mtmp, ELVEN_BOOTS);
            if (rn2(2))
                (void) mongets(mtmp, ELVEN_DAGGER);
            switch (rn2(3)) {
            case 0:
                if (!rn2(4))
                    (void) mongets(mtmp, ELVEN_SHIELD);
                if (rn2(3))
                    (void) mongets(mtmp, ELVEN_SHORT_SWORD);
                (void) mongets(mtmp, ELVEN_BOW);
                m_initthrow(mtmp, ELVEN_ARROW, 12);
                break;
            case 1:
                (void) mongets(mtmp, ELVEN_BROADSWORD);
                if (rn2(2))
                    (void) mongets(mtmp, ELVEN_SHIELD);
                break;
            case 2:
                if (rn2(2)) {
                    (void) mongets(mtmp, ELVEN_SPEAR);
                    (void) mongets(mtmp, ELVEN_SHIELD);
                }
                break;
            }
            if (mm == PM_ELVENKING) {
                if (rn2(3) || (g.in_mklev && Is_earthlevel(&u.uz)))
                    (void) mongets(mtmp, PICK_AXE);
                if (!rn2(50))
                    (void) mongets(mtmp, CRYSTAL_BALL);
            }
        } else if (ptr->msound == MS_PRIEST
                   || quest_mon_represents_role(ptr, PM_PRIEST)) {
            otmp = mksobj(MACE, FALSE, FALSE);
            if (otmp) {
                otmp->spe = rnd(3);
                if (!rn2(2))
                    curse(otmp);
                (void) mpickobj(mtmp, otmp);
            }
        } else if (mm == PM_NINJA) { /* extra quest villains */
            (void) mongets(mtmp, rn2(4) ? SHURIKEN : DART);
            (void) mongets(mtmp, rn2(4) ? SHORT_SWORD : AXE);
        } else if (ptr->msound == MS_GUARDIAN) {
            /* quest "guardians" */
            switch (mm) {
            case PM_STUDENT:
            case PM_ATTENDANT:
            case PM_ABBOT:
            case PM_ACOLYTE:
            case PM_GUIDE:
            case PM_APPRENTICE:
                if (rn2(2))
                    (void) mongets(mtmp, rn2(3) ? DAGGER : KNIFE);
                if (rn2(5))
                    (void) mongets(mtmp, rn2(3) ? LEATHER_JACKET
                                                : LEATHER_CLOAK);
                if (rn2(3))
                    (void) mongets(mtmp, rn2(3) ? LOW_BOOTS : HIGH_BOOTS);
                if (rn2(3))
                    (void) mongets(mtmp, POT_HEALING);
                break;
            case PM_CHIEFTAIN:
            case PM_PAGE:
            case PM_ROSHI:
            case PM_WARRIOR:
                (void) mongets(mtmp, rn2(3) ? LONG_SWORD : SHORT_SWORD);
                (void) mongets(mtmp, rn2(3) ? CHAIN_MAIL : LEATHER_ARMOR);
                if (rn2(2))
                    (void) mongets(mtmp, rn2(2) ? LOW_BOOTS : HIGH_BOOTS);
                if (!rn2(3))
                    (void) mongets(mtmp, LEATHER_CLOAK);
                if (!rn2(3)) {
                    (void) mongets(mtmp, BOW);
                    m_initthrow(mtmp, ARROW, 12);
                }
                break;
            case PM_HUNTER:
                (void) mongets(mtmp, rn2(3) ? SHORT_SWORD : DAGGER);
                if (rn2(2))
                    (void) mongets(mtmp, rn2(2) ? LEATHER_JACKET
                                                : LEATHER_ARMOR);
                (void) mongets(mtmp, BOW);
                m_initthrow(mtmp, ARROW, 12);
                break;
            case PM_THUG:
                (void) mongets(mtmp, CLUB);
                (void) mongets(mtmp, rn2(3) ? DAGGER : KNIFE);
                if (rn2(2))
                    (void) mongets(mtmp, LEATHER_GLOVES);
                (void) mongets(mtmp, rn2(2) ? LEATHER_JACKET : LEATHER_ARMOR);
                break;
            case PM_NEANDERTHAL:
                (void) mongets(mtmp, CLUB);
                (void) mongets(mtmp, LEATHER_ARMOR);
                break;
            }
        }
        break;

    case S_ANGEL:
        if (humanoid(ptr)) {
            /* create minion stuff; can't use mongets */
            otmp = mksobj(LONG_SWORD, FALSE, FALSE);

            /* maybe make it special */
            if (!rn2(20) || is_lord(ptr))
                otmp = oname(otmp,
                             artiname(rn2(2) ? ART_DEMONBANE : ART_SUNSWORD));
            bless(otmp);
            otmp->oerodeproof = TRUE;
            spe2 = rn2(4);
            otmp->spe = max(otmp->spe, spe2);
            (void) mpickobj(mtmp, otmp);

            otmp = mksobj(!rn2(4) || is_lord(ptr) ? SHIELD_OF_REFLECTION
                                                  : LARGE_SHIELD,
                          FALSE, FALSE);
            otmp->cursed = FALSE;
            otmp->oerodeproof = TRUE;
            otmp->spe = 0;
            (void) mpickobj(mtmp, otmp);
        }
        break;

    case S_HUMANOID:
        if (mm == PM_HOBBIT) {
            switch (rn2(3)) {
            case 0:
                (void) mongets(mtmp, DAGGER);
                break;
            case 1:
                (void) mongets(mtmp, ELVEN_DAGGER);
                break;
            case 2:
                (void) mongets(mtmp, SLING);
                break;
            }
            if (!rn2(10))
                (void) mongets(mtmp, ELVEN_MITHRIL_COAT);
            if (!rn2(10))
                (void) mongets(mtmp, DWARVISH_CLOAK);
        } else if (is_dwarf(ptr)) {
            if (rn2(7))
                (void) mongets(mtmp, DWARVISH_CLOAK);
            if (rn2(7))
                (void) mongets(mtmp, IRON_SHOES);
            if (!rn2(4)) {
                (void) mongets(mtmp, DWARVISH_SHORT_SWORD);
                /* note: you can't use a mattock with a shield */
                if (rn2(2))
                    (void) mongets(mtmp, DWARVISH_MATTOCK);
                else {
                    (void) mongets(mtmp, rn2(2) ? AXE : DWARVISH_SPEAR);
                    (void) mongets(mtmp, DWARVISH_ROUNDSHIELD);
                }
                (void) mongets(mtmp, DWARVISH_IRON_HELM);
                if (!rn2(3))
                    (void) mongets(mtmp, DWARVISH_MITHRIL_COAT);
            } else {
                (void) mongets(mtmp, !rn2(3) ? PICK_AXE : DAGGER);
            }
        }
        break;
    case S_KOP:
        /* create Keystone Kops with cream pies to
           throw. As suggested by KAA.     [MRS] */
        if (!rn2(4))
            m_initthrow(mtmp, CREAM_PIE, 2);
        if (!rn2(3))
            (void) mongets(mtmp, (rn2(2)) ? CLUB : RUBBER_HOSE);
        break;
    case S_ORC:
        if (rn2(2))
            (void) mongets(mtmp, ORCISH_HELM);
        switch ((mm != PM_ORC_CAPTAIN) ? mm
                : rn2(2) ? PM_MORDOR_ORC : PM_URUK_HAI) {
        case PM_MORDOR_ORC:
            if (!rn2(3))
                (void) mongets(mtmp, SCIMITAR);
            if (!rn2(3))
                (void) mongets(mtmp, ORCISH_SHIELD);
            if (!rn2(3))
                (void) mongets(mtmp, KNIFE);
            if (!rn2(3))
                (void) mongets(mtmp, ORCISH_CHAIN_MAIL);
            break;
        case PM_URUK_HAI:
            if (!rn2(3))
                (void) mongets(mtmp, ORCISH_CLOAK);
            if (!rn2(3))
                (void) mongets(mtmp, ORCISH_SHORT_SWORD);
            if (!rn2(3))
                (void) mongets(mtmp, IRON_SHOES);
            if (!rn2(3)) {
                (void) mongets(mtmp, ORCISH_BOW);
                m_initthrow(mtmp, ORCISH_ARROW, 12);
            }
            if (!rn2(3))
                (void) mongets(mtmp, URUK_HAI_SHIELD);
            break;
        default:
            if (mm != PM_ORC_SHAMAN && rn2(2))
                (void) mongets(mtmp, (mm == PM_GOBLIN || rn2(2) == 0)
                                         ? ORCISH_DAGGER
                                         : SCIMITAR);
        }
        break;
    case S_OGRE:
        if (!rn2(mm == PM_OGRE_KING ? 3 : mm == PM_OGRE_LORD ? 6 : 12))
            (void) mongets(mtmp, BATTLE_AXE);
        else
            (void) mongets(mtmp, CLUB);
        break;
    case S_TROLL:
        if (!rn2(2))
            switch (rn2(4)) {
            case 0:
                (void) mongets(mtmp, RANSEUR);
                break;
            case 1:
                (void) mongets(mtmp, PARTISAN);
                break;
            case 2:
                (void) mongets(mtmp, GLAIVE);
                break;
            case 3:
                (void) mongets(mtmp, SPETUM);
                break;
            }
        break;
    case S_KOBOLD:
        if (!rn2(4))
            m_initthrow(mtmp, DART, 12);
        break;

    case S_CENTAUR:
        if (rn2(2)) {
            if (ptr == &mons[PM_FOREST_CENTAUR]) {
                (void) mongets(mtmp, BOW);
                m_initthrow(mtmp, ARROW, 12);
            } else {
                (void) mongets(mtmp, CROSSBOW);
                m_initthrow(mtmp, CROSSBOW_BOLT, 12);
            }
        }
        break;
    case S_WRAITH:
        (void) mongets(mtmp, KNIFE);
        (void) mongets(mtmp, LONG_SWORD);
        break;
    case S_ZOMBIE:
        if (!rn2(4))
            (void) mongets(mtmp, LEATHER_ARMOR);
        if (!rn2(4))
            (void) mongets(mtmp, (rn2(3) ? KNIFE : SHORT_SWORD));
        break;
    case S_LIZARD:
        if (mm == PM_SALAMANDER)
            (void) mongets(mtmp,
                           (rn2(7) ? SPEAR : rn2(3) ? TRIDENT : STILETTO));
        break;
    case S_DEMON:
        switch (mm) {
        case PM_BALROG:
            (void) mongets(mtmp, BULLWHIP);
            (void) mongets(mtmp, BROADSWORD);
            break;
        case PM_ORCUS:
            (void) mongets(mtmp, WAN_DEATH); /* the Wand of Orcus */
            break;
        case PM_HORNED_DEVIL:
            (void) mongets(mtmp, rn2(4) ? TRIDENT : BULLWHIP);
            break;
        case PM_DISPATER:
            (void) mongets(mtmp, WAN_STRIKING);
            break;
        case PM_YEENOGHU:
            (void) mongets(mtmp, FLAIL);
            break;
        }
        /* prevent djinn and mail daemons from leaving objects when
         * they vanish
         */
        if (!is_demon(ptr))
            break;
        /*FALLTHRU*/
    default:
        /*
         * Now the general case, some chance of getting some type
         * of weapon for "normal" monsters.  Certain special types
         * of monsters will get a bonus chance or different selections.
         */
        bias = is_lord(ptr) + is_prince(ptr) * 2 + extra_nasty(ptr);
        switch (rnd(14 - (2 * bias))) {
        case 1:
            if (strongmonst(ptr))
                (void) mongets(mtmp, BATTLE_AXE);
            else
                m_initthrow(mtmp, DART, 12);
            break;
        case 2:
            if (strongmonst(ptr))
                (void) mongets(mtmp, TWO_HANDED_SWORD);
            else {
                (void) mongets(mtmp, CROSSBOW);
                m_initthrow(mtmp, CROSSBOW_BOLT, 12);
            }
            break;
        case 3:
            (void) mongets(mtmp, BOW);
            m_initthrow(mtmp, ARROW, 12);
            break;
        case 4:
            if (strongmonst(ptr))
                (void) mongets(mtmp, LONG_SWORD);
            else
                m_initthrow(mtmp, DAGGER, 3);
            break;
        case 5:
            if (strongmonst(ptr))
                (void) mongets(mtmp, LUCERN_HAMMER);
            else
                (void) mongets(mtmp, AKLYS);
            break;
        default:
            break;
        }
        break;
    }

    if ((int) mtmp->m_lev > rn2(75))
        (void) mongets(mtmp, rnd_offensive_item(mtmp));
}

/*
 *   Makes up money for monster's inventory.
 *   This will change with silver & copper coins
 */
void
mkmonmoney(mtmp, amount)
struct monst *mtmp;
long amount;
{
    struct obj *gold = mksobj(GOLD_PIECE, FALSE, FALSE);

    gold->quan = amount;
    add_to_minv(mtmp, gold);
}

STATIC_OVL void
m_initinv(mtmp)
register struct monst *mtmp;
{
    register int cnt;
    register struct obj *otmp;
    register struct permonst *ptr = mtmp->data;

    if (Is_rogue_level(&u.uz))
        return;
    /*
     *  Soldiers get armour & rations - armour approximates their ac.
     *  Nymphs may get mirror or potion of object detection.
     */
    switch (ptr->mlet) {
    case S_HUMAN:
        if (is_mercenary(ptr)) {
            register int mac;

            switch (monsndx(ptr)) {
            case PM_GUARD:
                mac = -1;
                break;
            case PM_SOLDIER:
                mac = 3;
                break;
            case PM_SERGEANT:
                mac = 0;
                break;
            case PM_LIEUTENANT:
                mac = -2;
                break;
            case PM_CAPTAIN:
                mac = -3;
                break;
            case PM_WATCHMAN:
                mac = 3;
                break;
            case PM_WATCH_CAPTAIN:
                mac = -2;
                break;
            default:
                impossible("odd mercenary %d?", monsndx(ptr));
                mac = 0;
                break;
            }

            if (mac < -1 && rn2(5))
                mac += 7 + mongets(mtmp, (rn2(5)) ? PLATE_MAIL
                                                  : CRYSTAL_PLATE_MAIL);
            else if (mac < 3 && rn2(5))
                mac +=
                    6 + mongets(mtmp, (rn2(3)) ? SPLINT_MAIL : BANDED_MAIL);
            else if (rn2(5))
                mac += 3 + mongets(mtmp, (rn2(3)) ? RING_MAIL
                                                  : STUDDED_LEATHER_ARMOR);
            else
                mac += 2 + mongets(mtmp, LEATHER_ARMOR);

            if (mac < 10 && rn2(3))
                mac += 1 + mongets(mtmp, HELMET);
            else if (mac < 10 && rn2(2))
                mac += 1 + mongets(mtmp, DENTED_POT);
            if (mac < 10 && rn2(3))
                mac += 1 + mongets(mtmp, SMALL_SHIELD);
            else if (mac < 10 && rn2(2))
                mac += 2 + mongets(mtmp, LARGE_SHIELD);
            if (mac < 10 && rn2(3))
                mac += 1 + mongets(mtmp, LOW_BOOTS);
            else if (mac < 10 && rn2(2))
                mac += 2 + mongets(mtmp, HIGH_BOOTS);
            if (mac < 10 && rn2(3))
                mac += 1 + mongets(mtmp, LEATHER_GLOVES);
            else if (mac < 10 && rn2(2))
                mac += 1 + mongets(mtmp, LEATHER_CLOAK);

            nhUse(mac); /* suppress 'dead increment' from static analyzer */

            if (ptr == &mons[PM_WATCH_CAPTAIN]) {
                ; /* better weapon rather than extra gear here */
            } else if (ptr == &mons[PM_WATCHMAN]) {
                if (rn2(3)) /* most watchmen carry a whistle */
                    (void) mongets(mtmp, TIN_WHISTLE);
            } else if (ptr == &mons[PM_GUARD]) {
                /* if hero teleports out of a vault while being confronted
                   by the vault's guard, there is a shrill whistling sound,
                   so guard evidently carries a cursed whistle */
                otmp = mksobj(TIN_WHISTLE, TRUE, FALSE);
                curse(otmp);
                (void) mpickobj(mtmp, otmp);
            } else { /* soldiers and their officers */
                if (!rn2(3))
                    (void) mongets(mtmp, K_RATION);
                if (!rn2(2))
                    (void) mongets(mtmp, C_RATION);
                if (ptr != &mons[PM_SOLDIER] && !rn2(3))
                    (void) mongets(mtmp, BUGLE);
            }
        } else if (ptr == &mons[PM_SHOPKEEPER]) {
            (void) mongets(mtmp, SKELETON_KEY);
            switch (rn2(4)) {
            /* MAJOR fall through ... */
            case 0:
                (void) mongets(mtmp, WAN_MAGIC_MISSILE);
                /*FALLTHRU*/
            case 1:
                (void) mongets(mtmp, POT_EXTRA_HEALING);
                /*FALLTHRU*/
            case 2:
                (void) mongets(mtmp, POT_HEALING);
                /*FALLTHRU*/
            case 3:
                (void) mongets(mtmp, WAN_STRIKING);
            }
        } else if (ptr->msound == MS_PRIEST
                   || quest_mon_represents_role(ptr, PM_PRIEST)) {
            (void) mongets(mtmp, rn2(7) ? ROBE
                                        : rn2(3) ? CLOAK_OF_PROTECTION
                                                 : CLOAK_OF_MAGIC_RESISTANCE);
            (void) mongets(mtmp, SMALL_SHIELD);
            mkmonmoney(mtmp, (long) rn1(10, 20));
        } else if (quest_mon_represents_role(ptr, PM_MONK)) {
            (void) mongets(mtmp, rn2(11) ? ROBE : CLOAK_OF_MAGIC_RESISTANCE);
        }
        break;
    case S_NYMPH:
        if (!rn2(2))
            (void) mongets(mtmp, MIRROR);
        if (!rn2(2))
            (void) mongets(mtmp, POT_OBJECT_DETECTION);
        break;
    case S_GIANT:
        if (ptr == &mons[PM_MINOTAUR]) {
            if (!rn2(3) || (g.in_mklev && Is_earthlevel(&u.uz)))
                (void) mongets(mtmp, WAN_DIGGING);
        } else if (is_giant(ptr)) {
            for (cnt = rn2((int) (mtmp->m_lev / 2)); cnt; cnt--) {
                otmp = mksobj(rnd_class(DILITHIUM_CRYSTAL, LUCKSTONE - 1),
                              FALSE, FALSE);
                otmp->quan = (long) rn1(2, 3);
                otmp->owt = weight(otmp);
                (void) mpickobj(mtmp, otmp);
            }
        }
        break;
    case S_WRAITH:
        if (ptr == &mons[PM_NAZGUL]) {
            otmp = mksobj(RIN_INVISIBILITY, FALSE, FALSE);
            curse(otmp);
            (void) mpickobj(mtmp, otmp);
        }
        break;
    case S_LICH:
        if (ptr == &mons[PM_MASTER_LICH] && !rn2(13))
            (void) mongets(mtmp, (rn2(7) ? ATHAME : WAN_NOTHING));
        else if (ptr == &mons[PM_ARCH_LICH] && !rn2(3)) {
            otmp = mksobj(rn2(3) ? ATHAME : QUARTERSTAFF, TRUE,
                          rn2(13) ? FALSE : TRUE);
            if (otmp->spe < 2)
                otmp->spe = rnd(3);
            if (!rn2(4))
                otmp->oerodeproof = 1;
            (void) mpickobj(mtmp, otmp);
        }
        break;
    case S_MUMMY:
        if (rn2(7))
            (void) mongets(mtmp, MUMMY_WRAPPING);
        break;
    case S_QUANTMECH:
        if (!rn2(20)) {
            struct obj *catcorpse;

            otmp = mksobj(LARGE_BOX, FALSE, FALSE);
            /* we used to just set the flag, which resulted in weight()
               treating the box as being heavier by the weight of a cat;
               now we include a cat corpse that won't rot; when opening or
               disclosing the box's contents, the corpse might be revived,
               otherwise it's given a rot timer; weight is now ordinary */
            if ((catcorpse = mksobj(CORPSE, TRUE, FALSE)) != 0) {
                otmp->spe = 1; /* flag for special SchroedingersBox */
                set_corpsenm(catcorpse, PM_HOUSECAT);
                (void) stop_timer(ROT_CORPSE, obj_to_any(catcorpse));
                add_to_container(otmp, catcorpse);
                otmp->owt = weight(otmp);
            }
            (void) mpickobj(mtmp, otmp);
        }
        break;
    case S_LEPRECHAUN:
        mkmonmoney(mtmp, (long) d(level_difficulty(), 30));
        break;
    case S_DEMON:
        /* moved here from m_initweap() because these don't
           have AT_WEAP so m_initweap() is not called for them */
        if (ptr == &mons[PM_ICE_DEVIL] && !rn2(4)) {
            (void) mongets(mtmp, SPEAR);
        } else if (ptr == &mons[PM_ASMODEUS]) {
            (void) mongets(mtmp, WAN_COLD);
            (void) mongets(mtmp, WAN_FIRE);
        }
        break;
    case S_GNOME:
        if (!rn2((In_mines(&u.uz) && g.in_mklev) ? 20 : 60)) {
            otmp = mksobj(rn2(4) ? TALLOW_CANDLE : WAX_CANDLE, TRUE, FALSE);
            otmp->quan = 1;
            otmp->owt = weight(otmp);
            if (!mpickobj(mtmp, otmp) && !levl[mtmp->mx][mtmp->my].lit)
                begin_burn(otmp, FALSE);
        }
        break;
    default:
        break;
    }

    /* ordinary soldiers rarely have access to magic (or gold :-) */
    if (ptr == &mons[PM_SOLDIER] && rn2(13))
        return;

    if ((int) mtmp->m_lev > rn2(50))
        (void) mongets(mtmp, rnd_defensive_item(mtmp));
    if ((int) mtmp->m_lev > rn2(100))
        (void) mongets(mtmp, rnd_misc_item(mtmp));
    if (likes_gold(ptr) && !findgold(mtmp->minvent) && !rn2(5))
        mkmonmoney(mtmp,
                   (long) d(level_difficulty(), mtmp->minvent ? 5 : 10));
}

/* Note: for long worms, always call cutworm (cutworm calls clone_mon) */
struct monst *
clone_mon(mon, x, y)
struct monst *mon;
xchar x, y; /* clone's preferred location or 0 (near mon) */
{
    coord mm;
    struct monst *m2;

    /* may be too weak or have been extinguished for population control */
    if (mon->mhp <= 1 || (g.mvitals[monsndx(mon->data)].mvflags & G_EXTINCT))
        return (struct monst *) 0;

    if (x == 0) {
        mm.x = mon->mx;
        mm.y = mon->my;
        if (!enexto(&mm, mm.x, mm.y, mon->data) || MON_AT(mm.x, mm.y))
            return (struct monst *) 0;
    } else if (!isok(x, y)) {
        return (struct monst *) 0; /* paranoia */
    } else {
        mm.x = x;
        mm.y = y;
        if (MON_AT(mm.x, mm.y)) {
            if (!enexto(&mm, mm.x, mm.y, mon->data) || MON_AT(mm.x, mm.y))
                return (struct monst *) 0;
        }
    }
    m2 = newmonst();
    *m2 = *mon; /* copy condition of old monster */
    m2->mextra = (struct mextra *) 0;
    m2->nmon = fmon;
    fmon = m2;
    m2->m_id = g.context.ident++;
    if (!m2->m_id)
        m2->m_id = g.context.ident++; /* ident overflowed */
    m2->mx = mm.x;
    m2->my = mm.y;

    m2->mcloned = 1;
    m2->minvent = (struct obj *) 0; /* objects don't clone */
    m2->mleashed = FALSE;
    /* Max HP the same, but current HP halved for both.  The caller
     * might want to override this by halving the max HP also.
     * When current HP is odd, the original keeps the extra point.
     * We know original has more than 1 HP, so both end up with at least 1.
     */
    m2->mhpmax = mon->mhpmax;
    m2->mhp = mon->mhp / 2;
    mon->mhp -= m2->mhp;

    /* since shopkeepers and guards will only be cloned if they've been
     * polymorphed away from their original forms, the clone doesn't have
     * room for the extra information.  we also don't want two shopkeepers
     * around for the same shop.
     */
    if (mon->isshk)
        m2->isshk = FALSE;
    if (mon->isgd)
        m2->isgd = FALSE;
    if (mon->ispriest)
        m2->ispriest = FALSE;
    place_monster(m2, m2->mx, m2->my);
    if (emits_light(m2->data))
        new_light_source(m2->mx, m2->my, emits_light(m2->data), LS_MONSTER,
                         monst_to_any(m2));
    if (has_mname(mon)) {
        m2 = christen_monst(m2, MNAME(mon));
    } else if (mon->isshk) {
        m2 = christen_monst(m2, shkname(mon));
    }

    /* not all clones caused by player are tame or peaceful */
    if (!g.context.mon_moving) {
        if (mon->mtame)
            m2->mtame = rn2(max(2 + u.uluck, 2)) ? mon->mtame : 0;
        else if (mon->mpeaceful)
            m2->mpeaceful = rn2(max(2 + u.uluck, 2)) ? 1 : 0;
    }

    newsym(m2->mx, m2->my); /* display the new monster */
    if (m2->mtame) {
        if (mon->isminion) {
            newemin(m2);
            if (EMIN(mon))
                *(EMIN(m2)) = *(EMIN(mon));
        } else {
            /* because m2 is a copy of mon it is tame but not init'ed.
             * however, tamedog will not re-tame a tame dog, so m2
             * must be made non-tame to get initialized properly.
             */
            m2->mtame = 0;
            if (tamedog(m2, (struct obj *) 0)) {
                *(EDOG(m2)) = *(EDOG(mon));
            }
        }
    }
    set_malign(m2);

    return m2;
}

/*
 * Propagate a species
 *
 * Once a certain number of monsters are created, don't create any more
 * at random (i.e. make them extinct).  The previous (3.2) behavior was
 * to do this when a certain number had _died_, which didn't make
 * much sense.
 *
 * Returns FALSE propagation unsuccessful
 *         TRUE  propagation successful
 */
boolean
propagate(mndx, tally, ghostly)
int mndx;
boolean tally;
boolean ghostly;
{
    boolean result;
    uchar lim = mbirth_limit(mndx);
    boolean gone = (g.mvitals[mndx].mvflags & G_GONE) != 0; /* geno'd|extinct */

    result = (((int) g.mvitals[mndx].born < lim) && !gone) ? TRUE : FALSE;

    /* if it's unique, don't ever make it again */
    if ((mons[mndx].geno & G_UNIQ) && mndx != PM_HIGH_PRIEST)
        g.mvitals[mndx].mvflags |= G_EXTINCT;

    if (g.mvitals[mndx].born < 255 && tally
        && (!ghostly || (ghostly && result)))
        g.mvitals[mndx].born++;
    if ((int) g.mvitals[mndx].born >= lim && !(mons[mndx].geno & G_NOGEN)
        && !(g.mvitals[mndx].mvflags & G_EXTINCT)) {
        if (wizard) {
            debugpline1("Automatically extinguished %s.",
                        makeplural(mons[mndx].mname));
        }
        g.mvitals[mndx].mvflags |= G_EXTINCT;
        reset_rndmonst(mndx);
    }
    return result;
}

/* amount of HP to lose from level drain (or gain from Stormbringer) */
int
monhp_per_lvl(mon)
struct monst *mon;
{
    struct permonst *ptr = mon->data;
    int hp = rnd(8); /* default is d8 */

    /* like newmonhp, but home elementals are ignored, riders use normal d8 */
    if (is_golem(ptr)) {
        /* draining usually won't be applicable for these critters */
        hp = golemhp(monsndx(ptr)) / (int) ptr->mlevel;
    } else if (ptr->mlevel > 49) {
        /* arbitrary; such monsters won't be involved in draining anyway */
        hp = 4 + rnd(4); /* 5..8 */
    } else if (ptr->mlet == S_DRAGON && monsndx(ptr) >= PM_GRAY_DRAGON) {
        /* adult dragons; newmonhp() uses In_endgame(&u.uz) ? 8 : 4 + rnd(4)
         */
        hp = 4 + rn2(5); /* 4..8 */
    } else if (!mon->m_lev) {
        /* level 0 monsters use 1d4 instead of Nd8 */
        hp = rnd(4);
    }
    return hp;
}

/* set up a new monster's initial level and hit points;
   used by newcham() as well as by makemon() */
void
newmonhp(mon, mndx)
struct monst *mon;
int mndx;
{
    struct permonst *ptr = &mons[mndx];

    mon->m_lev = adj_lev(ptr);
    if (is_golem(ptr)) {
        mon->mhpmax = mon->mhp = golemhp(mndx);
    } else if (is_rider(ptr)) {
        /* we want low HP, but a high mlevel so they can attack well */
        mon->mhpmax = mon->mhp = d(10, 8);
    } else if (ptr->mlevel > 49) {
        /* "special" fixed hp monster
         * the hit points are encoded in the mlevel in a somewhat strange
         * way to fit in the 50..127 positive range of a signed character
         * above the 1..49 that indicate "normal" monster levels */
        mon->mhpmax = mon->mhp = 2 * (ptr->mlevel - 6);
        mon->m_lev = mon->mhp / 4; /* approximation */
    } else if (ptr->mlet == S_DRAGON && mndx >= PM_GRAY_DRAGON) {
        /* adult dragons */
        mon->mhpmax = mon->mhp =
            (int) (In_endgame(&u.uz)
                       ? (8 * mon->m_lev)
                       : (4 * mon->m_lev + d((int) mon->m_lev, 4)));
    } else if (!mon->m_lev) {
        mon->mhpmax = mon->mhp = rnd(4);
    } else {
        mon->mhpmax = mon->mhp = d((int) mon->m_lev, 8);
        if (is_home_elemental(ptr))
            mon->mhpmax = (mon->mhp *= 3);
    }
}

struct mextra *
newmextra()
{
    struct mextra *mextra;

    mextra = (struct mextra *) alloc(sizeof(struct mextra));
    mextra->mname = 0;
    mextra->egd = 0;
    mextra->epri = 0;
    mextra->eshk = 0;
    mextra->emin = 0;
    mextra->edog = 0;
    mextra->mcorpsenm = NON_PM;
    return mextra;
}

boolean
makemon_rnd_goodpos(mon, gpflags, cc)
struct monst *mon;
unsigned gpflags;
coord *cc;
{
    int tryct = 0;
    int nx,ny;
    boolean good;

    do {
        nx = rn1(COLNO - 3, 2);
        ny = rn2(ROWNO);
        good = (!g.in_mklev && cansee(nx,ny)) ? FALSE
                                            : goodpos(nx, ny, mon, gpflags);
    } while ((++tryct < 50) && !good);

    if (!good) {
        /* else go through all map positions, twice, first round
           ignoring positions in sight, and pick first good one.
           skip first round if we're in special level loader or blind */
        int xofs = nx;
        int yofs = ny;
        int dx,dy;
        int bl = (g.in_mklev || Blind) ? 1 : 0;

        for ( ; bl < 2; bl++) {
            for (dx = 0; dx < COLNO; dx++)
                for (dy = 0; dy < ROWNO; dy++) {
                    nx = ((dx + xofs) % (COLNO - 1)) + 1;
                    ny = ((dy + yofs) % (ROWNO - 1)) + 1;
                    if (bl == 0 && cansee(nx,ny))
                        continue;
                    if (goodpos(nx, ny, mon, gpflags))
                        goto gotgood;
                }
            if (bl == 0 && (!mon || mon->data->mmove)) {
                /* all map positions are visible (or not good),
                   try to pick something logical */
                if (g.dnstair.sx && !rn2(2)) {
                    nx = g.dnstair.sx;
                    ny = g.dnstair.sy;
                } else if (g.upstair.sx && !rn2(2)) {
                    nx = g.upstair.sx;
                    ny = g.upstair.sy;
                } else if (g.dnladder.sx && !rn2(2)) {
                    nx = g.dnladder.sx;
                    ny = g.dnladder.sy;
                } else if (g.upladder.sx && !rn2(2)) {
                    nx = g.upladder.sx;
                    ny = g.upladder.sy;
                }
                if (goodpos(nx, ny, mon, gpflags))
                    goto gotgood;
            }
        }
    } else {
    gotgood:
        cc->x = nx;
        cc->y = ny;
        return TRUE;
    }
    return FALSE;
}

/*
 * called with [x,y] = coordinates;
 *      [0,0] means anyplace
 *      [u.ux,u.uy] means: near player (if !g.in_mklev)
 *
 *      In case we make a monster group, only return the one at [x,y].
 */
struct monst *
makemon(ptr, x, y, mmflags)
register struct permonst *ptr;
register int x, y;
int mmflags;
{
    register struct monst *mtmp;
    int mndx, mcham, ct, mitem;
    boolean anymon = (!ptr);
    boolean byyou = (x == u.ux && y == u.uy);
    boolean allow_minvent = ((mmflags & NO_MINVENT) == 0);
    boolean countbirth = ((mmflags & MM_NOCOUNTBIRTH) == 0);
    unsigned gpflags = (mmflags & MM_IGNOREWATER) ? MM_IGNOREWATER : 0;

    /* if caller wants random location, do it here */
    if (x == 0 && y == 0) {
        coord cc;
        struct monst fakemon;

        cc.x = cc.y = 0; /* lint suppression */
        fakemon.data = ptr; /* set up for goodpos */
        if (!makemon_rnd_goodpos(ptr ? &fakemon : (struct monst *)0,
                                 gpflags, &cc))
            return (struct monst *) 0;
        x = cc.x;
        y = cc.y;
    } else if (byyou && !g.in_mklev) {
        coord bypos;

        if (enexto_core(&bypos, u.ux, u.uy, ptr, gpflags)) {
            x = bypos.x;
            y = bypos.y;
        } else
            return (struct monst *) 0;
    }

    /* Does monster already exist at the position? */
    if (MON_AT(x, y)) {
        if ((mmflags & MM_ADJACENTOK) != 0) {
            coord bypos;
            if (enexto_core(&bypos, x, y, ptr, gpflags)) {
                x = bypos.x;
                y = bypos.y;
            } else
                return (struct monst *) 0;
        } else
            return (struct monst *) 0;
    }

    if (ptr) {
        mndx = monsndx(ptr);
        /* if you are to make a specific monster and it has
           already been genocided, return */
        if (g.mvitals[mndx].mvflags & G_GENOD)
            return (struct monst *) 0;
        if (wizard && (g.mvitals[mndx].mvflags & G_EXTINCT)) {
            debugpline1("Explicitly creating extinct monster %s.",
                        mons[mndx].mname);
        }
    } else {
        /* make a random (common) monster that can survive here.
         * (the special levels ask for random monsters at specific
         * positions, causing mass drowning on the medusa level,
         * for instance.)
         */
        int tryct = 0; /* maybe there are no good choices */
        struct monst fakemon;

        do {
            if (!(ptr = rndmonst())) {
                debugpline0("Warning: no monster.");
                return (struct monst *) 0; /* no more monsters! */
            }
            fakemon.data = ptr; /* set up for goodpos */
        } while (++tryct <= 50
                 /* in Sokoban, don't accept a giant on first try;
                    after that, boulder carriers are fair game */
                 && ((tryct == 1 && throws_rocks(ptr) && In_sokoban(&u.uz))
                     || !goodpos(x, y, &fakemon, gpflags)));
        mndx = monsndx(ptr);
    }
    (void) propagate(mndx, countbirth, FALSE);
    mtmp = newmonst();
    *mtmp = cg.zeromonst; /* clear all entries in structure */

    if (mmflags & MM_EGD)
        newegd(mtmp);
    if (mmflags & MM_EPRI)
        newepri(mtmp);
    if (mmflags & MM_ESHK)
        neweshk(mtmp);
    if (mmflags & MM_EMIN)
        newemin(mtmp);
    if (mmflags & MM_EDOG)
        newedog(mtmp);
    if (mmflags & MM_ASLEEP)
        mtmp->msleeping = 1;
    mtmp->nmon = fmon;
    fmon = mtmp;
    mtmp->m_id = g.context.ident++;
    if (!mtmp->m_id)
<<<<<<< HEAD
        mtmp->m_id = g.context.ident++; /* ident overflowed */
    set_mon_data(mtmp, ptr, 0);
=======
        mtmp->m_id = context.ident++; /* ident overflowed */
    set_mon_data(mtmp, ptr); /* mtmp->data = ptr; */
>>>>>>> 87783b1c
    if (ptr->msound == MS_LEADER && quest_info(MS_LEADER) == mndx)
        g.quest_status.leader_m_id = mtmp->m_id;
    mtmp->mnum = mndx;

    /* set up level and hit points */
    newmonhp(mtmp, mndx);

    if (is_female(ptr))
        mtmp->female = TRUE;
    else if (is_male(ptr))
        mtmp->female = FALSE;
    /* leader and nemesis gender is usually hardcoded in mons[],
       but for ones which can be random, it has already been chosen
       (in role_init(), for possible use by the quest pager code) */
    else if (ptr->msound == MS_LEADER && quest_info(MS_LEADER) == mndx)
        mtmp->female = g.quest_status.ldrgend;
    else if (ptr->msound == MS_NEMESIS && quest_info(MS_NEMESIS) == mndx)
        mtmp->female = g.quest_status.nemgend;
    else
        mtmp->female = rn2(2); /* ignored for neuters */

    if (In_sokoban(&u.uz) && !mindless(ptr)) /* know about traps here */
        mtmp->mtrapseen = (1L << (PIT - 1)) | (1L << (HOLE - 1));
    /* quest leader and nemesis both know about all trap types */
    if (ptr->msound == MS_LEADER || ptr->msound == MS_NEMESIS)
        mtmp->mtrapseen = ~0;

    place_monster(mtmp, x, y);
    mtmp->mcansee = mtmp->mcanmove = TRUE;
    mtmp->mpeaceful = (mmflags & MM_ANGRY) ? FALSE : peace_minded(ptr);

    switch (ptr->mlet) {
    case S_MIMIC:
        set_mimic_sym(mtmp);
        break;
    case S_SPIDER:
    case S_SNAKE:
        if (g.in_mklev)
            if (x && y)
                (void) mkobj_at(0, x, y, TRUE);
        (void) hideunder(mtmp);
        break;
    case S_LIGHT:
    case S_ELEMENTAL:
        if (mndx == PM_STALKER || mndx == PM_BLACK_LIGHT) {
            mtmp->perminvis = TRUE;
            mtmp->minvis = TRUE;
        }
        break;
    case S_EEL:
        (void) hideunder(mtmp);
        break;
    case S_LEPRECHAUN:
        mtmp->msleeping = 1;
        break;
    case S_JABBERWOCK:
    case S_NYMPH:
        if (rn2(5) && !u.uhave.amulet)
            mtmp->msleeping = 1;
        break;
    case S_ORC:
        if (Race_if(PM_ELF))
            mtmp->mpeaceful = FALSE;
        break;
    case S_UNICORN:
        if (is_unicorn(ptr) && sgn(u.ualign.type) == sgn(ptr->maligntyp))
            mtmp->mpeaceful = TRUE;
        break;
    case S_BAT:
        if (Inhell && is_bat(ptr))
            mon_adjust_speed(mtmp, 2, (struct obj *) 0);
        break;
    }
    if ((ct = emits_light(mtmp->data)) > 0)
        new_light_source(mtmp->mx, mtmp->my, ct, LS_MONSTER,
                         monst_to_any(mtmp));
    mitem = 0; /* extra inventory item for this monster */

    if (mndx == PM_VLAD_THE_IMPALER)
        mitem = CANDELABRUM_OF_INVOCATION;
    mtmp->cham = NON_PM; /* default is "not a shapechanger" */
    if ((mcham = pm_to_cham(mndx)) != NON_PM) {
        /* this is a shapechanger after all */
        if (Protection_from_shape_changers
            || mndx == PM_VLAD_THE_IMPALER) {
            ; /* stuck in its natural form (NON_PM) */
        } else {
            mtmp->cham = mcham;
            /* Note: shapechanger's initial form used to be
               chosen here with rndmonst(), yielding a monster
               which was appropriate to the level's difficulty
               but ignored the changer's usual type selection
               so would be inappropriate for vampshifters.
               Let newcham() pick the shape. */
            if (newcham(mtmp, (struct permonst *) 0, FALSE, FALSE))
                allow_minvent = FALSE;
        }
    } else if (mndx == PM_WIZARD_OF_YENDOR) {
        mtmp->iswiz = TRUE;
        g.context.no_of_wizards++;
        if (g.context.no_of_wizards == 1 && Is_earthlevel(&u.uz))
            mitem = SPE_DIG;
    } else if (mndx == PM_GHOST && !(mmflags & MM_NONAME)) {
        mtmp = christen_monst(mtmp, rndghostname());
    } else if (mndx == PM_CROESUS) {
        mitem = TWO_HANDED_SWORD;
    } else if (ptr->msound == MS_NEMESIS) {
        mitem = BELL_OF_OPENING;
    } else if (mndx == PM_PESTILENCE) {
        mitem = POT_SICKNESS;
    }
    if (mitem && allow_minvent)
        (void) mongets(mtmp, mitem);

    if (g.in_mklev) {
        if ((is_ndemon(ptr) || mndx == PM_WUMPUS
             || mndx == PM_LONG_WORM || mndx == PM_GIANT_EEL)
            && !u.uhave.amulet && rn2(5))
            mtmp->msleeping = TRUE;
    } else {
        if (byyou) {
            newsym(mtmp->mx, mtmp->my);
            set_apparxy(mtmp);
        }
    }
    if (is_dprince(ptr) && ptr->msound == MS_BRIBE) {
        mtmp->mpeaceful = mtmp->minvis = mtmp->perminvis = 1;
        mtmp->mavenge = 0;
        if (uwep && uwep->oartifact == ART_EXCALIBUR)
            mtmp->mpeaceful = mtmp->mtame = FALSE;
    }
#ifndef DCC30_BUG
    if (mndx == PM_LONG_WORM && (mtmp->wormno = get_wormno()) != 0)
#else
    /* DICE 3.0 doesn't like assigning and comparing mtmp->wormno in the
       same expression. */
    if (mndx == PM_LONG_WORM
        && (mtmp->wormno = get_wormno(), mtmp->wormno != 0))
#endif
    {
        /* we can now create worms with tails - 11/91 */
        initworm(mtmp, rn2(5));
        if (count_wsegs(mtmp))
            place_worm_tail_randomly(mtmp, x, y);
    }
    /* it's possible to create an ordinary monster of some special
       types; make sure their extended data is initialized to
       something sensible if caller hasn't specified MM_EPRI|MM_EMIN
       (when they're specified, caller intends to handle this itself) */
    if ((mndx == PM_ALIGNED_PRIEST || mndx == PM_HIGH_PRIEST)
            ? !(mmflags & (MM_EPRI | MM_EMIN))
            : (mndx == PM_ANGEL && !(mmflags & MM_EMIN) && !rn2(3))) {
        struct emin *eminp;
        newemin(mtmp);
        eminp = EMIN(mtmp);

        mtmp->isminion = 1;            /* make priest be a roamer */
        eminp->min_align = rn2(3) - 1; /* no A_NONE */
        eminp->renegade = (boolean) ((mmflags & MM_ANGRY) ? 1 : !rn2(3));
        mtmp->mpeaceful = (eminp->min_align == u.ualign.type)
                              ? !eminp->renegade
                              : eminp->renegade;
    }
    set_malign(mtmp); /* having finished peaceful changes */
    if (anymon && !(mmflags & MM_NOGRP)) {
        if ((ptr->geno & G_SGROUP) && rn2(2)) {
            m_initsgrp(mtmp, mtmp->mx, mtmp->my, mmflags);
        } else if (ptr->geno & G_LGROUP) {
            if (rn2(3))
                m_initlgrp(mtmp, mtmp->mx, mtmp->my, mmflags);
            else
                m_initsgrp(mtmp, mtmp->mx, mtmp->my, mmflags);
        }
    }

    if (allow_minvent) {
        if (is_armed(ptr))
            m_initweap(mtmp); /* equip with weapons / armor */
        m_initinv(mtmp); /* add on a few special items incl. more armor */
        m_dowear(mtmp, TRUE);

        if (!rn2(100) && is_domestic(ptr)
            && can_saddle(mtmp) && !which_armor(mtmp, W_SADDLE)) {
            struct obj *otmp = mksobj(SADDLE, TRUE, FALSE);
            put_saddle_on_mon(otmp, mtmp);
        }

    } else {
        /* no initial inventory is allowed */
        if (mtmp->minvent)
            discard_minvent(mtmp);
        mtmp->minvent = (struct obj *) 0; /* caller expects this */
    }
    if (ptr->mflags3 && !(mmflags & MM_NOWAIT)) {
        if (ptr->mflags3 & M3_WAITFORU)
            mtmp->mstrategy |= STRAT_WAITFORU;
        if (ptr->mflags3 & M3_CLOSE)
            mtmp->mstrategy |= STRAT_CLOSE;
        if (ptr->mflags3 & (M3_WAITMASK | M3_COVETOUS))
            mtmp->mstrategy |= STRAT_APPEARMSG;
    }

    if (allow_minvent && g.migrating_objs)
        deliver_obj_to_mon(mtmp, 1, DF_NONE); /* in case of waiting items */

    if (!g.in_mklev)
        newsym(mtmp->mx, mtmp->my); /* make sure the mon shows up */

    return mtmp;
}

int
mbirth_limit(mndx)
int mndx;
{
    /* There is an implicit limit of 4 for "high priest of <deity>",
     * but aligned priests can grow into high priests, thus they aren't
     * really limited to 4, so leave the default amount in place for them.
     */

    /* assert(MAXMONNO < 255); */
    return (mndx == PM_NAZGUL ? 9 : mndx == PM_ERINYS ? 3 : MAXMONNO);
}

/* used for wand/scroll/spell of create monster */
/* returns TRUE iff you know monsters have been created */
boolean
create_critters(cnt, mptr, neverask)
int cnt;
struct permonst *mptr; /* usually null; used for confused reading */
boolean neverask;
{
    coord c;
    int x, y;
    struct monst *mon;
    boolean known = FALSE;
    boolean ask = (wizard && !neverask);

    while (cnt--) {
        if (ask) {
            if (create_particular()) {
                known = TRUE;
                continue;
            } else
                ask = FALSE; /* ESC will shut off prompting */
        }
        x = u.ux, y = u.uy;
        /* if in water, try to encourage an aquatic monster
           by finding and then specifying another wet location */
        if (!mptr && u.uinwater && enexto(&c, x, y, &mons[PM_GIANT_EEL]))
            x = c.x, y = c.y;

        mon = makemon(mptr, x, y, NO_MM_FLAGS);
        if (mon && canspotmon(mon))
            known = TRUE;
    }
    return known;
}

STATIC_OVL boolean
uncommon(mndx)
int mndx;
{
    if (mons[mndx].geno & (G_NOGEN | G_UNIQ))
        return TRUE;
    if (g.mvitals[mndx].mvflags & G_GONE)
        return TRUE;
    if (Inhell)
        return (boolean) (mons[mndx].maligntyp > A_NEUTRAL);
    else
        return (boolean) ((mons[mndx].geno & G_HELL) != 0);
}

/*
 *      shift the probability of a monster's generation by
 *      comparing the dungeon alignment and monster alignment.
 *      return an integer in the range of 0-5.
 */
STATIC_OVL int
align_shift(ptr)
register struct permonst *ptr;
{
    static NEARDATA long oldmoves = 0L; /* != 1, starting value of moves */
    static NEARDATA s_level *lev;
    register int alshift;

    if (oldmoves != g.moves) {
        lev = Is_special(&u.uz);
        oldmoves = g.moves;
    }
    switch ((lev) ? lev->flags.align : g.dungeons[u.uz.dnum].flags.align) {
    default: /* just in case */
    case AM_NONE:
        alshift = 0;
        break;
    case AM_LAWFUL:
        alshift = (ptr->maligntyp + 20) / (2 * ALIGNWEIGHT);
        break;
    case AM_NEUTRAL:
        alshift = (20 - abs(ptr->maligntyp)) / ALIGNWEIGHT;
        break;
    case AM_CHAOTIC:
        alshift = (-(ptr->maligntyp - 20)) / (2 * ALIGNWEIGHT);
        break;
    }
    return alshift;
}

/* select a random monster type */
struct permonst *
rndmonst()
{
    register struct permonst *ptr;
    register int mndx, ct;

    if (u.uz.dnum == quest_dnum && rn2(7) && (ptr = qt_montype()) != 0)
        return ptr;

    if (g.rndmonst_state.choice_count < 0) { /* need to recalculate */
        int zlevel, minmlev, maxmlev;
        boolean elemlevel;
        boolean upper;

        g.rndmonst_state.choice_count = 0;
        /* look for first common monster */
        for (mndx = LOW_PM; mndx < SPECIAL_PM; mndx++) {
            if (!uncommon(mndx))
                break;
            g.rndmonst_state.mchoices[mndx] = 0;
        }
        if (mndx == SPECIAL_PM) {
            /* evidently they've all been exterminated */
            debugpline0("rndmonst: no common mons!");
            return (struct permonst *) 0;
        } /* else `mndx' now ready for use below */
        zlevel = level_difficulty();
        /* determine the level of the weakest monster to make. */
        minmlev = zlevel / 6;
        /* determine the level of the strongest monster to make. */
        maxmlev = (zlevel + u.ulevel) / 2;
        upper = Is_rogue_level(&u.uz);
        elemlevel = In_endgame(&u.uz) && !Is_astralevel(&u.uz);

        /*
         * Find out how many monsters exist in the range we have selected.
         */
        for ( ; mndx < SPECIAL_PM; mndx++) { /* (`mndx' initialized above) */
            ptr = &mons[mndx];
            g.rndmonst_state.mchoices[mndx] = 0;
            if (tooweak(mndx, minmlev) || toostrong(mndx, maxmlev))
                continue;
            if (upper && !isupper((uchar) def_monsyms[(int) ptr->mlet].sym))
                continue;
            if (elemlevel && wrong_elem_type(ptr))
                continue;
            if (uncommon(mndx))
                continue;
            if (Inhell && (ptr->geno & G_NOHELL))
                continue;
            ct = (int) (ptr->geno & G_FREQ) + align_shift(ptr);
            if (ct < 0 || ct > 127)
                panic("rndmonst: bad count [#%d: %d]", mndx, ct);
            g.rndmonst_state.choice_count += ct;
            g.rndmonst_state.mchoices[mndx] = (char) ct;
        }
        /*
         *      Possible modification:  if choice_count is "too low",
         *      expand minmlev..maxmlev range and try again.
         */
    } /* choice_count+mchoices[] recalc */

    if (g.rndmonst_state.choice_count <= 0) {
        /* maybe no common mons left, or all are too weak or too strong */
        debugpline1("rndmonst: choice_count=%d", g.rndmonst_state.choice_count);
        return (struct permonst *) 0;
    }

    /*
     *  Now, select a monster at random.
     */
    ct = rnd(g.rndmonst_state.choice_count);
    for (mndx = LOW_PM; mndx < SPECIAL_PM; mndx++)
        if ((ct -= (int) g.rndmonst_state.mchoices[mndx]) <= 0)
            break;

    if (mndx == SPECIAL_PM || uncommon(mndx)) { /* shouldn't happen */
        impossible("rndmonst: bad `mndx' [#%d]", mndx);
        return (struct permonst *) 0;
    }
    return &mons[mndx];
}

/* called when you change level (experience or dungeon depth) or when
   monster species can no longer be created (genocide or extinction) */
void
reset_rndmonst(mndx)
int mndx; /* particular species that can no longer be created */
{
    /* cached selection info is out of date */
    if (mndx == NON_PM) {
        g.rndmonst_state.choice_count = -1; /* full recalc needed */
    } else if (mndx < SPECIAL_PM) {
        g.rndmonst_state.choice_count -= g.rndmonst_state.mchoices[mndx];
        g.rndmonst_state.mchoices[mndx] = 0;
    } /* note: safe to ignore extinction of unique monsters */
}

/* decide whether it's ok to generate a candidate monster by mkclass() */
STATIC_OVL boolean
mk_gen_ok(mndx, mvflagsmask, genomask)
int mndx, mvflagsmask, genomask;
{
    struct permonst *ptr = &mons[mndx];

    if (g.mvitals[mndx].mvflags & mvflagsmask)
        return FALSE;
    if (ptr->geno & genomask)
        return FALSE;
    if (is_placeholder(ptr))
        return FALSE;
#ifdef MAIL
    /* special levels might ask for random demon type; reject this one */
    if (ptr == &mons[PM_MAIL_DAEMON])
        return FALSE;
#endif
    return TRUE;
}

/* Make one of the multiple types of a given monster class.
   The second parameter specifies a special casing bit mask
   to allow the normal genesis masks to be deactivated.
   Returns Null if no monsters in that class can be made. */
struct permonst *
mkclass(class, spc)
char class;
int spc;
{
    return mkclass_aligned(class, spc, A_NONE);
}

/* mkclass() with alignment restrictions; used by ndemon() */
struct permonst *
mkclass_aligned(class, spc, atyp)
char class;
int spc;
aligntyp atyp;
{
    register int first, last, num = 0;
    int k, nums[SPECIAL_PM + 1]; /* +1: insurance for final return value */
    int maxmlev, mask = (G_NOGEN | G_UNIQ) & ~spc;

    (void) memset((genericptr_t) nums, 0, sizeof nums);
    maxmlev = level_difficulty() >> 1;
    if (class < 1 || class >= MAXMCLASSES) {
        impossible("mkclass called with bad class!");
        return (struct permonst *) 0;
    }
    /*  Assumption #1:  monsters of a given class are contiguous in the
     *                  mons[] array.  Player monsters and quest denizens
     *                  are an exception; mkclass() won't pick them.
     *                  SPECIAL_PM is long worm tail and separates the
     *                  regular monsters from the exceptions.
     */
    for (first = LOW_PM; first < SPECIAL_PM; first++)
        if (mons[first].mlet == class)
            break;
    if (first == SPECIAL_PM) {
        impossible("mkclass found no class %d monsters", class);
        return (struct permonst *) 0;
    }

    /*  Assumption #2:  monsters of a given class are presented in ascending
     *                  order of strength.
     */
    for (last = first; last < SPECIAL_PM && mons[last].mlet == class; last++) {
        if (atyp != A_NONE && sgn(mons[last].maligntyp) != sgn(atyp))
            continue;
        if (mk_gen_ok(last, G_GONE, mask)) {
            /* consider it; don't reject a toostrong() monster if we
               don't have anything yet (num==0) or if it is the same
               (or lower) difficulty as preceding candidate (non-zero
               'num' implies last > first so mons[last-1] is safe);
               sometimes accept it even if high difficulty */
            if (num && toostrong(last, maxmlev)
                && mons[last].difficulty > mons[last - 1].difficulty
                && rn2(2))
                break;
            if ((k = (mons[last].geno & G_FREQ)) > 0) {
                /* skew towards lower value monsters at lower exp. levels
                   (this used to be done in the next loop, but that didn't
                   work well when multiple species had the same level and
                   were followed by one that was past the bias threshold;
                   cited example was sucubus and incubus, where the bias
                   against picking the next demon resulted in incubus
                   being picked nearly twice as often as sucubus);
                   we need the '+1' in case the entire set is too high
                   level (really low g.level hero) */
                nums[last] = k + 1 - (adj_lev(&mons[last]) > (u.ulevel * 2));
                num += nums[last];
            }
        }
    }
    if (!num)
        return (struct permonst *) 0;

    /* the hard work has already been done; 'num' should hit 0 before
       first reaches last (which is actually one past our last candidate) */
    for (num = rnd(num); first < last; first++)
        if ((num -= nums[first]) <= 0)
            break;

    return nums[first] ? &mons[first] : (struct permonst *) 0;
}

/* like mkclass(), but excludes difficulty considerations; used when
   player with polycontrol picks a class instead of a specific type;
   genocided types are avoided but extinct ones are acceptable; we don't
   check polyok() here--caller accepts some choices !polyok() would reject */
int
mkclass_poly(class)
int class;
{
    register int first, last, num = 0;

    for (first = LOW_PM; first < SPECIAL_PM; first++)
        if (mons[first].mlet == class)
            break;
    if (first == SPECIAL_PM)
        return NON_PM;

    for (last = first; last < SPECIAL_PM && mons[last].mlet == class; last++)
        if (mk_gen_ok(last, G_GENOD, (G_NOGEN | G_UNIQ)))
            num += mons[last].geno & G_FREQ;
    if (!num)
        return NON_PM;

    for (num = rnd(num); num > 0; first++)
        if (mk_gen_ok(first, G_GENOD, (G_NOGEN | G_UNIQ)))
            num -= mons[first].geno & G_FREQ;
    first--; /* correct an off-by-one error */

    return first;
}

/* adjust strength of monsters based on u.uz and u.ulevel */
int
adj_lev(ptr)
register struct permonst *ptr;
{
    int tmp, tmp2;

    if (ptr == &mons[PM_WIZARD_OF_YENDOR]) {
        /* does not depend on other strengths, but does get stronger
         * every time he is killed
         */
        tmp = ptr->mlevel + g.mvitals[PM_WIZARD_OF_YENDOR].died;
        if (tmp > 49)
            tmp = 49;
        return tmp;
    }

    if ((tmp = ptr->mlevel) > 49)
        return 50; /* "special" demons/devils */
    tmp2 = (level_difficulty() - tmp);
    if (tmp2 < 0)
        tmp--; /* if mlevel > u.uz decrement tmp */
    else
        tmp += (tmp2 / 5); /* else increment 1 per five diff */

    tmp2 = (u.ulevel - ptr->mlevel); /* adjust vs. the player */
    if (tmp2 > 0)
        tmp += (tmp2 / 4); /* level as well */

    tmp2 = (3 * ((int) ptr->mlevel)) / 2; /* crude upper limit */
    if (tmp2 > 49)
        tmp2 = 49;                                      /* hard upper limit */
    return ((tmp > tmp2) ? tmp2 : (tmp > 0 ? tmp : 0)); /* 0 lower limit */
}

/* monster earned experience and will gain some hit points; it might also
   grow into a bigger monster (baby to adult, soldier to officer, etc) */
struct permonst *
grow_up(mtmp, victim)
struct monst *mtmp, *victim;
{
    int oldtype, newtype, max_increase, cur_increase, lev_limit, hp_threshold;
    unsigned fem;
    struct permonst *ptr = mtmp->data;

    /* monster died after killing enemy but before calling this function */
    /* currently possible if killing a gas spore */
    if (DEADMONSTER(mtmp))
        return (struct permonst *) 0;

    /* note:  none of the monsters with special hit point calculations
       have both little and big forms (killer bee can't grow into queen
       bee by just killing things, so isn't in the little_to_big list) */
    oldtype = monsndx(ptr);
    newtype = (oldtype == PM_KILLER_BEE && !victim) ? PM_QUEEN_BEE
                                                    : little_to_big(oldtype);
    if (newtype == PM_PRIEST && mtmp->female)
        newtype = PM_PRIESTESS;

    /* growth limits differ depending on method of advancement */
    if (victim) {                       /* killed a monster */
        /*
         * The HP threshold is the maximum number of hit points for the
         * current level; once exceeded, a level will be gained.
         * Possible bug: if somehow the hit points are already higher
         * than that, monster will gain a level without any increase in HP.
         */
        hp_threshold = mtmp->m_lev * 8; /* normal limit */
        if (!mtmp->m_lev)
            hp_threshold = 4;
        else if (is_golem(ptr)) /* strange creatures */
            hp_threshold = ((mtmp->mhpmax / 10) + 1) * 10 - 1;
        else if (is_home_elemental(ptr))
            hp_threshold *= 3;
        lev_limit = 3 * (int) ptr->mlevel / 2; /* same as adj_lev() */
        /* If they can grow up, be sure the level is high enough for that */
        if (oldtype != newtype && mons[newtype].mlevel > lev_limit)
            lev_limit = (int) mons[newtype].mlevel;
        /* number of hit points to gain; unlike for the player, we put
           the limit at the bottom of the next level rather than the top */
        max_increase = rnd((int) victim->m_lev + 1);
        if (mtmp->mhpmax + max_increase > hp_threshold + 1)
            max_increase = max((hp_threshold + 1) - mtmp->mhpmax, 0);
        cur_increase = (max_increase > 1) ? rn2(max_increase) : 0;
    } else {
        /* a gain level potion or wraith corpse; always go up a level
           unless already at maximum (49 is hard upper limit except
           for demon lords, who start at 50 and can't go any higher) */
        max_increase = cur_increase = rnd(8);
        hp_threshold = 0; /* smaller than `mhpmax + max_increase' */
        lev_limit = 50;   /* recalc below */
    }

    mtmp->mhpmax += max_increase;
    mtmp->mhp += cur_increase;
    if (mtmp->mhpmax <= hp_threshold)
        return ptr; /* doesn't gain a level */

    if (is_mplayer(ptr))
        lev_limit = 30; /* same as player */
    else if (lev_limit < 5)
        lev_limit = 5; /* arbitrary */
    else if (lev_limit > 49)
        lev_limit = (ptr->mlevel > 49 ? 50 : 49);

    if ((int) ++mtmp->m_lev >= mons[newtype].mlevel && newtype != oldtype) {
        ptr = &mons[newtype];
        /* new form might force gender change */
        fem = is_male(ptr) ? 0 : is_female(ptr) ? 1 : mtmp->female;

        if (g.mvitals[newtype].mvflags & G_GENOD) { /* allow G_EXTINCT */
            if (canspotmon(mtmp))
                pline("As %s grows up into %s, %s %s!", mon_nam(mtmp),
                      an(ptr->mname), mhe(mtmp),
                      nonliving(ptr) ? "expires" : "dies");
<<<<<<< HEAD
            set_mon_data(mtmp, ptr, -1); /* keep g.mvitals[] accurate */
=======
            set_mon_data(mtmp, ptr); /* keep mvitals[] accurate */
>>>>>>> 87783b1c
            mondied(mtmp);
            return (struct permonst *) 0;
        } else if (canspotmon(mtmp)) {
            char buf[BUFSZ];

            /* 3.6.1:
             * Temporary (?) hack to fix growing into opposite gender.
             */
            Sprintf(buf, "%s%s",
                    /* deal with female gnome becoming a gnome lord */
                    (mtmp->female && !fem) ? "male "
                        /* or a male gnome becoming a gnome lady
                           (can't happen with 3.6.0 mons[], but perhaps
                           slightly less sexist if prepared for it...) */
                      : (fem && !mtmp->female) ? "female " : "",
                    ptr->mname);
            pline("%s %s %s.", upstart(y_monnam(mtmp)),
                  (fem != mtmp->female) ? "changes into"
                                        : humanoid(ptr) ? "becomes"
                                                        : "grows up into",
                  an(buf));
        }
        set_mon_data(mtmp, ptr);
        newsym(mtmp->mx, mtmp->my);    /* color may change */
        lev_limit = (int) mtmp->m_lev; /* never undo increment */

        mtmp->female = fem; /* gender might be changing */
    }

    /* sanity checks */
    if ((int) mtmp->m_lev > lev_limit) {
        mtmp->m_lev--; /* undo increment */
        /* HP might have been allowed to grow when it shouldn't */
        if (mtmp->mhpmax == hp_threshold + 1)
            mtmp->mhpmax--;
    }
    if (mtmp->mhpmax > 50 * 8)
        mtmp->mhpmax = 50 * 8; /* absolute limit */
    if (mtmp->mhp > mtmp->mhpmax)
        mtmp->mhp = mtmp->mhpmax;

    return ptr;
}

int
mongets(mtmp, otyp)
register struct monst *mtmp;
int otyp;
{
    register struct obj *otmp;
    int spe;

    if (!otyp)
        return 0;
    otmp = mksobj(otyp, TRUE, FALSE);
    if (otmp) {
        if (mtmp->data->mlet == S_DEMON) {
            /* demons never get blessed objects */
            if (otmp->blessed)
                curse(otmp);
        } else if (is_lminion(mtmp)) {
            /* lawful minions don't get cursed, bad, or rusting objects */
            otmp->cursed = FALSE;
            if (otmp->spe < 0)
                otmp->spe = 0;
            otmp->oerodeproof = TRUE;
        } else if (is_mplayer(mtmp->data) && is_sword(otmp)) {
            otmp->spe = (3 + rn2(4));
        }

        if (otmp->otyp == CANDELABRUM_OF_INVOCATION) {
            otmp->spe = 0;
            otmp->age = 0L;
            otmp->lamplit = FALSE;
            otmp->blessed = otmp->cursed = FALSE;
        } else if (otmp->otyp == BELL_OF_OPENING) {
            otmp->blessed = otmp->cursed = FALSE;
        } else if (otmp->otyp == SPE_BOOK_OF_THE_DEAD) {
            otmp->blessed = FALSE;
            otmp->cursed = TRUE;
        }

        /* leaders don't tolerate inferior quality battle gear */
        if (is_prince(mtmp->data)) {
            if (otmp->oclass == WEAPON_CLASS && otmp->spe < 1)
                otmp->spe = 1;
            else if (otmp->oclass == ARMOR_CLASS && otmp->spe < 0)
                otmp->spe = 0;
        }

        spe = otmp->spe;
        (void) mpickobj(mtmp, otmp); /* might free otmp */
        return spe;
    }
    return 0;
}

int
golemhp(type)
int type;
{
    switch (type) {
    case PM_STRAW_GOLEM:
        return 20;
    case PM_PAPER_GOLEM:
        return 20;
    case PM_ROPE_GOLEM:
        return 30;
    case PM_LEATHER_GOLEM:
        return 40;
    case PM_GOLD_GOLEM:
        return 40;
    case PM_WOOD_GOLEM:
        return 50;
    case PM_FLESH_GOLEM:
        return 40;
    case PM_CLAY_GOLEM:
        return 50;
    case PM_STONE_GOLEM:
        return 60;
    case PM_GLASS_GOLEM:
        return 60;
    case PM_IRON_GOLEM:
        return 80;
    default:
        return 0;
    }
}

/*
 *      Alignment vs. yours determines monster's attitude to you.
 *      (Some "animal" types are co-aligned, but also hungry.)
 */
boolean
peace_minded(ptr)
register struct permonst *ptr;
{
    aligntyp mal = ptr->maligntyp, ual = u.ualign.type;

    if (always_peaceful(ptr))
        return TRUE;
    if (always_hostile(ptr))
        return FALSE;
    if (ptr->msound == MS_LEADER || ptr->msound == MS_GUARDIAN)
        return TRUE;
    if (ptr->msound == MS_NEMESIS)
        return FALSE;

    if (race_peaceful(ptr))
        return TRUE;
    if (race_hostile(ptr))
        return FALSE;

    /* the monster is hostile if its alignment is different from the
     * player's */
    if (sgn(mal) != sgn(ual))
        return FALSE;

    /* Negative monster hostile to player with Amulet. */
    if (mal < A_NEUTRAL && u.uhave.amulet)
        return FALSE;

    /* minions are hostile to players that have strayed at all */
    if (is_minion(ptr))
        return (boolean) (u.ualign.record >= 0);

    /* Last case:  a chance of a co-aligned monster being
     * hostile.  This chance is greater if the player has strayed
     * (u.ualign.record negative) or the monster is not strongly aligned.
     */
    return (boolean) (!!rn2(16 + (u.ualign.record < -15 ? -15
                                                        : u.ualign.record))
                      && !!rn2(2 + abs(mal)));
}

/* Set malign to have the proper effect on player alignment if monster is
 * killed.  Negative numbers mean it's bad to kill this monster; positive
 * numbers mean it's good.  Since there are more hostile monsters than
 * peaceful monsters, the penalty for killing a peaceful monster should be
 * greater than the bonus for killing a hostile monster to maintain balance.
 * Rules:
 *   it's bad to kill peaceful monsters, potentially worse to kill always-
 *      peaceful monsters;
 *   it's never bad to kill a hostile monster, although it may not be good.
 */
void
set_malign(mtmp)
struct monst *mtmp;
{
    schar mal = mtmp->data->maligntyp;
    boolean coaligned;

    if (mtmp->ispriest || mtmp->isminion) {
        /* some monsters have individual alignments; check them */
        if (mtmp->ispriest && EPRI(mtmp))
            mal = EPRI(mtmp)->shralign;
        else if (mtmp->isminion && EMIN(mtmp))
            mal = EMIN(mtmp)->min_align;
        /* unless alignment is none, set mal to -5,0,5 */
        /* (see align.h for valid aligntyp values)     */
        if (mal != A_NONE)
            mal *= 5;
    }

    coaligned = (sgn(mal) == sgn(u.ualign.type));
    if (mtmp->data->msound == MS_LEADER) {
        mtmp->malign = -20;
    } else if (mal == A_NONE) {
        if (mtmp->mpeaceful)
            mtmp->malign = 0;
        else
            mtmp->malign = 20; /* really hostile */
    } else if (always_peaceful(mtmp->data)) {
        int absmal = abs(mal);
        if (mtmp->mpeaceful)
            mtmp->malign = -3 * max(5, absmal);
        else
            mtmp->malign = 3 * max(5, absmal); /* renegade */
    } else if (always_hostile(mtmp->data)) {
        int absmal = abs(mal);
        if (coaligned)
            mtmp->malign = 0;
        else
            mtmp->malign = max(5, absmal);
    } else if (coaligned) {
        int absmal = abs(mal);
        if (mtmp->mpeaceful)
            mtmp->malign = -3 * max(3, absmal);
        else /* renegade */
            mtmp->malign = max(3, absmal);
    } else /* not coaligned and therefore hostile */
        mtmp->malign = abs(mal);
}

/* allocate a new mcorpsenm field for a monster; only need mextra itself */
void
newmcorpsenm(mtmp)
struct monst *mtmp;
{
    if (!mtmp->mextra)
        mtmp->mextra = newmextra();
    MCORPSENM(mtmp) = NON_PM; /* not initialized yet */
}

/* release monster's mcorpsenm field; basically a no-op */
void
freemcorpsenm(mtmp)
struct monst *mtmp;
{
    if (has_mcorpsenm(mtmp))
        MCORPSENM(mtmp) = NON_PM;
}

static const NEARDATA char syms[] = {
    MAXOCLASSES,  MAXOCLASSES + 1, RING_CLASS,   WAND_CLASS,   WEAPON_CLASS,
    FOOD_CLASS,   COIN_CLASS,      SCROLL_CLASS, POTION_CLASS, ARMOR_CLASS,
    AMULET_CLASS, TOOL_CLASS,      ROCK_CLASS,   GEM_CLASS,    SPBOOK_CLASS,
    S_MIMIC_DEF,  S_MIMIC_DEF,
};

void
set_mimic_sym(mtmp)
register struct monst *mtmp;
{
    int typ, roomno, rt;
    unsigned appear, ap_type;
    int s_sym;
    struct obj *otmp;
    int mx, my;

    if (!mtmp || Protection_from_shape_changers)
        return;
    mx = mtmp->mx;
    my = mtmp->my;
    typ = levl[mx][my].typ;
    /* only valid for INSIDE of room */
    roomno = levl[mx][my].roomno - ROOMOFFSET;
    if (roomno >= 0)
        rt = g.rooms[roomno].rtype;
#ifdef SPECIALIZATION
    else if (IS_ROOM(typ))
        rt = OROOM, roomno = 0;
#endif
    else
        rt = 0; /* roomno < 0 case for GCC_WARN */

    if (OBJ_AT(mx, my)) {
        ap_type = M_AP_OBJECT;
        appear = g.level.objects[mx][my]->otyp;
    } else if (IS_DOOR(typ) || IS_WALL(typ) || typ == SDOOR || typ == SCORR) {
        ap_type = M_AP_FURNITURE;
        /*
         *  If there is a wall to the left that connects to this
         *  location, then the mimic mimics a horizontal closed door.
         *  This does not allow doors to be in corners of rooms.
         *  Since rogue has no closed doors, mimic a wall there
         *  (yes, mimics can end up on this level by various means).
         */
        if (mx != 0 && (levl[mx - 1][my].typ == HWALL
                        || levl[mx - 1][my].typ == TLCORNER
                        || levl[mx - 1][my].typ == TRWALL
                        || levl[mx - 1][my].typ == BLCORNER
                        || levl[mx - 1][my].typ == TDWALL
                        || levl[mx - 1][my].typ == CROSSWALL
                        || levl[mx - 1][my].typ == TUWALL))
            appear = Is_rogue_level(&u.uz) ? S_hwall : S_hcdoor;
        else
            appear = Is_rogue_level(&u.uz) ? S_vwall : S_vcdoor;
    } else if (g.level.flags.is_maze_lev && !In_sokoban(&u.uz) && rn2(2)) {
        ap_type = M_AP_OBJECT;
        appear = STATUE;
    } else if (roomno < 0 && !t_at(mx, my)) {
        ap_type = M_AP_OBJECT;
        appear = BOULDER;
    } else if (rt == ZOO || rt == VAULT) {
        ap_type = M_AP_OBJECT;
        appear = GOLD_PIECE;
    } else if (rt == DELPHI) {
        if (rn2(2)) {
            ap_type = M_AP_OBJECT;
            appear = STATUE;
        } else {
            ap_type = M_AP_FURNITURE;
            appear = S_fountain;
        }
    } else if (rt == TEMPLE) {
        ap_type = M_AP_FURNITURE;
        appear = S_altar;
        /*
         * We won't bother with beehives, morgues, barracks, throne rooms
         * since they shouldn't contain too many mimics anyway...
         */
    } else if (rt >= SHOPBASE) {
        s_sym = get_shop_item(rt - SHOPBASE);
        if (s_sym < 0) {
            ap_type = M_AP_OBJECT;
            appear = -s_sym;
        } else {
            if (s_sym == RANDOM_CLASS)
                s_sym = syms[rn2((int) sizeof(syms) - 2) + 2];
            goto assign_sym;
        }
    } else {
        s_sym = syms[rn2((int) sizeof(syms))];
    assign_sym:
        if (s_sym == MAXOCLASSES || s_sym == MAXOCLASSES + 1) {
            ap_type = M_AP_FURNITURE;
            appear = (s_sym == MAXOCLASSES) ? S_upstair : S_dnstair;
        } else {
            ap_type = M_AP_OBJECT;
            if (s_sym == S_MIMIC_DEF) {
                appear = STRANGE_OBJECT;
            } else if (s_sym == COIN_CLASS) {
                appear = GOLD_PIECE;
            } else {
                otmp = mkobj((char) s_sym, FALSE);
                appear = otmp->otyp;
                /* make sure container contents are free'ed */
                obfree(otmp, (struct obj *) 0);
            }
        }
    }
    mtmp->m_ap_type = ap_type;
    mtmp->mappearance = appear;
    if (ap_type == M_AP_OBJECT && (appear == STATUE || appear == CORPSE
                                   || appear == FIGURINE || appear == EGG)) {
        newmcorpsenm(mtmp);
        MCORPSENM(mtmp) = rndmonnum();
        if (appear == EGG && !can_be_hatched(MCORPSENM(mtmp)))
            MCORPSENM(mtmp) = NON_PM; /* revert to generic egg */
    }

    if (does_block(mx, my, &levl[mx][my]))
        block_point(mx, my);
}

/* release monster from bag of tricks; return number of monsters created */
int
bagotricks(bag, tipping, seencount)
struct obj *bag;
boolean tipping; /* caller emptying entire contents; affects shop handling */
int *seencount;  /* secondary output */
{
    int moncount = 0;

    if (!bag || bag->otyp != BAG_OF_TRICKS) {
        impossible("bad bag o' tricks");
    } else if (bag->spe < 1) {
        /* if tipping known empty bag, give normal empty container message */
        pline1((tipping && bag->cknown) ? "It's empty." : nothing_happens);
        /* now known to be empty if sufficiently discovered */
        if (bag->dknown && objects[bag->otyp].oc_name_known)
            bag->cknown = 1;
    } else {
        struct monst *mtmp;
        int creatcnt = 1, seecount = 0;

        consume_obj_charge(bag, !tipping);

        if (!rn2(23))
            creatcnt += rnd(7);
        do {
            mtmp = makemon((struct permonst *) 0, u.ux, u.uy, NO_MM_FLAGS);
            if (mtmp) {
                ++moncount;
                if (canspotmon(mtmp))
                    ++seecount;
            }
        } while (--creatcnt > 0);
        if (seecount) {
            if (seencount)
                *seencount += seecount;
            if (bag->dknown)
                makeknown(BAG_OF_TRICKS);
        } else if (!tipping) {
            pline1(!moncount ? nothing_happens : "Nothing seems to happen.");
        }
    }
    return moncount;
}

/*makemon.c*/<|MERGE_RESOLUTION|>--- conflicted
+++ resolved
@@ -1,8 +1,4 @@
-<<<<<<< HEAD
-/* NetHack 3.6	makemon.c	$NHDT-Date: 1545439153 2018/12/22 00:39:13 $  $NHDT-Branch: NetHack-3.6.2-beta01 $:$NHDT-Revision: 1.132 $ */
-=======
 /* NetHack 3.6	makemon.c	$NHDT-Date: 1550524560 2019/02/18 21:16:00 $  $NHDT-Branch: NetHack-3.6.2-beta01 $:$NHDT-Revision: 1.132 $ */
->>>>>>> 87783b1c
 /* Copyright (c) Stichting Mathematisch Centrum, Amsterdam, 1985. */
 /*-Copyright (c) Robert Patrick Rankin, 2012. */
 /* NetHack may be freely redistributed.  See license for details. */
@@ -1203,13 +1199,8 @@
     fmon = mtmp;
     mtmp->m_id = g.context.ident++;
     if (!mtmp->m_id)
-<<<<<<< HEAD
         mtmp->m_id = g.context.ident++; /* ident overflowed */
-    set_mon_data(mtmp, ptr, 0);
-=======
-        mtmp->m_id = context.ident++; /* ident overflowed */
     set_mon_data(mtmp, ptr); /* mtmp->data = ptr; */
->>>>>>> 87783b1c
     if (ptr->msound == MS_LEADER && quest_info(MS_LEADER) == mndx)
         g.quest_status.leader_m_id = mtmp->m_id;
     mtmp->mnum = mndx;
@@ -1869,11 +1860,7 @@
                 pline("As %s grows up into %s, %s %s!", mon_nam(mtmp),
                       an(ptr->mname), mhe(mtmp),
                       nonliving(ptr) ? "expires" : "dies");
-<<<<<<< HEAD
-            set_mon_data(mtmp, ptr, -1); /* keep g.mvitals[] accurate */
-=======
-            set_mon_data(mtmp, ptr); /* keep mvitals[] accurate */
->>>>>>> 87783b1c
+            set_mon_data(mtmp, ptr); /* keep g.mvitals[] accurate */
             mondied(mtmp);
             return (struct permonst *) 0;
         } else if (canspotmon(mtmp)) {
