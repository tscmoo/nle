--- conflicted
+++ resolved
@@ -21,24 +21,14 @@
 
 #include "hack.h"
 
-<<<<<<< HEAD
 static void FDECL(check_strangling, (BOOLEAN_P));
 static void FDECL(polyman, (const char *, const char *));
+static void FDECL(dropp, (struct obj *));
 static void NDECL(break_armor);
 static void FDECL(drop_weapon, (int));
 static int FDECL(armor_to_dragon, (int));
 static void NDECL(newman);
 static void NDECL(polysense);
-=======
-STATIC_DCL void FDECL(check_strangling, (BOOLEAN_P));
-STATIC_DCL void FDECL(polyman, (const char *, const char *));
-STATIC_DCL void FDECL(dropp, (struct obj *));
-STATIC_DCL void NDECL(break_armor);
-STATIC_DCL void FDECL(drop_weapon, (int));
-STATIC_DCL int FDECL(armor_to_dragon, (int));
-STATIC_DCL void NDECL(newman);
-STATIC_DCL void NDECL(polysense);
->>>>>>> 8443f732
 
 static const char no_longer_petrify_resistant[] =
     "No longer petrify-resistant, you";
@@ -887,11 +877,8 @@
     return 1;
 }
 
-<<<<<<< HEAD
+/* dropx() jacket for break_armor() */
 static void
-=======
-/* dropx() jacket for break_armor() */
-STATIC_OVL void
 dropp(obj)
 struct obj *obj;
 {
@@ -909,7 +896,7 @@
      * applicable for armor) and no longer be a valid pointer, so scan
      * inventory for it instead of trusting obj->where.
      */
-    for (otmp = invent; otmp; otmp = otmp->nobj) {
+    for (otmp = g.invent; otmp; otmp = otmp->nobj) {
         if (otmp == obj) {
             dropx(obj);
             break;
@@ -917,8 +904,7 @@
     }
 }
 
-STATIC_OVL void
->>>>>>> 8443f732
+static void
 break_armor()
 {
     register struct obj *otmp;
