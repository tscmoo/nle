--- conflicted
+++ resolved
@@ -466,23 +466,7 @@
             itmp.otyp -= 1;
             mundane = TRUE;
         }
-<<<<<<< HEAD
-=======
-
-#ifdef MAC
-    mac_speaker(&itmp, "C");
-#endif
-#ifdef AMIGA
-    amii_speaker(&itmp, "Cw", AMII_OKAY_VOLUME);
-#endif
-#ifdef VPIX_MUSIC
-    if (sco_flag_console)
-        speaker(&itmp, "C");
-#endif
-#ifdef PCMUSIC
-    pc_speaker(&itmp, "C");
-#endif
->>>>>>> 93f95dd0
+
 
 #define PLAY_NORMAL   0x00
 #define PLAY_STUNNED  0x01
@@ -578,16 +562,11 @@
         exercise(A_WIS, FALSE);
         break;
     case BUGLE: /* Awaken & attract soldiers */
-<<<<<<< HEAD
-        You("extract a loud noise from %s.", yname(instr));
-        awaken_soldiers(&g.youmonst);
-=======
         if (!Deaf)
             You("extract a loud noise from %s.", yname(instr));
         else
             You("blow into the bugle.");
-        awaken_soldiers(&youmonst);
->>>>>>> 93f95dd0
+        awaken_soldiers(&g.youmonst);
         exercise(A_WIS, FALSE);
         break;
     case MAGIC_HARP: /* Charm monsters */
@@ -697,43 +676,11 @@
                     *s = 'B';
             }
         }
-<<<<<<< HEAD
-        You("extract a strange sound from %s!", the(xname(instr)));
-
-=======
 
         You(!Deaf ? "extract a strange sound from %s!"
                   : "can feel %s emitting vibrations.", the(xname(instr)));
 
-#ifdef UNIX386MUSIC
-        /* if user is at the console, play through the console speaker */
-        if (atconsole())
-            speaker(instr, buf);
-#endif
-#ifdef VPIX_MUSIC
-        if (sco_flag_console)
-            speaker(instr, buf);
-#endif
-#ifdef MAC
-        mac_speaker(instr, buf);
-#endif
-#ifdef PCMUSIC
-        pc_speaker(instr, buf);
-#endif
-#ifdef AMIGA
-        {
-            char nbuf[20];
-            int i;
-
-            for (i = 0; buf[i] && i < 5; ++i) {
-                nbuf[i * 2] = buf[i];
-                nbuf[(i * 2) + 1] = 'h';
-            }
-            nbuf[i * 2] = 0;
-            amii_speaker(instr, nbuf, AMII_OKAY_VOLUME);
-        }
-#endif
->>>>>>> 93f95dd0
+
         /* Check if there was the Stronghold drawbridge near
          * and if the tune conforms to what we're waiting for.
          */
