/* NetHack 3.6	botl.c	$NHDT-Date: 1554591223 2019/04/06 22:53:43 $  $NHDT-Branch: NetHack-3.6.2-beta01 $:$NHDT-Revision: 1.143 $ */
/* Copyright (c) Stichting Mathematisch Centrum, Amsterdam, 1985. */
/*-Copyright (c) Michael Allison, 2006. */
/* NetHack may be freely redistributed.  See license for details. */

#include "hack.h"
#ifndef LONG_MAX
#include <limits.h>
#endif

extern const char *hu_stat[]; /* defined in eat.c */

const char *const enc_stat[] = { "",         "Burdened",  "Stressed",
                                 "Strained", "Overtaxed", "Overloaded" };

STATIC_DCL const char *NDECL(rank);
STATIC_DCL void NDECL(bot_via_windowport);
STATIC_DCL void NDECL(stat_update_time);

static char *
get_strength_str()
{
    static char buf[32];
    int st = ACURR(A_STR);

    if (st > 18) {
        if (st > STR18(100))
            Sprintf(buf, "%2d", st - 100);
        else if (st < STR18(100))
            Sprintf(buf, "18/%02d", st - 18);
        else
            Sprintf(buf, "18/**");
    } else
        Sprintf(buf, "%-1d", st);

    return buf;
}

void
check_gold_symbol()
{
    nhsym goldch = g.showsyms[COIN_CLASS + SYM_OFF_O];

    iflags.invis_goldsym = (goldch <= (nhsym) ' ');
}

char *
do_statusline1()
{
    static char newbot1[BUFSZ];
    register char *nb;
    register int i, j;

    Strcpy(newbot1, g.plname);
    if ('a' <= newbot1[0] && newbot1[0] <= 'z')
        newbot1[0] += 'A' - 'a';
    newbot1[10] = 0;
    Sprintf(nb = eos(newbot1), " the ");

    if (Upolyd) {
        char mbot[BUFSZ];
        int k = 0;

        Strcpy(mbot, mons[u.umonnum].mname);
        while (mbot[k] != 0) {
            if ((k == 0 || (k > 0 && mbot[k - 1] == ' ')) && 'a' <= mbot[k]
                && mbot[k] <= 'z')
                mbot[k] += 'A' - 'a';
            k++;
        }
        Strcpy(nb = eos(nb), mbot);
    } else
        Strcpy(nb = eos(nb), rank());

    Sprintf(nb = eos(nb), "  ");
    i = g.mrank_sz + 15;
    j = (int) ((nb + 2) - newbot1); /* strlen(newbot1) but less computation */
    if ((i - j) > 0)
        Sprintf(nb = eos(nb), "%*s", i - j, " "); /* pad with spaces */

    Sprintf(nb = eos(nb), "St:%s Dx:%-1d Co:%-1d In:%-1d Wi:%-1d Ch:%-1d",
            get_strength_str(),
            ACURR(A_DEX), ACURR(A_CON), ACURR(A_INT), ACURR(A_WIS),
            ACURR(A_CHA));
    Sprintf(nb = eos(nb),
            (u.ualign.type == A_CHAOTIC)
                ? "  Chaotic"
                : (u.ualign.type == A_NEUTRAL) ? "  Neutral" : "  Lawful");
#ifdef SCORE_ON_BOTL
    if (flags.showscore)
        Sprintf(nb = eos(nb), " S:%ld", botl_score());
#endif
    return newbot1;
}

char *
do_statusline2()
{
    static char newbot2[BUFSZ], /* MAXCO: botl.h */
         /* dungeon location (and gold), hero health (HP, PW, AC),
            experience (HD if poly'd, else Exp level and maybe Exp points),
            time (in moves), varying number of status conditions */
         dloc[QBUFSZ], hlth[QBUFSZ], expr[QBUFSZ], tmmv[QBUFSZ], cond[QBUFSZ];
    register char *nb;
    unsigned dln, dx, hln, xln, tln, cln;
    int hp, hpmax, cap;
    long money;

    /*
     * Various min(x,9999)'s are to avoid having excessive values
     * violate the field width assumptions in botl.h and should not
     * impact normal play.  Particularly 64-bit long for gold which
     * could require many more digits if someone figures out a way
     * to get and carry a really large (or negative) amount of it.
     * Turn counter is also long, but we'll risk that.
     */

    /* dungeon location plus gold */
    (void) describe_level(dloc); /* includes at least one trailing space */
    if ((money = money_cnt(g.invent)) < 0L)
        money = 0L; /* ought to issue impossible() and then discard gold */
    Sprintf(eos(dloc), "%s:%-2ld", /* strongest hero can lift ~300000 gold */
            (iflags.in_dumplog || iflags.invis_goldsym) ? "$"
              : encglyph(objnum_to_glyph(GOLD_PIECE)),
            min(money, 999999L));
    dln = strlen(dloc);
    /* '$' encoded as \GXXXXNNNN is 9 chars longer than display will need */
    dx = strstri(dloc, "\\G") ? 9 : 0;

    /* health and armor class (has trailing space for AC 0..9) */
    hp = Upolyd ? u.mh : u.uhp;
    hpmax = Upolyd ? u.mhmax : u.uhpmax;
    if (hp < 0)
        hp = 0;
    Sprintf(hlth, "HP:%d(%d) Pw:%d(%d) AC:%-2d",
            min(hp, 9999), min(hpmax, 9999),
            min(u.uen, 9999), min(u.uenmax, 9999), u.uac);
    hln = strlen(hlth);

    /* experience */
    if (Upolyd)
        Sprintf(expr, "HD:%d", mons[u.umonnum].mlevel);
    else if (flags.showexp)
        Sprintf(expr, "Xp:%u/%-1ld", u.ulevel, u.uexp);
    else
        Sprintf(expr, "Exp:%u", u.ulevel);
    xln = strlen(expr);

    /* time/move counter */
    if (flags.time)
        Sprintf(tmmv, "T:%ld", g.moves);
    else
        tmmv[0] = '\0';
    tln = strlen(tmmv);

    /* status conditions; worst ones first */
    cond[0] = '\0'; /* once non-empty, cond will have a leading space */
    nb = cond;
    /*
     * Stoned, Slimed, Strangled, and both types of Sick are all fatal
     * unless remedied before timeout expires.  Should we order them by
     * shortest time left?  [Probably not worth the effort, since it's
     * unusual for more than one of them to apply at a time.]
     */
    if (Stoned)
        Strcpy(nb = eos(nb), " Stone");
    if (Slimed)
        Strcpy(nb = eos(nb), " Slime");
    if (Strangled)
        Strcpy(nb = eos(nb), " Strngl");
    if (Sick) {
        if (u.usick_type & SICK_VOMITABLE)
            Strcpy(nb = eos(nb), " FoodPois");
        if (u.usick_type & SICK_NONVOMITABLE)
            Strcpy(nb = eos(nb), " TermIll");
    }
    if (u.uhs != NOT_HUNGRY)
        Sprintf(nb = eos(nb), " %s", hu_stat[u.uhs]);
    if ((cap = near_capacity()) > UNENCUMBERED)
        Sprintf(nb = eos(nb), " %s", enc_stat[cap]);
    if (Blind)
        Strcpy(nb = eos(nb), " Blind");
    if (Deaf)
        Strcpy(nb = eos(nb), " Deaf");
    if (Stunned)
        Strcpy(nb = eos(nb), " Stun");
    if (Confusion)
        Strcpy(nb = eos(nb), " Conf");
    if (Hallucination)
        Strcpy(nb = eos(nb), " Hallu");
    /* levitation and flying are mutually exclusive; riding is not */
    if (Levitation)
        Strcpy(nb = eos(nb), " Lev");
    if (Flying)
        Strcpy(nb = eos(nb), " Fly");
    if (u.usteed)
        Strcpy(nb = eos(nb), " Ride");
    cln = strlen(cond);

    /*
     * Put the pieces together.  If they all fit, keep the traditional
     * sequence.  Otherwise, move least important parts to the end in
     * case the interface side of things has to truncate.  Note that
     * dloc[] contains '$' encoded in ten character sequence \GXXXXNNNN
     * so we want to test its display length rather than buffer length.
     *
     * We don't have an actual display limit here, so have to go by the
     * width of the map.  Since we're reordering rather than truncating,
     * wider displays can still show wider status than the map if the
     * interface supports that.
     */
    if ((dln - dx) + 1 + hln + 1 + xln + 1 + tln + 1 + cln <= COLNO) {
        Sprintf(newbot2, "%s %s %s %s %s", dloc, hlth, expr, tmmv, cond);
    } else {
        if (dln + 1 + hln + 1 + xln + 1 + tln + 1 + cln + 1 > MAXCO) {
            panic("bot2: second status line exceeds MAXCO (%u > %d)",
                  (dln + 1 + hln + 1 + xln + 1 + tln + 1 + cln + 1), MAXCO);
        } else if ((dln - dx) + 1 + hln + 1 + xln + 1 + cln <= COLNO) {
            Sprintf(newbot2, "%s %s %s %s %s", dloc, hlth, expr, cond, tmmv);
        } else if ((dln - dx) + 1 + hln + 1 + cln <= COLNO) {
            Sprintf(newbot2, "%s %s %s %s %s", dloc, hlth, cond, expr, tmmv);
        } else {
            Sprintf(newbot2, "%s %s %s %s %s", hlth, cond, dloc, expr, tmmv);
        }
        /* only two or three consecutive spaces available to squeeze out */
        mungspaces(newbot2);
    }
    return newbot2;
}

void
bot()
{
    /* dosave() flags completion by setting u.uhp to -1 */
<<<<<<< HEAD
    if ((u.uhp != -1) && g.youmonst.data && iflags.status_updates) {
#ifdef STATUS_HILITES
        bot_via_windowport();
#else
        curs(WIN_STATUS, 1, 0);
        putstr(WIN_STATUS, 0, do_statusline1());
        curs(WIN_STATUS, 1, 1);
        putmixed(WIN_STATUS, 0, do_statusline2());
#endif
=======
    if ((u.uhp != -1) && youmonst.data && iflags.status_updates) {
        if (VIA_WINDOWPORT()) {
            bot_via_windowport();
        } else {
            curs(WIN_STATUS, 1, 0);
            putstr(WIN_STATUS, 0, do_statusline1());
            curs(WIN_STATUS, 1, 1);
            putmixed(WIN_STATUS, 0, do_statusline2());
        }
>>>>>>> e05c0323
    }
    g.context.botl = g.context.botlx = iflags.time_botl = FALSE;
}

void
timebot()
{
    if (flags.time && iflags.status_updates) {
        if (VIA_WINDOWPORT()) {
            stat_update_time();
        } else {
            /* old status display updates everything */
            bot();
        }
    }
    iflags.time_botl = FALSE;
}

/* convert experience level (1..30) to rank index (0..8) */
int
xlev_to_rank(xlev)
int xlev;
{
    return (xlev <= 2) ? 0 : (xlev <= 30) ? ((xlev + 2) / 4) : 8;
}

#if 0 /* not currently needed */
/* convert rank index (0..8) to experience level (1..30) */
int
rank_to_xlev(rank)
int rank;
{
    return (rank <= 0) ? 1 : (rank <= 8) ? ((rank * 4) - 2) : 30;
}
#endif

const char *
rank_of(lev, monnum, female)
int lev;
short monnum;
boolean female;
{
    register const struct Role *role;
    register int i;

    /* Find the role */
    for (role = roles; role->name.m; role++)
        if (monnum == role->malenum || monnum == role->femalenum)
            break;
    if (!role->name.m)
        role = &g.urole;

    /* Find the rank */
    for (i = xlev_to_rank((int) lev); i >= 0; i--) {
        if (female && role->rank[i].f)
            return role->rank[i].f;
        if (role->rank[i].m)
            return role->rank[i].m;
    }

    /* Try the role name, instead */
    if (female && role->name.f)
        return role->name.f;
    else if (role->name.m)
        return role->name.m;
    return "Player";
}

STATIC_OVL const char *
rank()
{
    return rank_of(u.ulevel, Role_switch, flags.female);
}

int
title_to_mon(str, rank_indx, title_length)
const char *str;
int *rank_indx, *title_length;
{
    register int i, j;

    /* Loop through each of the roles */
    for (i = 0; roles[i].name.m; i++)
        for (j = 0; j < 9; j++) {
            if (roles[i].rank[j].m
                && !strncmpi(str, roles[i].rank[j].m,
                             strlen(roles[i].rank[j].m))) {
                if (rank_indx)
                    *rank_indx = j;
                if (title_length)
                    *title_length = strlen(roles[i].rank[j].m);
                return roles[i].malenum;
            }
            if (roles[i].rank[j].f
                && !strncmpi(str, roles[i].rank[j].f,
                             strlen(roles[i].rank[j].f))) {
                if (rank_indx)
                    *rank_indx = j;
                if (title_length)
                    *title_length = strlen(roles[i].rank[j].f);
                return (roles[i].femalenum != NON_PM) ? roles[i].femalenum
                                                      : roles[i].malenum;
            }
        }
    return NON_PM;
}

void
max_rank_sz()
{
    register int i, r, maxr = 0;
    for (i = 0; i < 9; i++) {
        if (g.urole.rank[i].m && (r = strlen(g.urole.rank[i].m)) > maxr)
            maxr = r;
        if (g.urole.rank[i].f && (r = strlen(g.urole.rank[i].f)) > maxr)
            maxr = r;
    }
    g.mrank_sz = maxr;
    return;
}

#ifdef SCORE_ON_BOTL
long
botl_score()
{
    long deepest = deepest_lev_reached(FALSE);
    long utotal;

    utotal = money_cnt(g.invent) + hidden_gold();
    if ((utotal -= u.umoney0) < 0L)
        utotal = 0L;
    utotal += u.urexp + (50 * (deepest - 1))
          + (deepest > 30 ? 10000 : deepest > 20 ? 1000 * (deepest - 20) : 0);
    if (utotal < u.urexp)
        utotal = LONG_MAX; /* wrap around */
    return utotal;
}
#endif /* SCORE_ON_BOTL */

/* provide the name of the current level for display by various ports */
int
describe_level(buf)
char *buf;
{
    int ret = 1;

    /* TODO:    Add in dungeon name */
    if (Is_knox(&u.uz)) {
        Sprintf(buf, "%s ", g.dungeons[u.uz.dnum].dname);
    } else if (In_quest(&u.uz)) {
        Sprintf(buf, "Home %d ", dunlev(&u.uz));
    } else if (In_endgame(&u.uz)) {
        /* [3.6.2: this used to be "Astral Plane" or generic "End Game"] */
        (void) endgamelevelname(buf, depth(&u.uz));
        (void) strsubst(buf, "Plane of ", ""); /* just keep <element> */
        Strcat(buf, " ");
    } else {
        /* ports with more room may expand this one */
        Sprintf(buf, "Dlvl:%-2d ", depth(&u.uz));
        ret = 0;
    }
    return ret;
}

/* =======================================================================*/
/*  statusnew routines                                                    */
/* =======================================================================*/

/* structure that tracks the status details in the core */

#ifdef STATUS_HILITES
#endif /* STATUS_HILITES */

STATIC_DCL boolean FDECL(eval_notify_windowport_field, (int, boolean *, int));
STATIC_DCL void FDECL(evaluate_and_notify_windowport, (boolean *, int));
STATIC_DCL void NDECL(init_blstats);
STATIC_DCL int FDECL(compare_blstats, (struct istat_s *, struct istat_s *));
STATIC_DCL char *FDECL(anything_to_s, (char *, anything *, int));
STATIC_DCL int FDECL(percentage, (struct istat_s *, struct istat_s *));

#ifdef STATUS_HILITES
STATIC_DCL void FDECL(s_to_anything, (anything *, char *, int));
STATIC_DCL enum statusfields FDECL(fldname_to_bl_indx, (const char *));
STATIC_DCL boolean FDECL(hilite_reset_needed, (struct istat_s *, long));
STATIC_DCL boolean FDECL(noneoftheabove, (const char *));
STATIC_DCL struct hilite_s *FDECL(get_hilite, (int, int, genericptr_t,
                                               int, int, int *));
STATIC_DCL void FDECL(split_clridx, (int, int *, int *));
STATIC_DCL boolean FDECL(is_ltgt_percentnumber, (const char *));
STATIC_DCL boolean FDECL(has_ltgt_percentnumber, (const char *));
STATIC_DCL int FDECL(splitsubfields, (char *, char ***, int));
STATIC_DCL boolean FDECL(is_fld_arrayvalues, (const char *,
                                              const char *const *,
                                              int, int, int *));
STATIC_DCL int FDECL(query_arrayvalue, (const char *, const char *const *,
                                        int, int));
STATIC_DCL void FDECL(status_hilite_add_threshold, (int, struct hilite_s *));
STATIC_DCL boolean FDECL(parse_status_hl2, (char (*)[QBUFSZ], BOOLEAN_P));
STATIC_DCL char *FDECL(conditionbitmask2str, (unsigned long));
STATIC_DCL unsigned long FDECL(match_str2conditionbitmask, (const char *));
STATIC_DCL unsigned long FDECL(str2conditionbitmask, (char *));
STATIC_DCL boolean FDECL(parse_condition, (char (*)[QBUFSZ], int));
STATIC_DCL char *FDECL(hlattr2attrname, (int, char *, int));
STATIC_DCL void FDECL(status_hilite_linestr_add, (int, struct hilite_s *,
                                                unsigned long, const char *));
STATIC_DCL void NDECL(status_hilite_linestr_done);
STATIC_DCL int FDECL(status_hilite_linestr_countfield, (int));
STATIC_DCL void NDECL(status_hilite_linestr_gather_conditions);
STATIC_DCL void NDECL(status_hilite_linestr_gather);
STATIC_DCL char *FDECL(status_hilite2str, (struct hilite_s *));
STATIC_DCL int NDECL(status_hilite_menu_choose_field);
STATIC_DCL int FDECL(status_hilite_menu_choose_behavior, (int));
STATIC_DCL int FDECL(status_hilite_menu_choose_updownboth, (int, const char *,
                                                       BOOLEAN_P, BOOLEAN_P));
STATIC_DCL boolean FDECL(status_hilite_menu_add, (int));
#define has_hilite(i) (g.blstats[0][(i)].thresholds)
/* TH_UPDOWN encompasses specific 'up' and 'down' also general 'changed' */
#define Is_Temp_Hilite(rule) ((rule) && (rule)->behavior == BL_TH_UPDOWN)

/* pointers to current hilite rule and list of this field's defined rules */
#define INIT_THRESH  , (struct hilite_s *) 0, (struct hilite_s *) 0
#else /* !STATUS_HILITES */
#define INIT_THRESH /*empty*/
#endif

#define INIT_BLSTAT(name, fmtstr, anytyp, wid, fld)                     \
    { name, fmtstr, 0L, FALSE, anytyp,  { (genericptr_t) 0 }, (char *) 0, \
      wid,  -1, fld INIT_THRESH }
#define INIT_BLSTATP(name, fmtstr, anytyp, wid, maxfld, fld)            \
    { name, fmtstr, 0L, FALSE, anytyp,  { (genericptr_t) 0 }, (char *) 0, \
      wid,  maxfld, fld INIT_THRESH }

/* If entries are added to this, botl.h will require updating too */
STATIC_VAR struct istat_s initblstats[MAXBLSTATS] = {
    INIT_BLSTAT("title", "%s", ANY_STR, MAXVALWIDTH, BL_TITLE),
    INIT_BLSTAT("strength", " St:%s", ANY_INT, 10, BL_STR),
    INIT_BLSTAT("dexterity", " Dx:%s", ANY_INT,  10, BL_DX),
    INIT_BLSTAT("constitution", " Co:%s", ANY_INT, 10, BL_CO),
    INIT_BLSTAT("intelligence", " In:%s", ANY_INT, 10, BL_IN),
    INIT_BLSTAT("wisdom", " Wi:%s", ANY_INT, 10, BL_WI),
    INIT_BLSTAT("charisma", " Ch:%s", ANY_INT, 10, BL_CH),
    INIT_BLSTAT("alignment", " %s", ANY_STR, 40, BL_ALIGN),
    INIT_BLSTAT("score", " S:%s", ANY_LONG, 20, BL_SCORE),
    INIT_BLSTAT("carrying-capacity", " %s", ANY_INT, 20, BL_CAP),
    INIT_BLSTAT("gold", " %s", ANY_LONG, 30, BL_GOLD),
    INIT_BLSTATP("power", " Pw:%s", ANY_INT, 10, BL_ENEMAX, BL_ENE),
    INIT_BLSTAT("power-max", "(%s)", ANY_INT, 10, BL_ENEMAX),
    INIT_BLSTAT("experience-level", " Xp:%s", ANY_INT, 10, BL_XP),
    INIT_BLSTAT("armor-class", " AC:%s", ANY_INT, 10, BL_AC),
    INIT_BLSTAT("HD", " HD:%s", ANY_INT, 10, BL_HD),
    INIT_BLSTAT("time", " T:%s", ANY_LONG, 20, BL_TIME),
    /* hunger used to be 'ANY_UINT'; see note below in bot_via_windowport() */
    INIT_BLSTAT("hunger", " %s", ANY_INT, 40, BL_HUNGER),
    INIT_BLSTATP("hitpoints", " HP:%s", ANY_INT, 10, BL_HPMAX, BL_HP),
    INIT_BLSTAT("hitpoints-max", "(%s)", ANY_INT, 10, BL_HPMAX),
    INIT_BLSTAT("dungeon-level", "%s", ANY_STR, MAXVALWIDTH, BL_LEVELDESC),
    INIT_BLSTAT("experience", "/%s", ANY_LONG, 20, BL_EXP),
    INIT_BLSTAT("condition", "%s", ANY_MASK32, 0, BL_CONDITION)
};

#undef INIT_BLSTATP
#undef INIT_BLSTAT
#undef INIT_THRESH

/* we don't put this next declaration in #ifdef STATUS_HILITES.
 * In the absence of STATUS_HILITES, each array
 * element will be 0 however, and quite meaningless,
 * but we need to pass the first array element as
 * the final argument of status_update, with or
 * without STATUS_HILITES.
 */

void
bot_via_windowport()
{
    char buf[BUFSZ];
    const char *titl;
    register char *nb;
    int i, idx, cap;
    long money;

    if (!g.blinit)
        panic("bot before init.");

    /* toggle from previous iteration */
    idx = 1 - g.now_or_before_idx; /* 0 -> 1, 1 -> 0 */
    g.now_or_before_idx = idx;

    /* clear the "value set" indicators */
    (void) memset((genericptr_t) g.valset, 0, MAXBLSTATS * sizeof (boolean));

    /*
     * Note: min(x,9999) - we enforce the same maximum on hp, maxhp,
     * pw, maxpw, and gold as basic status formatting so that the two
     * modes of status display don't produce different information.
     */

    /*
     *  Player name and title.
     */
    Strcpy(nb = buf, g.plname);
    nb[0] = highc(nb[0]);
    titl = !Upolyd ? rank() : mons[u.umonnum].mname;
    i = (int) (strlen(buf) + sizeof " the " + strlen(titl) - sizeof "");
    /* if "Name the Rank/monster" is too long, we truncate the name
       but always keep at least 10 characters of it; when hitpintbar is
       enabled, anything beyond 30 (long monster name) will be truncated */
    if (i > 30) {
        i = 30 - (int) (sizeof " the " + strlen(titl) - sizeof "");
        nb[max(i, 10)] = '\0';
    }
    Strcpy(nb = eos(nb), " the ");
    Strcpy(nb = eos(nb), titl);
    if (Upolyd) { /* when poly'd, capitalize monster name */
        for (i = 0; nb[i]; i++)
            if (i == 0 || nb[i - 1] == ' ')
                nb[i] = highc(nb[i]);
    }
    Sprintf(g.blstats[idx][BL_TITLE].val, "%-30s", buf);
    g.valset[BL_TITLE] = TRUE; /* indicate val already set */

    /* Strength */
    g.blstats[idx][BL_STR].a.a_int = ACURR(A_STR);
    Strcpy(g.blstats[idx][BL_STR].val, get_strength_str());
    g.valset[BL_STR] = TRUE; /* indicate val already set */

    /*  Dexterity, constitution, intelligence, wisdom, charisma. */
    g.blstats[idx][BL_DX].a.a_int = ACURR(A_DEX);
    g.blstats[idx][BL_CO].a.a_int = ACURR(A_CON);
    g.blstats[idx][BL_IN].a.a_int = ACURR(A_INT);
    g.blstats[idx][BL_WI].a.a_int = ACURR(A_WIS);
    g.blstats[idx][BL_CH].a.a_int = ACURR(A_CHA);

    /* Alignment */
    Strcpy(g.blstats[idx][BL_ALIGN].val, (u.ualign.type == A_CHAOTIC)
                                          ? "Chaotic"
                                          : (u.ualign.type == A_NEUTRAL)
                                               ? "Neutral"
                                               : "Lawful");

    /* Score */
    g.blstats[idx][BL_SCORE].a.a_long =
#ifdef SCORE_ON_BOTL
        flags.showscore ? botl_score() :
#endif
        0L;

    /*  Hit points  */
    i = Upolyd ? u.mh : u.uhp;
    if (i < 0)
        i = 0;
    g.blstats[idx][BL_HP].a.a_int = min(i, 9999);
    i = Upolyd ? u.mhmax : u.uhpmax;
    g.blstats[idx][BL_HPMAX].a.a_int = min(i, 9999);

    /*  Dungeon level. */
    (void) describe_level(g.blstats[idx][BL_LEVELDESC].val);
    g.valset[BL_LEVELDESC] = TRUE; /* indicate val already set */

    /* Gold */
    if ((money = money_cnt(g.invent)) < 0L)
        money = 0L; /* ought to issue impossible() and then discard gold */
    g.blstats[idx][BL_GOLD].a.a_long = min(money, 999999L);
    /*
     * The tty port needs to display the current symbol for gold
     * as a field header, so to accommodate that we pass gold with
     * that already included. If a window port needs to use the text
     * gold amount without the leading "$:" the port will have to
     * skip past ':' to the value pointer it was passed in status_update()
     * for the BL_GOLD case.
     *
     * Another quirk of BL_GOLD is that the field display may have
     * changed if a new symbol set was loaded, or we entered or left
     * the rogue level.
     *
     * The currency prefix is encoded as ten character \GXXXXNNNN
     * sequence.
     */
    Sprintf(g.blstats[idx][BL_GOLD].val, "%s:%ld",
            (iflags.in_dumplog || iflags.invis_goldsym) ? "$"
              : encglyph(objnum_to_glyph(GOLD_PIECE)),
            g.blstats[idx][BL_GOLD].a.a_long);
    g.valset[BL_GOLD] = TRUE; /* indicate val already set */

    /* Power (magical energy) */
    g.blstats[idx][BL_ENE].a.a_int = min(u.uen, 9999);
    g.blstats[idx][BL_ENEMAX].a.a_int = min(u.uenmax, 9999);

    /* Armor class */
    g.blstats[idx][BL_AC].a.a_int = u.uac;

    /* Monster level (if Upolyd) */
    g.blstats[idx][BL_HD].a.a_int = Upolyd ? (int) mons[u.umonnum].mlevel : 0;

    /* Experience */
    g.blstats[idx][BL_XP].a.a_int = u.ulevel;
    g.blstats[idx][BL_EXP].a.a_long = u.uexp;

    /* Time (moves) */
    g.blstats[idx][BL_TIME].a.a_long = g.moves;

    /* Hunger */
    /* note: u.uhs is unsigned, and 3.6.1's STATUS_HILITE defined
       BL_HUNGER to be ANY_UINT, but that was the only non-int/non-long
       numeric field so it's far simpler to treat it as plain int and
       not need ANY_UINT handling at all */
    g.blstats[idx][BL_HUNGER].a.a_int = (int) u.uhs;
    Strcpy(g.blstats[idx][BL_HUNGER].val,
           (u.uhs != NOT_HUNGRY) ? hu_stat[u.uhs] : "");
    g.valset[BL_HUNGER] = TRUE;

    /* Carrying capacity */
    cap = near_capacity();
    g.blstats[idx][BL_CAP].a.a_int = cap;
    Strcpy(g.blstats[idx][BL_CAP].val,
           (cap > UNENCUMBERED) ? enc_stat[cap] : "");
    g.valset[BL_CAP] = TRUE;

    /* Conditions */
    g.blstats[idx][BL_CONDITION].a.a_ulong = 0L;
    if (Stoned)
        g.blstats[idx][BL_CONDITION].a.a_ulong |= BL_MASK_STONE;
    if (Slimed)
        g.blstats[idx][BL_CONDITION].a.a_ulong |= BL_MASK_SLIME;
    if (Strangled)
        g.blstats[idx][BL_CONDITION].a.a_ulong |= BL_MASK_STRNGL;
    if (Sick && (u.usick_type & SICK_VOMITABLE) != 0)
        g.blstats[idx][BL_CONDITION].a.a_ulong |= BL_MASK_FOODPOIS;
    if (Sick && (u.usick_type & SICK_NONVOMITABLE) != 0)
        g.blstats[idx][BL_CONDITION].a.a_ulong |= BL_MASK_TERMILL;
    /*
     * basic formatting puts hunger status and encumbrance here
     */
    if (Blind)
        g.blstats[idx][BL_CONDITION].a.a_ulong |= BL_MASK_BLIND;
    if (Deaf)
        g.blstats[idx][BL_CONDITION].a.a_ulong |= BL_MASK_DEAF;
    if (Stunned)
        g.blstats[idx][BL_CONDITION].a.a_ulong |= BL_MASK_STUN;
    if (Confusion)
        g.blstats[idx][BL_CONDITION].a.a_ulong |= BL_MASK_CONF;
    if (Hallucination)
        g.blstats[idx][BL_CONDITION].a.a_ulong |= BL_MASK_HALLU;
    /* levitation and flying are mututally exclusive */
    if (Levitation)
        g.blstats[idx][BL_CONDITION].a.a_ulong |= BL_MASK_LEV;
    if (Flying)
        g.blstats[idx][BL_CONDITION].a.a_ulong |= BL_MASK_FLY;
    if (u.usteed)
        g.blstats[idx][BL_CONDITION].a.a_ulong |= BL_MASK_RIDE;
    evaluate_and_notify_windowport(g.valset, idx);
}

/* update just the status lines' 'time' field */
STATIC_OVL void
stat_update_time()
{
    int idx = g.now_or_before_idx; /* no 0/1 toggle */
    int fld = BL_TIME;

    /* Time (moves) */
    g.blstats[idx][fld].a.a_long = g.moves;
    g.valset[fld] = FALSE;

    eval_notify_windowport_field(fld, g.valset, idx);
    if ((windowprocs.wincap2 & WC2_FLUSH_STATUS) != 0L)
        status_update(BL_FLUSH, (genericptr_t) 0, 0, 0,
                      NO_COLOR, (unsigned long *) 0);
    return;
}

STATIC_OVL boolean
eval_notify_windowport_field(fld, valsetlist, idx)
int fld, idx;
boolean *valsetlist;
{
    static int oldrndencode = 0;
    static nhsym oldgoldsym = 0;
    int pc, chg, color = NO_COLOR;
    unsigned anytype;
    boolean updated = FALSE, reset;
    struct istat_s *curr = NULL, *prev = NULL;
    enum statusfields idxmax;

    /*
     *  Now pass the changed values to window port.
     */
    anytype = g.blstats[idx][fld].anytype;
    curr = &g.blstats[idx][fld];
    prev = &g.blstats[1 - idx][fld];
    color = NO_COLOR;

    chg = g.update_all ? 0 : compare_blstats(prev, curr);

    /* Temporary? hack: moveloop()'s prolog for a new game sets
     * g.context.rndencode after the status window has been init'd,
     * so $:0 has already been encoded and cached by the window
     * port.  Without this hack, gold's \G sequence won't be
     * recognized and ends up being displayed as-is for 'g.update_all'.
     *
     * Also, even if g.context.rndencode hasn't changed and the
     * gold amount itself hasn't changed, the glyph portion of the
     * encoding may have changed if a new symset was put into effect.
     *
     *  \GXXXXNNNN:25
     *  XXXX = the g.context.rndencode portion
     *  NNNN = the glyph portion
     *  25   = the gold amount
     *
     * Setting 'chg = 2' is enough to render the field properly, but
     * not to honor an initial highlight, so force 'update_all = TRUE'.
     */
    if (fld == BL_GOLD
        && (g.context.rndencode != oldrndencode
            || g.showsyms[COIN_CLASS + SYM_OFF_O] != oldgoldsym)) {
        g.update_all = TRUE; /* chg = 2; */
        oldrndencode = g.context.rndencode;
        oldgoldsym = g.showsyms[COIN_CLASS + SYM_OFF_O];
    }

    reset = FALSE;
#ifdef STATUS_HILITES
    if (!g.update_all && !chg && curr->time) {
        reset = hilite_reset_needed(prev, g.bl_hilite_moves);
        if (reset)
            curr->time = prev->time = 0L;
    }
#endif

    if (g.update_all || chg || reset) {
        idxmax = curr->idxmax;
        pc = (idxmax >= 0) ? percentage(curr, &g.blstats[idx][idxmax]) : 0;

        if (!valsetlist[fld])
            (void) anything_to_s(curr->val, &curr->a, anytype);

        if (anytype != ANY_MASK32) {
#ifdef STATUS_HILITES
            if (chg || *curr->val) {
                curr->hilite_rule = get_hilite(idx, fld,
                                               (genericptr_t) &curr->a,
                                               chg, pc, &color);
                prev->hilite_rule = curr->hilite_rule;
                if (chg == 2) {
                    color = NO_COLOR;
                    chg = 0;
                }
            }
#endif /* STATUS_HILITES */
            status_update(fld, (genericptr_t) curr->val,
                          chg, pc, color, (unsigned long *) 0);
        } else {
            /* Color for conditions is done through g.cond_hilites[] */
            status_update(fld, (genericptr_t) &curr->a.a_ulong,
                          chg, pc, color, g.cond_hilites);
        }
        curr->chg = prev->chg = TRUE;
        updated = TRUE;
    }
    return updated;
}

STATIC_OVL void
evaluate_and_notify_windowport(valsetlist, idx)
int idx;
boolean *valsetlist;
{
    int i, updated = 0, notpresent = 0;

    /*
     *  Now pass the changed values to window port.
     */
    for (i = 0; i < MAXBLSTATS; i++) {
        if (((i == BL_SCORE) && !flags.showscore)
            || ((i == BL_EXP) && !flags.showexp)
            || ((i == BL_TIME) && !flags.time)
            || ((i == BL_HD) && !Upolyd)
            || ((i == BL_XP || i == BL_EXP) && Upolyd)) {
            notpresent++;
            continue;
        }
        if (eval_notify_windowport_field(i, valsetlist, idx))
            updated++;
    }
    /*
     * Notes:
     *  1. It is possible to get here, with nothing having been pushed
     *     to the window port, when none of the info has changed.
     *
     *  2. Some window ports are also known to optimize by only drawing
     *     fields that have changed since the previous update.
     *
     * In both of those situations, we need to force updates to
     * all of the fields when g.context.botlx is set. The tty port in
     * particular has a problem if that isn't done, since the core sets
     * g.context.botlx when a menu or text display obliterates the status
     * line.
     *
     * For those situations, to trigger the full update of every field
     * whether changed or not, call status_update() with BL_RESET.
     *
     * For regular processing and to notify the window port that a
     * bot() round has finished and it's time to trigger a flush of
     * all buffered changes received thus far but not reflected in
     * the display, call status_update() with BL_FLUSH.
     *
     */
    if (g.context.botlx && (windowprocs.wincap2 & WC2_RESET_STATUS) != 0L)
        status_update(BL_RESET, (genericptr_t) 0, 0, 0,
                      NO_COLOR, (unsigned long *) 0);
    else if ((updated || g.context.botlx) &&
             (windowprocs.wincap2 & WC2_FLUSH_STATUS) != 0L)
        status_update(BL_FLUSH, (genericptr_t) 0, 0, 0,
                      NO_COLOR, (unsigned long *) 0);

    g.context.botl = g.context.botlx = iflags.time_botl = FALSE;
    g.update_all = FALSE;
}

/* called from moveloop(); sets context.botl if temp hilites have timed out */
void
status_eval_next_unhilite()
{
    int i;
    struct istat_s *curr;
    long next_unhilite, this_unhilite;

    g.bl_hilite_moves = g.moves; /* simpllfied; used to try to encode fractional
                              * amounts for multiple moves within same turn */
    /* figure out whether an unhilight needs to be performed now */
    next_unhilite = 0L;
    for (i = 0; i < MAXBLSTATS; ++i) {
        curr = &g.blstats[0][i]; /* g.blstats[0][*].time == g.blstats[1][*].time */

        if (curr->chg) {
            struct istat_s *prev = &g.blstats[1][i];

#ifdef STATUS_HILITES
            if (Is_Temp_Hilite(curr->hilite_rule))
                curr->time = prev->time = (g.bl_hilite_moves
                                           + iflags.hilite_delta);
            else
                curr->time = prev->time = 0L;
#endif
            curr->chg = prev->chg = FALSE;
            g.context.botl = TRUE;
        }
        if (g.context.botl)
            continue; /* just process other g.blstats[][].time and .chg */

        this_unhilite = curr->time;
        if (this_unhilite > 0L
            && (next_unhilite == 0L || this_unhilite < next_unhilite)
#ifdef STATUS_HILITES
            && hilite_reset_needed(curr, this_unhilite + 1L)
#endif
            ) {
            next_unhilite = this_unhilite;
            if (next_unhilite < g.bl_hilite_moves)
                g.context.botl = TRUE;
        }
    }
}

void
status_initialize(reassessment)
boolean reassessment; /* TRUE: just recheck fields w/o other initialization */
{
    enum statusfields fld;
    boolean fldenabl;
    int i;
    const char *fieldfmt, *fieldname;

    if (!reassessment) {
        if (g.blinit)
            impossible("2nd status_initialize with full init.");
        init_blstats();
        (*windowprocs.win_status_init)();
        g.blinit = TRUE;
    } else if (!g.blinit) {
        panic("status 'reassess' before init");
    }
    for (i = 0; i < MAXBLSTATS; ++i) {
        fld = initblstats[i].fld;
        fldenabl = (fld == BL_SCORE) ? flags.showscore
                   : (fld == BL_TIME) ? flags.time
                     : (fld == BL_EXP) ? (boolean) (flags.showexp && !Upolyd)
                       : (fld == BL_XP) ? (boolean) !Upolyd
                         : (fld == BL_HD) ? (boolean) Upolyd
                           : TRUE;

        fieldname = initblstats[i].fldname;
        fieldfmt = (fld == BL_TITLE && iflags.wc2_hitpointbar) ? "%-30.30s"
                   : initblstats[i].fldfmt;
        status_enablefield(fld, fieldname, fieldfmt, fldenabl);
    }
    g.update_all = TRUE;
}

void
status_finish()
{
    int i;

    /* call the window port cleanup routine first */
    if (windowprocs.win_status_finish)
        (*windowprocs.win_status_finish)();

    /* free memory that we alloc'd now */
    for (i = 0; i < MAXBLSTATS; ++i) {
        if (g.blstats[0][i].val)
            free((genericptr_t) g.blstats[0][i].val), g.blstats[0][i].val = 0;
        if (g.blstats[1][i].val)
            free((genericptr_t) g.blstats[1][i].val), g.blstats[1][i].val = 0;
#ifdef STATUS_HILITES
        /* pointer to an entry in thresholds list; Null it out since
           that list is about to go away */
        g.blstats[0][i].hilite_rule = g.blstats[1][i].hilite_rule = 0;
        if (g.blstats[0][i].thresholds) {
            struct hilite_s *temp, *next;

            for (temp = g.blstats[0][i].thresholds; temp; temp = next) {
                next = temp->next;
                free((genericptr_t) temp);
            }
            g.blstats[0][i].thresholds = g.blstats[1][i].thresholds = 0;
        }
#endif /* STATUS_HILITES */
    }
}

STATIC_OVL void
init_blstats()
{
    static boolean initalready = FALSE;
    int i, j;

    if (initalready) {
        impossible("init_blstats called more than once.");
        return;
    }
    for (i = 0; i <= 1; ++i) {
        for (j = 0; j < MAXBLSTATS; ++j) {
#ifdef STATUS_HILITES
            struct hilite_s *keep_hilite_chain = g.blstats[i][j].thresholds;
#endif

            g.blstats[i][j] = initblstats[j];
            g.blstats[i][j].a = cg.zeroany;
            if (g.blstats[i][j].valwidth) {
                g.blstats[i][j].val = (char *) alloc(g.blstats[i][j].valwidth);
                g.blstats[i][j].val[0] = '\0';
            } else
                g.blstats[i][j].val = (char *) 0;
#ifdef STATUS_HILITES
            g.blstats[i][j].thresholds = keep_hilite_chain;
#endif
        }
    }
    initalready = TRUE;
}

/*
 * This compares the previous stat with the current stat,
 * and returns one of the following results based on that:
 *
 *   if prev_value < new_value (stat went up, increased)
 *      return 1
 *
 *   if prev_value > new_value (stat went down, decreased)
 *      return  -1
 *
 *   if prev_value == new_value (stat stayed the same)
 *      return 0
 *
 *   Special cases:
 *     - for bitmasks, 0 = stayed the same, 1 = changed
 *     - for strings,  0 = stayed the same, 1 = changed
 *
 */
STATIC_OVL int
compare_blstats(bl1, bl2)
struct istat_s *bl1, *bl2;
{
    int anytype, result = 0;

    if (!bl1 || !bl2) {
        panic("compare_blstat: bad istat pointer %s, %s",
              fmt_ptr((genericptr_t) bl1), fmt_ptr((genericptr_t) bl2));
    }

    anytype = bl1->anytype;
    if ((!bl1->a.a_void || !bl2->a.a_void)
        && (anytype == ANY_IPTR || anytype == ANY_UPTR || anytype == ANY_LPTR
            || anytype == ANY_ULPTR)) {
        panic("compare_blstat: invalid pointer %s, %s",
              fmt_ptr((genericptr_t) bl1->a.a_void),
              fmt_ptr((genericptr_t) bl2->a.a_void));
    }

    switch (anytype) {
    case ANY_INT:
        result = (bl1->a.a_int < bl2->a.a_int)
                     ? 1
                     : (bl1->a.a_int > bl2->a.a_int) ? -1 : 0;
        break;
    case ANY_IPTR:
        result = (*bl1->a.a_iptr < *bl2->a.a_iptr)
                     ? 1
                     : (*bl1->a.a_iptr > *bl2->a.a_iptr) ? -1 : 0;
        break;
    case ANY_LONG:
        result = (bl1->a.a_long < bl2->a.a_long)
                     ? 1
                     : (bl1->a.a_long > bl2->a.a_long) ? -1 : 0;
        break;
    case ANY_LPTR:
        result = (*bl1->a.a_lptr < *bl2->a.a_lptr)
                     ? 1
                     : (*bl1->a.a_lptr > *bl2->a.a_lptr) ? -1 : 0;
        break;
    case ANY_UINT:
        result = (bl1->a.a_uint < bl2->a.a_uint)
                     ? 1
                     : (bl1->a.a_uint > bl2->a.a_uint) ? -1 : 0;
        break;
    case ANY_UPTR:
        result = (*bl1->a.a_uptr < *bl2->a.a_uptr)
                     ? 1
                     : (*bl1->a.a_uptr > *bl2->a.a_uptr) ? -1 : 0;
        break;
    case ANY_ULONG:
        result = (bl1->a.a_ulong < bl2->a.a_ulong)
                     ? 1
                     : (bl1->a.a_ulong > bl2->a.a_ulong) ? -1 : 0;
        break;
    case ANY_ULPTR:
        result = (*bl1->a.a_ulptr < *bl2->a.a_ulptr)
                     ? 1
                     : (*bl1->a.a_ulptr > *bl2->a.a_ulptr) ? -1 : 0;
        break;
    case ANY_STR:
        result = sgn(strcmp(bl1->val, bl2->val));
        break;
    case ANY_MASK32:
        result = (bl1->a.a_ulong != bl2->a.a_ulong);
        break;
    default:
        result = 1;
    }
    return result;
}

STATIC_OVL char *
anything_to_s(buf, a, anytype)
char *buf;
anything *a;
int anytype;
{
    if (!buf)
        return (char *) 0;

    switch (anytype) {
    case ANY_ULONG:
        Sprintf(buf, "%lu", a->a_ulong);
        break;
    case ANY_MASK32:
        Sprintf(buf, "%lx", a->a_ulong);
        break;
    case ANY_LONG:
        Sprintf(buf, "%ld", a->a_long);
        break;
    case ANY_INT:
        Sprintf(buf, "%d", a->a_int);
        break;
    case ANY_UINT:
        Sprintf(buf, "%u", a->a_uint);
        break;
    case ANY_IPTR:
        Sprintf(buf, "%d", *a->a_iptr);
        break;
    case ANY_LPTR:
        Sprintf(buf, "%ld", *a->a_lptr);
        break;
    case ANY_ULPTR:
        Sprintf(buf, "%lu", *a->a_ulptr);
        break;
    case ANY_UPTR:
        Sprintf(buf, "%u", *a->a_uptr);
        break;
    case ANY_STR: /* do nothing */
        ;
        break;
    default:
        buf[0] = '\0';
    }
    return buf;
}

#ifdef STATUS_HILITES
STATIC_OVL void
s_to_anything(a, buf, anytype)
anything *a;
char *buf;
int anytype;
{
    if (!buf || !a)
        return;

    switch (anytype) {
    case ANY_LONG:
        a->a_long = atol(buf);
        break;
    case ANY_INT:
        a->a_int = atoi(buf);
        break;
    case ANY_UINT:
        a->a_uint = (unsigned) atoi(buf);
        break;
    case ANY_ULONG:
        a->a_ulong = (unsigned long) atol(buf);
        break;
    case ANY_IPTR:
        if (a->a_iptr)
            *a->a_iptr = atoi(buf);
        break;
    case ANY_UPTR:
        if (a->a_uptr)
            *a->a_uptr = (unsigned) atoi(buf);
        break;
    case ANY_LPTR:
        if (a->a_lptr)
            *a->a_lptr = atol(buf);
        break;
    case ANY_ULPTR:
        if (a->a_ulptr)
            *a->a_ulptr = (unsigned long) atol(buf);
        break;
    case ANY_MASK32:
        a->a_ulong = (unsigned long) atol(buf);
        break;
    default:
        a->a_void = 0;
        break;
    }
    return;
}
#endif /* STATUS_HILITES */

STATIC_OVL int
percentage(bl, maxbl)
struct istat_s *bl, *maxbl;
{
    int result = 0;
    int anytype;
    int ival;
    long lval;
    unsigned uval;
    unsigned long ulval;

    if (!bl || !maxbl) {
        impossible("percentage: bad istat pointer %s, %s",
                   fmt_ptr((genericptr_t) bl), fmt_ptr((genericptr_t) maxbl));
        return 0;
    }

    ival = 0, lval = 0L, uval = 0U, ulval = 0UL;
    anytype = bl->anytype;
    if (maxbl->a.a_void) {
        switch (anytype) {
        case ANY_INT:
            ival = bl->a.a_int;
            result = ((100 * ival) / maxbl->a.a_int);
            break;
        case ANY_LONG:
            lval  = bl->a.a_long;
            result = (int) ((100L * lval) / maxbl->a.a_long);
            break;
        case ANY_UINT:
            uval = bl->a.a_uint;
            result = (int) ((100U * uval) / maxbl->a.a_uint);
            break;
        case ANY_ULONG:
            ulval = bl->a.a_ulong;
            result = (int) ((100UL * ulval) / maxbl->a.a_ulong);
            break;
        case ANY_IPTR:
            ival = *bl->a.a_iptr;
            result = ((100 * ival) / (*maxbl->a.a_iptr));
            break;
        case ANY_LPTR:
            lval = *bl->a.a_lptr;
            result = (int) ((100L * lval) / (*maxbl->a.a_lptr));
            break;
        case ANY_UPTR:
            uval = *bl->a.a_uptr;
            result = (int) ((100U * uval) / (*maxbl->a.a_uptr));
            break;
        case ANY_ULPTR:
            ulval = *bl->a.a_ulptr;
            result = (int) ((100UL * ulval) / (*maxbl->a.a_ulptr));
            break;
        }
    }
    /* don't let truncation from integer division produce a zero result
       from a non-zero input; note: if we ever change to something like
       ((((1000 * val) / max) + 5) / 10) for a rounded result, we'll
       also need to check for and convert false 100 to 99 */
    if (result == 0 && (ival != 0 || lval != 0L || uval != 0U || ulval != 0UL))
        result = 1;

    return result;
}

/* callback so that interface can get capacity index rather than trying
   to reconstruct that from the encumbrance string or asking the general
   core what the value is */
int
stat_cap_indx()
{
    int cap;

#ifdef STATUS_HILITES
    cap = g.blstats[g.now_or_before_idx][BL_CAP].a.a_int;
#else
    cap = near_capacity();
#endif
    return cap;
}

/* callback so that interface can get hunger index rather than trying to
   reconstruct that from the hunger string or dipping into core internals */
int
stat_hunger_indx()
{
    int uhs;

#ifdef STATUS_HILITES
    uhs = g.blstats[g.now_or_before_idx][BL_HUNGER].a.a_int;
#else
    uhs = (int) u.uhs;
#endif
    return uhs;
}

/* used by X11 for "tty status" even when STATUS_HILITES is disabled */
const char *
bl_idx_to_fldname(idx)
int idx;
{
    if (idx >= 0 && idx < MAXBLSTATS)
        return initblstats[idx].fldname;
    return (const char *) 0;
}

#ifdef STATUS_HILITES

/****************************************************************************/
/* Core status hiliting support */
/****************************************************************************/

static struct fieldid_t {
    const char *fieldname;
    enum statusfields fldid;
} fieldids_alias[] = {
    { "characteristics",   BL_CHARACTERISTICS },
    { "encumbrance",       BL_CAP },
    { "experience-points", BL_EXP },
    { "dx",       BL_DX },
    { "co",       BL_CO },
    { "con",      BL_CO },
    { "points",   BL_SCORE },
    { "cap",      BL_CAP },
    { "pw",       BL_ENE },
    { "pw-max",   BL_ENEMAX },
    { "xl",       BL_XP },
    { "xplvl",    BL_XP },
    { "ac",       BL_AC },
    { "hit-dice", BL_HD },
    { "turns",    BL_TIME },
    { "hp",       BL_HP },
    { "hp-max",   BL_HPMAX },
    { "dgn",      BL_LEVELDESC },
    { "xp",       BL_EXP },
    { "exp",      BL_EXP },
    { "flags",    BL_CONDITION },
    {0,           BL_FLUSH }
};

/* format arguments */
static const char threshold_value[] = "hilite_status threshold ",
                  is_out_of_range[] = " is out of range";


/* field name to bottom line index */
STATIC_OVL enum statusfields
fldname_to_bl_indx(name)
const char *name;
{
    int i, nmatches = 0, fld = 0;

    if (name && *name) {
        /* check matches to canonical names */
        for (i = 0; i < SIZE(initblstats); i++)
            if (fuzzymatch(initblstats[i].fldname, name, " -_", TRUE)) {
                fld = initblstats[i].fld;
                nmatches++;
            }

        if (!nmatches) {
            /* check aliases */
            for (i = 0; fieldids_alias[i].fieldname; i++)
                if (fuzzymatch(fieldids_alias[i].fieldname, name,
                               " -_", TRUE)) {
                    fld = fieldids_alias[i].fldid;
                    nmatches++;
                }
        }

        if (!nmatches) {
            /* check partial matches to canonical names */
            int len = (int) strlen(name);

            for (i = 0; i < SIZE(initblstats); i++)
                if (!strncmpi(name, initblstats[i].fldname, len)) {
                    fld = initblstats[i].fld;
                    nmatches++;
                }
        }

    }
    return (nmatches == 1) ? fld : BL_FLUSH;
}

STATIC_OVL boolean
hilite_reset_needed(bl_p, augmented_time)
struct istat_s *bl_p;
long augmented_time;
{
    /*
     * This 'multi' handling may need some tuning...
     */
    if (g.multi)
        return FALSE;

    if (!Is_Temp_Hilite(bl_p->hilite_rule))
        return FALSE;

    if (bl_p->time == 0 || bl_p->time >= augmented_time)
        return FALSE;

    return TRUE;
}

/* called by options handling when 'statushilites' boolean is toggled */
void
reset_status_hilites()
{
    if (iflags.hilite_delta) {
        int i;

        for (i = 0; i < MAXBLSTATS; ++i)
            g.blstats[0][i].time = g.blstats[1][i].time = 0L;
        g.update_all = TRUE;
    }
    g.context.botlx = TRUE;
}

/* test whether the text from a title rule matches the string for
   title-while-polymorphed in the 'textmatch' menu */
STATIC_OVL boolean
noneoftheabove(hl_text)
const char *hl_text;
{
    if (fuzzymatch(hl_text, "none of the above", "\" -_", TRUE)
        || fuzzymatch(hl_text, "(polymorphed)", "\"()", TRUE)
        || fuzzymatch(hl_text, "none of the above (polymorphed)",
                      "\" -_()", TRUE))
        return TRUE;
    return FALSE;
}

/*
 * get_hilite
 *
 * Returns, based on the value and the direction it is moving,
 * the highlight rule that applies to the specified field.
 *
 * Provide get_hilite() with the following to work with:
 *     actual value vp
 *          useful for BL_TH_VAL_ABSOLUTE
 *     indicator of down, up, or the same (-1, 1, 0) chg
 *          useful for BL_TH_UPDOWN or change detection
 *     percentage (current value percentage of max value) pc
 *          useful for BL_TH_VAL_PERCENTAGE
 *
 * Get back:
 *     pointer to rule that applies; Null if no rule does.
 */
STATIC_OVL struct hilite_s *
get_hilite(idx, fldidx, vp, chg, pc, colorptr)
int idx, fldidx, chg, pc;
genericptr_t vp;
int *colorptr;
{
    struct hilite_s *hl, *rule = 0;
    anything *value = (anything *) vp;
    char *txtstr;

    if (fldidx < 0 || fldidx >= MAXBLSTATS)
        return (struct hilite_s *) 0;

    if (has_hilite(fldidx)) {
        int dt;
        /* there are hilites set here */
        int max_pc = -1, min_pc = 101;
        /* LARGEST_INT isn't INT_MAX; it fits within 16 bits, but that
           value is big enough to handle all 'int' status fields */
        int max_ival = -LARGEST_INT, min_ival = LARGEST_INT;
        /* LONG_MAX comes from <limits.h> which might not be available for
           ancient configurations; we don't need LONG_MIN */
        long max_lval = -LONG_MAX, min_lval = LONG_MAX;
        boolean exactmatch = FALSE, updown = FALSE, changed = FALSE,
                perc_or_abs = FALSE;

        /* min_/max_ are used to track best fit */
        for (hl = g.blstats[0][fldidx].thresholds; hl; hl = hl->next) {
            dt = initblstats[fldidx].anytype; /* only needed for 'absolute' */
            /* if we've already matched a temporary highlight, it takes
               precedence over all persistent ones; we still process
               updown rules to get the last one which qualifies */
            if ((updown || changed) && hl->behavior != BL_TH_UPDOWN)
                continue;
            /* among persistent highlights, if a 'percentage' or 'absolute'
               rule has been matched, it takes precedence over 'always' */
            if (perc_or_abs && hl->behavior == BL_TH_ALWAYS_HILITE)
                continue;

            switch (hl->behavior) {
            case BL_TH_VAL_PERCENTAGE: /* percent values are always ANY_INT */
                if (hl->rel == EQ_VALUE && pc == hl->value.a_int) {
                    rule = hl;
                    min_pc = max_pc = hl->value.a_int;
                    exactmatch = perc_or_abs = TRUE;
                } else if (exactmatch) {
                    ; /* already found best fit, skip lt,ge,&c */
                } else if (hl->rel == LT_VALUE
                           && (pc < hl->value.a_int)
                           && (hl->value.a_int <= min_pc)) {
                    rule = hl;
                    min_pc = hl->value.a_int;
                    perc_or_abs = TRUE;
                } else if (hl->rel == LE_VALUE
                           && (pc <= hl->value.a_int)
                           && (hl->value.a_int <= min_pc)) {
                    rule = hl;
                    min_pc = hl->value.a_int;
                    perc_or_abs = TRUE;
                } else if (hl->rel == GT_VALUE
                           && (pc > hl->value.a_int)
                           && (hl->value.a_int >= max_pc)) {
                    rule = hl;
                    max_pc = hl->value.a_int;
                    perc_or_abs = TRUE;
                } else if (hl->rel == GE_VALUE
                           && (pc >= hl->value.a_int)
                           && (hl->value.a_int >= max_pc)) {
                    rule = hl;
                    max_pc = hl->value.a_int;
                    perc_or_abs = TRUE;
                }
                break;
            case BL_TH_UPDOWN: /* uses 'chg' (set by caller), not 'dt' */
                /* specific 'up' or 'down' takes precedence over general
                   'changed' regardless of their order in the rule set */
                if (chg < 0 && hl->rel == LT_VALUE) {
                    rule = hl;
                    updown = TRUE;
                } else if (chg > 0 && hl->rel == GT_VALUE) {
                    rule = hl;
                    updown = TRUE;
                } else if (chg != 0 && hl->rel == EQ_VALUE && !updown) {
                    rule = hl;
                    changed = TRUE;
                }
                break;
            case BL_TH_VAL_ABSOLUTE: /* either ANY_INT or ANY_LONG */
                /*
                 * The int and long variations here are identical aside from
                 * union field and min_/max_ variable names.  If you change
                 * one, be sure to make a corresponding change in the other.
                 */
                if (dt == ANY_INT) {
                    if (hl->rel == EQ_VALUE
                        && hl->value.a_int == value->a_int) {
                        rule = hl;
                        min_ival = max_ival = hl->value.a_int;
                        exactmatch = perc_or_abs = TRUE;
                    } else if (exactmatch) {
                        ; /* already found best fit, skip lt,ge,&c */
                    } else if (hl->rel == LT_VALUE
                               && (value->a_int < hl->value.a_int)
                               && (hl->value.a_int <= min_ival)) {
                        rule = hl;
                        min_ival = hl->value.a_int;
                        perc_or_abs = TRUE;
                    } else if (hl->rel == LE_VALUE
                               && (value->a_int <= hl->value.a_int)
                               && (hl->value.a_int <= min_ival)) {
                        rule = hl;
                        min_ival = hl->value.a_int;
                        perc_or_abs = TRUE;
                    } else if (hl->rel == GT_VALUE
                               && (value->a_int > hl->value.a_int)
                               && (hl->value.a_int >= max_ival)) {
                        rule = hl;
                        max_ival = hl->value.a_int;
                        perc_or_abs = TRUE;
                    } else if (hl->rel == GE_VALUE
                               && (value->a_int >= hl->value.a_int)
                               && (hl->value.a_int >= max_ival)) {
                        rule = hl;
                        max_ival = hl->value.a_int;
                        perc_or_abs = TRUE;
                    }
                } else { /* ANY_LONG */
                    if (hl->rel == EQ_VALUE
                        && hl->value.a_long == value->a_long) {
                        rule = hl;
                        min_lval = max_lval = hl->value.a_long;
                        exactmatch = perc_or_abs = TRUE;
                    } else if (exactmatch) {
                        ; /* already found best fit, skip lt,ge,&c */
                    } else if (hl->rel == LT_VALUE
                               && (value->a_long < hl->value.a_long)
                               && (hl->value.a_long <= min_lval)) {
                        rule = hl;
                        min_lval = hl->value.a_long;
                        perc_or_abs = TRUE;
                    } else if (hl->rel == LE_VALUE
                               && (value->a_long <= hl->value.a_long)
                               && (hl->value.a_long <= min_lval)) {
                        rule = hl;
                        min_lval = hl->value.a_long;
                        perc_or_abs = TRUE;
                    } else if (hl->rel == GT_VALUE
                               && (value->a_long > hl->value.a_long)
                               && (hl->value.a_long >= max_lval)) {
                        rule = hl;
                        max_lval = hl->value.a_long;
                        perc_or_abs = TRUE;
                    } else if (hl->rel == GE_VALUE
                               && (value->a_long >= hl->value.a_long)
                               && (hl->value.a_long >= max_lval)) {
                        rule = hl;
                        max_lval = hl->value.a_long;
                        perc_or_abs = TRUE;
                    }
                }
                break;
            case BL_TH_TEXTMATCH: /* ANY_STR */
                txtstr = g.blstats[idx][fldidx].val;
                if (fldidx == BL_TITLE)
                    /* "<name> the <rank-title>", skip past "<name> the " */
                    txtstr += (strlen(g.plname) + sizeof " the " - sizeof "");
                if (hl->rel == TXT_VALUE && hl->textmatch[0]) {
                    if (fuzzymatch(hl->textmatch, txtstr, "\" -_", TRUE)) {
                        rule = hl;
                        exactmatch = TRUE;
                    } else if (exactmatch) {
                        ; /* already found best fit, skip "noneoftheabove" */
                    } else if (fldidx == BL_TITLE
                               && Upolyd && noneoftheabove(hl->textmatch)) {
                        rule = hl;
                    }
                }
                break;
            case BL_TH_ALWAYS_HILITE:
                rule = hl;
                break;
            case BL_TH_NONE:
                break;
            default:
                break;
            }
        }
    }
    *colorptr = rule ? rule->coloridx : NO_COLOR;
    return rule;
}

STATIC_OVL void
split_clridx(idx, coloridx, attrib)
int idx;
int *coloridx, *attrib;
{
    if (coloridx)
        *coloridx = idx & 0x00FF;
    if (attrib)
        *attrib = (idx >> 8) & 0x00FF;
}

/*
 * This is the parser for the hilite options.
 *
 * parse_status_hl1() separates each hilite entry into
 * a set of field threshold/action component strings,
 * then calls parse_status_hl2() to parse further
 * and configure the hilite.
 */
boolean
parse_status_hl1(op, from_configfile)
char *op;
boolean from_configfile;
{
#define MAX_THRESH 21
    char hsbuf[MAX_THRESH][QBUFSZ];
    boolean rslt, badopt = FALSE;
    int i, fldnum, ccount = 0;
    char c;

    fldnum = 0;
    for (i = 0; i < MAX_THRESH; ++i) {
        hsbuf[i][0] = '\0';
    }
    while (*op && fldnum < MAX_THRESH && ccount < (QBUFSZ - 2)) {
        c = lowc(*op);
        if (c == ' ') {
            if (fldnum >= 1) {
                if (fldnum == 1 && strcmpi(hsbuf[0], "title") == 0) {
                    /* spaces are allowed in title */
                    hsbuf[fldnum][ccount++] = c;
                    hsbuf[fldnum][ccount] = '\0';
                    op++;
                    continue;
                }
                rslt = parse_status_hl2(hsbuf, from_configfile);
                if (!rslt) {
                    badopt = TRUE;
                    break;
                }
            }
            for (i = 0; i < MAX_THRESH; ++i) {
                hsbuf[i][0] = '\0';
            }
            fldnum = 0;
            ccount = 0;
        } else if (c == '/') {
            fldnum++;
            ccount = 0;
        } else {
            hsbuf[fldnum][ccount++] = c;
            hsbuf[fldnum][ccount] = '\0';
        }
        op++;
    }
    if (fldnum >= 1 && !badopt) {
        rslt = parse_status_hl2(hsbuf, from_configfile);
        if (!rslt)
            badopt = TRUE;
    }
    if (badopt)
        return FALSE;
    return TRUE;
}

/* is str in the format of "[<>]?=?[-+]?[0-9]+%?" regex */
STATIC_OVL boolean
is_ltgt_percentnumber(str)
const char *str;
{
    const char *s = str;

    if (*s == '<' || *s == '>')
        s++;
    if (*s == '=')
        s++;
    if (*s == '-' || *s == '+')
        s++;
    if (!digit(*s))
        return FALSE;
    while (digit(*s))
        s++;
    if (*s == '%')
        s++;
    return (*s == '\0');
}

/* does str only contain "<>=-+0-9%" chars */
STATIC_OVL boolean
has_ltgt_percentnumber(str)
const char *str;
{
    const char *s = str;

    while (*s) {
        if (!index("<>=-+0123456789%", *s))
            return FALSE;
        s++;
    }
    return TRUE;
}

/* splitsubfields(): splits str in place into '+' or '&' separated strings.
 * returns number of strings, or -1 if more than maxsf or MAX_SUBFIELDS
 */
#define MAX_SUBFIELDS 16
STATIC_OVL int
splitsubfields(str, sfarr, maxsf)
char *str;
char ***sfarr;
int maxsf;
{
    static char *subfields[MAX_SUBFIELDS];
    char *st = (char *) 0;
    int sf = 0;

    if (!str)
        return 0;
    for (sf = 0; sf < MAX_SUBFIELDS; ++sf)
        subfields[sf] = (char *) 0;

    maxsf = (maxsf == 0) ? MAX_SUBFIELDS : min(maxsf, MAX_SUBFIELDS);

    if (index(str, '+') || index(str, '&')) {
        char *c = str;

        sf = 0;
        st = c;
        while (*c && sf < maxsf) {
            if (*c == '&' || *c == '+') {
                *c = '\0';
                subfields[sf] = st;
                st = c+1;
                sf++;
            }
            c++;
        }
        if (sf >= maxsf - 1)
            return -1;
        if (!*c && c != st)
            subfields[sf++] = st;
    } else {
        sf = 1;
        subfields[0] = str;
    }
    *sfarr = subfields;
    return sf;
}
#undef MAX_SUBFIELDS

STATIC_OVL boolean
is_fld_arrayvalues(str, arr, arrmin, arrmax, retidx)
const char *str;
const char *const *arr;
int arrmin, arrmax;
int *retidx;
{
    int i;

    for (i = arrmin; i < arrmax; i++)
        if (!strcmpi(str, arr[i])) {
            *retidx = i;
            return TRUE;
        }
    return FALSE;
}

STATIC_OVL int
query_arrayvalue(querystr, arr, arrmin, arrmax)
const char *querystr;
const char *const *arr;
int arrmin, arrmax;
{
    int i, res, ret = arrmin - 1;
    winid tmpwin;
    anything any;
    menu_item *picks = (menu_item *) 0;
    int adj = (arrmin > 0) ? 1 : arrmax;

    tmpwin = create_nhwindow(NHW_MENU);
    start_menu(tmpwin);

    for (i = arrmin; i < arrmax; i++) {
        any = cg.zeroany;
        any.a_int = i + adj;
        add_menu(tmpwin, NO_GLYPH, &any, 0, 0, ATR_NONE,
                 arr[i], MENU_UNSELECTED);
    }

    end_menu(tmpwin, querystr);

    res = select_menu(tmpwin, PICK_ONE, &picks);
    destroy_nhwindow(tmpwin);
    if (res > 0) {
        ret = picks->item.a_int - adj;
        free((genericptr_t) picks);
    }

    return ret;
}

STATIC_OVL void
status_hilite_add_threshold(fld, hilite)
int fld;
struct hilite_s *hilite;
{
    struct hilite_s *new_hilite;

    if (!hilite)
        return;

    /* alloc and initialize a new hilite_s struct */
    new_hilite = (struct hilite_s *) alloc(sizeof (struct hilite_s));
    *new_hilite = *hilite;   /* copy struct */

    new_hilite->set = TRUE;
    new_hilite->fld = fld;
    new_hilite->next = g.blstats[0][fld].thresholds;
    g.blstats[0][fld].thresholds = new_hilite;
    /* sort_hilites(fld) */

    /* current and prev must both point at the same hilites */
    g.blstats[1][fld].thresholds = g.blstats[0][fld].thresholds;
}


STATIC_OVL boolean
parse_status_hl2(s, from_configfile)
char (*s)[QBUFSZ];
boolean from_configfile;
{
    char *tmp, *how;
    int sidx = 0, i = -1, dt = -1;
    int coloridx = -1, successes = 0;
    int disp_attrib = 0;
    boolean percent, changed, numeric, down, up,
            gt, lt, ge, le, eq, txtval, always;
    const char *txt;
    enum statusfields fld = BL_FLUSH;
    struct hilite_s hilite;
    char tmpbuf[BUFSZ];
    static const char *aligntxt[] = { "chaotic", "neutral", "lawful" };
    /* hu_stat[] from eat.c has trailing spaces which foul up comparisons */
    static const char *hutxt[] = { "Satiated", "", "Hungry", "Weak",
                                   "Fainting", "Fainted", "Starved" };

    /* Examples:
        3.6.1:
      OPTION=hilite_status: hitpoints/<10%/red
      OPTION=hilite_status: hitpoints/<10%/red/<5%/purple/1/red+blink+inverse
      OPTION=hilite_status: experience/down/red/up/green
      OPTION=hilite_status: cap/strained/yellow/overtaxed/orange
      OPTION=hilite_status: title/always/blue
      OPTION=hilite_status: title/blue
    */

    /* field name to statusfield */
    fld = fldname_to_bl_indx(s[sidx]);

    if (fld == BL_CHARACTERISTICS) {
        boolean res = FALSE;

        /* recursively set each of strength, dexterity, constitution, &c */
        for (fld = BL_STR; fld <= BL_CH; fld++) {
            Strcpy(s[sidx], initblstats[fld].fldname);
            res = parse_status_hl2(s, from_configfile);
            if (!res)
                return FALSE;
        }
        return TRUE;
    }
    if (fld == BL_FLUSH) {
        config_error_add("Unknown status field '%s'", s[sidx]);
        return FALSE;
    }
    if (fld == BL_CONDITION)
        return parse_condition(s, sidx);

    ++sidx;
    while (s[sidx]) {
        char buf[BUFSZ], **subfields;
        int sf = 0;     /* subfield count */
        int kidx;

        txt = (const char *)0;
        percent = numeric = always = FALSE;
        down = up = changed = FALSE;
        gt = ge = eq = le = lt = txtval = FALSE;

        /* threshold value */
        if (!s[sidx][0])
            return TRUE;

        memset((genericptr_t) &hilite, 0, sizeof (struct hilite_s));
        hilite.set = FALSE; /* mark it "unset" */
        hilite.fld = fld;

        if (*s[sidx + 1] == '\0' || !strcmpi(s[sidx], "always")) {
            /* "field/always/color" OR "field/color" */
            always = TRUE;
            if (*s[sidx + 1] == '\0')
                sidx--;
        } else if (!strcmpi(s[sidx], "up") || !strcmpi(s[sidx], "down")) {
            if (initblstats[fld].anytype == ANY_STR)
                /* ordered string comparison is supported but LT/GT for
                   the string fields (title, dungeon-level, alignment)
                   is pointless; treat 'up' or 'down' for string fields
                   as 'changed' rather than rejecting them outright */
                ;
            else if (!strcmpi(s[sidx], "down"))
                down = TRUE;
            else
                up = TRUE;
            changed = TRUE;
        } else if (fld == BL_CAP
                   && is_fld_arrayvalues(s[sidx], enc_stat,
                                         SLT_ENCUMBER, OVERLOADED + 1,
                                         &kidx)) {
            txt = enc_stat[kidx];
            txtval = TRUE;
        } else if (fld == BL_ALIGN
                   && is_fld_arrayvalues(s[sidx], aligntxt, 0, 3, &kidx)) {
            txt = aligntxt[kidx];
            txtval = TRUE;
        } else if (fld == BL_HUNGER
                   && is_fld_arrayvalues(s[sidx], hutxt,
                                         SATIATED, STARVED + 1, &kidx)) {
            txt = hu_stat[kidx];   /* store hu_stat[] val, not hutxt[] */
            txtval = TRUE;
        } else if (!strcmpi(s[sidx], "changed")) {
            changed = TRUE;
        } else if (is_ltgt_percentnumber(s[sidx])) {
            const char *op;

            tmp = s[sidx]; /* is_ltgt_() guarantees [<>]?=?[-+]?[0-9]+%? */
            if (strchr(tmp, '%'))
               percent = TRUE;
            if (*tmp == '<') {
                if (tmp[1] == '=')
                    le = TRUE;
                else
                    lt = TRUE;
            } else if (*tmp == '>') {
                if (tmp[1] == '=')
                    ge = TRUE;
                else
                    gt = TRUE;
            }
            /* '%', '<', '>' have served their purpose, '=' is either
               part of '<' or '>' or optional for '=N', unary '+' is
               just decorative, so get rid of them, leaving -?[0-9]+ */
            tmp = stripchars(tmpbuf, "%<>=+", tmp);
            numeric = TRUE;
            dt = percent ? ANY_INT : initblstats[fld].anytype;
            (void) s_to_anything(&hilite.value, tmp, dt);

            op = gt ? ">" : ge ? ">=" : lt ? "<" : le ? "<=" : "=";
            if (dt == ANY_INT
                /* AC is the only field where negative values make sense but
                   accept >-1 for other fields; reject <0 for non-AC */
                && (hilite.value.a_int
                    < ((fld == BL_AC) ? -128 : gt ? -1 : lt ? 1 : 0)
                /* percentages have another more comprehensive check below */
                    || hilite.value.a_int > (percent ? (lt ? 101 : 100)
                                                     : LARGEST_INT))) {
                config_error_add("%s'%s%d%s'%s", threshold_value,
                                 op, hilite.value.a_int, percent ? "%" : "",
                                 is_out_of_range);
                return FALSE;
            } else if (dt == ANY_LONG
                       && (hilite.value.a_long < (gt ? -1L : lt ? 1L : 0L))) {
                config_error_add("%s'%s%ld'%s", threshold_value,
                                 op, hilite.value.a_long, is_out_of_range);
                return FALSE;
            }
        } else if (initblstats[fld].anytype == ANY_STR) {
            txt = s[sidx];
            txtval = TRUE;
        } else {
            config_error_add(has_ltgt_percentnumber(s[sidx])
                 ? "Wrong format '%s', expected a threshold number or percent"
                 : "Unknown behavior '%s'",
                             s[sidx]);
            return FALSE;
        }

        /* relationships {LT_VALUE, LE_VALUE, EQ_VALUE, GE_VALUE, GT_VALUE} */
        if (gt || up)
            hilite.rel = GT_VALUE;
        else if (lt || down)
            hilite.rel = LT_VALUE;
        else if (ge)
            hilite.rel = GE_VALUE;
        else if (le)
            hilite.rel = LE_VALUE;
        else if (eq  || percent || numeric || changed)
            hilite.rel = EQ_VALUE;
        else if (txtval)
            hilite.rel = TXT_VALUE;
        else
            hilite.rel = LT_VALUE;

        if (initblstats[fld].anytype == ANY_STR && (percent || numeric)) {
            config_error_add("Field '%s' does not support numeric values",
                             initblstats[fld].fldname);
            return FALSE;
        }

        if (percent) {
            if (initblstats[fld].idxmax < 0) {
                config_error_add("Cannot use percent with '%s'",
                                 initblstats[fld].fldname);
                return FALSE;
            } else if ((hilite.value.a_int < -1)
                       || (hilite.value.a_int == -1
                           && hilite.value.a_int != GT_VALUE)
                       || (hilite.value.a_int == 0
                           && hilite.rel == LT_VALUE)
                       || (hilite.value.a_int == 100
                           && hilite.rel == GT_VALUE)
                       || (hilite.value.a_int == 101
                           && hilite.value.a_int != LT_VALUE)
                       || (hilite.value.a_int > 101)) {
                config_error_add(
                           "hilite_status: invalid percentage value '%s%d%%'",
                                 (hilite.rel == LT_VALUE) ? "<"
                                   : (hilite.rel == LE_VALUE) ? "<="
                                     : (hilite.rel == GT_VALUE) ? ">"
                                       : (hilite.rel == GE_VALUE) ? ">="
                                         : "=",
                                 hilite.value.a_int);
                return FALSE;
            }
        }

        /* actions */
        sidx++;
        how = s[sidx];
        if (!how) {
            if (!successes)
                return FALSE;
        }
        coloridx = -1;
        Strcpy(buf, how);
        sf = splitsubfields(buf, &subfields, 0);

        if (sf < 1)
            return FALSE;

        disp_attrib = HL_UNDEF;

        for (i = 0; i < sf; ++i) {
            int a = match_str2attr(subfields[i], FALSE);

            if (a == ATR_DIM)
                disp_attrib |= HL_DIM;
            else if (a == ATR_BLINK)
                disp_attrib |= HL_BLINK;
            else if (a == ATR_ULINE)
                disp_attrib |= HL_ULINE;
            else if (a == ATR_INVERSE)
                disp_attrib |= HL_INVERSE;
            else if (a == ATR_BOLD)
                disp_attrib |= HL_BOLD;
            else if (a == ATR_NONE)
                disp_attrib = HL_NONE;
            else {
                int c = match_str2clr(subfields[i]);

                if (c >= CLR_MAX || coloridx != -1)
                    return FALSE;
                coloridx = c;
            }
        }
        if (coloridx == -1)
            coloridx = NO_COLOR;

        /* Assign the values */
        hilite.coloridx = coloridx | (disp_attrib << 8);

        if (always)
            hilite.behavior = BL_TH_ALWAYS_HILITE;
        else if (percent)
            hilite.behavior = BL_TH_VAL_PERCENTAGE;
        else if (changed)
            hilite.behavior = BL_TH_UPDOWN;
        else if (numeric)
            hilite.behavior = BL_TH_VAL_ABSOLUTE;
        else if (txtval)
            hilite.behavior = BL_TH_TEXTMATCH;
        else if (hilite.value.a_void)
            hilite.behavior = BL_TH_VAL_ABSOLUTE;
       else
            hilite.behavior = BL_TH_NONE;

        hilite.anytype = dt;

        if (hilite.behavior == BL_TH_TEXTMATCH && txt) {
            (void) strncpy(hilite.textmatch, txt, sizeof hilite.textmatch);
            hilite.textmatch[sizeof hilite.textmatch - 1] = '\0';
            (void) trimspaces(hilite.textmatch);
        }

        status_hilite_add_threshold(fld, &hilite);

        successes++;
        sidx++;
    }

    return TRUE;
}
#endif /* STATUS_HILITES */

const struct condmap valid_conditions[] = {
    { "stone",    BL_MASK_STONE },
    { "slime",    BL_MASK_SLIME },
    { "strngl",   BL_MASK_STRNGL },
    { "foodPois", BL_MASK_FOODPOIS },
    { "termIll",  BL_MASK_TERMILL },
    { "blind",    BL_MASK_BLIND },
    { "deaf",     BL_MASK_DEAF },
    { "stun",     BL_MASK_STUN },
    { "conf",     BL_MASK_CONF },
    { "hallu",    BL_MASK_HALLU },
    { "lev",      BL_MASK_LEV },
    { "fly",      BL_MASK_FLY },
    { "ride",     BL_MASK_RIDE },
};

#ifdef STATUS_HILITES

const struct condmap condition_aliases[] = {
    { "strangled",      BL_MASK_STRNGL },
    { "all",            BL_MASK_STONE | BL_MASK_SLIME | BL_MASK_STRNGL
                        | BL_MASK_FOODPOIS | BL_MASK_TERMILL
                        | BL_MASK_BLIND | BL_MASK_DEAF | BL_MASK_STUN
                        | BL_MASK_CONF | BL_MASK_HALLU
                        | BL_MASK_LEV | BL_MASK_FLY | BL_MASK_RIDE },
    { "major_troubles", BL_MASK_STONE | BL_MASK_SLIME | BL_MASK_STRNGL
                        | BL_MASK_FOODPOIS | BL_MASK_TERMILL },
    { "minor_troubles", BL_MASK_BLIND | BL_MASK_DEAF | BL_MASK_STUN
                        | BL_MASK_CONF | BL_MASK_HALLU },
    { "movement",       BL_MASK_LEV | BL_MASK_FLY | BL_MASK_RIDE }
};

unsigned long
query_conditions()
{
    int i,res;
    unsigned long ret = 0UL;
    winid tmpwin;
    anything any;
    menu_item *picks = (menu_item *) 0;

    tmpwin = create_nhwindow(NHW_MENU);
    start_menu(tmpwin);

    for (i = 0; i < SIZE(valid_conditions); i++) {
        any = cg.zeroany;
        any.a_ulong = valid_conditions[i].bitmask;
        add_menu(tmpwin, NO_GLYPH, &any, 0, 0, ATR_NONE,
                 valid_conditions[i].id, MENU_UNSELECTED);
    }

    end_menu(tmpwin, "Choose status conditions");

    res = select_menu(tmpwin, PICK_ANY, &picks);
    destroy_nhwindow(tmpwin);
    if (res > 0) {
        for (i = 0; i < res; i++)
            ret |= picks[i].item.a_ulong;
        free((genericptr_t) picks);
    }
    return ret;
}

STATIC_OVL char *
conditionbitmask2str(ul)
unsigned long ul;
{
    static char buf[BUFSZ];
    int i;
    boolean first = TRUE;
    const char *alias = (char *) 0;


    buf[0] = '\0';
    if (!ul)
        return buf;

    for (i = 1; i < SIZE(condition_aliases); i++)
        if (condition_aliases[i].bitmask == ul)
            alias = condition_aliases[i].id;

    for (i = 0; i < SIZE(valid_conditions); i++)
        if ((valid_conditions[i].bitmask & ul) != 0UL) {
            Sprintf(eos(buf), "%s%s", (first) ? "" : "+",
                    valid_conditions[i].id);
            first = FALSE;
        }

    if (!first && alias)
        Sprintf(buf, "%s", alias);

    return buf;
}

STATIC_OVL unsigned long
match_str2conditionbitmask(str)
const char *str;
{
    int i, nmatches = 0;
    unsigned long mask = 0UL;

    if (str && *str) {
        /* check matches to canonical names */
        for (i = 0; i < SIZE(valid_conditions); i++)
            if (fuzzymatch(valid_conditions[i].id, str, " -_", TRUE)) {
                mask |= valid_conditions[i].bitmask;
                nmatches++;
            }

        if (!nmatches) {
            /* check aliases */
            for (i = 0; i < SIZE(condition_aliases); i++)
                if (fuzzymatch(condition_aliases[i].id, str, " -_", TRUE)) {
                    mask |= condition_aliases[i].bitmask;
                    nmatches++;
                }
        }

        if (!nmatches) {
            /* check partial matches to aliases */
            int len = (int) strlen(str);

            for (i = 0; i < SIZE(condition_aliases); i++)
                if (!strncmpi(str, condition_aliases[i].id, len)) {
                    mask |= condition_aliases[i].bitmask;
                    nmatches++;
                }
        }
    }

    return mask;
}

STATIC_OVL unsigned long
str2conditionbitmask(str)
char *str;
{
    unsigned long conditions_bitmask = 0UL;
    char **subfields;
    int i, sf;

    sf = splitsubfields(str, &subfields, SIZE(valid_conditions));

    if (sf < 1)
        return 0UL;

    for (i = 0; i < sf; ++i) {
        unsigned long bm = match_str2conditionbitmask(subfields[i]);

        if (!bm) {
            config_error_add("Unknown condition '%s'", subfields[i]);
            return 0UL;
        }
        conditions_bitmask |= bm;
    }
    return conditions_bitmask;
}

STATIC_OVL boolean
parse_condition(s, sidx)
char (*s)[QBUFSZ];
int sidx;
{
    int i;
    int coloridx = NO_COLOR;
    char *tmp, *how;
    unsigned long conditions_bitmask = 0UL;
    boolean success = FALSE;

    if (!s)
        return FALSE;

    /*3.6.1:
      OPTION=hilite_status: condition/stone+slime+foodPois/red&inverse */

    /*
     * TODO?
     *  It would be simpler to treat each condition (also hunger state
     *  and encumbrance level) as if it were a separate field.  That
     *  way they could have either or both 'changed' temporary rule and
     *  'always' persistent rule and wouldn't need convoluted access to
     *  the intended color and attributes.
     */

    sidx++;
    while(s[sidx]) {
        int sf = 0;     /* subfield count */
        char buf[BUFSZ], **subfields;

        tmp = s[sidx];
        if (!*tmp) {
            if (!success)
                config_error_add("Missing condition(s)");
            return success;
        }

        Strcpy(buf, tmp);
        conditions_bitmask = str2conditionbitmask(buf);

        if (!conditions_bitmask)
            return FALSE;

        /*
         * We have the conditions_bitmask with bits set for
         * each ailment we want in a particular color and/or
         * attribute, but we need to assign it to an array of
         * bitmasks indexed by the color chosen
         *        (0 to (CLR_MAX - 1))
         * and/or attributes chosen
         *        (HL_ATTCLR_DIM to (BL_ATTCLR_MAX - 1))
         * We still have to parse the colors and attributes out.
         */

        /* actions */
        sidx++;
        how = s[sidx];
        if (!how || !*how) {
            config_error_add("Missing color+attribute");
            return FALSE;
        }

        Strcpy(buf, how);
        sf = splitsubfields(buf, &subfields, 0);

        /*
         * conditions_bitmask now has bits set representing
         * the conditions that player wants represented, but
         * now we parse out *how* they will be represented.
         *
         * Only 1 colour is allowed, but potentially multiple
         * attributes are allowed.
         *
         * We have the following additional array offsets to
         * use for storing the attributes beyond the end of
         * the color indexes, all of which are less than CLR_MAX.
         * HL_ATTCLR_DIM        = CLR_MAX
         * HL_ATTCLR_BLINK      = CLR_MAX + 1
         * HL_ATTCLR_ULINE      = CLR_MAX + 2
         * HL_ATTCLR_INVERSE    = CLR_MAX + 3
         * HL_ATTCLR_BOLD       = CLR_MAX + 4
         * HL_ATTCLR_MAX        = CLR_MAX + 5 (this is past array boundary)
         *
         */

        for (i = 0; i < sf; ++i) {
            int a = match_str2attr(subfields[i], FALSE);

            if (a == ATR_DIM)
                g.cond_hilites[HL_ATTCLR_DIM] |= conditions_bitmask;
            else if (a == ATR_BLINK)
                g.cond_hilites[HL_ATTCLR_BLINK] |= conditions_bitmask;
            else if (a == ATR_ULINE)
                g.cond_hilites[HL_ATTCLR_ULINE] |= conditions_bitmask;
            else if (a == ATR_INVERSE)
                g.cond_hilites[HL_ATTCLR_INVERSE] |= conditions_bitmask;
            else if (a == ATR_BOLD)
                g.cond_hilites[HL_ATTCLR_BOLD] |= conditions_bitmask;
            else if (a == ATR_NONE) {
                g.cond_hilites[HL_ATTCLR_DIM] &= ~conditions_bitmask;
                g.cond_hilites[HL_ATTCLR_BLINK] &= ~conditions_bitmask;
                g.cond_hilites[HL_ATTCLR_ULINE] &= ~conditions_bitmask;
                g.cond_hilites[HL_ATTCLR_INVERSE] &= ~conditions_bitmask;
                g.cond_hilites[HL_ATTCLR_BOLD] &= ~conditions_bitmask;
            } else {
                int k = match_str2clr(subfields[i]);

                if (k >= CLR_MAX)
                    return FALSE;
                coloridx = k;
            }
        }
        /* set the bits in the appropriate member of the
           condition array according to color chosen as index */

        g.cond_hilites[coloridx] |= conditions_bitmask;
        success = TRUE;
        sidx++;
    }
    return TRUE;
}

void
clear_status_hilites()
{
    int i;

    for (i = 0; i < MAXBLSTATS; ++i) {
        struct hilite_s *temp, *next;

        for (temp = g.blstats[0][i].thresholds; temp; temp = next) {
            next = temp->next;
            free(temp);
        }
        g.blstats[0][i].thresholds = g.blstats[1][i].thresholds = 0;
        /* pointer into thresholds list, now stale */
        g.blstats[0][i].hilite_rule = g.blstats[1][i].hilite_rule = 0;
    }
}

STATIC_OVL char *
hlattr2attrname(attrib, buf, bufsz)
int attrib, bufsz;
char *buf;
{
    if (attrib && buf) {
        char attbuf[BUFSZ];
        int k, first = 0;

        attbuf[0] = '\0';
        if (attrib == HL_NONE) {
            Strcpy(buf, "normal");
            return buf;
        }

        if (attrib & HL_BOLD)
            Strcat(attbuf, first++ ? "+bold" : "bold");
        if (attrib & HL_INVERSE)
            Strcat(attbuf, first++ ? "+inverse" : "inverse");
        if (attrib & HL_ULINE)
            Strcat(attbuf, first++ ? "+underline" : "underline");
        if (attrib & HL_BLINK)
            Strcat(attbuf, first++ ? "+blink" : "blink");
        if (attrib & HL_DIM)
            Strcat(attbuf, first++ ? "+dim" : "dim");

        k = strlen(attbuf);
        if (k < (bufsz - 1))
            Strcpy(buf, attbuf);
        return buf;
    }
    return (char *) 0;
}


struct _status_hilite_line_str {
    int id;
    int fld;
    struct hilite_s *hl;
    unsigned long mask;
    char str[BUFSZ];
    struct _status_hilite_line_str *next;
};

static struct _status_hilite_line_str *status_hilite_str = 0;
static int status_hilite_str_id = 0;

STATIC_OVL void
status_hilite_linestr_add(fld, hl, mask, str)
int fld;
struct hilite_s *hl;
unsigned long mask;
const char *str;
{
    struct _status_hilite_line_str *tmp, *nxt;

    tmp = (struct _status_hilite_line_str *) alloc(sizeof *tmp);
    (void) memset(tmp, 0, sizeof *tmp);
    tmp->next = (struct _status_hilite_line_str *) 0;

    tmp->id = ++status_hilite_str_id;
    tmp->fld = fld;
    tmp->hl = hl;
    tmp->mask = mask;
    if (fld == BL_TITLE)
        Strcpy(tmp->str, str);
    else
        (void) stripchars(tmp->str, " ", str);

    if ((nxt = status_hilite_str) != 0) {
        while (nxt->next)
            nxt = nxt->next;
        nxt->next = tmp;
    } else {
        status_hilite_str = tmp;
    }
}

STATIC_OVL void
status_hilite_linestr_done()
{
    struct _status_hilite_line_str *nxt, *tmp = status_hilite_str;

    while (tmp) {
        nxt = tmp->next;
        free(tmp);
        tmp = nxt;
    }
    status_hilite_str = (struct _status_hilite_line_str *) 0;
    status_hilite_str_id = 0;
}

STATIC_OVL int
status_hilite_linestr_countfield(fld)
int fld;
{
    struct _status_hilite_line_str *tmp;
    boolean countall = (fld == BL_FLUSH);
    int count = 0;

    for (tmp = status_hilite_str; tmp; tmp = tmp->next) {
        if (countall || tmp->fld == fld)
            count++;
    }
    return count;
}

/* used by options handling, doset(options.c) */
int
count_status_hilites(VOID_ARGS)
{
    int count;

    status_hilite_linestr_gather();
    count = status_hilite_linestr_countfield(BL_FLUSH);
    status_hilite_linestr_done();
    return count;
}

STATIC_OVL void
status_hilite_linestr_gather_conditions()
{
    int i;
    struct _cond_map {
        unsigned long bm;
        unsigned long clratr;
    } cond_maps[SIZE(valid_conditions)];

    (void) memset(cond_maps, 0,
                  SIZE(valid_conditions) * sizeof (struct _cond_map));

    for (i = 0; i < SIZE(valid_conditions); i++) {
        int clr = NO_COLOR;
        int atr = HL_NONE;
        int j;

        for (j = 0; j < CLR_MAX; j++)
            if (g.cond_hilites[j] & valid_conditions[i].bitmask) {
                clr = j;
                break;
            }
        if (g.cond_hilites[HL_ATTCLR_DIM] & valid_conditions[i].bitmask)
            atr |= HL_DIM;
        if (g.cond_hilites[HL_ATTCLR_BOLD] & valid_conditions[i].bitmask)
            atr |= HL_BOLD;
        if (g.cond_hilites[HL_ATTCLR_BLINK] & valid_conditions[i].bitmask)
            atr |= HL_BLINK;
        if (g.cond_hilites[HL_ATTCLR_ULINE] & valid_conditions[i].bitmask)
            atr |= HL_ULINE;
        if (g.cond_hilites[HL_ATTCLR_INVERSE] & valid_conditions[i].bitmask)
            atr |= HL_INVERSE;
        if (atr != HL_NONE)
            atr &= ~HL_NONE;

        if (clr != NO_COLOR || atr != HL_NONE) {
            unsigned long ca = clr | (atr << 8);
            boolean added_condmap = FALSE;

            for (j = 0; j < SIZE(valid_conditions); j++)
                if (cond_maps[j].clratr == ca) {
                    cond_maps[j].bm |= valid_conditions[i].bitmask;
                    added_condmap = TRUE;
                    break;
                }
            if (!added_condmap) {
                for (j = 0; j < SIZE(valid_conditions); j++)
                    if (!cond_maps[j].bm) {
                        cond_maps[j].bm = valid_conditions[i].bitmask;
                        cond_maps[j].clratr = ca;
                        break;
                    }
            }
        }
    }

    for (i = 0; i < SIZE(valid_conditions); i++)
        if (cond_maps[i].bm) {
            int clr = NO_COLOR, atr = HL_NONE;

            split_clridx(cond_maps[i].clratr, &clr, &atr);
            if (clr != NO_COLOR || atr != HL_NONE) {
                char clrbuf[BUFSZ];
                char attrbuf[BUFSZ];
                char condbuf[BUFSZ];
                char *tmpattr;

                (void) strNsubst(strcpy(clrbuf, clr2colorname(clr)),
                                 " ", "-", 0);
                tmpattr = hlattr2attrname(atr, attrbuf, BUFSZ);
                if (tmpattr)
                    Sprintf(eos(clrbuf), "&%s", tmpattr);
                Sprintf(condbuf, "condition/%s/%s",
                        conditionbitmask2str(cond_maps[i].bm), clrbuf);
                status_hilite_linestr_add(BL_CONDITION, 0,
                                          cond_maps[i].bm, condbuf);
            }
        }
}

STATIC_OVL void
status_hilite_linestr_gather()
{
    int i;
    struct hilite_s *hl;

    status_hilite_linestr_done();

    for (i = 0; i < MAXBLSTATS; i++) {
        hl = g.blstats[0][i].thresholds;
        while (hl) {
            status_hilite_linestr_add(i, hl, 0UL, status_hilite2str(hl));
            hl = hl->next;
        }
    }

    status_hilite_linestr_gather_conditions();
}


char *
status_hilite2str(hl)
struct hilite_s *hl;
{
    static char buf[BUFSZ];
    int clr = 0, attr = 0;
    char behavebuf[BUFSZ];
    char clrbuf[BUFSZ];
    char attrbuf[BUFSZ];
    char *tmpattr;
    const char *op;

    if (!hl)
        return (char *) 0;

    behavebuf[0] = '\0';
    clrbuf[0] = '\0';
    op = (hl->rel == LT_VALUE) ? "<"
           : (hl->rel == LE_VALUE) ? "<="
             : (hl->rel == GT_VALUE) ? ">"
               : (hl->rel == GE_VALUE) ? ">="
                 : (hl->rel == EQ_VALUE) ? "="
                   : 0;

    switch (hl->behavior) {
    case BL_TH_VAL_PERCENTAGE:
        if (op)
            Sprintf(behavebuf, "%s%d%%", op, hl->value.a_int);
        else
            impossible("hl->behavior=percentage, rel error");
        break;
    case BL_TH_UPDOWN:
        if (hl->rel == LT_VALUE)
            Sprintf(behavebuf, "down");
        else if (hl->rel == GT_VALUE)
            Sprintf(behavebuf, "up");
        else if (hl->rel == EQ_VALUE)
            Sprintf(behavebuf, "changed");
        else
            impossible("hl->behavior=updown, rel error");
        break;
    case BL_TH_VAL_ABSOLUTE:
        if (op)
            Sprintf(behavebuf, "%s%d", op, hl->value.a_int);
        else
            impossible("hl->behavior=absolute, rel error");
        break;
    case BL_TH_TEXTMATCH:
        if (hl->rel == TXT_VALUE && hl->textmatch[0])
            Sprintf(behavebuf, "%s", hl->textmatch);
        else
            impossible("hl->behavior=textmatch, rel or textmatch error");
        break;
    case BL_TH_CONDITION:
        if (hl->rel == EQ_VALUE)
            Sprintf(behavebuf, "%s", conditionbitmask2str(hl->value.a_ulong));
        else
            impossible("hl->behavior=condition, rel error");
        break;
    case BL_TH_ALWAYS_HILITE:
        Sprintf(behavebuf, "always");
        break;
    case BL_TH_NONE:
        break;
    default:
        break;
    }

    split_clridx(hl->coloridx, &clr, &attr);
    (void) strNsubst(strcpy(clrbuf, clr2colorname(clr)), " ", "-", 0);
    if (attr != HL_UNDEF) {
        if ((tmpattr = hlattr2attrname(attr, attrbuf, BUFSZ)) != 0)
            Sprintf(eos(clrbuf), "&%s", tmpattr);
    }
    Sprintf(buf, "%s/%s/%s", initblstats[hl->fld].fldname, behavebuf, clrbuf);

    return buf;
}

STATIC_OVL int
status_hilite_menu_choose_field()
{
    winid tmpwin;
    int i, res, fld = BL_FLUSH;
    anything any;
    menu_item *picks = (menu_item *) 0;

    tmpwin = create_nhwindow(NHW_MENU);
    start_menu(tmpwin);

    for (i = 0; i < MAXBLSTATS; i++) {
#ifndef SCORE_ON_BOTL
        if (initblstats[i].fld == BL_SCORE
            && !g.blstats[0][BL_SCORE].thresholds)
            continue;
#endif
        any = cg.zeroany;
        any.a_int = (i + 1);
        add_menu(tmpwin, NO_GLYPH, &any, 0, 0, ATR_NONE,
                 initblstats[i].fldname, MENU_UNSELECTED);
    }

    end_menu(tmpwin, "Select a hilite field:");

    res = select_menu(tmpwin, PICK_ONE, &picks);
    destroy_nhwindow(tmpwin);
    if (res > 0) {
        fld = picks->item.a_int - 1;
        free((genericptr_t) picks);
    }
    return fld;
}

STATIC_OVL int
status_hilite_menu_choose_behavior(fld)
int fld;
{
    winid tmpwin;
    int res = 0, beh = BL_TH_NONE-1;
    anything any;
    menu_item *picks = (menu_item *) 0;
    char buf[BUFSZ];
    int at;
    int onlybeh = BL_TH_NONE, nopts = 0;

    if (fld < 0 || fld >= MAXBLSTATS)
        return BL_TH_NONE;

    at = initblstats[fld].anytype;

    tmpwin = create_nhwindow(NHW_MENU);
    start_menu(tmpwin);

    if (fld != BL_CONDITION) {
        any = cg.zeroany;
        any.a_int = onlybeh = BL_TH_ALWAYS_HILITE;
        Sprintf(buf, "Always highlight %s", initblstats[fld].fldname);
        add_menu(tmpwin, NO_GLYPH, &any, 'a', 0, ATR_NONE,
                 buf, MENU_UNSELECTED);
        nopts++;
    }

    if (fld == BL_CONDITION) {
        any = cg.zeroany;
        any.a_int = onlybeh = BL_TH_CONDITION;
        add_menu(tmpwin, NO_GLYPH, &any, 'b', 0, ATR_NONE,
                 "Bitmask of conditions", MENU_UNSELECTED);
        nopts++;
    }

    if (fld != BL_CONDITION) {
        any = cg.zeroany;
        any.a_int = onlybeh = BL_TH_UPDOWN;
        Sprintf(buf, "%s value changes", initblstats[fld].fldname);
        add_menu(tmpwin, NO_GLYPH, &any, 'c', 0, ATR_NONE,
                 buf, MENU_UNSELECTED);
        nopts++;
    }

    if (fld != BL_CAP && fld != BL_HUNGER
        && (at == ANY_INT || at == ANY_LONG)) {
        any = cg.zeroany;
        any.a_int = onlybeh = BL_TH_VAL_ABSOLUTE;
        add_menu(tmpwin, NO_GLYPH, &any, 'n', 0, ATR_NONE,
                 "Number threshold", MENU_UNSELECTED);
        nopts++;
    }

    if (initblstats[fld].idxmax >= 0) {
        any = cg.zeroany;
        any.a_int = onlybeh = BL_TH_VAL_PERCENTAGE;
        add_menu(tmpwin, NO_GLYPH, &any, 'p', 0, ATR_NONE,
                 "Percentage threshold", MENU_UNSELECTED);
        nopts++;
    }

    if (initblstats[fld].anytype == ANY_STR
        || fld == BL_CAP || fld == BL_HUNGER) {
        any = cg.zeroany;
        any.a_int = onlybeh = BL_TH_TEXTMATCH;
        Sprintf(buf, "%s text match", initblstats[fld].fldname);
        add_menu(tmpwin, NO_GLYPH, &any, 't', 0, ATR_NONE,
                 buf, MENU_UNSELECTED);
        nopts++;
    }

    Sprintf(buf, "Select %s field hilite behavior:", initblstats[fld].fldname);
    end_menu(tmpwin, buf);

    if (nopts > 1) {
        res = select_menu(tmpwin, PICK_ONE, &picks);
        if (res == 0) /* none chosen*/
            beh = BL_TH_NONE;
        else if (res == -1) /* menu cancelled */
            beh = (BL_TH_NONE - 1);
    } else if (onlybeh != BL_TH_NONE)
        beh = onlybeh;
    destroy_nhwindow(tmpwin);
    if (res > 0) {
        beh = picks->item.a_int;
        free((genericptr_t) picks);
    }
    return beh;
}

STATIC_OVL int
status_hilite_menu_choose_updownboth(fld, str, ltok, gtok)
int fld;
const char *str;
boolean ltok, gtok;
{
    int res, ret = NO_LTEQGT;
    winid tmpwin;
    char buf[BUFSZ];
    anything any;
    menu_item *picks = (menu_item *) 0;

    tmpwin = create_nhwindow(NHW_MENU);
    start_menu(tmpwin);

    if (ltok) {
        if (str)
            Sprintf(buf, "%s than %s",
                    (fld == BL_AC) ? "Better (lower)" : "Less", str);
        else
            Sprintf(buf, "Value goes down");
        any = cg.zeroany;
        any.a_int = 10 + LT_VALUE;
        add_menu(tmpwin, NO_GLYPH, &any, 0, 0, ATR_NONE,
                 buf, MENU_UNSELECTED);

        if (str) {
            Sprintf(buf, "%s or %s",
                    str, (fld == BL_AC) ? "better (lower)" : "less");
            any = cg.zeroany;
            any.a_int = 10 + LE_VALUE;
            add_menu(tmpwin, NO_GLYPH, &any, 0, 0, ATR_NONE,
                     buf, MENU_UNSELECTED);
        }
    }

    if (str)
        Sprintf(buf, "Exactly %s", str);
    else
        Sprintf(buf, "Value changes");
    any = cg.zeroany;
    any.a_int = 10 + EQ_VALUE;
    add_menu(tmpwin, NO_GLYPH, &any, 0, 0, ATR_NONE,
             buf, MENU_UNSELECTED);

    if (gtok) {
        if (str) {
            Sprintf(buf, "%s or %s",
                    str, (fld == BL_AC) ? "worse (higher)" : "more");
            any = cg.zeroany;
            any.a_int = 10 + GE_VALUE;
            add_menu(tmpwin, NO_GLYPH, &any, 0, 0, ATR_NONE,
                     buf, MENU_UNSELECTED);
        }

        if (str)
            Sprintf(buf, "%s than %s",
                    (fld == BL_AC) ? "Worse (higher)" : "More", str);
        else
            Sprintf(buf, "Value goes up");
        any = cg.zeroany;
        any.a_int = 10 + GT_VALUE;
        add_menu(tmpwin, NO_GLYPH, &any, 0, 0, ATR_NONE,
             buf, MENU_UNSELECTED);
    }
    Sprintf(buf, "Select field %s value:", initblstats[fld].fldname);
    end_menu(tmpwin, buf);

    res = select_menu(tmpwin, PICK_ONE, &picks);
    destroy_nhwindow(tmpwin);
    if (res > 0) {
        ret = picks->item.a_int - 10;
        free((genericptr_t) picks);
    }

    return ret;
}

STATIC_OVL boolean
status_hilite_menu_add(origfld)
int origfld;
{
    int fld;
    int behavior;
    int lt_gt_eq;
    int clr = NO_COLOR, atr = HL_UNDEF;
    struct hilite_s hilite;
    unsigned long cond = 0UL;
    char colorqry[BUFSZ];
    char attrqry[BUFSZ];

choose_field:
    fld = origfld;
    if (fld == BL_FLUSH) {
        fld = status_hilite_menu_choose_field();
        /* isn't this redundant given what follows? */
        if (fld == BL_FLUSH)
            return FALSE;
    }

    if (fld == BL_FLUSH)
        return FALSE;

    colorqry[0] = '\0';
    attrqry[0] = '\0';

    memset((genericptr_t) &hilite, 0, sizeof (struct hilite_s));
    hilite.next = (struct hilite_s *) 0;
    hilite.set = FALSE; /* mark it "unset" */
    hilite.fld = fld;

choose_behavior:
    behavior = status_hilite_menu_choose_behavior(fld);

    if (behavior == (BL_TH_NONE - 1)) {
        return FALSE;
    } else if (behavior == BL_TH_NONE) {
        if (origfld == BL_FLUSH)
            goto choose_field;
        return FALSE;
    }

    hilite.behavior = behavior;

choose_value:
    if (behavior == BL_TH_VAL_PERCENTAGE
        || behavior == BL_TH_VAL_ABSOLUTE) {
        char inbuf[BUFSZ], buf[BUFSZ];
        anything aval;
        int val, dt;
        boolean gotnum = FALSE, percent = (behavior == BL_TH_VAL_PERCENTAGE);
        char *inp, *numstart;
        const char *op;

        lt_gt_eq = NO_LTEQGT; /* not set up yet */
        inbuf[0] = '\0';
        Sprintf(buf, "Enter %svalue for %s threshold:",
                percent ? "percentage " : "",
                initblstats[fld].fldname);
        getlin(buf, inbuf);
        if (inbuf[0] == '\0' || inbuf[0] == '\033')
            goto choose_behavior;

        inp = numstart = trimspaces(inbuf);
        if (!*inp)
            goto choose_behavior;

        /* allow user to enter "<50%" or ">50" or just "50"
           or <=50% or >=50 or =50 */
        if (*inp == '>' || *inp == '<' || *inp == '=') {
            lt_gt_eq = (*inp == '>') ? ((inp[1] == '=') ? GE_VALUE : GT_VALUE)
                     : (*inp == '<') ? ((inp[1] == '=') ? LE_VALUE : LT_VALUE)
                       : EQ_VALUE;
            *inp++ = ' ';
            numstart++;
            if (lt_gt_eq == GE_VALUE || lt_gt_eq == LE_VALUE) {
                *inp++ = ' ';
                numstart++;
            }
        }
        if (*inp == '-') {
            inp++;
        } else if (*inp == '+') {
            *inp++ = ' ';
            numstart++;
        }
        while (digit(*inp)) {
            inp++;
            gotnum = TRUE;
        }
        if (*inp == '%') {
            if (!percent) {
                pline("Not expecting a percentage.");
                goto choose_behavior;
            }
            *inp = '\0'; /* strip '%' [this accepts trailing junk!] */
        } else if (*inp) {
            /* some random characters */
            pline("\"%s\" is not a recognized number.", inp);
            goto choose_value;
        }
        if (!gotnum) {
            pline("Is that an invisible number?");
            goto choose_value;
        }
        op = (lt_gt_eq == LT_VALUE) ? "<"
               : (lt_gt_eq == LE_VALUE) ? "<="
                 : (lt_gt_eq == GT_VALUE) ? ">"
                   : (lt_gt_eq == GE_VALUE) ? ">="
                     : (lt_gt_eq == EQ_VALUE) ? "="
                       : ""; /* didn't specify lt_gt_eq with number */

        aval = cg.zeroany;
        dt = percent ? ANY_INT : initblstats[fld].anytype;
        (void) s_to_anything(&aval, numstart, dt);

        if (percent) {
            val = aval.a_int;
            if (initblstats[fld].idxmax == -1) {
                pline("Field '%s' does not support percentage values.",
                      initblstats[fld].fldname);
                behavior = BL_TH_VAL_ABSOLUTE;
                goto choose_value;
            }
            /* if player only specified a number then lt_gt_eq isn't set
               up yet and the >-1 and <101 exceptions can't be honored;
               deliberate use of those should be uncommon enough for
               that to be palatable; for 0 and 100, choose_updown_both()
               will prevent useless operations */
            if ((val < 0 && (val != -1 || lt_gt_eq != GT_VALUE))
                || (val == 0 && lt_gt_eq == LT_VALUE)
                || (val == 100 && lt_gt_eq == GT_VALUE)
                || (val > 100 && (val != 101 || lt_gt_eq != LT_VALUE))) {
                pline("'%s%d%%' is not a valid percent value.", op, val);
                goto choose_value;
            }
            /* restore suffix for use in color and attribute prompts */
            if (!index(numstart, '%'))
                Strcat(numstart, "%");

        /* reject negative values except for AC and >-1; reject 0 for < */
        } else if (dt == ANY_INT
                   && (aval.a_int < ((fld == BL_AC) ? -128
                                     : (lt_gt_eq == GT_VALUE) ? -1
                                       : (lt_gt_eq == LT_VALUE) ? 1 : 0))) {
            pline("%s'%s%d'%s", threshold_value,
                  op, aval.a_int, is_out_of_range);
            goto choose_value;
        } else if (dt == ANY_LONG
                   && (aval.a_long < ((lt_gt_eq == GT_VALUE) ? -1L
                                      : (lt_gt_eq == LT_VALUE) ? 1L : 0L))) {
            pline("%s'%s%ld'%s", threshold_value,
                  op, aval.a_long, is_out_of_range);
            goto choose_value;
        }

        if (lt_gt_eq == NO_LTEQGT) {
            boolean ltok = ((dt == ANY_INT)
                            ? (aval.a_int > 0 || fld == BL_AC)
                            : (aval.a_long > 0L)),
                    gtok = (!percent || aval.a_long < 100);

            lt_gt_eq = status_hilite_menu_choose_updownboth(fld, inbuf,
                                                            ltok, gtok);
            if (lt_gt_eq == NO_LTEQGT)
                goto choose_value;
        }

        Sprintf(colorqry, "Choose a color for when %s is %s%s%s:",
                initblstats[fld].fldname,
                (lt_gt_eq == LT_VALUE) ? "less than "
                  : (lt_gt_eq == GT_VALUE) ? "more than "
                    : "",
                numstart,
                (lt_gt_eq == LE_VALUE) ? " or less"
                  : (lt_gt_eq == GE_VALUE) ? " or more"
                    : "");
        Sprintf(attrqry, "Choose attribute for when %s is %s%s%s:",
                initblstats[fld].fldname,
                (lt_gt_eq == LT_VALUE) ? "less than "
                  : (lt_gt_eq == GT_VALUE) ? "more than "
                    : "",
                numstart,
                (lt_gt_eq == LE_VALUE) ? " or less"
                  : (lt_gt_eq == GE_VALUE) ? " or more"
                    : "");

        hilite.rel = lt_gt_eq;
        hilite.value = aval;
    } else if (behavior == BL_TH_UPDOWN) {
        if (initblstats[fld].anytype != ANY_STR) {
            boolean ltok = (fld != BL_TIME), gtok = TRUE;

            lt_gt_eq = status_hilite_menu_choose_updownboth(fld, (char *)0,
                                                            ltok, gtok);
            if (lt_gt_eq == NO_LTEQGT)
                goto choose_behavior;
        } else { /* ANY_STR */
            /* player picked '<field> value changes' in outer menu;
               ordered string comparison is supported but LT/GT for the
               string status fields (title, dungeon level, alignment)
               is pointless; rather than calling ..._choose_updownboth()
               with ltok==False plus gtok=False and having a menu with a
               single choice, skip it altogether and just use 'changed' */
            lt_gt_eq = EQ_VALUE;
        }
        Sprintf(colorqry, "Choose a color for when %s %s:",
                initblstats[fld].fldname,
                (lt_gt_eq == EQ_VALUE) ? "changes"
                  : (lt_gt_eq == LT_VALUE) ? "decreases"
                    : "increases");
        Sprintf(attrqry, "Choose attribute for when %s %s:",
                initblstats[fld].fldname,
                (lt_gt_eq == EQ_VALUE) ? "changes"
                  : (lt_gt_eq == LT_VALUE) ? "decreases"
                    : "increases");
        hilite.rel = lt_gt_eq;
    } else if (behavior == BL_TH_CONDITION) {
        cond = query_conditions();
        if (!cond) {
            if (origfld == BL_FLUSH)
                goto choose_field;
            return FALSE;
        }
        Sprintf(colorqry, "Choose a color for conditions %s:",
                conditionbitmask2str(cond));
        Sprintf(attrqry, "Choose attribute for conditions %s:",
                conditionbitmask2str(cond));
    } else if (behavior == BL_TH_TEXTMATCH) {
        char qry_buf[BUFSZ];

        Sprintf(qry_buf, "%s %s text value to match:",
                (fld == BL_CAP
                 || fld == BL_ALIGN
                 || fld == BL_HUNGER
                 || fld == BL_TITLE) ? "Choose" : "Enter",
                initblstats[fld].fldname);
        if (fld == BL_CAP) {
            int rv = query_arrayvalue(qry_buf,
                                      enc_stat,
                                      SLT_ENCUMBER, OVERLOADED + 1);

            if (rv < SLT_ENCUMBER)
                goto choose_behavior;

            hilite.rel = TXT_VALUE;
            Strcpy(hilite.textmatch, enc_stat[rv]);
        } else if (fld == BL_ALIGN) {
            static const char *aligntxt[] = { "chaotic", "neutral", "lawful" };
            int rv = query_arrayvalue(qry_buf,
                                      aligntxt, 0, 2 + 1);

            if (rv < 0)
                goto choose_behavior;

            hilite.rel = TXT_VALUE;
            Strcpy(hilite.textmatch, aligntxt[rv]);
        } else if (fld == BL_HUNGER) {
            static const char *hutxt[] = { "Satiated", (char *) 0, "Hungry",
                                           "Weak", "Fainting", "Fainted",
                                           "Starved" };
            int rv = query_arrayvalue(qry_buf,
                                      hutxt,
                                      SATIATED, STARVED + 1);

            if (rv < SATIATED)
                goto choose_behavior;

            hilite.rel = TXT_VALUE;
            Strcpy(hilite.textmatch, hutxt[rv]);
        } else if (fld == BL_TITLE) {
            const char *rolelist[3 * 9 + 1];
            char mbuf[MAXVALWIDTH], fbuf[MAXVALWIDTH], obuf[MAXVALWIDTH];
            int i, j, rv;

            for (i = j = 0; i < 9; i++) {
                Sprintf(mbuf, "\"%s\"", g.urole.rank[i].m);
                if (g.urole.rank[i].f) {
                    Sprintf(fbuf, "\"%s\"", g.urole.rank[i].f);
                    Sprintf(obuf, "%s or %s",
                            flags.female ? fbuf : mbuf,
                            flags.female ? mbuf : fbuf);
                } else {
                    fbuf[0] = obuf[0] = '\0';
                }
                if (flags.female) {
                    if (*fbuf)
                        rolelist[j++] = dupstr(fbuf);
                    rolelist[j++] = dupstr(mbuf);
                    if (*obuf)
                        rolelist[j++] = dupstr(obuf);
                } else {
                    rolelist[j++] = dupstr(mbuf);
                    if (*fbuf)
                        rolelist[j++] = dupstr(fbuf);
                    if (*obuf)
                        rolelist[j++] = dupstr(obuf);
                }
            }
            rolelist[j++] = dupstr("\"none of the above (polymorphed)\"");

            rv = query_arrayvalue(qry_buf, rolelist, 0, j);
            if (rv >= 0) {
                hilite.rel = TXT_VALUE;
                Strcpy(hilite.textmatch, rolelist[rv]);
            }
            for (i = 0; i < j; i++)
                free((genericptr_t) rolelist[i]), rolelist[i] = 0;
            if (rv < 0)
                goto choose_behavior;
        } else {
            char inbuf[BUFSZ];

            inbuf[0] = '\0';
            getlin(qry_buf, inbuf);
            if (inbuf[0] == '\0' || inbuf[0] == '\033')
                goto choose_behavior;

            hilite.rel = TXT_VALUE;
            if (strlen(inbuf) < sizeof hilite.textmatch)
                Strcpy(hilite.textmatch, inbuf);
            else
                return FALSE;
        }
        Sprintf(colorqry, "Choose a color for when %s is '%s':",
                initblstats[fld].fldname, hilite.textmatch);
        Sprintf(attrqry, "Choose attribute for when %s is '%s':",
                initblstats[fld].fldname, hilite.textmatch);
    } else if (behavior == BL_TH_ALWAYS_HILITE) {
        Sprintf(colorqry, "Choose a color to always hilite %s:",
                initblstats[fld].fldname);
        Sprintf(attrqry, "Choose attribute to always hilite %s:",
                initblstats[fld].fldname);
    }

choose_color:
    clr = query_color(colorqry);
    if (clr == -1) {
        if (behavior != BL_TH_ALWAYS_HILITE)
            goto choose_value;
        else
            goto choose_behavior;
    }
    atr = query_attr(attrqry);
    if (atr == -1)
        goto choose_color;

    if (behavior == BL_TH_CONDITION) {
        char clrbuf[BUFSZ];
        char attrbuf[BUFSZ];
        char *tmpattr;

        if (atr & HL_DIM)
            g.cond_hilites[HL_ATTCLR_DIM] |= cond;
        if (atr & HL_BLINK)
            g.cond_hilites[HL_ATTCLR_BLINK] |= cond;
        if (atr & HL_ULINE)
            g.cond_hilites[HL_ATTCLR_ULINE] |= cond;
        if (atr & HL_INVERSE)
            g.cond_hilites[HL_ATTCLR_INVERSE] |= cond;
        if (atr & HL_BOLD)
            g.cond_hilites[HL_ATTCLR_BOLD] |= cond;
        if (atr == HL_NONE) {
            g.cond_hilites[HL_ATTCLR_DIM] &= ~cond;
            g.cond_hilites[HL_ATTCLR_BLINK] &= ~cond;
            g.cond_hilites[HL_ATTCLR_ULINE] &= ~cond;
            g.cond_hilites[HL_ATTCLR_INVERSE] &= ~cond;
            g.cond_hilites[HL_ATTCLR_BOLD] &= ~cond;
        }
        g.cond_hilites[clr] |= cond;
        (void) strNsubst(strcpy(clrbuf, clr2colorname(clr)), " ", "-", 0);
        tmpattr = hlattr2attrname(atr, attrbuf, BUFSZ);
        if (tmpattr)
            Sprintf(eos(clrbuf), "&%s", tmpattr);
        pline("Added hilite condition/%s/%s",
              conditionbitmask2str(cond), clrbuf);
    } else {
        char *p, *q;

        hilite.coloridx = clr | (atr << 8);
        hilite.anytype = initblstats[fld].anytype;

        if (fld == BL_TITLE && (p = strstri(hilite.textmatch, " or ")) != 0) {
            /* split menu choice "male-rank or female-rank" into two distinct
               but otherwise identical rules, "male-rank" and "female-rank" */
            *p = '\0'; /* chop off " or female-rank" */
            /* new rule for male-rank */
            status_hilite_add_threshold(fld, &hilite);
            pline("Added hilite %s", status_hilite2str(&hilite));
            /* transfer female-rank to start of hilite.textmatch buffer */
            p += sizeof " or " - sizeof "";
            q = hilite.textmatch;
            while ((*q++ = *p++) != '\0')
                continue;
            /* proceed with normal addition of new rule */
        }
        status_hilite_add_threshold(fld, &hilite);
        pline("Added hilite %s", status_hilite2str(&hilite));
    }
    reset_status_hilites();
    return TRUE;
}

boolean
status_hilite_remove(id)
int id;
{
    struct _status_hilite_line_str *hlstr = status_hilite_str;

    while (hlstr && hlstr->id != id) {
        hlstr = hlstr->next;
    }

    if (!hlstr)
        return FALSE;

    if (hlstr->fld == BL_CONDITION) {
        int i;

        for (i = 0; i < CLR_MAX; i++)
            g.cond_hilites[i] &= ~hlstr->mask;
        g.cond_hilites[HL_ATTCLR_DIM] &= ~hlstr->mask;
        g.cond_hilites[HL_ATTCLR_BOLD] &= ~hlstr->mask;
        g.cond_hilites[HL_ATTCLR_BLINK] &= ~hlstr->mask;
        g.cond_hilites[HL_ATTCLR_ULINE] &= ~hlstr->mask;
        g.cond_hilites[HL_ATTCLR_INVERSE] &= ~hlstr->mask;
        return TRUE;
    } else {
        int fld = hlstr->fld;
        struct hilite_s *hl, *hlprev = (struct hilite_s *) 0;

        for (hl = g.blstats[0][fld].thresholds; hl; hl = hl->next) {
            if (hlstr->hl == hl) {
                if (hlprev) {
                    hlprev->next = hl->next;
                } else {
                    g.blstats[0][fld].thresholds = hl->next;
                    g.blstats[1][fld].thresholds = g.blstats[0][fld].thresholds;
                }
                if (g.blstats[0][fld].hilite_rule == hl) {
                    g.blstats[0][fld].hilite_rule
                        = g.blstats[1][fld].hilite_rule = (struct hilite_s *) 0;
                    g.blstats[0][fld].time = g.blstats[1][fld].time = 0L;
                }
                free((genericptr_t) hl);
                return TRUE;
            }
            hlprev = hl;
        }
    }
    return FALSE;
}

boolean
status_hilite_menu_fld(fld)
int fld;
{
    winid tmpwin;
    int i, res;
    menu_item *picks = (menu_item *) 0;
    anything any;
    int count = status_hilite_linestr_countfield(fld);
    struct _status_hilite_line_str *hlstr;
    char buf[BUFSZ];
    boolean acted = FALSE;

    if (!count) {
        if (status_hilite_menu_add(fld)) {
            status_hilite_linestr_done();
            status_hilite_linestr_gather();
            count = status_hilite_linestr_countfield(fld);
        } else
            return FALSE;
    }

    tmpwin = create_nhwindow(NHW_MENU);
    start_menu(tmpwin);

    if (count) {
        hlstr = status_hilite_str;
        while (hlstr) {
            if (hlstr->fld == fld) {
                any = cg.zeroany;
                any.a_int = hlstr->id;
                add_menu(tmpwin, NO_GLYPH, &any, 0, 0, ATR_NONE,
                         hlstr->str, MENU_UNSELECTED);
            }
            hlstr = hlstr->next;
        }
    } else {
        any = cg.zeroany;
        Sprintf(buf, "No current hilites for %s", initblstats[fld].fldname);
        add_menu(tmpwin, NO_GLYPH, &any, 0, 0, ATR_NONE, buf, MENU_UNSELECTED);
    }

    /* separator line */
    any = cg.zeroany;
    add_menu(tmpwin, NO_GLYPH, &any, 0, 0, ATR_NONE, "", MENU_UNSELECTED);

    if (count) {
        any = cg.zeroany;
        any.a_int = -1;
        add_menu(tmpwin, NO_GLYPH, &any, 'X', 0, ATR_NONE,
                 "Remove selected hilites", MENU_UNSELECTED);
    }

#ifndef SCORE_ON_BOTL
    if (fld == BL_SCORE) {
        /* suppress 'Z - Add a new hilite' for 'score' when SCORE_ON_BOTL
           is disabled; we wouldn't be called for 'score' unless it has
           hilite rules from the config file, so count must be positive
           (hence there's no risk that we're putting up an empty menu) */
        ;
    } else
#endif
    {
        any = cg.zeroany;
        any.a_int = -2;
        add_menu(tmpwin, NO_GLYPH, &any, 'Z', 0, ATR_NONE,
                 "Add a new hilite", MENU_UNSELECTED);
    }

    Sprintf(buf, "Current %s hilites:", initblstats[fld].fldname);
    end_menu(tmpwin, buf);

    if ((res = select_menu(tmpwin, PICK_ANY, &picks)) > 0) {
        int mode = 0;

        for (i = 0; i < res; i++) {
            int idx = picks[i].item.a_int;

            if (idx == -1) {
                /* delete selected hilites */
                if (mode)
                    goto shlmenu_free;
                mode = -1;
                break;
            } else if (idx == -2) {
                /* create a new hilite */
                if (mode)
                    goto shlmenu_free;
                mode = -2;
                break;
            }
        }

        if (mode == -1) {
            /* delete selected hilites */
            for (i = 0; i < res; i++) {
                int idx = picks[i].item.a_int;

                if (idx > 0)
                    (void) status_hilite_remove(idx);
            }
            reset_status_hilites();
            acted = TRUE;
        } else if (mode == -2) {
            /* create a new hilite */
            if (status_hilite_menu_add(fld))
                acted = TRUE;
        }

        free((genericptr_t) picks);
    }

shlmenu_free:

    picks = (menu_item *) 0;
    destroy_nhwindow(tmpwin);
    return acted;
}

void
status_hilites_viewall()
{
    winid datawin;
    struct _status_hilite_line_str *hlstr = status_hilite_str;
    char buf[BUFSZ];

    datawin = create_nhwindow(NHW_TEXT);

    while (hlstr) {
        Sprintf(buf, "OPTIONS=hilite_status: %.*s",
                (int) (BUFSZ - sizeof "OPTIONS=hilite_status: " - 1),
                hlstr->str);
        putstr(datawin, 0, buf);
        hlstr = hlstr->next;
    }

    display_nhwindow(datawin, FALSE);
    destroy_nhwindow(datawin);
}

boolean
status_hilite_menu()
{
    winid tmpwin;
    int i, res;
    menu_item *picks = (menu_item *) 0;
    anything any;
    boolean redo;
    int countall;

shlmenu_redo:
    redo = FALSE;

    tmpwin = create_nhwindow(NHW_MENU);
    start_menu(tmpwin);

    status_hilite_linestr_gather();
    countall = status_hilite_linestr_countfield(BL_FLUSH);
    if (countall) {
        any = cg.zeroany;
        any.a_int = -1;
        add_menu(tmpwin, NO_GLYPH, &any, 0, 0, ATR_NONE,
                 "View all hilites in config format", MENU_UNSELECTED);

        any = cg.zeroany;
        add_menu(tmpwin, NO_GLYPH, &any, 0, 0, ATR_NONE, "", MENU_UNSELECTED);
    }

    for (i = 0; i < MAXBLSTATS; i++) {
        int count = status_hilite_linestr_countfield(i);
        char buf[BUFSZ];

#ifndef SCORE_ON_BOTL
        /* config file might contain rules for highlighting 'score'
           even when SCORE_ON_BOTL is disabled; if so, 'O' command
           menus will show them and allow deletions but not additions,
           otherwise, it won't show 'score' at all */
        if (initblstats[i].fld == BL_SCORE && !count)
            continue;
#endif
        any = cg.zeroany;
        any.a_int = i + 1;
        Sprintf(buf, "%-18s", initblstats[i].fldname);
        if (count)
            Sprintf(eos(buf), " (%d defined)", count);
        add_menu(tmpwin, NO_GLYPH, &any, 0, 0, ATR_NONE,
                 buf, MENU_UNSELECTED);
    }

    end_menu(tmpwin, "Status hilites:");
    if ((res = select_menu(tmpwin, PICK_ONE, &picks)) > 0) {
        i = picks->item.a_int - 1;
        if (i < 0)
            status_hilites_viewall();
        else
            (void) status_hilite_menu_fld(i);
        free((genericptr_t) picks), picks = (menu_item *) 0;
        redo = TRUE;
    }

    destroy_nhwindow(tmpwin);
    countall = status_hilite_linestr_countfield(BL_FLUSH);
    status_hilite_linestr_done();

    if (redo)
        goto shlmenu_redo;

    /* hilite_delta=='statushilites' does double duty:  it is the
       number of turns for temporary highlights to remain visible
       and also when non-zero it is the flag to enable highlighting */
    if (countall > 0 && !iflags.hilite_delta)
        pline(
 "To have highlights become active, set 'statushilites' option to non-zero.");

    return TRUE;
}

#endif /* STATUS_HILITES */

/*botl.c*/<|MERGE_RESOLUTION|>--- conflicted
+++ resolved
@@ -232,18 +232,7 @@
 bot()
 {
     /* dosave() flags completion by setting u.uhp to -1 */
-<<<<<<< HEAD
     if ((u.uhp != -1) && g.youmonst.data && iflags.status_updates) {
-#ifdef STATUS_HILITES
-        bot_via_windowport();
-#else
-        curs(WIN_STATUS, 1, 0);
-        putstr(WIN_STATUS, 0, do_statusline1());
-        curs(WIN_STATUS, 1, 1);
-        putmixed(WIN_STATUS, 0, do_statusline2());
-#endif
-=======
-    if ((u.uhp != -1) && youmonst.data && iflags.status_updates) {
         if (VIA_WINDOWPORT()) {
             bot_via_windowport();
         } else {
@@ -252,7 +241,6 @@
             curs(WIN_STATUS, 1, 1);
             putmixed(WIN_STATUS, 0, do_statusline2());
         }
->>>>>>> e05c0323
     }
     g.context.botl = g.context.botlx = iflags.time_botl = FALSE;
 }
