--- conflicted
+++ resolved
@@ -1,9 +1,4 @@
-<<<<<<< HEAD
-/* NetHack 3.5	botl.c	$NHDT-Date: 1425083082 2015/02/28 00:24:42 $  $NHDT-Branch: (no branch, rebasing scshunt-unconditionals) $:$NHDT-Revision: 1.38 $ */
-=======
 /* NetHack 3.5	botl.c	$NHDT-Date: 1425083082 2015/02/28 00:24:42 $  $NHDT-Branch: master $:$NHDT-Revision: 1.38 $ */
->>>>>>> b7ad4a8a
-/* NetHack 3.5	botl.c	$Date: 2012/01/10 17:47:19 $  $Revision: 1.36 $ */
 /* Copyright (c) Stichting Mathematisch Centrum, Amsterdam, 1985. */
 /* NetHack may be freely redistributed.  See license for details. */
 
