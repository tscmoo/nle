<<<<<<< HEAD
/* NetHack 3.5	mon.c	$NHDT-Date: 1429584308 2015/04/21 02:45:08 $  $NHDT-Branch: master $:$NHDT-Revision: 1.164 $ */
=======
/* NetHack 3.5	mon.c	$NHDT-Date: 1429666918 2015/04/22 01:41:58 $  $NHDT-Branch: master $:$NHDT-Revision: 1.165 $ */
/* NetHack 3.5	mon.c	$Date: 2012/05/16 02:15:10 $  $Revision: 1.126 $ */
>>>>>>> ed164ad3
/* Copyright (c) Stichting Mathematisch Centrum, Amsterdam, 1985. */
/* NetHack may be freely redistributed.  See license for details. */

/* If you're using precompiled headers, you don't want this either */
#ifdef MICROPORT_BUG
#define MKROOM_H
#endif

#include "hack.h"
#include "mfndpos.h"
#include <ctype.h>

STATIC_DCL boolean FDECL(restrap,(struct monst *));
STATIC_DCL long FDECL(mm_aggression, (struct monst *,struct monst *));
STATIC_DCL long FDECL(mm_displacement, (struct monst *,struct monst *));
STATIC_DCL int NDECL(pick_animal);
STATIC_DCL void FDECL(kill_eggs, (struct obj *));
STATIC_DCL void FDECL(dealloc_mextra, (struct mextra *));
STATIC_DCL int FDECL(pickvampshape, (struct monst *));
STATIC_DCL boolean FDECL(isspecmon, (struct monst *));
STATIC_DCL boolean FDECL(validspecmon, (struct monst *,int));
STATIC_DCL boolean FDECL(validvamp, (struct monst *,int *,int));
STATIC_DCL struct permonst *FDECL(accept_newcham_form, (int));

#define LEVEL_SPECIFIC_NOCORPSE(mdat) \
     (Is_rogue_level(&u.uz) || \
       (level.flags.graveyard && is_undead(mdat) && rn2(3)))

#if 0
/* part of the original warning code which was replaced in 3.3.1 */
const char *warnings[] = {
    "white", "pink", "red", "ruby", "purple", "black"
};
#endif /* 0 */

STATIC_DCL struct obj *FDECL(make_corpse,(struct monst *, unsigned));
STATIC_DCL void FDECL(m_detach, (struct monst *, struct permonst *));
STATIC_DCL void FDECL(lifesaved_monster, (struct monst *));

/* convert the monster index of an undead to its living counterpart */
int
undead_to_corpse(mndx)
int mndx;
{
    switch (mndx) {
    case PM_KOBOLD_ZOMBIE:
    case PM_KOBOLD_MUMMY:	mndx = PM_KOBOLD;  break;
    case PM_DWARF_ZOMBIE:
    case PM_DWARF_MUMMY:	mndx = PM_DWARF;  break;
    case PM_GNOME_ZOMBIE:
    case PM_GNOME_MUMMY:	mndx = PM_GNOME;  break;
    case PM_ORC_ZOMBIE:
    case PM_ORC_MUMMY:	mndx = PM_ORC;  break;
    case PM_ELF_ZOMBIE:
    case PM_ELF_MUMMY:	mndx = PM_ELF;  break;
    case PM_VAMPIRE:
    case PM_VAMPIRE_LORD:
#if 0	/* DEFERRED */
    case PM_VAMPIRE_MAGE:
#endif
    case PM_HUMAN_ZOMBIE:
    case PM_HUMAN_MUMMY:	mndx = PM_HUMAN;  break;
    case PM_GIANT_ZOMBIE:
    case PM_GIANT_MUMMY:	mndx = PM_GIANT;  break;
    case PM_ETTIN_ZOMBIE:
    case PM_ETTIN_MUMMY:	mndx = PM_ETTIN;  break;
    default:  break;
    }
    return mndx;
}

/* Convert the monster index of some monsters (such as quest guardians)
 * to their generic species type.
 *
 * Return associated character class monster, rather than species
 * if mode is 1.
 */
int
genus(mndx, mode)
int mndx, mode;
{
    switch (mndx) {
/* Quest guardians */
    case PM_STUDENT:     mndx = mode ? PM_ARCHEOLOGIST  : PM_HUMAN; break;
    case PM_CHIEFTAIN:   mndx = mode ? PM_BARBARIAN : PM_HUMAN; break;
    case PM_NEANDERTHAL: mndx = mode ? PM_CAVEMAN   : PM_HUMAN; break;
    case PM_ATTENDANT:   mndx = mode ? PM_HEALER    : PM_HUMAN; break;
    case PM_PAGE:        mndx = mode ? PM_KNIGHT    : PM_HUMAN; break;
    case PM_ABBOT:       mndx = mode ? PM_MONK      : PM_HUMAN; break;
    case PM_ACOLYTE:     mndx = mode ? PM_PRIEST    : PM_HUMAN; break;
    case PM_HUNTER:      mndx = mode ? PM_RANGER    : PM_HUMAN; break;
    case PM_THUG:        mndx = mode ? PM_ROGUE     : PM_HUMAN; break;
    case PM_ROSHI:       mndx = mode ? PM_SAMURAI   : PM_HUMAN; break;
    case PM_GUIDE:       mndx = mode ? PM_TOURIST   : PM_HUMAN; break;
    case PM_APPRENTICE:  mndx = mode ? PM_WIZARD    : PM_HUMAN; break;
    case PM_WARRIOR:     mndx = mode ? PM_VALKYRIE  : PM_HUMAN; break;
    default:
        if (mndx >= LOW_PM && mndx < NUMMONS) {
            struct permonst *ptr = &mons[mndx];
            if (is_human(ptr))      mndx = PM_HUMAN;
            else if (is_elf(ptr))   mndx = PM_ELF;
            else if (is_dwarf(ptr)) mndx = PM_DWARF;
            else if (is_gnome(ptr)) mndx = PM_GNOME;
            else if (is_orc(ptr))   mndx = PM_ORC;
        }
        break;
    }
    return mndx;
}

/* return monster index if chameleon, or NON_PM if not */
int
pm_to_cham(mndx)
int mndx;
{
    int mcham = NON_PM;

    /*
     * As of 3.5.0 we just check M2_SHAPESHIFTER instead of having a
     * big switch statement with hardcoded shapeshifter types here.
     */
    if (mndx >= LOW_PM && is_shapeshifter(&mons[mndx])) mcham = mndx;
    return mcham;
}

/* for deciding whether corpse will carry along full monster data */
#define KEEPTRAITS(mon)	((mon)->isshk || (mon)->mtame ||		\
             unique_corpstat(mon->data) ||			\
             is_reviver((mon)->data) ||			\
             /* normally leader the will be unique, */	\
             /* but he might have been polymorphed  */	\
             (mon)->m_id == quest_status.leader_m_id ||	\
             /* special cancellation handling for these */	\
             (dmgtype((mon)->data, AD_SEDU) ||		\
              dmgtype((mon)->data, AD_SSEX)))

/* Creates a monster corpse, a "special" corpse, or nothing if it doesn't
 * leave corpses.  Monsters which leave "special" corpses should have
 * G_NOCORPSE set in order to prevent wishing for one, finding tins of one,
 * etc....
 */
STATIC_OVL struct obj *
make_corpse(mtmp,corpseflags)
register struct monst *mtmp;
unsigned corpseflags;
{
    register struct permonst *mdat = mtmp->data;
    int num;
    struct obj *obj = (struct obj *)0;
    struct obj* otmp = (struct obj*)0;
    int x = mtmp->mx, y = mtmp->my;
    int mndx = monsndx(mdat);
    unsigned corpstatflags = corpseflags;
    boolean burythem = ((corpstatflags & CORPSTAT_BURIED) != 0);

    switch(mndx) {
        case PM_GRAY_DRAGON:
        case PM_SILVER_DRAGON:
#if 0	/* DEFERRED */
        case PM_SHIMMERING_DRAGON:
#endif
        case PM_RED_DRAGON:
        case PM_ORANGE_DRAGON:
        case PM_WHITE_DRAGON:
        case PM_BLACK_DRAGON:
        case PM_BLUE_DRAGON:
        case PM_GREEN_DRAGON:
        case PM_YELLOW_DRAGON:
        /* Make dragon scales.  This assumes that the order of the */
        /* dragons is the same as the order of the scales.	   */
        if (!rn2(mtmp->mrevived ? 20 : 3)) {
            num = GRAY_DRAGON_SCALES + monsndx(mdat) - PM_GRAY_DRAGON;
            obj = mksobj_at(num, x, y, FALSE, FALSE);
            obj->spe = 0;
            obj->cursed = obj->blessed = FALSE;
        }
        goto default_1;

        case PM_WHITE_UNICORN:
        case PM_GRAY_UNICORN:
        case PM_BLACK_UNICORN:
        if (mtmp->mrevived && rn2(2)) {
            if (canseemon(mtmp))
            pline("%s recently regrown horn crumbles to dust.",
                  s_suffix(Monnam(mtmp)));
        } else {
            obj = mksobj_at(UNICORN_HORN, x, y, TRUE, FALSE);
            if (obj && mtmp->mrevived) obj->degraded_horn = 1;
        }
        goto default_1;
        case PM_LONG_WORM:
        (void) mksobj_at(WORM_TOOTH, x, y, TRUE, FALSE);
        goto default_1;
        case PM_VAMPIRE:
        case PM_VAMPIRE_LORD:
        /* include mtmp in the mkcorpstat() call */
        num = undead_to_corpse(mndx);
        corpstatflags |= CORPSTAT_INIT;
        obj = mkcorpstat(CORPSE, mtmp, &mons[num], x, y, corpstatflags);
        obj->age -= 100;		/* this is an *OLD* corpse */
        break;
        case PM_KOBOLD_MUMMY:
        case PM_DWARF_MUMMY:
        case PM_GNOME_MUMMY:
        case PM_ORC_MUMMY:
        case PM_ELF_MUMMY:
        case PM_HUMAN_MUMMY:
        case PM_GIANT_MUMMY:
        case PM_ETTIN_MUMMY:
        case PM_KOBOLD_ZOMBIE:
        case PM_DWARF_ZOMBIE:
        case PM_GNOME_ZOMBIE:
        case PM_ORC_ZOMBIE:
        case PM_ELF_ZOMBIE:
        case PM_HUMAN_ZOMBIE:
        case PM_GIANT_ZOMBIE:
        case PM_ETTIN_ZOMBIE:
        num = undead_to_corpse(mndx);
        corpstatflags |= CORPSTAT_INIT;
        obj = mkcorpstat(CORPSE, mtmp, &mons[num], x, y, corpstatflags);
        obj->age -= 100;		/* this is an *OLD* corpse */
        break;
        case PM_IRON_GOLEM:
        num = d(2,6);
        while (num--)
            obj = mksobj_at(IRON_CHAIN, x, y, TRUE, FALSE);
        free_mname(mtmp);	/* don't christen obj */
        break;
        case PM_GLASS_GOLEM:
        num = d(2,4);   /* very low chance of creating all glass gems */
        while (num--)
            obj = mksobj_at((LAST_GEM + rnd(9)), x, y, TRUE, FALSE);
        free_mname(mtmp);
        break;
        case PM_CLAY_GOLEM:
        obj = mksobj_at(ROCK, x, y, FALSE, FALSE);
        obj->quan = (long)(rn2(20) + 50);
        obj->owt = weight(obj);
        free_mname(mtmp);
        break;
        case PM_STONE_GOLEM:
            corpstatflags &= ~CORPSTAT_INIT;
        obj = mkcorpstat(STATUE, (struct monst *)0,
            mdat, x, y, corpstatflags);
        break;
        case PM_WOOD_GOLEM:
        num = d(2,4);
        while(num--) {
            obj = mksobj_at(QUARTERSTAFF, x, y, TRUE, FALSE);
        }
        free_mname(mtmp);
        break;
        case PM_LEATHER_GOLEM:
        num = d(2,4);
        while(num--)
            obj = mksobj_at(LEATHER_ARMOR, x, y, TRUE, FALSE);
        free_mname(mtmp);
        break;
        case PM_GOLD_GOLEM:
        /* Good luck gives more coins */
        obj = mkgold((long)(200 - rnl(101)), x, y);
        free_mname(mtmp);
        break;
        case PM_PAPER_GOLEM:
        num = rnd(4);
        while (num--)
            obj = mksobj_at(SCR_BLANK_PAPER, x, y, TRUE, FALSE);
        free_mname(mtmp);
        break;
        /* expired puddings will congeal into a large blob 
           like dragons, relies on the order remaining consistent */ 
        case PM_GRAY_OOZE:
        case PM_BROWN_PUDDING:
        case PM_GREEN_SLIME:
        case PM_BLACK_PUDDING:
            /* we have to do this here because most other places
             * expect there to be an object coming back; not this one */
            obj = mksobj_at(GLOB_OF_BLACK_PUDDING - (PM_BLACK_PUDDING - mndx), 
                                x, y, TRUE, FALSE);

            while ((obj && (otmp = obj_nexto(obj)) != (struct obj*)0)) {
                pudding_merge_message(obj, otmp);
                obj = obj_meld(&obj, &otmp);
            }
            free_mname(mtmp);
            return obj;
        break;
        default_1:
        default:
            if (mvitals[mndx].mvflags & G_NOCORPSE)
                return (struct obj *)0;
            else {
                corpstatflags |= CORPSTAT_INIT;
                /* preserve the unique traits of some creatures */
                obj = mkcorpstat(CORPSE, KEEPTRAITS(mtmp) ? mtmp : 0,
                        mdat, x, y, corpstatflags);
                if (burythem) {
			boolean dealloc;
			(void) bury_an_obj(obj, &dealloc);
                newsym(x, y);
			return (dealloc ? NULL : obj);
                }
            }
        break;
    }
    /* All special cases should precede the G_NOCORPSE check */

    /* if polymorph or undead turning has killed this monster,
       prevent the same attack beam from hitting its corpse */
    if (context.bypasses) bypass_obj(obj);

    if (has_mname(mtmp))
        obj = oname(obj, MNAME(mtmp));

    /* Avoid "It was hidden under a green mold corpse!" 
     *  during Blind combat. An unseen monster referred to as "it"
     *  could be killed and leave a corpse.  If a hider then hid
     *  underneath it, you could be told the corpse type of a
     *  monster that you never knew was there without this.
     *  The code in hitmu() substitutes the word "something"
     *  if the corpses obj->dknown is 0.
     */
    if (Blind && !sensemon(mtmp)) obj->dknown = 0;

    stackobj(obj);
    newsym(x, y);
    return obj;
}

/* check mtmp and water/lava for compatibility, 0 (survived), 1 (died) */
int
minliquid(mtmp)
register struct monst *mtmp;
{
    boolean inpool, inlava, infountain;

    inpool = is_pool(mtmp->mx,mtmp->my) &&
         !is_flyer(mtmp->data) && !is_floater(mtmp->data);
    inlava = is_lava(mtmp->mx,mtmp->my) &&
         !is_flyer(mtmp->data) && !is_floater(mtmp->data);
    infountain = IS_FOUNTAIN(levl[mtmp->mx][mtmp->my].typ);

    /* Flying and levitation keeps our steed out of the liquid */
    /* (but not water-walking or swimming) */
    if (mtmp == u.usteed && (Flying || Levitation))
        return (0);

    /* Gremlin multiplying won't go on forever since the hit points
     * keep going down, and when it gets to 1 hit point the clone
     * function will fail.
     */
    if (mtmp->data == &mons[PM_GREMLIN] && (inpool || infountain) && rn2(3)) {
    if (split_mon(mtmp, (struct monst *)0))
        dryup(mtmp->mx, mtmp->my, FALSE);
    if (inpool) water_damage_chain(mtmp->minvent, FALSE);
    return (0);
    } else if (mtmp->data == &mons[PM_IRON_GOLEM] && inpool && !rn2(5)) {
    int dam = d(2,6);
    if (cansee(mtmp->mx,mtmp->my))
        pline("%s rusts.", Monnam(mtmp));
    mtmp->mhp -= dam;
    if (mtmp->mhpmax > dam) mtmp->mhpmax -= dam;
    if (mtmp->mhp < 1) {
        mondead(mtmp);
        if (mtmp->mhp < 1) return (1);
    }
    water_damage_chain(mtmp->minvent, FALSE);
    return (0);
    }

    if (inlava) {
    /*
     * Lava effects much as water effects. Lava likers are able to
     * protect their stuff. Fire resistant monsters can only protect
     * themselves  --ALI
     */
    if (!is_clinger(mtmp->data) && !likes_lava(mtmp->data)) {
        if (!resists_fire(mtmp)) {
        if (cansee(mtmp->mx,mtmp->my))
            pline("%s %s.", Monnam(mtmp),
              mtmp->data == &mons[PM_WATER_ELEMENTAL] ?
              "boils away" : "burns to a crisp");
        mondead(mtmp);
        }
        else {
        if (--mtmp->mhp < 1) {
            if (cansee(mtmp->mx,mtmp->my))
            pline("%s surrenders to the fire.", Monnam(mtmp));
            mondead(mtmp);
        }
        else if (cansee(mtmp->mx,mtmp->my))
            pline("%s burns slightly.", Monnam(mtmp));
        }
        if (mtmp->mhp > 0) {
                (void) fire_damage_chain(mtmp->minvent, FALSE, FALSE, mtmp->mx,
                                         mtmp->my);
        (void) rloc(mtmp, FALSE);
        return 0;
        }
        return (1);
    }
    } else if (inpool) {
    /* Most monsters drown in pools.  flooreffects() will take care of
     * water damage to dead monsters' inventory, but survivors need to
     * be handled here.  Swimmers are able to protect their stuff...
     */
    if (!is_clinger(mtmp->data)
        && !is_swimmer(mtmp->data) && !amphibious(mtmp->data)) {
        if (cansee(mtmp->mx,mtmp->my)) {
            pline("%s drowns.", Monnam(mtmp));
        }
        if (u.ustuck && u.uswallow && u.ustuck == mtmp) {
        /* This can happen after a purple worm plucks you off a
        flying steed while you are over water. */
        pline("%s sinks as water rushes in and flushes you out.",
            Monnam(mtmp));
        }
        mondead(mtmp);
        if (mtmp->mhp > 0) {
        water_damage_chain(mtmp->minvent, FALSE);
        (void) rloc(mtmp, FALSE);
        return 0;
        }
        return (1);
    }
    } else {
    /* but eels have a difficult time outside */
    if (mtmp->data->mlet == S_EEL && !Is_waterlevel(&u.uz)) {
        /* as mhp gets lower, the rate of further loss slows down */
        if (mtmp->mhp > 1 && rn2(mtmp->mhp) > rn2(8)) mtmp->mhp--;
        monflee(mtmp, 2, FALSE, FALSE);
    }
    }
    return (0);
}


int
mcalcmove(mon)
struct monst *mon;
{
    int mmove = mon->data->mmove;

    /* Note: MSLOW's `+ 1' prevents slowed speed 1 getting reduced to 0;
     *	     MFAST's `+ 2' prevents hasted speed 1 from becoming a no-op;
     *	     both adjustments have negligible effect on higher speeds.
     */
    if (mon->mspeed == MSLOW)
    mmove = (2 * mmove + 1) / 3;
    else if (mon->mspeed == MFAST)
    mmove = (4 * mmove + 2) / 3;

    if (mon == u.usteed) {
    if (u.ugallop && context.mv) {
        /* average movement is 1.50 times normal */
        mmove = ((rn2(2) ? 4 : 5) * mmove) / 3;
    }
    } else if (mmove) {
    /* vary movement points allocated to slightly reduce predictability;
       random increment (avg +2) exceeds random decrement (avg +1) by
       a small amount; normal speed monsters will occasionally get an
       extra move and slow ones won't be quite as slow */
    mmove += rn2(5) - rn2(3);	/* + 0..4 - 0..2, average net +1 */
    if (mmove < 1) mmove = 1;
    }

    return mmove;
}

/* actions that happen once per ``turn'', regardless of each
   individual monster's metabolism; some of these might need to
   be reclassified to occur more in proportion with movement rate */
void
mcalcdistress()
{
    struct monst *mtmp;

    for (mtmp = fmon; mtmp; mtmp = mtmp->nmon) {
    if (DEADMONSTER(mtmp)) continue;

    /* must check non-moving monsters once/turn in case
     * they managed to end up in liquid */
    if (mtmp->data->mmove == 0) {
        if (vision_full_recalc) vision_recalc(0);
        if (minliquid(mtmp)) continue;
    }

    /* regenerate hit points */
    mon_regen(mtmp, FALSE);

    /* possibly polymorph shapechangers and lycanthropes */
    if (mtmp->cham >= LOW_PM) {
        if (is_vampshifter(mtmp) || mtmp->data->mlet == S_VAMPIRE)
        decide_to_shapeshift(mtmp,0);
        else if (!rn2(6))
        (void) newcham(mtmp, (struct permonst *)0, FALSE, FALSE);
    }
    were_change(mtmp);

    /* gradually time out temporary problems */
    if (mtmp->mblinded && !--mtmp->mblinded)
        mtmp->mcansee = 1;
    if (mtmp->mfrozen && !--mtmp->mfrozen)
        mtmp->mcanmove = 1;
    if (mtmp->mfleetim && !--mtmp->mfleetim)
        mtmp->mflee = 0;

    /* FIXME: mtmp->mlstmv ought to be updated here */
    }
}

int
movemon()
{
    register struct monst *mtmp, *nmtmp;
    register boolean somebody_can_move = FALSE;

    /*
    Some of you may remember the former assertion here that
    because of deaths and other actions, a simple one-pass
    algorithm wasn't possible for movemon.  Deaths are no longer
    removed to the separate list fdmon; they are simply left in
    the chain with hit points <= 0, to be cleaned up at the end
    of the pass.

    The only other actions which cause monsters to be removed from
    the chain are level migrations and losedogs().  I believe losedogs()
    is a cleanup routine not associated with monster movements, and
    monsters can only affect level migrations on themselves, not others
    (hence the fetching of nmon before moving the monster).  Currently,
    monsters can jump into traps, read cursed scrolls of teleportation,
    and drink cursed potions of raise level to change levels.  These are
    all reflexive at this point.  Should one monster be able to level
    teleport another, this scheme would have problems.
    */

    for(mtmp = fmon; mtmp; mtmp = nmtmp) {
#ifdef SAFERHANGUP
    if (program_state.done_hup) {
         somebody_can_move = FALSE;
         break;
    }
#endif
    nmtmp = mtmp->nmon;
    /* one dead monster needs to perform a move after death:
       vault guard whose temporary corridor is still on the map */
    if (mtmp->isgd && !mtmp->mx && mtmp->mhp <= 0) (void)gd_move(mtmp);
    if (DEADMONSTER(mtmp)) continue;

    /* Find a monster that we have not treated yet.	 */
    if(mtmp->movement < NORMAL_SPEED)
        continue;

    mtmp->movement -= NORMAL_SPEED;
    if (mtmp->movement >= NORMAL_SPEED)
        somebody_can_move = TRUE;

    if (vision_full_recalc) vision_recalc(0);	/* vision! */

    if (minliquid(mtmp)) continue;

    if (is_hider(mtmp->data)) {
        /* unwatched mimics and piercers may hide again  [MRS] */
        if(restrap(mtmp))   continue;
        if(mtmp->m_ap_type == M_AP_FURNITURE ||
                mtmp->m_ap_type == M_AP_OBJECT)
            continue;
        if(mtmp->mundetected) continue;
    } else if (mtmp->data->mlet == S_EEL && !mtmp->mundetected &&
        (mtmp->mflee || distu(mtmp->mx, mtmp->my) > 2) &&
        !canseemon(mtmp) && !rn2(4)) {
        /* some eels end up stuck in isolated pools, where they
           can't--or at least won't--move, so they never reach
           their post-move chance to re-hide */
        if (hideunder(mtmp)) continue;
    }

    /* continue if the monster died fighting */
    if (Conflict && !mtmp->iswiz && mtmp->mcansee) {
        /* Note:
         *  Conflict does not take effect in the first round.
         *  Therefore, A monster when stepping into the area will
         *  get to swing at you.
         *
         *  The call to fightm() must be _last_.  The monster might
         *  have died if it returns 1.
         */
        if (couldsee(mtmp->mx,mtmp->my) &&
        (distu(mtmp->mx,mtmp->my) <= BOLT_LIM*BOLT_LIM) &&
                            fightm(mtmp))
        continue;	/* mon might have died */
    }
    if(dochugw(mtmp))		/* otherwise just move the monster */
        continue;
    }

    if (any_light_source())
    vision_full_recalc = 1;	/* in case a mon moved with a light source */
    dmonsfree();	/* remove all dead monsters */

    /* a monster may have levteleported player -dlc */
    if (u.utotype) {
    deferred_goto();
    /* changed levels, so these monsters are dormant */
    somebody_can_move = FALSE;
    }

    return somebody_can_move;
}

#define mstoning(obj)	(ofood(obj) && \
                    (touch_petrifies(&mons[(obj)->corpsenm]) || \
                    (obj)->corpsenm == PM_MEDUSA))

/*
 * Maybe eat a metallic object (not just gold).
 * Return value: 0 => nothing happened, 1 => monster ate something,
 * 2 => monster died (it must have grown into a genocided form, but
 * that can't happen at present because nothing which eats objects
 * has young and old forms).
 */
int
meatmetal(mtmp)
    register struct monst *mtmp;
{
    register struct obj *otmp;
    struct permonst *ptr;
    int poly, grow, heal, mstone;

    /* If a pet, eating is handled separately, in dog.c */
    if (mtmp->mtame) return 0;

    /* Eats topmost metal object if it is there */
    for (otmp = level.objects[mtmp->mx][mtmp->my];
                        otmp; otmp = otmp->nexthere) {
	    /* Don't eat indigestible/choking/inappropriate objects */
	    if ((mtmp->data == &mons[PM_RUST_MONSTER] && !is_rustprone(otmp)) ||
		(otmp->otyp == AMULET_OF_STRANGULATION) ||
		(otmp->otyp == RIN_SLOW_DIGESTION))
        continue;
        if (is_metallic(otmp) && !obj_resists(otmp, 5, 95) &&
        touch_artifact(otmp,mtmp)) {
        if (mtmp->data == &mons[PM_RUST_MONSTER] && otmp->oerodeproof) {
            if (canseemon(mtmp) && flags.verbose) {
            pline("%s eats %s!",
                Monnam(mtmp),
                distant_name(otmp,doname));
            }
            /* The object's rustproofing is gone now */
            otmp->oerodeproof = 0;
            mtmp->mstun = 1;
            if (canseemon(mtmp) && flags.verbose) {
            pline("%s spits %s out in disgust!",
                  Monnam(mtmp), distant_name(otmp,doname));
            }
		} else {
            if (cansee(mtmp->mx,mtmp->my) && flags.verbose)
            pline("%s eats %s!", Monnam(mtmp),
                distant_name(otmp,doname));
            else if (flags.verbose)
            You_hear("a crunching sound.");
            mtmp->meating = otmp->owt/2 + 1;
            /* Heal up to the object's weight in hp */
            if (mtmp->mhp < mtmp->mhpmax) {
            mtmp->mhp += objects[otmp->otyp].oc_weight;
            if (mtmp->mhp > mtmp->mhpmax) mtmp->mhp = mtmp->mhpmax;
            }
            if(otmp == uball) {
            unpunish();
            delobj(otmp);
            } else if (otmp == uchain) {
            unpunish();	/* frees uchain */
            } else {
            poly = polyfodder(otmp);
            grow = mlevelgain(otmp);
            heal = mhealup(otmp);
            mstone = mstoning(otmp);
            delobj(otmp);
            ptr = mtmp->data;
            if (poly) {
                if (newcham(mtmp, (struct permonst *)0,
                    FALSE, FALSE))
                ptr = mtmp->data;
            } else if (grow) {
                ptr = grow_up(mtmp, (struct monst *)0);
            } else if (mstone) {
                if (poly_when_stoned(ptr)) {
                mon_to_stone(mtmp);
                ptr = mtmp->data;
                } else if (!resists_ston(mtmp)) {
                if (canseemon(mtmp))
                    pline("%s turns to stone!", Monnam(mtmp));
                monstone(mtmp);
                ptr = (struct permonst *)0;
                }
            } else if (heal) {
                mtmp->mhp = mtmp->mhpmax;
            }
            if (!ptr) return 2;		 /* it died */
            }
            /* Left behind a pile? */
            if (rnd(25) < 3)
            (void)mksobj_at(ROCK, mtmp->mx, mtmp->my, TRUE, FALSE);
            newsym(mtmp->mx, mtmp->my);
            return 1;
        }
        }
    }
    return 0;
}

/* monster eats a pile of objects */
int
meatobj(mtmp)		/* for gelatinous cubes */
    register struct monst *mtmp;
{
    register struct obj *otmp, *otmp2;
    struct permonst *ptr, *original_ptr = mtmp->data;
    int poly, grow, heal, count = 0, ecount = 0;
    char buf[BUFSZ];

    buf[0] = '\0';
    /* If a pet, eating is handled separately, in dog.c */
    if (mtmp->mtame) return 0;

    /* eat organic objects, including cloth and wood, if present;
       engulf others, except huge rocks and metal attached to player
       [despite comment at top, doesn't assume that eater is a g.cube] */
    for (otmp = level.objects[mtmp->mx][mtmp->my]; otmp; otmp = otmp2) {
        otmp2 = otmp->nexthere;

        /* touch senstive items */
        if (otmp->otyp == CORPSE &&
        is_rider(&mons[otmp->corpsenm])) {
        /* Rider corpse isn't just inedible; can't engulf it either */
        (void)revive_corpse(otmp);

        /* untouchable (or inaccessible) items */
        } else if ((otmp->otyp == CORPSE &&
            touch_petrifies(&mons[otmp->corpsenm]) &&
            !resists_ston(mtmp)) ||
            /* don't engulf boulders and statues or ball&chain */
            otmp->oclass == ROCK_CLASS ||
            otmp == uball || otmp == uchain) {
        /* do nothing--neither eaten nor engulfed */
        continue;

        /* inedible items -- engulf these */
        } else if (!is_organic(otmp) ||
            obj_resists(otmp, 5, 95) ||
            !touch_artifact(otmp, mtmp) ||
            /* redundant due to non-organic composition but
               included for emphasis */
            (otmp->otyp == AMULET_OF_STRANGULATION ||
             otmp->otyp == RIN_SLOW_DIGESTION) ||
            /* cockatrice corpses handled above; this
               touch_petrifies() check catches eggs */
            ((otmp->otyp == CORPSE || otmp->otyp == EGG) &&
            ((touch_petrifies(&mons[otmp->corpsenm]) &&
              !resists_ston(mtmp)) ||
             (otmp->corpsenm == PM_GREEN_SLIME &&
              !slimeproof(mtmp->data))))) {
        /* engulf */
        ++ecount;
        if (ecount == 1)
            Sprintf(buf, "%s engulfs %s.", Monnam(mtmp),
                distant_name(otmp,doname));
        else if (ecount == 2)
            Sprintf(buf, "%s engulfs several objects.", Monnam(mtmp));
        obj_extract_self(otmp);
        (void) mpickobj(mtmp, otmp);	/* slurp */

        /* lastly, edible items; yum! */
        } else {
        /* devour */
        ++count;
        if (cansee(mtmp->mx,mtmp->my) && flags.verbose)
            pline("%s eats %s!", Monnam(mtmp),
                distant_name(otmp, doname));
        else if (flags.verbose)
            You_hear("a slurping sound.");
        /* Heal up to the object's weight in hp */
        if (mtmp->mhp < mtmp->mhpmax) {
            mtmp->mhp += objects[otmp->otyp].oc_weight;
            if (mtmp->mhp > mtmp->mhpmax) mtmp->mhp = mtmp->mhpmax;
        }
        if (Has_contents(otmp)) {
            register struct obj *otmp3;
            /* contents of eaten containers become engulfed; this
               is arbitrary, but otherwise g.cubes are too powerful */
            while ((otmp3 = otmp->cobj) != 0) {
            obj_extract_self(otmp3);
            if (otmp->otyp == ICE_BOX && otmp3->otyp == CORPSE) {
                otmp3->age = monstermoves - otmp3->age;
                start_corpse_timeout(otmp3);
            }
            (void) mpickobj(mtmp, otmp3);
            }
        }
        poly = polyfodder(otmp);
        grow = mlevelgain(otmp);
        heal = mhealup(otmp);
        delobj(otmp);		/* munch */
        ptr = mtmp->data;
        if (poly) {
            if (newcham(mtmp, (struct permonst *)0, FALSE, FALSE))
            ptr = mtmp->data;
        } else if (grow) {
            ptr = grow_up(mtmp, (struct monst *)0);
        } else if (heal) {
            mtmp->mhp = mtmp->mhpmax;
        }
        /* in case it polymorphed or died */
        if (ptr != original_ptr)
            return !ptr ? 2 : 1;
        }

        /* Engulf & devour is instant, so don't set meating */
        if (mtmp->minvis) newsym(mtmp->mx, mtmp->my);
    }

    if (ecount > 0) {
        if (cansee(mtmp->mx, mtmp->my) && flags.verbose && buf[0])
        pline1(buf);
        else if (flags.verbose)
        You_hear("%s slurping sound%s.",
            ecount == 1 ? "a" : "several",
            ecount == 1 ? "" : "s");
    }
    return ((count > 0) || (ecount > 0)) ? 1 : 0;
}

void
mpickgold(mtmp)
    register struct monst *mtmp;
{
    register struct obj *gold;
    int mat_idx;

    if ((gold = g_at(mtmp->mx, mtmp->my)) != 0) {
    mat_idx = objects[gold->otyp].oc_material;
        obj_extract_self(gold);
        add_to_minv(mtmp, gold);
    if (cansee(mtmp->mx, mtmp->my) ) {
        if (flags.verbose && !mtmp->isgd)
        pline("%s picks up some %s.", Monnam(mtmp),
            mat_idx == GOLD ? "gold" : "money");
        newsym(mtmp->mx, mtmp->my);
    }
    }
}

boolean
mpickstuff(mtmp, str)
    register struct monst *mtmp;
    register const char *str;
{
    register struct obj *otmp, *otmp2;

/*	prevent shopkeepers from leaving the door of their shop */
    if(mtmp->isshk && inhishop(mtmp)) return FALSE;

    for(otmp = level.objects[mtmp->mx][mtmp->my]; otmp; otmp = otmp2) {
        otmp2 = otmp->nexthere;
/*	Nymphs take everything.  Most monsters don't pick up corpses. */
        if (!str ? searches_for_item(mtmp,otmp) :
          !!(index(str, otmp->oclass))) {
        if (otmp->otyp == CORPSE && mtmp->data->mlet != S_NYMPH &&
            /* let a handful of corpse types thru to can_carry() */
            !touch_petrifies(&mons[otmp->corpsenm]) &&
            otmp->corpsenm != PM_LIZARD &&
            !acidic(&mons[otmp->corpsenm])) continue;
        if (!touch_artifact(otmp,mtmp)) continue;
        if (!can_carry(mtmp,otmp)) continue;
        if (is_pool(mtmp->mx,mtmp->my)) continue;
        if (cansee(mtmp->mx,mtmp->my) && flags.verbose)
            pline("%s picks up %s.", Monnam(mtmp),
                  (distu(mtmp->mx, mtmp->my) <= 5) ?
                doname(otmp) : distant_name(otmp, doname));
        obj_extract_self(otmp);		/* remove from floor */
        (void) mpickobj(mtmp, otmp);	/* may merge and free otmp */
        m_dowear(mtmp, FALSE);
        newsym(mtmp->mx, mtmp->my);
        return TRUE;			/* pick only one object */
        }
    }
    return FALSE;
}

int
curr_mon_load(mtmp)
register struct monst *mtmp;
{
    register int curload = 0;
    register struct obj *obj;

    for(obj = mtmp->minvent; obj; obj = obj->nobj) {
        if(obj->otyp != BOULDER || !throws_rocks(mtmp->data))
            curload += obj->owt;
    }

    return curload;
}

int
max_mon_load(mtmp)
register struct monst *mtmp;
{
    register long maxload;
    /* Base monster carrying capacity is equal to human maximum
     * carrying capacity, or half human maximum if not strong.
     * (for a polymorphed player, the value used would be the
     * non-polymorphed carrying capacity instead of max/half max).
     * This is then modified by the ratio between the monster weights
     * and human weights.  Corpseless monsters are given a capacity
     * proportional to their size instead of weight.
     */
    if (!mtmp->data->cwt)
        maxload = (MAX_CARR_CAP * (long)mtmp->data->msize) / MZ_HUMAN;
    else if (!strongmonst(mtmp->data)
        || (strongmonst(mtmp->data) && (mtmp->data->cwt > WT_HUMAN)))
        maxload = (MAX_CARR_CAP * (long)mtmp->data->cwt) / WT_HUMAN;
    else	maxload = MAX_CARR_CAP; /*strong monsters w/cwt <= WT_HUMAN*/

    if (!strongmonst(mtmp->data)) maxload /= 2;

    if (maxload < 1) maxload = 1;

    return (int) maxload;
}

/* for restricting monsters' object-pickup */
boolean
can_carry(mtmp,otmp)
struct monst *mtmp;
struct obj *otmp;
{
    int otyp = otmp->otyp, newload = otmp->owt;
    struct permonst *mdat = mtmp->data;

    if (notake(mdat)) return FALSE;		/* can't carry anything */

    if (otyp == CORPSE && touch_petrifies(&mons[otmp->corpsenm]) &&
        !(mtmp->misc_worn_check & W_ARMG) && !resists_ston(mtmp))
        return FALSE;
    if (otyp == CORPSE && is_rider(&mons[otmp->corpsenm]))
        return FALSE;
    if (objects[otyp].oc_material == SILVER && mon_hates_silver(mtmp) &&
        (otyp != BELL_OF_OPENING || !is_covetous(mdat)))
        return FALSE;

    /* Steeds don't pick up stuff (to avoid shop abuse) */
    if (mtmp == u.usteed) return (FALSE);
    if (mtmp->isshk) return(TRUE); /* no limit */
    if (mtmp->mpeaceful && !mtmp->mtame) return(FALSE);
    /* otherwise players might find themselves obligated to violate
     * their alignment if the monster takes something they need
     */

    /* special--boulder throwers carry unlimited amounts of boulders */
    if (throws_rocks(mdat) && otyp == BOULDER)
        return(TRUE);

    /* nymphs deal in stolen merchandise, but not boulders or statues */
    if (mdat->mlet == S_NYMPH)
        return (boolean)(otmp->oclass != ROCK_CLASS);

    if (curr_mon_load(mtmp) + newload > max_mon_load(mtmp)) return FALSE;

    return(TRUE);
}

/* return number of acceptable neighbour positions */
int
mfndpos(mon, poss, info, flag)
    register struct monst *mon;
    coord *poss;	/* coord poss[9] */
    long *info;	/* long info[9] */
    long flag;
{
    struct permonst *mdat = mon->data;
    register xchar x,y,nx,ny;
    register int cnt = 0;
    register uchar ntyp;
    uchar nowtyp;
    boolean wantpool,poolok,lavaok,nodiag;
    boolean rockok = FALSE, treeok = FALSE, thrudoor;
    int maxx, maxy;

    x = mon->mx;
    y = mon->my;
    nowtyp = levl[x][y].typ;

    nodiag = NODIAG(mdat - mons);
    wantpool = mdat->mlet == S_EEL;
    poolok = is_flyer(mdat) || is_clinger(mdat) ||
         (is_swimmer(mdat) && !wantpool);
    lavaok = is_flyer(mdat) || is_clinger(mdat) || likes_lava(mdat);
    thrudoor = ((flag & (ALLOW_WALL|BUSTDOOR)) != 0L);
    if (flag & ALLOW_DIG) {
        struct obj *mw_tmp;

        /* need to be specific about what can currently be dug */
        if (!needspick(mdat)) {
        rockok = treeok = TRUE;
        } else if ((mw_tmp = MON_WEP(mon)) && mw_tmp->cursed &&
               mon->weapon_check == NO_WEAPON_WANTED) {
        rockok = is_pick(mw_tmp);
        treeok = is_axe(mw_tmp);
        } else {
        rockok = (m_carrying(mon, PICK_AXE) ||
              (m_carrying(mon, DWARVISH_MATTOCK) &&
               !which_armor(mon, W_ARMS)));
        treeok = (m_carrying(mon, AXE) ||
              (m_carrying(mon, BATTLE_AXE) &&
               !which_armor(mon, W_ARMS)));
        }
        thrudoor |= rockok || treeok;
    }

nexttry:	/* eels prefer the water, but if there is no water nearby,
           they will crawl over land */
    if(mon->mconf) {
        flag |= ALLOW_ALL;
        flag &= ~NOTONL;
    }
    if(!mon->mcansee)
        flag |= ALLOW_SSM;
    maxx = min(x+1,COLNO-1);
    maxy = min(y+1,ROWNO-1);
    for(nx = max(1,x-1); nx <= maxx; nx++)
      for(ny = max(0,y-1); ny <= maxy; ny++) {
        if(nx == x && ny == y) continue;
        if(IS_ROCK(ntyp = levl[nx][ny].typ) &&
           !((flag & ALLOW_WALL) && may_passwall(nx,ny)) &&
           !((IS_TREE(ntyp) ? treeok : rockok) && may_dig(nx,ny))) continue;
        /* KMH -- Added iron bars */
        if (ntyp == IRONBARS && !(flag & ALLOW_BARS)) continue;
        if (IS_DOOR(ntyp) && !(amorphous(mdat) || can_fog(mon)) &&
        (((levl[nx][ny].doormask & D_CLOSED) &&
            !(flag & OPENDOOR)) ||
         ((levl[nx][ny].doormask & D_LOCKED) &&
            !(flag & UNLOCKDOOR))) &&
        !thrudoor) continue;
        /* first diagonal checks (tight squeezes handled below) */
        if (nx != x && ny != y && (nodiag ||
        (IS_DOOR(nowtyp) && (levl[x][y].doormask & ~D_BROKEN)) ||
        (IS_DOOR(ntyp) && (levl[nx][ny].doormask & ~D_BROKEN)) ||
        ((IS_DOOR(nowtyp) || IS_DOOR(ntyp)) && Is_rogue_level(&u.uz)) ||
        /* mustn't pass between adjacent long worm segments,
           but can attack that way */
        (m_at(x, ny) && m_at(nx, y) && worm_cross(x, y, nx, ny) &&
         !m_at(nx, ny) && (nx != u.ux || ny != u.uy))))
        continue;
        if((is_pool(nx,ny) == wantpool || poolok) &&
           (lavaok || !is_lava(nx,ny))) {
        int dispx, dispy;
        boolean monseeu = (mon->mcansee && (!Invis || perceives(mdat)));
        boolean checkobj = OBJ_AT(nx,ny);

        /* Displacement also displaces the Elbereth/scare monster,
         * as long as you are visible.
         */
        if(Displaced && monseeu && (mon->mux==nx) && (mon->muy==ny)) {
            dispx = u.ux;
            dispy = u.uy;
        } else {
            dispx = nx;
            dispy = ny;
        }

        info[cnt] = 0;
        if (onscary(dispx, dispy, mon)) {
            if(!(flag & ALLOW_SSM)) continue;
            info[cnt] |= ALLOW_SSM;
        }
        if((nx == u.ux && ny == u.uy) ||
           (nx == mon->mux && ny == mon->muy)) {
            if (nx == u.ux && ny == u.uy) {
                /* If it's right next to you, it found you,
                 * displaced or no.  We must set mux and muy
                 * right now, so when we return we can tell
                 * that the ALLOW_U means to attack _you_ and
                 * not the image.
                 */
                mon->mux = u.ux;
                mon->muy = u.uy;
            }
            if(!(flag & ALLOW_U)) continue;
            info[cnt] |= ALLOW_U;
        } else {
            if(MON_AT(nx, ny)) {
                struct monst *mtmp2 = m_at(nx, ny);
                long mmflag = flag | mm_aggression(mon, mtmp2);

                if (mmflag & ALLOW_M) {
                    info[cnt] |= ALLOW_M;
                    if (mtmp2->mtame) {
                        if (!(mmflag & ALLOW_TM)) continue;
                        info[cnt] |= ALLOW_TM;
                    }
                } else {
                    mmflag = flag | mm_displacement(mon, mtmp2);
                    if (!(mmflag & ALLOW_MDISP)) continue;
                    info[cnt] |= ALLOW_MDISP;
                }
            }
            /* Note: ALLOW_SANCT only prevents movement, not */
            /* attack, into a temple. */
            if(level.flags.has_temple &&
               *in_rooms(nx, ny, TEMPLE) &&
               !*in_rooms(x, y, TEMPLE) &&
               in_your_sanctuary((struct monst *)0, nx, ny)) {
                if(!(flag & ALLOW_SANCT)) continue;
                info[cnt] |= ALLOW_SANCT;
            }
        }
        if(checkobj && sobj_at(CLOVE_OF_GARLIC, nx, ny)) {
            if(flag & NOGARLIC) continue;
            info[cnt] |= NOGARLIC;
        }
        if(checkobj && sobj_at(BOULDER, nx, ny)) {
            if(!(flag & ALLOW_ROCK)) continue;
            info[cnt] |= ALLOW_ROCK;
        }
        if (monseeu && onlineu(nx,ny)) {
            if(flag & NOTONL) continue;
            info[cnt] |= NOTONL;
        }
        /* check for diagonal tight squeeze */
        if (nx != x && ny != y && bad_rock(mdat, x, ny) &&
                bad_rock(mdat, nx, y) && cant_squeeze_thru(mon))
            continue;
        /* The monster avoids a particular type of trap if it's familiar
         * with the trap type.  Pets get ALLOW_TRAPS and checking is
         * done in dogmove.c.  In either case, "harmless" traps are
         * neither avoided nor marked in info[].
         */
        { register struct trap *ttmp = t_at(nx, ny);
            if(ttmp) {
            if(ttmp->ttyp >= TRAPNUM || ttmp->ttyp == 0)  {
impossible("A monster looked at a very strange trap of type %d.", ttmp->ttyp);
                continue;
            }
            if ((ttmp->ttyp != RUST_TRAP
                    || mdat == &mons[PM_IRON_GOLEM])
                && ttmp->ttyp != STATUE_TRAP
                && ((ttmp->ttyp != PIT
                    && ttmp->ttyp != SPIKED_PIT
                    && ttmp->ttyp != TRAPDOOR
                    && ttmp->ttyp != HOLE)
                      || (!is_flyer(mdat)
                    && !is_floater(mdat)
                    && !is_clinger(mdat))
                      || Sokoban)
                && (ttmp->ttyp != SLP_GAS_TRAP ||
                    !resists_sleep(mon))
                && (ttmp->ttyp != BEAR_TRAP ||
                    (mdat->msize > MZ_SMALL &&
                     !amorphous(mdat) && !is_flyer(mdat) &&
                     !is_whirly(mdat) && !unsolid(mdat)))
                && (ttmp->ttyp != FIRE_TRAP ||
                    !resists_fire(mon))
                && (ttmp->ttyp != SQKY_BOARD || !is_flyer(mdat))
                && (ttmp->ttyp != WEB || (!amorphous(mdat) &&
                    !webmaker(mdat)))
                && (ttmp->ttyp != ANTI_MAGIC ||
                    !resists_magm(mon))
            ) {
                if (!(flag & ALLOW_TRAPS)) {
                if (mon->mtrapseen & (1L << (ttmp->ttyp - 1)))
                    continue;
                }
                info[cnt] |= ALLOW_TRAPS;
            }
            }
        }
        poss[cnt].x = nx;
        poss[cnt].y = ny;
        cnt++;
        }
    }
    if(!cnt && wantpool && !is_pool(x,y)) {
        wantpool = FALSE;
        goto nexttry;
    }
    return(cnt);
}

/* Monster against monster special attacks; for the specified monster
   combinations, this allows one monster to attack another adjacent one
   in the absence of Conflict.  There is no provision for targetting
   other monsters; just hand to hand fighting when they happen to be
   next to each other. */
STATIC_OVL long
mm_aggression(magr, mdef)
struct monst *magr,	/* monster that is currently deciding where to move */
         *mdef;	/* another monster which is next to it */
{
    /* supposedly purple worms are attracted to shrieking because they
       like to eat shriekers, so attack the latter when feasible */
    if (magr->data == &mons[PM_PURPLE_WORM] &&
        mdef->data == &mons[PM_SHRIEKER])
        return ALLOW_M|ALLOW_TM;
    /* Various other combinations such as dog vs cat, cat vs rat, and
       elf vs orc have been suggested.  For the time being we don't
       support those. */
    return 0L;
}

/* Monster displacing another monster out of the way */
STATIC_OVL long
mm_displacement(magr, mdef)
struct monst *magr,	/* monster that is currently deciding where to move */
         *mdef;	/* another monster which is next to it */
{
    struct permonst *pa = magr->data,
            *pd = mdef->data;

    /* if attacker can't barge through, there's nothing to do;
       or if defender can barge through too, don't let attacker
       do so, otherwise they might just end up swapping places
       again when defender gets its chance to move */
    if ((pa->mflags3 & M3_DISPLACES) != 0 &&
        (pd->mflags3 & M3_DISPLACES) == 0 &&
        /* no displacing grid bugs diagonally */
        !(magr->mx != mdef->mx && magr->my != mdef->my &&
        NODIAG(monsndx(pd))) &&
        /* no displacing trapped monsters or multi-location longworms */
        !mdef->mtrapped && (!mdef->wormno || !count_wsegs(mdef)) &&
        /* riders can move anything; others, same size or smaller only */
        (is_rider(pa) || pa->msize >= pd->msize))
        return ALLOW_MDISP;
    return 0L;
}

boolean
monnear(mon, x, y)
register struct monst *mon;
register int x,y;
/* Is the square close enough for the monster to move or attack into? */
{
    register int distance = dist2(mon->mx, mon->my, x, y);

    if (distance == 2 && NODIAG(mon->data - mons)) return 0;
    return((boolean)(distance < 3));
}

/* really free dead monsters */
void
dmonsfree()
{
    struct monst **mtmp, *freetmp;
    int count = 0;

    for (mtmp = &fmon; *mtmp;) {
	freetmp = *mtmp;
	if (freetmp->mhp <= 0 && !freetmp->isgd) {
	    *mtmp = freetmp->nmon;
	    dealloc_monst(freetmp);
	    count++;
	} else
	    mtmp = &(freetmp->nmon);
    }

    if (count != iflags.purge_monsters)
    impossible("dmonsfree: %d removed doesn't match %d pending",
           count, iflags.purge_monsters);
    iflags.purge_monsters = 0;
}

/* called when monster is moved to larger structure */
void
replmon(mtmp, mtmp2)
register struct monst *mtmp, *mtmp2;
{
    struct obj *otmp;

    /* transfer the monster's inventory */
    for (otmp = mtmp2->minvent; otmp; otmp = otmp->nobj) {
    if (otmp->where != OBJ_MINVENT || otmp->ocarry != mtmp)
	    debugpline0("replmon: minvent inconsistency");
    otmp->ocarry = mtmp2;
    }
    mtmp->minvent = 0;

    /* remove the old monster from the map and from `fmon' list */
    relmon(mtmp, (struct monst **)0);

    /* finish adding its replacement */
    if (mtmp != u.usteed)	/* don't place steed onto the map */
        place_monster(mtmp2, mtmp2->mx, mtmp2->my);
    if (mtmp2->wormno)	    /* update level.monsters[wseg->wx][wseg->wy] */
    place_wsegs(mtmp2); /* locations to mtmp2 not mtmp. */
    if (emits_light(mtmp2->data)) {
    /* since this is so rare, we don't have any `mon_move_light_source' */
    new_light_source(mtmp2->mx, mtmp2->my,
             emits_light(mtmp2->data),
             LS_MONSTER, monst_to_any(mtmp2));
    /* here we rely on the fact that `mtmp' hasn't actually been deleted */
    del_light_source(LS_MONSTER, monst_to_any(mtmp));
    }
    mtmp2->nmon = fmon;
    fmon = mtmp2;
    if (u.ustuck == mtmp) u.ustuck = mtmp2;
    if (u.usteed == mtmp) u.usteed = mtmp2;
    if (mtmp2->isshk) replshk(mtmp,mtmp2);

    /* discard the old monster */
    dealloc_monst(mtmp);
}

/* release mon from the display and the map's monster list,
   maybe transfer it to one of the other monster lists */
void
relmon(mon, monst_list)
register struct monst *mon;
struct monst **monst_list;	/* &migrating_mons or &mydogs or null */
{
    register struct monst *mtmp;
    boolean unhide = (monst_list != 0);
    int mx = mon->mx, my = mon->my;

    if (!fmon) panic("relmon: no fmon available.");

    if (unhide) {
        /* can't remain hidden across level changes (exception: wizard
           clone can continue imitating some other monster form); also,
           might be imitating a boulder so need line-of-sight unblocking */
        mon->mundetected = 0;
        if (mon->m_ap_type && mon->m_ap_type != M_AP_MONSTER)
        seemimic(mon);
    }

    remove_monster(mx, my);

    if (mon == fmon) {
        fmon = fmon->nmon;
    } else {
        for (mtmp = fmon; mtmp; mtmp = mtmp->nmon)
        if (mtmp->nmon == mon) break;

        if (mtmp) mtmp->nmon = mon->nmon;
        else panic("relmon: mon not in list.");
    }

    if (unhide) {
        newsym(mx, my);
        /* insert into mydogs or migrating_mons */
        mon->nmon = *monst_list;
        *monst_list = mon;
    } else {
        /* orphan has no next monster */
        mon->nmon = 0;
    }
}

void
copy_mextra(mtmp2, mtmp1)
struct monst *mtmp2, *mtmp1;
{
    if(!mtmp2 || !mtmp1 || !mtmp1->mextra) return;

    if (!mtmp2->mextra) mtmp2->mextra = newmextra();
    if (MNAME(mtmp1)) {
        new_mname(mtmp2, (int)strlen(MNAME(mtmp1)) + 1);
        Strcpy(MNAME(mtmp2), MNAME(mtmp1));
    }
    if (EGD(mtmp1)) {
        if (!EGD(mtmp2)) newegd(mtmp2);
        (void)memcpy((genericptr_t)EGD(mtmp2),
                (genericptr_t)EGD(mtmp1),
                sizeof(struct egd));
    }
    if (EPRI(mtmp1)) {
        if (!EPRI(mtmp2)) newepri(mtmp2);
        (void)memcpy((genericptr_t)EPRI(mtmp2),
                (genericptr_t)EPRI(mtmp1),
                sizeof(struct epri));
    }
    if (ESHK(mtmp1)) {
        if (!ESHK(mtmp2)) neweshk(mtmp2);
        (void)memcpy((genericptr_t)ESHK(mtmp2),
                (genericptr_t)ESHK(mtmp1),
                sizeof(struct eshk));
    }
    if (EMIN(mtmp1)) {
        if (!EMIN(mtmp2)) newemin(mtmp2);
        (void)memcpy((genericptr_t)EMIN(mtmp2),
                (genericptr_t)EMIN(mtmp1),
                sizeof(struct emin));
    }
    if (EDOG(mtmp1)) {
        if (!EDOG(mtmp2)) newedog(mtmp2);
        (void)memcpy((genericptr_t)EDOG(mtmp2),
                (genericptr_t)EDOG(mtmp1),
                sizeof(struct edog));
    }
    if (has_mcorpsenm(mtmp1)) MCORPSENM(mtmp2) = MCORPSENM(mtmp1);
}

STATIC_OVL void
dealloc_mextra(x)
struct mextra *x;
{
    if (x) {
        if (x->mname) free((genericptr_t)x->mname);
        if (x->egd) free((genericptr_t)x->egd);
        if (x->epri) free((genericptr_t)x->epri);
        if (x->eshk) free((genericptr_t)x->eshk);
        if (x->emin) free((genericptr_t)x->emin);
        if (x->edog) free((genericptr_t)x->edog);
        /* [no action needed for x->mcorpsenm] */
        free((genericptr_t)x);
    }
}

void
dealloc_monst(mon)
struct monst *mon;
{
    if (mon->mextra) dealloc_mextra(mon->mextra);
    free((genericptr_t)mon);
}

/* remove effects of mtmp from other data structures */
STATIC_OVL void
m_detach(mtmp, mptr)
struct monst *mtmp;
struct permonst *mptr;	/* reflects mtmp->data _prior_ to mtmp's death */
{
    if (mtmp == context.polearm.hitmon)
	context.polearm.hitmon = 0;
    if (mtmp->mleashed) m_unleash(mtmp, FALSE);
        /* to prevent an infinite relobj-flooreffects-hmon-killed loop */
    mtmp->mtrapped = 0;
    mtmp->mhp = 0; /* simplify some tests: force mhp to 0 */
    relobj(mtmp, 0, FALSE);
    remove_monster(mtmp->mx, mtmp->my);
    if (emits_light(mptr))
        del_light_source(LS_MONSTER, monst_to_any(mtmp));
    newsym(mtmp->mx,mtmp->my);
    unstuck(mtmp);
    fill_pit(mtmp->mx, mtmp->my);

    if(mtmp->isshk) shkgone(mtmp);
    if(mtmp->wormno) wormgone(mtmp);
    iflags.purge_monsters++;
}

/* find the worn amulet of life saving which will save a monster */
struct obj *
mlifesaver(mon)
struct monst *mon;
{
    if (!nonliving(mon->data) || is_vampshifter(mon)) {
        struct obj *otmp = which_armor(mon, W_AMUL);

        if (otmp && otmp->otyp == AMULET_OF_LIFE_SAVING)
        return otmp;
    }
    return (struct obj *)0;
}

STATIC_OVL void
lifesaved_monster(mtmp)
struct monst *mtmp;
{
    boolean surviver;
    struct obj *lifesave = mlifesaver(mtmp);

    if (lifesave) {
        /* not canseemon; amulets are on the head, so you don't want
         * to show this for a long worm with only a tail visible.
         * Nor do you check invisibility, because glowing and
         * disintegrating amulets are always visible. */
        if (cansee(mtmp->mx, mtmp->my)) {
            pline("But wait...");
            pline("%s medallion begins to glow!",
              s_suffix(Monnam(mtmp)));
            makeknown(AMULET_OF_LIFE_SAVING);
            /* amulet is visible, but monster might not be */
            if (canseemon(mtmp)) {
            if (attacktype(mtmp->data, AT_EXPL)
                || attacktype(mtmp->data, AT_BOOM))
                pline("%s reconstitutes!", Monnam(mtmp));
            else
                pline("%s looks much better!", Monnam(mtmp));
            }
            pline_The("medallion crumbles to dust!");
        }
        m_useup(mtmp, lifesave);

        surviver = !(mvitals[monsndx(mtmp->data)].mvflags & G_GENOD);
        mtmp->mcanmove = 1;
        mtmp->mfrozen = 0;
        if (mtmp->mtame && !mtmp->isminion) {
            wary_dog(mtmp, !surviver);
        }
        if (mtmp->mhpmax <= 0) mtmp->mhpmax = 10;
        mtmp->mhp = mtmp->mhpmax;
        if (surviver) return;

        /* genocided monster can't be life-saved */
        if (cansee(mtmp->mx, mtmp->my))
            pline("Unfortunately, %s is still genocided...",
              mon_nam(mtmp));
    }
    mtmp->mhp = 0;
}

void
mondead(mtmp)
register struct monst *mtmp;
{
    struct permonst *mptr;
    int tmp;

    lifesaved_monster(mtmp);
    if (mtmp->mhp > 0) return;

    if (is_vampshifter(mtmp)) {
        int mndx = mtmp->cham;
        int x = mtmp->mx, y = mtmp->my;
        /* this only happens if shapeshifted */
        if (mndx >= LOW_PM && mndx != monsndx(mtmp->data)) {
            char buf[BUFSZ];
            boolean in_door = amorphous(mtmp->data) &&
                     closed_door(mtmp->mx,mtmp->my);
            Sprintf(buf,
                "The %s%s suddenly %s and rises as %%s!",
                (nonliving(mtmp->data) ||
                 noncorporeal(mtmp->data) ||
                 amorphous(mtmp->data)) ? "" : "seemingly dead ",
                    x_monnam(mtmp, ARTICLE_NONE, (char *)0, 
                        SUPPRESS_SADDLE | SUPPRESS_HALLUCINATION |
                    SUPPRESS_INVISIBLE | SUPPRESS_IT, FALSE),
                (nonliving(mtmp->data) ||
                 noncorporeal(mtmp->data) ||
                 amorphous(mtmp->data)) ?
                "reconstitutes" : "transforms");
            mtmp->mcanmove = 1;
            mtmp->mfrozen = 0;
            if (mtmp->mhpmax <= 0) mtmp->mhpmax = 10;
            mtmp->mhp = mtmp->mhpmax;
            /* this can happen if previously a fog cloud */
            if (u.uswallow && (mtmp == u.ustuck))
                expels(mtmp, mtmp->data, FALSE);
            if (in_door) {
                coord new_xy;
                if (enexto(&new_xy,
                        mtmp->mx, mtmp->my, &mons[mndx])) {
                    rloc_to(mtmp, new_xy.x, new_xy.y);
                }
            }
            newcham(mtmp, &mons[mndx], FALSE, FALSE);
            if (mtmp->data == &mons[mndx])
                mtmp->cham = NON_PM;
            else
                mtmp->cham = mndx;
            if ((!Blind && canseemon(mtmp)) || sensemon(mtmp))
                pline(buf, a_monnam(mtmp));
            newsym(x,y);
            return;
        }
    }

    /* dead vault guard is actually kept at coordinate <0,0> until
       his temporary corridor to/from the vault has been removed;
       need to do this after life-saving and before m_detach() */
    if (mtmp->isgd && !grddead(mtmp)) return;

    /* Player is thrown from his steed when it dies */
    if (mtmp == u.usteed)
        dismount_steed(DISMOUNT_GENERIC);

    mptr = mtmp->data;		/* save this for m_detach() */
    /* restore chameleon, lycanthropes to true form at death */
    if (mtmp->cham >= LOW_PM) {
        set_mon_data(mtmp, &mons[mtmp->cham], -1);
        mtmp->cham = NON_PM;
    }
    else if (mtmp->data == &mons[PM_WEREJACKAL])
        set_mon_data(mtmp, &mons[PM_HUMAN_WEREJACKAL], -1);
    else if (mtmp->data == &mons[PM_WEREWOLF])
        set_mon_data(mtmp, &mons[PM_HUMAN_WEREWOLF], -1);
    else if (mtmp->data == &mons[PM_WERERAT])
        set_mon_data(mtmp, &mons[PM_HUMAN_WERERAT], -1);

    /* if MAXMONNO monsters of a given type have died, and it
     * can be done, extinguish that monster.
     *
     * mvitals[].died does double duty as total number of dead monsters
     * and as experience factor for the player killing more monsters.
     * this means that a dragon dying by other means reduces the
     * experience the player gets for killing a dragon directly; this
     * is probably not too bad, since the player likely finagled the
     * first dead dragon via ring of conflict or pets, and extinguishing
     * based on only player kills probably opens more avenues of abuse
     * for rings of conflict and such.
     */
    tmp = monsndx(mtmp->data);
    if (mvitals[tmp].died < 255) mvitals[tmp].died++;

    /* if it's a (possibly polymorphed) quest leader, mark him as dead */
    if (mtmp->m_id == quest_status.leader_m_id)
        quest_status.leader_is_dead = TRUE;
#ifdef MAIL
    /* if the mail daemon dies, no more mail delivery.  -3. */
    if (tmp == PM_MAIL_DAEMON) mvitals[tmp].mvflags |= G_GENOD;
#endif

    if (mtmp->data->mlet == S_KOP) {
        /* Dead Kops may come back. */
        switch(rnd(5)) {
        case 1:	     /* returns near the stairs */
            (void) makemon(mtmp->data,xdnstair,ydnstair,NO_MM_FLAGS);
            break;
        case 2:	     /* randomly */
            (void) makemon(mtmp->data,0,0,NO_MM_FLAGS);
            break;
        default:
            break;
        }
    }
    if(mtmp->iswiz) wizdead();
    if(mtmp->data->msound == MS_NEMESIS) nemdead();
    if(mtmp->data == &mons[PM_MEDUSA])
        u.uachieve.killed_medusa = 1;
    if(glyph_is_invisible(levl[mtmp->mx][mtmp->my].glyph))
        unmap_object(mtmp->mx, mtmp->my);
    m_detach(mtmp, mptr);
}

/* TRUE if corpse might be dropped, magr may die if mon was swallowed */
boolean
corpse_chance(mon, magr, was_swallowed)
struct monst *mon;
struct monst *magr;			/* killer, if swallowed */
boolean was_swallowed;			/* digestion */
{
    struct permonst *mdat = mon->data;
    int i, tmp;

    if (mdat == &mons[PM_VLAD_THE_IMPALER] || mdat->mlet == S_LICH) {
        if (cansee(mon->mx, mon->my) && !was_swallowed)
        pline("%s body crumbles into dust.", s_suffix(Monnam(mon)));
        return FALSE;
    }

    /* Gas spores always explode upon death */
    for(i = 0; i < NATTK; i++) {
        if (mdat->mattk[i].aatyp == AT_BOOM) {
            if (mdat->mattk[i].damn)
                tmp = d((int)mdat->mattk[i].damn,
                        (int)mdat->mattk[i].damd);
            else if(mdat->mattk[i].damd)
                tmp = d((int)mdat->mlevel+1, (int)mdat->mattk[i].damd);
            else tmp = 0;
        if (was_swallowed && magr) {
            if (magr == &youmonst) {
            There("is an explosion in your %s!",
                  body_part(STOMACH));
            Sprintf(killer.name, "%s explosion",
                s_suffix(mdat->mname));
            losehp(Maybe_Half_Phys(tmp), killer.name, KILLED_BY_AN);
            } else {
            You_hear("an explosion.");
            magr->mhp -= tmp;
            if (magr->mhp < 1) mondied(magr);
            if (magr->mhp < 1) { /* maybe lifesaved */
                if (canspotmon(magr))
                pline("%s rips open!", Monnam(magr));
            } else if (canseemon(magr))
                pline("%s seems to have indigestion.",
                  Monnam(magr));
            }

            return FALSE;
        }

            Sprintf(killer.name, "%s explosion", s_suffix(mdat->mname));
            killer.format = KILLED_BY_AN;
            explode(mon->mx, mon->my, -1, tmp, MON_EXPLODE, EXPL_NOXIOUS); 
            return (FALSE);
        }
    }

    /* must duplicate this below check in xkilled() since it results in
     * creating no objects as well as no corpse
     */
    if (LEVEL_SPECIFIC_NOCORPSE(mdat))
        return FALSE;

    if (((bigmonst(mdat) || mdat == &mons[PM_LIZARD]) && !mon->mcloned) ||
        is_golem(mdat) || is_mplayer(mdat) || is_rider(mdat))
        return TRUE;
    tmp = 2 + ((mdat->geno & G_FREQ) < 2) + verysmall(mdat);
    return (boolean) !rn2(tmp);
}

/* drop (perhaps) a cadaver and remove monster */
void
mondied(mdef)
register struct monst *mdef;
{
    mondead(mdef);
    if (mdef->mhp > 0) return;	/* lifesaved */

    if (corpse_chance(mdef, (struct monst *)0, FALSE) &&
        (accessible(mdef->mx, mdef->my) || is_pool(mdef->mx, mdef->my)))
        (void) make_corpse(mdef,CORPSTAT_NONE);
}

/* monster disappears, not dies */
void
mongone(mdef)
register struct monst *mdef;
{
    mdef->mhp = 0;	/* can skip some inventory bookkeeping */

    /* dead vault guard is actually kept at coordinate <0,0> until
       his temporary corridor to/from the vault has been removed */
    if (mdef->isgd && !grddead(mdef)) return;
    /* hero is thrown from his steed when it disappears */
    if (mdef == u.usteed)
        dismount_steed(DISMOUNT_GENERIC);

    /* drop special items like the Amulet so that a dismissed Kop or nurse
       can't remove them from the game */
    mdrop_special_objs(mdef);
    /* release rest of monster's inventory--it is removed from game */
    discard_minvent(mdef);
    m_detach(mdef, mdef->data);
}

/* drop a statue or rock and remove monster */
void
monstone(mdef)
register struct monst *mdef;
{
    struct obj *otmp, *obj, *oldminvent;
    xchar x = mdef->mx, y = mdef->my;
    boolean wasinside = FALSE;

    /* we have to make the statue before calling mondead, to be able to
     * put inventory in it, and we have to check for lifesaving before
     * making the statue....
     */
    lifesaved_monster(mdef);
    if (mdef->mhp > 0) return;

    mdef->mtrapped = 0;	/* (see m_detach) */

    if ((int)mdef->data->msize > MZ_TINY ||
            !rn2(2 + ((int) (mdef->data->geno & G_FREQ) > 2))) {
        oldminvent = 0;
        /* some objects may end up outside the statue */
        while ((obj = mdef->minvent) != 0) {
            obj_extract_self(obj);
            if (obj->owornmask)
            update_mon_intrinsics(mdef, obj, FALSE, TRUE);
            obj_no_longer_held(obj);
            if (obj->owornmask & W_WEP)
            setmnotwielded(mdef,obj);
            obj->owornmask = 0L;
            if (obj->otyp == BOULDER ||
#if 0				/* monsters don't carry statues */
     (obj->otyp == STATUE && mons[obj->corpsenm].msize >= mdef->data->msize) ||
#endif
                obj_resists(obj, 0, 0)) {
            if (flooreffects(obj, x, y, "fall")) continue;
            place_object(obj, x, y);
            } else {
            if (obj->lamplit) end_burn(obj, TRUE);
            obj->nobj = oldminvent;
            oldminvent = obj;
            }
        }
        /* defer statue creation until after inventory removal
           so that saved monster traits won't retain any stale
           item-conferred attributes */
        otmp = mkcorpstat(STATUE, mdef, mdef->data, x, y, CORPSTAT_NONE);
        if (has_mname(mdef)) otmp = oname(otmp, MNAME(mdef));
        while ((obj = oldminvent) != 0) {
            oldminvent = obj->nobj;
            (void) add_to_container(otmp, obj);
        }
        /* Archeologists should not break unique statues */
        if (mdef->data->geno & G_UNIQ)
            otmp->spe = 1;
        otmp->owt = weight(otmp);
    } else
        otmp = mksobj_at(ROCK, x, y, TRUE, FALSE);

    stackobj(otmp);
    /* mondead() already does this, but we must do it before the newsym */
    if(glyph_is_invisible(levl[x][y].glyph))
        unmap_object(x, y);
    if (cansee(x, y)) newsym(x,y);
    /* We don't currently trap the hero in the statue in this case but we could */
    if (u.uswallow && u.ustuck == mdef) wasinside = TRUE;
    mondead(mdef);
    if (wasinside) {
        if (is_animal(mdef->data))
            You("%s through an opening in the new %s.",
                locomotion(youmonst.data, "jump"),
                xname(otmp));
    }
}

/* another monster has killed the monster mdef */
void
monkilled(mdef, fltxt, how)
register struct monst *mdef;
const char *fltxt;
int how;
{
    boolean be_sad = FALSE;		/* true if unseen pet is killed */

    if ((mdef->wormno ? worm_known(mdef) : cansee(mdef->mx, mdef->my))
        && fltxt)
        pline("%s is %s%s%s!", Monnam(mdef),
            nonliving(mdef->data) ? "destroyed" : "killed",
            *fltxt ? " by the " : "",
            fltxt
         );
    else
        be_sad = (mdef->mtame != 0);

    /* no corpses if digested or disintegrated */
    if(how == AD_DGST || how == -AD_RBRE)
        mondead(mdef);
    else
        mondied(mdef);

    if (be_sad && mdef->mhp <= 0)
        You("have a sad feeling for a moment, then it passes.");
}

void
unstuck(mtmp)
register struct monst *mtmp;
{
    if(u.ustuck == mtmp) {
        if(u.uswallow){
            u.ux = mtmp->mx;
            u.uy = mtmp->my;
            u.uswallow = 0;
            u.uswldtim = 0;
            if (Punished) placebc();
            vision_full_recalc = 1;
            docrt();
        }
        u.ustuck = 0;
    }
}

void
killed(mtmp)
register struct monst *mtmp;
{
    xkilled(mtmp, 1);
}

/* the player has killed the monster mtmp */
void
xkilled(mtmp, dest)
struct monst *mtmp;
/*
 * Dest=1, normal; dest=0, don't print message; dest=2, don't drop corpse
 * either; dest=3, message but no corpse
 */
int dest;
{
    int tmp, mndx, x = mtmp->mx, y = mtmp->my;
    struct permonst *mdat;
    struct obj *otmp;
    struct trap *t;
    boolean wasinside = u.uswallow && (u.ustuck == mtmp);
    boolean burycorpse = FALSE;

    /* KMH, conduct */
    u.uconduct.killer++;

    if (dest & 1) {
        const char *verb = nonliving(mtmp->data) ? "destroy" : "kill";

        if (!wasinside && !canspotmon(mtmp))
        You("%s it!", verb);
        else {
        You("%s %s!", verb,
            !mtmp->mtame ? mon_nam(mtmp) :
            x_monnam(mtmp,
                 (has_mname(mtmp)) ? ARTICLE_NONE : ARTICLE_THE,
                 "poor",
                 (has_mname(mtmp)) ? SUPPRESS_SADDLE : 0,
                 FALSE));
        }
    }

    if (mtmp->mtrapped && (t = t_at(x, y)) != 0 &&
        (t->ttyp == PIT || t->ttyp == SPIKED_PIT)) {

        if (sobj_at(BOULDER, x, y))
                dest |= 2;     /*
                * Prevent corpses/treasure being created "on top"
                * of the boulder that is about to fall in. This is
                * out of order, but cannot be helped unless this
                * whole routine is rearranged.
                */
        if (m_carrying(mtmp, BOULDER))
            burycorpse = TRUE;
    }

    /* your pet knows who just killed it...watch out */
    if (mtmp->mtame && !mtmp->isminion) EDOG(mtmp)->killed_by_u = 1;

    if (wasinside && thrownobj && thrownobj != uball) {
        /* thrown object has killed hero's engulfer; add it to mon's 
           inventory now so that it will be placed with mon's other
           stuff prior to lookhere/autopickup when hero is expelled
           below (as a side-effect, this missile has immunity from
           being consumed [for this shot/throw only]) */
        mpickobj(mtmp, thrownobj);
        /* let throwing code know that missile has been disposed of */
        thrownobj = 0;
    }

    /* dispose of monster and make cadaver */
    if(stoned) monstone(mtmp);
    else mondead(mtmp);

    if (mtmp->mhp > 0) { /* monster lifesaved */
        /* Cannot put the non-visible lifesaving message in
         * lifesaved_monster() since the message appears only when you
         * kill it (as opposed to visible lifesaving which always
         * appears).
         */
        stoned = FALSE;
        if (!cansee(x,y)) pline("Maybe not...");
        return;
    }

    mdat = mtmp->data; /* note: mondead can change mtmp->data */
    mndx = monsndx(mdat);

    if (stoned) {
        stoned = FALSE;
        goto cleanup;
    }

    if((dest & 2) || LEVEL_SPECIFIC_NOCORPSE(mdat))
        goto cleanup;

#ifdef MAIL
    if(mdat == &mons[PM_MAIL_DAEMON]) {
        stackobj(mksobj_at(SCR_MAIL, x, y, FALSE, FALSE));
    }
#endif
    if (accessible(x, y) || is_pool(x, y)) {
        struct obj *cadaver;
        int otyp;

        /* illogical but traditional "treasure drop" */
        if (!rn2(6) && !(mvitals[mndx].mvflags & G_NOCORPSE)
            /* no extra item from swallower or steed */
            && (x != u.ux || y != u.uy)
            /* no extra item from kops--too easy to abuse */
            && mdat->mlet != S_KOP
            /* no items from cloned monsters */
            && !mtmp->mcloned) {
        otmp = mkobj(RANDOM_CLASS, TRUE);
        /* don't create large objects from small monsters */
        otyp = otmp->otyp;
        if (mdat->msize < MZ_HUMAN && otyp != FIGURINE &&
            /* oc_big is also oc_bimanual and oc_bulky */
            (otmp->owt > 30 || objects[otyp].oc_big)) {
            delobj(otmp);
        } else if (!flooreffects(otmp, x, y,
                     (dest & 1) ? "fall" : "")) {
            place_object(otmp, x, y);
            stackobj(otmp);
        }
        }
        /* corpse--none if hero was inside the monster */
        if (!wasinside && corpse_chance(mtmp, (struct monst *)0, FALSE)) {
        cadaver = make_corpse(mtmp, burycorpse ?
                      CORPSTAT_BURIED : CORPSTAT_NONE);
        if (burycorpse && cadaver && cansee(x,y) && !mtmp->minvis &&
            cadaver->where == OBJ_BURIED && (dest & 1)) {
            pline("%s corpse ends up buried.", s_suffix(Monnam(mtmp)));
        }
        }
    }
    if (wasinside) spoteffects(TRUE);	/* poor man's expels() */
    /* monster is gone, corpse or other object might now be visible */
    newsym(x, y);

cleanup:
    /* punish bad behaviour */
    if(is_human(mdat) && (!always_hostile(mdat) && mtmp->malign <= 0) &&
       (mndx < PM_ARCHEOLOGIST || mndx > PM_WIZARD) &&
       u.ualign.type != A_CHAOTIC) {
        HTelepat &= ~INTRINSIC;
        change_luck(-2);
        You("murderer!");
        if (Blind && !Blind_telepat)
            see_monsters(); /* Can't sense monsters any more. */
    }
    if((mtmp->mpeaceful && !rn2(2)) || mtmp->mtame)	change_luck(-1);
    if (is_unicorn(mdat) &&
                sgn(u.ualign.type) == sgn(mdat->maligntyp)) {
        change_luck(-5);
        You_feel("guilty...");
    }

    /* give experience points */
    tmp = experience(mtmp, (int)mvitals[mndx].died);
    more_experienced(tmp, 0);
    newexplevel();		/* will decide if you go up */

    /* adjust alignment points */
    if (mtmp->m_id == quest_status.leader_m_id) {		/* REAL BAD! */
        adjalign(-(u.ualign.record+(int)ALIGNLIM/2));
        pline("That was %sa bad idea...",
                u.uevent.qcompleted ? "probably " : "");
    } else if (mdat->msound == MS_NEMESIS)	/* Real good! */
        adjalign((int)(ALIGNLIM/4));
    else if (mdat->msound == MS_GUARDIAN) {	/* Bad */
        adjalign(-(int)(ALIGNLIM/8));
        if (!Hallucination) pline("That was probably a bad idea...");
        else pline("Whoopsie-daisy!");
    }else if (mtmp->ispriest) {
        adjalign((p_coaligned(mtmp)) ? -2 : 2);
        /* cancel divine protection for killing your priest */
        if (p_coaligned(mtmp)) u.ublessed = 0;
        if (mdat->maligntyp == A_NONE)
            adjalign((int)(ALIGNLIM / 4));		/* BIG bonus */
    } else if (mtmp->mtame) {
        adjalign(-15);	/* bad!! */
        /* your god is mighty displeased... */
        if (!Hallucination) You_hear("the rumble of distant thunder...");
        else You_hear("the studio audience applaud!");
    } else if (mtmp->mpeaceful)
        adjalign(-5);

    /* malign was already adjusted for u.ualign.type and randomization */
    adjalign(mtmp->malign);
}

/* changes the monster into a stone monster of the same type */
/* this should only be called when poly_when_stoned() is true */
void
mon_to_stone(mtmp)
    register struct monst *mtmp;
{
    if(mtmp->data->mlet == S_GOLEM) {
    /* it's a golem, and not a stone golem */
    if(canseemon(mtmp))
        pline("%s solidifies...", Monnam(mtmp));
    if (newcham(mtmp, &mons[PM_STONE_GOLEM], FALSE, FALSE)) {
        if(canseemon(mtmp))
        pline("Now it's %s.", an(mtmp->data->mname));
    } else {
        if(canseemon(mtmp))
        pline("... and returns to normal.");
    }
    } else
    impossible("Can't polystone %s!", a_monnam(mtmp));
}

/* might place monst on far side of a wall or boulder */
void
mnexto(mtmp)	/* Make monster mtmp next to you (if possible) */
    struct monst *mtmp;
{
    coord mm;
    boolean couldspot = canspotmon(mtmp);

    if (mtmp == u.usteed) {
        /* Keep your steed in sync with you instead */
        mtmp->mx = u.ux;
        mtmp->my = u.uy;
        return;
    }

    if(!enexto(&mm, u.ux, u.uy, mtmp->data)) return;
    rloc_to(mtmp, mm.x, mm.y);
    if (!in_mklev && (mtmp->mstrategy & STRAT_APPEARMSG)) {
        mtmp->mstrategy &= ~STRAT_APPEARMSG;	/* one chance only */
        if (!couldspot && canspotmon(mtmp))
        pline("%s suddenly %s!", Amonnam(mtmp),
              !Blind ? "appears" : "arrives");
    }
    return;
}

/* like mnexto() but requires destination to be directly accessible */
void
maybe_mnexto(mtmp)
struct monst *mtmp;
{
    coord mm;
    struct permonst *ptr = mtmp->data;
    boolean diagok = !NODIAG(ptr - mons);
    int tryct = 20;

    do {
        if (!enexto(&mm, u.ux, u.uy, ptr)) return;
        if (couldsee(mm.x, mm.y) &&
            /* don't move grid bugs diagonally */
            (diagok || mm.x == mtmp->mx || mm.y == mtmp->my)) {
        rloc_to(mtmp, mm.x, mm.y);
        return;
        }
    } while (--tryct > 0);
}

/* mnearto()
 * Put monster near (or at) location if possible.
 * Returns:
 *	1 - if a monster was moved from x, y to put mtmp at x, y.
 *	0 - in most cases.
 */
boolean
mnearto(mtmp,x,y,move_other)
register struct monst *mtmp;
xchar x, y;
boolean move_other;	/* make sure mtmp gets to x, y! so move m_at(x, y) */
{
    struct monst *othermon = (struct monst *)0;
    xchar newx, newy;
    coord mm;

    if ((mtmp->mx == x) && (mtmp->my == y)) return(FALSE);

    if (move_other && (othermon = m_at(x, y))) {
        if (othermon->wormno)
            remove_worm(othermon);
        else
            remove_monster(x, y);
    }

    newx = x;
    newy = y;

    if (!goodpos(newx, newy, mtmp, 0)) {
        /* actually we have real problems if enexto ever fails.
         * migrating_mons that need to be placed will cause
         * no end of trouble.
         */
        if (!enexto(&mm, newx, newy, mtmp->data)) return(FALSE);
        newx = mm.x; newy = mm.y;
    }

    rloc_to(mtmp, newx, newy);

    if (move_other && othermon) {
        othermon->mx = othermon->my = 0;
        (void) mnearto(othermon, x, y, FALSE);
        if ((othermon->mx != x) || (othermon->my != y))
        return(TRUE);
    }

    return(FALSE);
}

/* monster responds to player action; not the same as a passive attack */
/* assumes reason for response has been tested, and response _must_ be made */
void
m_respond(mtmp)
register struct monst *mtmp;
{
    if(mtmp->data->msound == MS_SHRIEK) {
    if(!Deaf) {
        pline("%s shrieks.", Monnam(mtmp));
        stop_occupation();
    }
    if (!rn2(10)) {
        if (!rn2(13))
        (void) makemon(&mons[PM_PURPLE_WORM], 0, 0, NO_MM_FLAGS);
        else
        (void) makemon((struct permonst *)0, 0, 0, NO_MM_FLAGS);

    }
    aggravate();
    }
    if(mtmp->data == &mons[PM_MEDUSA]) {
    register int i;
    for(i = 0; i < NATTK; i++)
         if(mtmp->data->mattk[i].aatyp == AT_GAZE) {
         (void) gazemu(mtmp, &mtmp->data->mattk[i]);
         break;
         }
    }
}

void
setmangry(mtmp)
register struct monst *mtmp;
{
    mtmp->mstrategy &= ~STRAT_WAITMASK;
    if(!mtmp->mpeaceful) return;
    if(mtmp->mtame) return;
    mtmp->mpeaceful = 0;
    if(mtmp->ispriest) {
        if(p_coaligned(mtmp)) adjalign(-5); /* very bad */
        else adjalign(2);
    } else
        adjalign(-1);		/* attacking peaceful monsters is bad */
    if (couldsee(mtmp->mx, mtmp->my)) {
        if (humanoid(mtmp->data) || mtmp->isshk || mtmp->isgd)
            pline("%s gets angry!", Monnam(mtmp));
        else if (flags.verbose && !Deaf) growl(mtmp);
    }

    /* attacking your own quest leader will anger his or her guardians */
    if (!context.mon_moving &&	/* should always be the case here */
        mtmp->data == &mons[quest_info(MS_LEADER)]) {
        struct monst *mon;
        struct permonst *q_guardian = &mons[quest_info(MS_GUARDIAN)];
        int got_mad = 0;

        /* guardians will sense this attack even if they can't see it */
        for (mon = fmon; mon; mon = mon->nmon) {
        if (DEADMONSTER(mon)) continue;
        if (mon->data == q_guardian && mon->mpeaceful) {
            mon->mpeaceful = 0;
            if (canseemon(mon)) ++got_mad;
        }
        }
        if (got_mad && !Hallucination)
        pline_The("%s appear%s to be angry too...",
              got_mad == 1 ? q_guardian->mname :
                    makeplural(q_guardian->mname),
              got_mad == 1 ? "s" : "");
    }
}

void
wakeup(mtmp)
register struct monst *mtmp;
{
    mtmp->msleeping = 0;
    finish_meating(mtmp);
    setmangry(mtmp);
    if (mtmp->m_ap_type) {
        seemimic(mtmp);
    } else if (context.forcefight && !context.mon_moving &&
        mtmp->mundetected) {
        mtmp->mundetected = 0;
        newsym(mtmp->mx, mtmp->my);
    }
}

/* Wake up nearby monsters without angering them. */
void
wake_nearby()
{
    register struct monst *mtmp;

    for (mtmp = fmon; mtmp; mtmp = mtmp->nmon) {
        if (DEADMONSTER(mtmp)) continue;
        if (distu(mtmp->mx,mtmp->my) < u.ulevel * 20) {
        mtmp->msleeping = 0;
        mtmp->mstrategy &= ~STRAT_WAITMASK;
        if (mtmp->mtame && !mtmp->isminion)
            EDOG(mtmp)->whistletime = moves;
        }
    }
}

/* Wake up monsters near some particular location. */
void
wake_nearto(x, y, distance)
register int x, y, distance;
{
    register struct monst *mtmp;

    for (mtmp = fmon; mtmp; mtmp = mtmp->nmon) {
        if (DEADMONSTER(mtmp)) continue;
        if (distance == 0 || dist2(mtmp->mx, mtmp->my, x, y) < distance) {
        mtmp->msleeping = 0;
        mtmp->mstrategy &= ~STRAT_WAITMASK;
        }
    }
}

/* NOTE: we must check for mimicry before calling this routine */
void
seemimic(mtmp)
register struct monst *mtmp;
{
    unsigned old_app = mtmp->mappearance;
    uchar old_ap_type = mtmp->m_ap_type;

    if (has_mcorpsenm(mtmp)) freemcorpsenm(mtmp);

    mtmp->m_ap_type = M_AP_NOTHING;
    mtmp->mappearance = 0;

    /*
     *  Discovered mimics don't block light.
     */
    if (((old_ap_type == M_AP_FURNITURE &&
          (old_app == S_hcdoor || old_app == S_vcdoor)) ||
         (old_ap_type == M_AP_OBJECT && old_app == BOULDER)) &&
        !does_block(mtmp->mx, mtmp->my, &levl[mtmp->mx][mtmp->my]))
        unblock_point(mtmp->mx, mtmp->my);

    newsym(mtmp->mx,mtmp->my);
}

/* force all chameleons to become normal */
void
rescham()
{
    register struct monst *mtmp;
    int mcham;

    for(mtmp = fmon; mtmp; mtmp = mtmp->nmon) {
        if (DEADMONSTER(mtmp)) continue;
        mcham = (int) mtmp->cham;
        if (mcham >= LOW_PM) {
            (void) newcham(mtmp, &mons[mcham],
                       FALSE, FALSE);
            mtmp->cham = NON_PM;
        }
        if(is_were(mtmp->data) && mtmp->data->mlet != S_HUMAN)
            new_were(mtmp);
        if(mtmp->m_ap_type && cansee(mtmp->mx, mtmp->my)) {
            seemimic(mtmp);
            /* we pretend that the mimic doesn't */
            /* know that it has been unmasked.   */
            mtmp->msleeping = 1;
        }
    }
}

/* Let the chameleons change again -dgk */
void
restartcham()
{
    register struct monst *mtmp;

    for (mtmp = fmon; mtmp; mtmp = mtmp->nmon) {
        if (DEADMONSTER(mtmp)) continue;
        mtmp->cham = pm_to_cham(monsndx(mtmp->data));
        if (mtmp->data->mlet == S_MIMIC && mtmp->msleeping &&
                cansee(mtmp->mx, mtmp->my)) {
            set_mimic_sym(mtmp);
            newsym(mtmp->mx,mtmp->my);
        }
    }
}

/* called when restoring a monster from a saved level; protection
   against shape-changing might be different now than it was at the
   time the level was saved. */
void
restore_cham(mon)
struct monst *mon;
{
    int mcham;

    if (Protection_from_shape_changers) {
        mcham = (int) mon->cham;
        if (mcham >= LOW_PM) {
        mon->cham = NON_PM;
        (void) newcham(mon, &mons[mcham], FALSE, FALSE);
        } else if (is_were(mon->data) && !is_human(mon->data)) {
        new_were(mon);
        }
    } else if (mon->cham == NON_PM) {
        mon->cham = pm_to_cham(monsndx(mon->data));
    }
}

/* unwatched hiders may hide again; if so, a 1 is returned.  */
STATIC_OVL boolean
restrap(mtmp)
register struct monst *mtmp;
{
    struct trap *t;

    if (mtmp->mcan || mtmp->m_ap_type ||
       cansee(mtmp->mx, mtmp->my) || rn2(3) || (mtmp == u.ustuck) ||
       /* can't hide while trapped except in pits */
       (mtmp->mtrapped && (t = t_at(mtmp->mx, mtmp->my)) != 0 &&
        !(t->ttyp == PIT || t->ttyp == SPIKED_PIT)) ||
       (sensemon(mtmp) && distu(mtmp->mx, mtmp->my) <= 2))
        return(FALSE);

    if(mtmp->data->mlet == S_MIMIC) {
        set_mimic_sym(mtmp);
        return(TRUE);
    } else
        if(levl[mtmp->mx][mtmp->my].typ == ROOM)  {
        mtmp->mundetected = 1;
        return(TRUE);
        }

    return(FALSE);
}

/* monster/hero tries to hide under something at the current location */
boolean
hideunder(mtmp)
struct monst *mtmp;
{
    struct trap *t;
    boolean undetected = FALSE,
        is_u = (mtmp == &youmonst);
    xchar x = is_u ? u.ux : mtmp->mx,
          y = is_u ? u.uy : mtmp->my;

    if (mtmp == u.ustuck) {
        ;	/* can't hide if holding you or held by you */
    } else if (is_u ? (u.utrap && u.utraptype != TT_PIT) :
              (mtmp->mtrapped && (t = t_at(x, y)) != 0 &&
                !(t->ttyp == PIT || t->ttyp == SPIKED_PIT))) {
        ;	/* can't hide while stuck in a non-pit trap */
    } else if (mtmp->data->mlet == S_EEL) {
        undetected = (is_pool(x, y) && !Is_waterlevel(&u.uz));
    } else if (hides_under(mtmp->data) && OBJ_AT(x, y)) {
        struct obj *otmp = level.objects[x][y];

        /* most monsters won't hide under cockatrice corpse */
        if (otmp->nexthere || otmp->otyp != CORPSE ||
        (mtmp == &youmonst ? Stone_resistance : resists_ston(mtmp)) ||
        !touch_petrifies(&mons[otmp->corpsenm]))
        undetected = TRUE;
    }

    if (is_u) u.uundetected = undetected;
    else mtmp->mundetected = undetected;
    return undetected;
}

/* called when returning to a previously visited level */
void
hide_monst(mon)
struct monst *mon;
{
    boolean hider_under = hides_under(mon->data) || mon->data->mlet == S_EEL;

    if ((is_hider(mon->data) || hider_under) &&
        !(mon->mundetected || mon->m_ap_type)) {
    xchar x = mon->mx, y = mon->my;
    char save_viz = viz_array[y][x];

    /* override vision, forcing hero to be unable to see monster's spot */
    viz_array[y][x] &= ~(IN_SIGHT | COULD_SEE);
    if (is_hider(mon->data)) (void)restrap(mon);
    /* try again if mimic missed its 1/3 chance to hide */
    if (mon->data->mlet == S_MIMIC && !mon->m_ap_type) (void)restrap(mon);
    if (hider_under) (void)hideunder(mon);
    viz_array[y][x] = save_viz;
    }
}

short *animal_list = 0;		/* list of PM values for animal monsters */
int animal_list_count;

void
mon_animal_list(construct)
boolean construct;
{
    if (construct) {
        short animal_temp[SPECIAL_PM];
        int i, n;

     /* if (animal_list) impossible("animal_list already exists"); */

        for (n = 0, i = LOW_PM; i < SPECIAL_PM; i++)
        if (is_animal(&mons[i])) animal_temp[n++] = i;
     /* if (n == 0) animal_temp[n++] = NON_PM; */

        animal_list = (short *)alloc(n * sizeof *animal_list);
        (void) memcpy((genericptr_t)animal_list,
              (genericptr_t)animal_temp,
              n * sizeof *animal_list);
        animal_list_count = n;
    } else {	/* release */
        if (animal_list) free((genericptr_t)animal_list), animal_list = 0;
        animal_list_count = 0;
    }
}

STATIC_OVL int
pick_animal()
{
    if (!animal_list) mon_animal_list(TRUE);

    return animal_list[rn2(animal_list_count)];
}

void
decide_to_shapeshift(mon, shiftflags)
struct monst *mon;
int shiftflags;
{
    struct permonst *ptr;
    unsigned was_female = mon->female;
    boolean msg = FALSE;

    if ((shiftflags & SHIFT_MSG) ||
        ((shiftflags & SHIFT_SEENMSG) && sensemon(mon))) msg = TRUE;

    if (is_vampshifter(mon)) {
        /* The vampire has to be in good health (mhp) to maintain
         * its shifted form.
             *
         * If we're shifted and getting low on hp, maybe shift back.
         * If we're not already shifted and in good health, maybe shift.
         */
        if ((mon->mhp <= mon->mhpmax / 6) &&
                rn2(4) && (mon->cham >= LOW_PM))
            (void) newcham(mon, &mons[mon->cham], FALSE, msg);
    } else if (mon->data->mlet == S_VAMPIRE && mon->cham == NON_PM &&
           !rn2(6) && (mon->mhp > mon->mhpmax - ((mon->mhpmax / 10) + 1))) {
            (void) newcham(mon, (struct permonst *)0, FALSE, msg);
    }
    /* override the 10% chance for sex change */
    ptr = mon->data;
    if (!is_male(ptr) && !is_female(ptr) && !is_neuter(ptr))
        mon->female = was_female;
}

STATIC_OVL int
pickvampshape(mon)
struct monst *mon;
{
    int mndx = mon->cham;

    switch (mndx) {
    case PM_VLAD_THE_IMPALER:
        /* ensure Vlad can keep carrying the Candelabrum */
        if (mon_has_special(mon)) break;	/* leave mndx as is */
        /*FALLTHRU*/
    case PM_VAMPIRE_LORD:	/* vampire lord or Vlad can become wolf */
        if (!rn2(10)) {
        mndx = PM_WOLF;
        break;
        }
        /*FALLTHRU*/
    case PM_VAMPIRE:	/* any vampire can become fog or bat */
        mndx = !rn2(4) ? PM_FOG_CLOUD : PM_VAMPIRE_BAT;
        break;
    }
    return mndx;
}

/* nonshapechangers who warrant special polymorph handling */
STATIC_OVL boolean
isspecmon(mon)
struct monst *mon;
{
    return (mon->isshk || mon->ispriest || mon->isgd ||
        mon->m_id == quest_status.leader_m_id);
}

/* restrict certain special monsters (shopkeepers, aligned priests,
   vault guards) to forms that allow them to behave sensibly (catching
   gold, speaking?) so that they don't need too much extra code */
STATIC_OVL boolean
validspecmon(mon, mndx)
struct monst *mon;
int mndx;
{
    if (mndx == NON_PM) return TRUE;	/* caller wants random */

    if (!accept_newcham_form(mndx)) return FALSE;	/* geno'd or !polyok */

    if (isspecmon(mon)) {
        struct permonst *ptr = &mons[mndx];

        /* reject notake because object manipulation is expected
           and nohead because speech capability is expected */
        if (notake(ptr) || !has_head(ptr)) return FALSE;
        /* [should we check ptr->msound here too?] */
    }
    return TRUE;	/* potential new form is ok */
}

/* prevent wizard mode user from specifying invalid vampshifter shape */
STATIC_OVL boolean
validvamp(mon, mndx_p, monclass)
struct monst *mon;
int *mndx_p, monclass;
{
    /* simplify caller's usage */
    if (!is_vampshifter(mon)) return validspecmon(mon, *mndx_p);

    if (*mndx_p == PM_VAMPIRE || *mndx_p == PM_VAMPIRE_LORD ||
        *mndx_p == PM_VLAD_THE_IMPALER) {
        /* player picked some type of vampire; use mon's self */
        *mndx_p = mon->cham;
        return TRUE;
    }
    if (mon->cham == PM_VLAD_THE_IMPALER && mon_has_special(mon)) {
        /* Vlad with Candelabrum; override choice, then accept it */
        *mndx_p = PM_VLAD_THE_IMPALER;
        return TRUE;
    }
    /* basic vampires can't become wolves; any can become fog or bat */
    if (*mndx_p == PM_WOLF) return (mon->cham != PM_VAMPIRE);
    if (*mndx_p == PM_FOG_CLOUD || *mndx_p == PM_VAMPIRE_BAT) return TRUE;

    /* if we get here, specific type was no good; try by class */
    switch (monclass) {
    case S_VAMPIRE:	*mndx_p = mon->cham; break;
    case S_BAT:	*mndx_p = PM_VAMPIRE_BAT; break;
    case S_VORTEX:	*mndx_p = PM_FOG_CLOUD; break;
    case S_DOG:	if (mon->cham != PM_VAMPIRE) {
                *mndx_p = PM_WOLF;
                break;
            }
            /*FALLTHRU*/
    default:	*mndx_p = NON_PM; break;
    }
    return (*mndx_p != NON_PM);
}

int
select_newcham_form(mon)
struct monst *mon;
{
    int mndx = NON_PM, tryct;

    switch (mon->cham) {
        case PM_SANDESTIN:
        if (rn2(7)) mndx = pick_nasty();
        break;
        case PM_DOPPELGANGER:
        if (!rn2(7)) {
            mndx = pick_nasty();
        } else if (rn2(3)) {	/* role monsters */
            mndx = rn1(PM_WIZARD - PM_ARCHEOLOGIST + 1,
                   PM_ARCHEOLOGIST);
        } else if (!rn2(3)) {	/* quest guardians */
            mndx = rn1(PM_APPRENTICE - PM_STUDENT + 1,
                   PM_STUDENT);
            /* avoid own role's guardian */
            if (mndx == urole.guardnum) mndx = NON_PM;
        } else {		/* general humanoids */
            tryct = 5;
            do {
            mndx = rn1(SPECIAL_PM - LOW_PM, LOW_PM);
            if (humanoid(&mons[mndx]) && polyok(&mons[mndx])) break;
            } while (--tryct > 0);
            if (!tryct) mndx = NON_PM;
        }
        break;
        case PM_CHAMELEON:
        if (!rn2(3)) mndx = pick_animal();
        break;
        case PM_VLAD_THE_IMPALER:
        case PM_VAMPIRE_LORD:
        case PM_VAMPIRE:
        mndx = pickvampshape(mon);
        break;
        case NON_PM:	/* ordinary */
          {
        struct obj *m_armr = which_armor(mon, W_ARM);

        if (m_armr && Is_dragon_scales(m_armr))
            mndx = (int)(Dragon_scales_to_pm(m_armr) - mons);
        else if (m_armr && Is_dragon_mail(m_armr))
            mndx = (int)(Dragon_mail_to_pm(m_armr) - mons);
          }
        break;
    }
    /* for debugging: allow control of polymorphed monster */
    if (wizard && iflags.mon_polycontrol) {
        char pprompt[BUFSZ], buf[BUFSZ];
        int monclass;

        Sprintf(pprompt,
            "Change %s @ <%d,%d> into what kind of monster?",
            noit_mon_nam(mon), (int)mon->mx, (int)mon->my);
        tryct = 5;
        do {
        monclass = 0;
        getlin(pprompt, buf);
        mungspaces(buf);
        /* for ESC, take form selected above (might be NON_PM) */
        if (*buf == '\033') break;
        /* for "*", use NON_PM to pick an arbitrary shape below */
        if (!strcmp(buf, "*") || !strcmp(buf, "random")) {
            mndx = NON_PM;
            break;
        }
        mndx = name_to_mon(buf);
        if (mndx == NON_PM) {
            /* didn't get a type, so check whether it's a class
               (single letter or text match with def_monsyms[]) */
            monclass = name_to_monclass(buf, &mndx);
            if (monclass && mndx == NON_PM)
            mndx = mkclass_poly(monclass);
        }
        if (mndx >= LOW_PM) {
            /* got a specific type of monster; use it if we can */
            if (validvamp(mon, &mndx, monclass)) break;
            /* can't; revert to random in case we exhaust tryct */
            mndx = NON_PM;
        }

        pline("It can't become that.");
        } while (--tryct > 0);
        if (!tryct) pline1(thats_enough_tries);
        if (is_vampshifter(mon) && !validvamp(mon, &mndx, monclass))
        mndx = pickvampshape(mon);	/* don't resort to arbitrary */
    }

    /* if no form was specified above, pick one at random now */
    if (mndx == NON_PM) {
        tryct = 50;
        do {
        mndx = rn1(SPECIAL_PM - LOW_PM, LOW_PM);
        } while (--tryct > 0 && !validspecmon(mon, mndx));
    }
    return mndx;
}

/* this used to be inline within newcham() but monpolycontrol needs it too */
STATIC_OVL struct permonst *
accept_newcham_form(mndx)
int mndx;
{
    struct permonst *mdat;

    if (mndx == NON_PM) return 0;
    mdat = &mons[mndx];
    if ((mvitals[mndx].mvflags & G_GENOD) != 0) return 0;
    if (is_placeholder(mdat)) return 0;
    /* select_newcham_form() might deliberately pick a player
       character type (random selection never does) which
       polyok() rejects, so we need a special case here */
    if (is_mplayer(mdat)) return mdat;
    /* polyok() rules out M2_PNAME, M2_WERE, and all humans except Kops */
    return polyok(mdat) ? mdat : 0;
}

void
mgender_from_permonst(mtmp, mdat)
struct monst *mtmp;
struct permonst *mdat;
{
    if(is_male(mdat)) {
        if(mtmp->female) mtmp->female = FALSE;
    } else if (is_female(mdat)) {
        if(!mtmp->female) mtmp->female = TRUE;
    } else if (!is_neuter(mdat)) {
        if(!rn2(10)) mtmp->female = !mtmp->female;
    }
}

/* make a chameleon take on another shape, or a polymorph target
   (possibly self-infliced) become a different monster;
   returns 1 if it actually changes form */
int
newcham(mtmp, mdat, polyspot, msg)
struct monst *mtmp;
struct permonst *mdat;
boolean polyspot;	/* change is the result of wand or spell of polymorph */
boolean msg;		/* "The oldmon turns into a newmon!" */
{
    int hpn, hpd;
    int mndx, tryct;
    struct permonst *olddata = mtmp->data;
    char oldname[BUFSZ], newname[BUFSZ];

    /* Riders are immune to polymorph and green slime */
    if (is_rider(mtmp->data)) return 0;

    if (msg) {
        /* like Monnam() but never mention saddle */
        Strcpy(oldname, x_monnam(mtmp, ARTICLE_THE, (char *)0,
                     SUPPRESS_SADDLE, FALSE));
        oldname[0] = highc(oldname[0]);
    }

    /* mdat = 0 -> caller wants a random monster shape */
    if (mdat == 0) {
        /* select_newcham_form() loops when resorting to random but
           it doesn't always pick that so we still retry here too */
        tryct = 20;
        do {
        mndx = select_newcham_form(mtmp);
        mdat = accept_newcham_form(mndx);
        if (mdat) break;
        } while (--tryct > 0);
        if (!tryct) return 0;
    } else if (mvitals[monsndx(mdat)].mvflags & G_GENOD)
        return(0);	/* passed in mdat is genocided */

    mgender_from_permonst(mtmp, mdat);

    if (In_endgame(&u.uz) && is_mplayer(olddata) && has_mname(mtmp)) {
        /* mplayers start out as "Foo the Bar", but some of the
         * titles are inappropriate when polymorphed, particularly
         * into the opposite sex.  players don't use ranks when
         * polymorphed, so dropping the rank for mplayers seems
         * reasonable.
         */
        char *p = index(MNAME(mtmp), ' ');
        if (p) {
            *p = '\0';
        }
    }

    if(mdat == mtmp->data) return(0);	/* still the same monster */

    if(mtmp->wormno) {			/* throw tail away */
        wormgone(mtmp);
        place_monster(mtmp, mtmp->mx, mtmp->my);
    }
    if (mtmp->m_ap_type && mdat->mlet != S_MIMIC)
        seemimic(mtmp);	/* revert to normal monster */

    /* (this code used to try to adjust the monster's health based on
       a normal one of its type but there are too many special cases
       which need to handled in order to do that correctly, so just
       give the new form the same proportion of HP as its old one had) */
    hpn = mtmp->mhp;
    hpd = mtmp->mhpmax;
    /* set level and hit points */
    newmonhp(mtmp, monsndx(mdat));
    /* new hp: same fraction of max as before */
#ifndef LINT
    mtmp->mhp = (int)(((long)hpn * (long)mtmp->mhp) / (long)hpd);
#endif
    /* sanity check (potentional overflow) */
    if (mtmp->mhp < 0 || mtmp->mhp > mtmp->mhpmax) mtmp->mhp = mtmp->mhpmax;
    /* unlikely but not impossible; a 1HD creature with 1HP that changes
       into a 0HD creature will require this statement */
    if (!mtmp->mhp) mtmp->mhp = 1;

    /* take on the new form... */
    set_mon_data(mtmp, mdat, 0);

    if (emits_light(olddata) != emits_light(mtmp->data)) {
        /* used to give light, now doesn't, or vice versa,
           or light's range has changed */
        if (emits_light(olddata))
        del_light_source(LS_MONSTER, monst_to_any(mtmp));
        if (emits_light(mtmp->data))
        new_light_source(mtmp->mx, mtmp->my, emits_light(mtmp->data),
                 LS_MONSTER, monst_to_any(mtmp));
    }
    if (!mtmp->perminvis || pm_invisible(olddata))
        mtmp->perminvis = pm_invisible(mdat);
    mtmp->minvis = mtmp->invis_blkd ? 0 : mtmp->perminvis;
    if (mtmp->mundetected) (void) hideunder(mtmp);
    if (u.ustuck == mtmp) {
        if(u.uswallow) {
            if(!attacktype(mdat,AT_ENGL)) {
                /* Does mdat care? */
                if (!noncorporeal(mdat) && !amorphous(mdat) &&
                    !is_whirly(mdat) &&
                    (mdat != &mons[PM_YELLOW_LIGHT])) {
                    You("break out of %s%s!", mon_nam(mtmp),
                        (is_animal(mdat)?
                        "'s stomach" : ""));
                    mtmp->mhp = 1;  /* almost dead */
                }
                expels(mtmp, olddata, FALSE);
            } else {
                /* update swallow glyphs for new monster */
                swallowed(0);
            }
        } else if (!sticks(mdat) && !sticks(youmonst.data))
            unstuck(mtmp);
    }

#ifndef DCC30_BUG
    if (mdat == &mons[PM_LONG_WORM] && (mtmp->wormno = get_wormno()) != 0) {
#else
    /* DICE 3.0 doesn't like assigning and comparing mtmp->wormno in the
     * same expression.
     */
    if (mdat == &mons[PM_LONG_WORM] &&
        (mtmp->wormno = get_wormno(), mtmp->wormno != 0)) {
#endif
        /* we can now create worms with tails - 11/91 */
        initworm(mtmp, rn2(5));
        if (count_wsegs(mtmp))
        place_worm_tail_randomly(mtmp, mtmp->mx, mtmp->my);
    }

    newsym(mtmp->mx,mtmp->my);

    if (msg) {
        char *save_mname = 0;

        if (has_mname(mtmp)) {
        save_mname = MNAME(mtmp);
        MNAME(mtmp) = (char *)0; 
        }
        Strcpy(newname,
           (mdat == &mons[PM_GREEN_SLIME]) ? "slime" :
           x_monnam(mtmp, ARTICLE_A, (char *)0,SUPPRESS_SADDLE, FALSE));
        if (!strcmpi(oldname,"it") && !strcmpi(newname,"it"))
            (void) usmellmon(mdat);
        else
            pline("%s turns into %s!", oldname, newname);
        if (save_mname) MNAME(mtmp) = save_mname;
    }

    possibly_unwield(mtmp, polyspot);	/* might lose use of weapon */
    mon_break_armor(mtmp, polyspot);
    if (!(mtmp->misc_worn_check & W_ARMG))
        mselftouch(mtmp, "No longer petrify-resistant, ",
            !context.mon_moving);
    m_dowear(mtmp, FALSE);

    /* This ought to re-test can_carry() on each item in the inventory
     * rather than just checking ex-giants & boulders, but that'd be
     * pretty expensive to perform.  If implemented, then perhaps
     * minvent should be sorted in order to drop heaviest items first.
     */
    /* former giants can't continue carrying boulders */
    if (mtmp->minvent && !throws_rocks(mdat)) {
        register struct obj *otmp, *otmp2;

        for (otmp = mtmp->minvent; otmp; otmp = otmp2) {
        otmp2 = otmp->nobj;
        if (otmp->otyp == BOULDER) {
            /* this keeps otmp from being polymorphed in the
               same zap that the monster that held it is polymorphed */
            if (polyspot) bypass_obj(otmp);
            obj_extract_self(otmp);
            /* probably ought to give some "drop" message here */
            if (flooreffects(otmp, mtmp->mx, mtmp->my, "")) continue;
            place_object(otmp, mtmp->mx, mtmp->my);
        }
        }
    }

    return(1);
}

/* sometimes an egg will be special */
#define BREEDER_EGG (!rn2(77))

/*
 * Determine if the given monster number can be hatched from an egg.
 * Return the monster number to use as the egg's corpsenm.  Return
 * NON_PM if the given monster can't be hatched.
 */
int
can_be_hatched(mnum)
int mnum;
{
    /* ranger quest nemesis has the oviparous bit set, making it
       be possible to wish for eggs of that unique monster; turn
       such into ordinary eggs rather than forbidding them outright */
    if (mnum == PM_SCORPIUS) mnum = PM_SCORPION;

    mnum = little_to_big(mnum);
    /*
     * Queen bees lay killer bee eggs (usually), but killer bees don't
     * grow into queen bees.  Ditto for [winged-]gargoyles.
     */
    if (mnum == PM_KILLER_BEE || mnum == PM_GARGOYLE ||
        (lays_eggs(&mons[mnum]) && (BREEDER_EGG ||
        (mnum != PM_QUEEN_BEE && mnum != PM_WINGED_GARGOYLE))))
    return mnum;
    return NON_PM;
}

/* type of egg laid by #sit; usually matches parent */
int
egg_type_from_parent(mnum, force_ordinary)
int mnum;	/* parent monster; caller must handle lays_eggs() check */
boolean force_ordinary;
{
    if (force_ordinary || !BREEDER_EGG) {
    if (mnum == PM_QUEEN_BEE) mnum = PM_KILLER_BEE;
    else if (mnum == PM_WINGED_GARGOYLE) mnum = PM_GARGOYLE;
    }
    return mnum;
}

/* decide whether an egg of the indicated monster type is viable; */
/* also used to determine whether an egg or tin can be created... */
boolean
dead_species(m_idx, egg)
int m_idx;
boolean egg;
{
    /*
     * For monsters with both baby and adult forms, genociding either
     * form kills all eggs of that monster.  Monsters with more than
     * two forms (small->large->giant mimics) are more or less ignored;
     * fortunately, none of them have eggs.  Species extinction due to
     * overpopulation does not kill eggs.
     */
    return (boolean)
        (m_idx >= LOW_PM &&
         ((mvitals[m_idx].mvflags & G_GENOD) != 0 ||
          (egg &&
           (mvitals[big_to_little(m_idx)].mvflags & G_GENOD) != 0)));
}

/* kill off any eggs of genocided monsters */
STATIC_OVL void
kill_eggs(obj_list)
struct obj *obj_list;
{
    struct obj *otmp;

    for (otmp = obj_list; otmp; otmp = otmp->nobj)
        if (otmp->otyp == EGG) {
        if (dead_species(otmp->corpsenm, TRUE)) {
            /*
             * It seems we could also just catch this when
             * it attempted to hatch, so we wouldn't have to
             * search all of the objlists.. or stop all
             * hatch timers based on a corpsenm.
             */
            kill_egg(otmp);
        }
#if 0	/* not used */
        } else if (otmp->otyp == TIN) {
        if (dead_species(otmp->corpsenm, FALSE))
            otmp->corpsenm = NON_PM;	/* empty tin */
        } else if (otmp->otyp == CORPSE) {
        if (dead_species(otmp->corpsenm, FALSE))
            ;		/* not yet implemented... */
#endif
        } else if (Has_contents(otmp)) {
        kill_eggs(otmp->cobj);
        }
}

/* kill all members of genocided species */
void
kill_genocided_monsters()
{
    struct monst *mtmp, *mtmp2;
    boolean kill_cham;
    int mndx;

    /*
     * Called during genocide, and again upon level change.  The latter
     * catches up with any migrating monsters as they finally arrive at
     * their intended destinations, so possessions get deposited there.
     *
     * Chameleon handling:
     *	1) if chameleons have been genocided, destroy them
     *	   regardless of current form;
     *	2) otherwise, force every chameleon which is imitating
     *	   any genocided species to take on a new form.
     */
    for (mtmp = fmon; mtmp; mtmp = mtmp2) {
        mtmp2 = mtmp->nmon;
        if (DEADMONSTER(mtmp)) continue;
        mndx = monsndx(mtmp->data);
        kill_cham = (mtmp->cham >= LOW_PM &&
              (mvitals[mtmp->cham].mvflags & G_GENOD));
        if ((mvitals[mndx].mvflags & G_GENOD) || kill_cham) {
        if (mtmp->cham >= LOW_PM && !kill_cham)
            (void) newcham(mtmp, (struct permonst *)0, FALSE, FALSE);
        else
            mondead(mtmp);
        }
        if (mtmp->minvent) kill_eggs(mtmp->minvent);
    }

    kill_eggs(invent);
    kill_eggs(fobj);
    kill_eggs(migrating_objs);
    kill_eggs(level.buriedobjlist);
}

void
golemeffects(mon, damtype, dam)
register struct monst *mon;
int damtype, dam;
{
    int heal = 0, slow = 0;

    if (mon->data == &mons[PM_FLESH_GOLEM]) {
    if (damtype == AD_ELEC) heal = dam / 6;
    else if (damtype == AD_FIRE || damtype == AD_COLD) slow = 1;
    } else if (mon->data == &mons[PM_IRON_GOLEM]) {
    if (damtype == AD_ELEC) slow = 1;
    else if (damtype == AD_FIRE) heal = dam;
    } else {
    return;
    }
    if (slow) {
    if (mon->mspeed != MSLOW)
        mon_adjust_speed(mon, -1, (struct obj *)0);
    }
    if (heal) {
    if (mon->mhp < mon->mhpmax) {
        mon->mhp += dam;
        if (mon->mhp > mon->mhpmax) mon->mhp = mon->mhpmax;
        if (cansee(mon->mx, mon->my))
        pline("%s seems healthier.", Monnam(mon));
    }
    }
}

boolean
angry_guards(silent)
register boolean silent;
{
    register struct monst *mtmp;
    register int ct = 0, nct = 0, sct = 0, slct = 0;

    for(mtmp = fmon; mtmp; mtmp = mtmp->nmon) {
        if (DEADMONSTER(mtmp)) continue;
        if((mtmp->data == &mons[PM_WATCHMAN] ||
                   mtmp->data == &mons[PM_WATCH_CAPTAIN])
                    && mtmp->mpeaceful) {
            ct++;
            if(cansee(mtmp->mx, mtmp->my) && mtmp->mcanmove) {
                if (distu(mtmp->mx, mtmp->my) == 2) nct++;
                else sct++;
            }
            if (mtmp->msleeping || mtmp->mfrozen) {
                slct++;
                mtmp->msleeping = mtmp->mfrozen = 0;
            }
            mtmp->mpeaceful = 0;
        }
    }
    if(ct) {
        if(!silent) { /* do we want pline msgs? */
        if(slct) pline_The("guard%s wake%s up!",
                 slct > 1 ? "s" : "", slct == 1 ? "s" : "");
        if(nct || sct) {
            if(nct) pline_The("guard%s get%s angry!",
                nct == 1 ? "" : "s", nct == 1 ? "s" : "");
            else if(!Blind)
                You_see("%sangry guard%s approaching!",
                  sct == 1 ? "an " : "", sct > 1 ? "s" : "");
        } else
            You_hear("the shrill sound of a guard's whistle.");
        }
        return(TRUE);
    }
    return(FALSE);
}

void
pacify_guards()
{
    register struct monst *mtmp;

    for (mtmp = fmon; mtmp; mtmp = mtmp->nmon) {
        if (DEADMONSTER(mtmp)) continue;
        if (mtmp->data == &mons[PM_WATCHMAN] ||
        mtmp->data == &mons[PM_WATCH_CAPTAIN])
        mtmp->mpeaceful = 1;
    }
}

void
mimic_hit_msg(mtmp, otyp)
struct monst *mtmp;
short otyp;
{
    short ap = mtmp->mappearance;

    switch(mtmp->m_ap_type) {
        case M_AP_NOTHING:			
        case M_AP_FURNITURE:
        case M_AP_MONSTER:
        break;
        case M_AP_OBJECT:
        if (otyp == SPE_HEALING || otyp == SPE_EXTRA_HEALING) {
            pline("%s seems a more vivid %s than before.",
                The(simple_typename(ap)),
                c_obj_colors[objects[ap].oc_color]);
        }
        break;
    }
}

boolean
usmellmon(mdat)
struct permonst *mdat;
{
    int mndx;
    boolean nonspecific = FALSE;
    boolean msg_given = FALSE;

    if (mdat) {
        if (!olfaction(youmonst.data)) return FALSE;
        mndx = monsndx(mdat);
        switch (mndx) {
        case PM_ROTHE:
        case PM_MINOTAUR:
            You("notice a bovine smell.");
            msg_given = TRUE;
            break;
        case PM_CAVEMAN:
        case PM_CAVEWOMAN:
        case PM_BARBARIAN:
        case PM_NEANDERTHAL:
            You("smell body odor.");
            msg_given = TRUE;
            break;
/*
        case PM_PESTILENCE:
        case PM_FAMINE:
        case PM_DEATH:
            break;
*/
        case PM_HORNED_DEVIL:
        case PM_BALROG:
        case PM_ASMODEUS:
        case PM_DISPATER:
        case PM_YEENOGHU:
        case PM_ORCUS:
            break;
        case PM_HUMAN_WEREJACKAL:
        case PM_HUMAN_WERERAT:
        case PM_HUMAN_WEREWOLF:
        case PM_WEREJACKAL:
        case PM_WERERAT:
        case PM_WEREWOLF:
        case PM_OWLBEAR:
            You("detect an odor reminiscent of an animal's den.");
            msg_given = TRUE;
            break;
/*
        case PM_PURPLE_WORM:
            break;
*/
        case PM_STEAM_VORTEX:
            You("smell steam.");
            msg_given = TRUE;
            break;
        case PM_GREEN_SLIME:
            pline("%s stinks.", Something);
            msg_given = TRUE;
            break;
        case PM_VIOLET_FUNGUS:
        case PM_SHRIEKER:
            You("smell mushrooms.");
            msg_given = TRUE;
            break;
        /* These are here to avoid triggering the
           nonspecific treatment through the default case below*/
        case PM_WHITE_UNICORN:
        case PM_GRAY_UNICORN:
        case PM_BLACK_UNICORN:
        case PM_JELLYFISH:
            break;
        default:
            nonspecific = TRUE;
            break;
        }

        if (nonspecific) switch(mdat->mlet) {
            case S_DOG:
            You("notice a dog smell.");
            msg_given = TRUE;
            break;
        case S_DRAGON:
            You("smell a dragon!");
            msg_given = TRUE;
            break;
            case S_FUNGUS:
            pline("%s smells moldy.", Something);
            msg_given = TRUE;
            break;
        case S_UNICORN:
            You("detect a%s odor reminiscent of a stable.",
                (mndx == PM_PONY) ? "n" : " strong");
            msg_given = TRUE;
            break;
        case S_ZOMBIE:
            You("smell rotting flesh.");
            msg_given = TRUE;
            break;
        case S_EEL:
            You("smell fish.");
            msg_given = TRUE;
            break;
        case S_ORC:
            if (maybe_polyd(is_orc(youmonst.data), Race_if(PM_ORC)))
                You("notice an attractive smell.");
            else
                pline(
                "A foul stench makes you feel a little nauseated.");
            msg_given = TRUE;
            break;
        default:
            break;
        }
    }
    return (msg_given) ? TRUE : FALSE;
}

/*mon.c*/<|MERGE_RESOLUTION|>--- conflicted
+++ resolved
@@ -1,9 +1,4 @@
-<<<<<<< HEAD
-/* NetHack 3.5	mon.c	$NHDT-Date: 1429584308 2015/04/21 02:45:08 $  $NHDT-Branch: master $:$NHDT-Revision: 1.164 $ */
-=======
 /* NetHack 3.5	mon.c	$NHDT-Date: 1429666918 2015/04/22 01:41:58 $  $NHDT-Branch: master $:$NHDT-Revision: 1.165 $ */
-/* NetHack 3.5	mon.c	$Date: 2012/05/16 02:15:10 $  $Revision: 1.126 $ */
->>>>>>> ed164ad3
 /* Copyright (c) Stichting Mathematisch Centrum, Amsterdam, 1985. */
 /* NetHack may be freely redistributed.  See license for details. */
 
