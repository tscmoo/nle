--- conflicted
+++ resolved
@@ -512,14 +512,9 @@
         msound = mons[genus(monsndx(ptr), 1)].msound;
     /* some normally non-speaking types can/will speak if hero is similar */
     else if (msound == MS_ORC         /* note: MS_ORC is same as MS_GRUNT */
-<<<<<<< HEAD
-             && (same_race(ptr, g.youmonst.data)           /* current form, */
-                 || same_race(ptr, &mons[Race_switch]))) /* unpoly'd form */
-=======
-             && ((same_race(ptr, youmonst.data)          /* current form, */
+             && ((same_race(ptr, g.youmonst.data)          /* current form, */
                   || same_race(ptr, &mons[Race_switch])) /* unpoly'd form */
                  || Hallucination))
->>>>>>> 389c4960
         msound = MS_HUMANOID;
     /* silliness, with slight chance to interfere with shopping */
     else if (Hallucination && mon_is_gecko(mtmp))
