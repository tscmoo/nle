/* NetHack 3.6	steal.c	$NHDT-Date: 1562806584 2019/07/11 00:56:24 $  $NHDT-Branch: NetHack-3.6 $:$NHDT-Revision: 1.74 $ */
/* Copyright (c) Stichting Mathematisch Centrum, Amsterdam, 1985. */
/*-Copyright (c) Robert Patrick Rankin, 2012. */
/* NetHack may be freely redistributed.  See license for details. */

#include "hack.h"

STATIC_PTR int NDECL(stealarm);

STATIC_DCL const char *FDECL(equipname, (struct obj *));

STATIC_OVL const char *
equipname(otmp)
register struct obj *otmp;
{
    return ((otmp == uarmu)
                ? "shirt"
                : (otmp == uarmf)
                      ? "boots"
                      : (otmp == uarms)
                            ? "shield"
                            : (otmp == uarmg)
                                  ? "gloves"
                                  : (otmp == uarmc)
                                        ? cloak_simple_name(otmp)
                                        : (otmp == uarmh)
                                              ? helm_simple_name(otmp)
                                              : suit_simple_name(otmp));
}

/* proportional subset of gold; return value actually fits in an int */
long
somegold(lmoney)
long lmoney;
{
#ifdef LINT /* long conv. ok */
    int igold = 0;
#else
    int igold = (lmoney >= (long) LARGEST_INT) ? LARGEST_INT : (int) lmoney;
#endif

    if (igold < 50)
        ; /* all gold */
    else if (igold < 100)
        igold = rn1(igold - 25 + 1, 25);
    else if (igold < 500)
        igold = rn1(igold - 50 + 1, 50);
    else if (igold < 1000)
        igold = rn1(igold - 100 + 1, 100);
    else if (igold < 5000)
        igold = rn1(igold - 500 + 1, 500);
    else if (igold < 10000)
        igold = rn1(igold - 1000 + 1, 1000);
    else
        igold = rn1(igold - 5000 + 1, 5000);

    return (long) igold;
}

/*
 * Find the first (and hopefully only) gold object in a chain.
 * Used when leprechaun (or you as leprechaun) looks for
 * someone else's gold.  Returns a pointer so the gold may
 * be seized without further searching.
 * May search containers too.
 * Deals in gold only, as leprechauns don't care for lesser coins.
*/
struct obj *
findgold(chain)
register struct obj *chain;
{
    while (chain && chain->otyp != GOLD_PIECE)
        chain = chain->nobj;
    return chain;
}

/*
 * Steal gold coins only.  Leprechauns don't care for lesser coins.
*/
void
stealgold(mtmp)
register struct monst *mtmp;
{
    register struct obj *fgold = g_at(u.ux, u.uy);
    register struct obj *ygold;
    register long tmp;
    struct monst *who;
    const char *whose, *what;

    /* skip lesser coins on the floor */
    while (fgold && fgold->otyp != GOLD_PIECE)
        fgold = fgold->nexthere;

    /* Do you have real gold? */
    ygold = findgold(g.invent);

    if (fgold && (!ygold || fgold->quan > ygold->quan || !rn2(5))) {
        obj_extract_self(fgold);
        add_to_minv(mtmp, fgold);
        newsym(u.ux, u.uy);
        if (u.usteed) {
            who = u.usteed;
            whose = s_suffix(y_monnam(who));
            what = makeplural(mbodypart(who, FOOT));
        } else {
            who = &g.youmonst;
            whose = "your";
            what = makeplural(body_part(FOOT));
        }
        /* [ avoid "between your rear regions" :-] */
        if (slithy(who->data))
            what = "coils";
        /* reduce "rear hooves/claws" to "hooves/claws" */
        if (!strncmp(what, "rear ", 5))
            what += 5;
        pline("%s quickly snatches some gold from %s %s %s!", Monnam(mtmp),
              (Levitation || Flying) ? "beneath" : "between", whose, what);
        if (!ygold || !rn2(5)) {
            if (!tele_restrict(mtmp))
                (void) rloc(mtmp, TRUE);
            monflee(mtmp, 0, FALSE, FALSE);
        }
    } else if (ygold) {
        const int gold_price = objects[GOLD_PIECE].oc_cost;

        tmp = (somegold(money_cnt(g.invent)) + gold_price - 1) / gold_price;
        tmp = min(tmp, ygold->quan);
        if (tmp < ygold->quan)
            ygold = splitobj(ygold, tmp);
        else
            setnotworn(ygold);
        freeinv(ygold);
        add_to_minv(mtmp, ygold);
        Your("purse feels lighter.");
        if (!tele_restrict(mtmp))
            (void) rloc(mtmp, TRUE);
        monflee(mtmp, 0, FALSE, FALSE);
        g.context.botl = 1;
    }
}

/* steal armor after you finish taking it off */
unsigned int stealoid; /* object to be stolen */
unsigned int stealmid; /* monster doing the stealing */

STATIC_PTR int
stealarm(VOID_ARGS)
{
    register struct monst *mtmp;
    register struct obj *otmp;

    for (otmp = g.invent; otmp; otmp = otmp->nobj) {
        if (otmp->o_id == stealoid) {
            for (mtmp = fmon; mtmp; mtmp = mtmp->nmon) {
                if (mtmp->m_id == stealmid) {
                    if (DEADMONSTER(mtmp))
                        impossible("stealarm(): dead monster stealing");
                    if (!dmgtype(mtmp->data, AD_SITM)) /* polymorphed */
                        goto botm;
                    if (otmp->unpaid)
                        subfrombill(otmp, shop_keeper(*u.ushops));
                    freeinv(otmp);
                    pline("%s steals %s!", Monnam(mtmp), doname(otmp));
                    (void) mpickobj(mtmp, otmp); /* may free otmp */
                    /* Implies seduction, "you gladly hand over ..."
                       so we don't set mavenge bit here. */
                    monflee(mtmp, 0, FALSE, FALSE);
                    if (!tele_restrict(mtmp))
                        (void) rloc(mtmp, TRUE);
                    break;
                }
            }
            break;
        }
    }
 botm:
    stealoid = 0;
    return 0;
}

/* An object you're wearing has been taken off by a monster (theft or
   seduction).  Also used if a worn item gets transformed (stone to flesh). */
void
remove_worn_item(obj, unchain_ball)
struct obj *obj;
boolean unchain_ball; /* whether to unpunish or just unwield */
{
    if (donning(obj))
        cancel_don();
    if (!obj->owornmask)
        return;

    if (obj->owornmask & W_ARMOR) {
        if (obj == uskin) {
            impossible("Removing embedded scales?");
            skinback(TRUE); /* uarm = uskin; uskin = 0; */
        }
        if (obj == uarm)
            (void) Armor_off();
        else if (obj == uarmc)
            (void) Cloak_off();
        else if (obj == uarmf)
            (void) Boots_off();
        else if (obj == uarmg)
            (void) Gloves_off();
        else if (obj == uarmh)
            (void) Helmet_off();
        else if (obj == uarms)
            (void) Shield_off();
        else if (obj == uarmu)
            (void) Shirt_off();
        /* catchall -- should never happen */
        else
            setworn((struct obj *) 0, obj->owornmask & W_ARMOR);
    } else if (obj->owornmask & W_AMUL) {
        Amulet_off();
    } else if (obj->owornmask & W_RING) {
        Ring_gone(obj);
    } else if (obj->owornmask & W_TOOL) {
        Blindf_off(obj);
    } else if (obj->owornmask & W_WEAPON) {
        if (obj == uwep)
            uwepgone();
        if (obj == uswapwep)
            uswapwepgone();
        if (obj == uquiver)
            uqwepgone();
    }

    if (obj->owornmask & (W_BALL | W_CHAIN)) {
        if (unchain_ball)
            unpunish();
    } else if (obj->owornmask) {
        /* catchall */
        setnotworn(obj);
    }
}

/* Returns 1 when something was stolen (or at least, when N should flee now)
 * Returns -1 if the monster died in the attempt
 * Avoid stealing the object stealoid
 * Nymphs and monkeys won't steal coins
 */
int
steal(mtmp, objnambuf)
struct monst *mtmp;
char *objnambuf;
{
    struct obj *otmp;
    int tmp, could_petrify, armordelay, olddelay, icnt,
        named = 0, retrycnt = 0;
    boolean monkey_business, /* true iff an animal is doing the thievery */
            was_doffing, was_punished = Punished;

    if (objnambuf)
        *objnambuf = '\0';
    /* the following is true if successful on first of two attacks. */
    if (!monnear(mtmp, u.ux, u.uy))
        return 0;

    /* food being eaten might already be used up but will not have
       been removed from inventory yet; we don't want to steal that,
       so this will cause it to be removed now */
    if (g.occupation)
        (void) maybe_finished_meal(FALSE);

<<<<<<< HEAD
    if (!g.invent || (inv_cnt(FALSE) == 1 && uskin)) {
=======
    icnt = inv_cnt(FALSE); /* don't include gold */
    if (!icnt || (icnt == 1 && uskin)) {
>>>>>>> 58583cac
 nothing_to_steal:
        /* Not even a thousand men in armor can strip a naked man. */
        if (Blind)
            pline("Somebody tries to rob you, but finds nothing to steal.");
        else if (inv_cnt(TRUE) > inv_cnt(FALSE)) /* ('icnt' might be stale) */
            pline("%s tries to rob you, but isn't interested in gold.",
                  Monnam(mtmp));
        else
            pline("%s tries to rob you, but there is nothing to steal!",
                  Monnam(mtmp));
        return 1; /* let her flee */
    }

    monkey_business = is_animal(mtmp->data);
    if (monkey_business || uarmg) {
        ; /* skip ring special cases */
    } else if (Adornment & LEFT_RING) {
        otmp = uleft;
        goto gotobj;
    } else if (Adornment & RIGHT_RING) {
        otmp = uright;
        goto gotobj;
    }

 retry:
    tmp = 0;
    for (otmp = g.invent; otmp; otmp = otmp->nobj)
        if ((!uarm || otmp != uarmc) && otmp != uskin
            && otmp->oclass != COIN_CLASS)
            tmp += (otmp->owornmask & (W_ARMOR | W_ACCESSORY)) ? 5 : 1;
    if (!tmp)
        goto nothing_to_steal;
    tmp = rn2(tmp);
    for (otmp = g.invent; otmp; otmp = otmp->nobj)
        if ((!uarm || otmp != uarmc) && otmp != uskin
            && otmp->oclass != COIN_CLASS) {
            tmp -= (otmp->owornmask & (W_ARMOR | W_ACCESSORY)) ? 5 : 1;
            if (tmp < 0)
                break;
        }
    if (!otmp) {
        impossible("Steal fails!");
        return 0;
    }
    /* can't steal ring(s) while wearing gloves */
    if ((otmp == uleft || otmp == uright) && uarmg)
        otmp = uarmg;
    /* can't steal gloves while wielding - so steal the wielded item. */
    if (otmp == uarmg && uwep)
        otmp = uwep;
    /* can't steal armor while wearing cloak - so steal the cloak. */
    else if (otmp == uarm && uarmc)
        otmp = uarmc;
    /* can't steal shirt while wearing cloak or suit */
    else if (otmp == uarmu && uarmc)
        otmp = uarmc;
    else if (otmp == uarmu && uarm)
        otmp = uarm;

 gotobj:
    if (otmp->o_id == stealoid)
        return 0;

    if (otmp->otyp == BOULDER && !throws_rocks(mtmp->data)) {
        if (!retrycnt++)
            goto retry;
        goto cant_take;
    }
    /* animals can't overcome curse stickiness nor unlock chains */
    if (monkey_business) {
        boolean ostuck;

        /* is the player prevented from voluntarily giving up this item?
           (ignores loadstones; the !can_carry() check will catch those) */
        if (otmp == uball)
            ostuck = TRUE; /* effectively worn; curse is implicit */
        else if (otmp == uquiver || (otmp == uswapwep && !u.twoweap))
            ostuck = FALSE; /* not really worn; curse doesn't matter */
        else
            ostuck = ((otmp->cursed && otmp->owornmask)
                      /* nymphs can steal rings from under
                         cursed weapon but animals can't */
                      || (otmp == uright && welded(uwep))
                      || (otmp == uleft && welded(uwep) && bimanual(uwep)));

        if (ostuck || can_carry(mtmp, otmp) == 0) {
            static const char *const how[] = { "steal", "snatch", "grab",
                                               "take" };
 cant_take:
            pline("%s tries to %s %s%s but gives up.", Monnam(mtmp),
                  how[rn2(SIZE(how))],
                  (otmp->owornmask & W_ARMOR) ? "your " : "",
                  (otmp->owornmask & W_ARMOR) ? equipname(otmp)
                                              : yname(otmp));
            /* the fewer items you have, the less likely the thief
               is going to stick around to try again (0) instead of
               running away (1) */
            return !rn2(inv_cnt(FALSE) / 5 + 2);
        }
    }

    if (otmp->otyp == LEASH && otmp->leashmon) {
        if (monkey_business && otmp->cursed)
            goto cant_take;
        o_unleash(otmp);
    }

    was_doffing = doffing(otmp);
    /* stop donning/doffing now so that afternmv won't be clobbered
       below; stop_occupation doesn't handle donning/doffing */
    olddelay = stop_donning(otmp);
    /* you're going to notice the theft... */
    stop_occupation();

    if (otmp->owornmask & (W_ARMOR | W_ACCESSORY)) {
        switch (otmp->oclass) {
        case TOOL_CLASS:
        case AMULET_CLASS:
        case RING_CLASS:
        case FOOD_CLASS: /* meat ring */
            remove_worn_item(otmp, TRUE);
            break;
        case ARMOR_CLASS:
            armordelay = objects[otmp->otyp].oc_delay;
            if (olddelay > 0 && olddelay < armordelay)
                armordelay = olddelay;
            if (monkey_business) {
                /* animals usually don't have enough patience
                   to take off items which require extra time */
                if (armordelay >= 1 && !olddelay && rn2(10))
                    goto cant_take;
                remove_worn_item(otmp, TRUE);
                break;
            } else {
                int curssv = otmp->cursed;
                int slowly;
                boolean seen = canspotmon(mtmp);

                otmp->cursed = 0;
                /* can't charm you without first waking you */
                if (Unaware)
                    unmul((char *) 0);
                slowly = (armordelay >= 1 || g.multi < 0);
                if (flags.female)
                    pline("%s charms you.  You gladly %s your %s.",
                          !seen ? "She" : Monnam(mtmp),
                          curssv ? "let her take"
                                 : !slowly ? "hand over"
                                           : was_doffing ? "continue removing"
                                                         : "start removing",
                          equipname(otmp));
                else
                    pline("%s seduces you and %s off your %s.",
                          !seen ? "She" : Adjmonnam(mtmp, "beautiful"),
                          curssv
                              ? "helps you to take"
                              : !slowly ? "you take"
                                        : was_doffing ? "you continue taking"
                                                      : "you start taking",
                          equipname(otmp));
                named++;
                /* the following is to set multi for later on */
                nomul(-armordelay);
                g.multi_reason = "taking off clothes";
                g.nomovemsg = 0;
                remove_worn_item(otmp, TRUE);
                otmp->cursed = curssv;
                if (g.multi < 0) {
                    /*
                    multi = 0;
                    afternmv = 0;
                    */
                    stealoid = otmp->o_id;
                    stealmid = mtmp->m_id;
                    g.afternmv = stealarm;
                    return 0;
                }
            }
            break;
        default:
            impossible("Tried to steal a strange worn thing. [%d]",
                       otmp->oclass);
        }
    } else if (otmp->owornmask) /* weapon or ball&chain */
        remove_worn_item(otmp, TRUE);

    /* do this before removing it from inventory */
    if (objnambuf)
        Strcpy(objnambuf, yname(otmp));
    /* usually set mavenge bit so knights won't suffer an alignment penalty
       during retaliation; not applicable for removing attached iron ball */
    if (!Conflict && !(was_punished && !Punished))
        mtmp->mavenge = 1;

    if (otmp->unpaid)
        subfrombill(otmp, shop_keeper(*u.ushops));
    freeinv(otmp);
    /* if attached ball was taken, uball and uchain are now Null */
    pline("%s%s stole %s.", named ? "She" : Monnam(mtmp),
          (was_punished && !Punished) ? " removed your chain and" : "",
          doname(otmp));
    could_petrify = (otmp->otyp == CORPSE
                     && touch_petrifies(&mons[otmp->corpsenm]));
    (void) mpickobj(mtmp, otmp); /* may free otmp */
    if (could_petrify && !(mtmp->misc_worn_check & W_ARMG)) {
        minstapetrify(mtmp, TRUE);
        return -1;
    }
    return (g.multi < 0) ? 0 : 1;
}

/* Returns 1 if otmp is free'd, 0 otherwise. */
int
mpickobj(mtmp, otmp)
register struct monst *mtmp;
register struct obj *otmp;
{
    int freed_otmp;
    boolean snuff_otmp = FALSE;

    if (!otmp) {
        impossible("monster (%s) taking or picking up nothing?",
                   mtmp->data->mname);
        return 1;
    } else if (otmp == uball || otmp == uchain) {
        impossible("monster (%s) taking or picking up attached %s (%s)?",
                   mtmp->data->mname,
                   (otmp == uchain) ? "chain" : "ball", simpleonames(otmp));
        return 0;
    }
    /* if monster is acquiring a thrown or kicked object, the throwing
       or kicking code shouldn't continue to track and place it */
    if (otmp == g.thrownobj)
        g.thrownobj = 0;
    else if (otmp == g.kickedobj)
        g.kickedobj = 0;
    /* don't want hidden light source inside the monster; assumes that
       engulfers won't have external inventories; whirly monsters cause
       the light to be extinguished rather than letting it shine thru */
    if (obj_sheds_light(otmp) && attacktype(mtmp->data, AT_ENGL)) {
        /* this is probably a burning object that you dropped or threw */
        if (u.uswallow && mtmp == u.ustuck && !Blind)
            pline("%s out.", Tobjnam(otmp, "go"));
        snuff_otmp = TRUE;
    }
    /* for hero owned object on shop floor, mtmp is taking possession
       and if it's eventually dropped in a shop, shk will claim it */
    if (!mtmp->mtame)
        otmp->no_charge = 0;
    /* Must do carrying effects on object prior to add_to_minv() */
    carry_obj_effects(otmp);
    /* add_to_minv() might free otmp [if merged with something else],
       so we have to call it after doing the object checks */
    freed_otmp = add_to_minv(mtmp, otmp);
    /* and we had to defer this until object is in mtmp's inventory */
    if (snuff_otmp)
        snuff_light_source(mtmp->mx, mtmp->my);
    return freed_otmp;
}

/* called for AD_SAMU (the Wizard and quest nemeses) */
void
stealamulet(mtmp)
struct monst *mtmp;
{
    char buf[BUFSZ];
    struct obj *otmp = 0, *obj = 0;
    int real = 0, fake = 0, n;

    /* target every quest artifact, not just current role's;
       if hero has more than one, choose randomly so that player
       can't use inventory ordering to influence the theft */
    for (n = 0, obj = g.invent; obj; obj = obj->nobj)
        if (any_quest_artifact(obj))
            ++n, otmp = obj;
    if (n > 1) {
        n = rnd(n);
        for (otmp = g.invent; otmp; otmp = otmp->nobj)
            if (any_quest_artifact(otmp) && !--n)
                break;
    }

    if (!otmp) {
        /* if we didn't find any quest arifact, find another valuable item */
        if (u.uhave.amulet) {
            real = AMULET_OF_YENDOR;
            fake = FAKE_AMULET_OF_YENDOR;
        } else if (u.uhave.bell) {
            real = BELL_OF_OPENING;
            fake = BELL;
        } else if (u.uhave.book) {
            real = SPE_BOOK_OF_THE_DEAD;
        } else if (u.uhave.menorah) {
            real = CANDELABRUM_OF_INVOCATION;
        } else
            return; /* you have nothing of special interest */

        /* If we get here, real and fake have been set up. */
        for (n = 0, obj = g.invent; obj; obj = obj->nobj)
            if (obj->otyp == real || (obj->otyp == fake && !mtmp->iswiz))
                ++n, otmp = obj;
        if (n > 1) {
            n = rnd(n);
            for (otmp = g.invent; otmp; otmp = otmp->nobj)
                if ((otmp->otyp == real
                     || (otmp->otyp == fake && !mtmp->iswiz)) && !--n)
                    break;
        }
    }

    if (otmp) { /* we have something to snatch */
        /* take off outer gear if we're targetting [hypothetical]
           quest artifact suit, shirt, gloves, or rings */
        if ((otmp == uarm || otmp == uarmu) && uarmc)
            remove_worn_item(uarmc, FALSE);
        if (otmp == uarmu && uarm)
            remove_worn_item(uarm, FALSE);
        if ((otmp == uarmg || ((otmp == uright || otmp == uleft) && uarmg))
            && uwep) {
            /* gloves are about to be unworn; unwield weapon(s) first */
            if (u.twoweap)    /* remove_worn_item(uswapwep) indirectly */
                remove_worn_item(uswapwep, FALSE); /* clears u.twoweap */
            remove_worn_item(uwep, FALSE);
        }
        if ((otmp == uright || otmp == uleft) && uarmg)
            /* calls Gloves_off() to handle wielded cockatrice corpse */
            remove_worn_item(uarmg, FALSE);

        /* finally, steal the target item */
        if (otmp->owornmask)
            remove_worn_item(otmp, TRUE);
        if (otmp->unpaid)
            subfrombill(otmp, shop_keeper(*u.ushops));
        freeinv(otmp);
        Strcpy(buf, doname(otmp));
        (void) mpickobj(mtmp, otmp); /* could merge and free otmp but won't */
        pline("%s steals %s!", Monnam(mtmp), buf);
        if (can_teleport(mtmp->data) && !tele_restrict(mtmp))
            (void) rloc(mtmp, TRUE);
    }
}

/* when a mimic gets poked with something, it might take that thing
   (at present, only implemented for when the hero does the poking) */
void
maybe_absorb_item(mon, obj, ochance, achance)
struct monst *mon;
struct obj *obj;
int ochance, achance; /* percent chance for ordinary item, artifact */
{
    if (obj == uball || obj == uchain || obj->oclass == ROCK_CLASS
        || obj_resists(obj, 100 - ochance, 100 - achance)
        || !touch_artifact(obj, mon))
        return;

    if (carried(obj)) {
        if (obj->owornmask)
            remove_worn_item(obj, TRUE);
        if (obj->unpaid)
            subfrombill(obj, shop_keeper(*u.ushops));
        if (cansee(mon->mx, mon->my)) {
            const char *MonName = Monnam(mon);

            /* mon might be invisible; avoid "It pulls ... and absorbs it!" */
            if (!strcmp(MonName, "It"))
                MonName = "Something";
            pline("%s pulls %s away from you and absorbs %s!", MonName,
                  yname(obj), (obj->quan > 1L) ? "them" : "it");
        } else {
            const char *hand_s = body_part(HAND);

            if (bimanual(obj))
                hand_s = makeplural(hand_s);
            pline("%s %s pulled from your %s!", upstart(yname(obj)),
                  otense(obj, "are"), hand_s);
        }
        freeinv(obj);
    } else {
        /* not carried; presumably thrown or kicked */
        if (canspotmon(mon))
            pline("%s absorbs %s!", Monnam(mon), yname(obj));
    }
    /* add to mon's inventory */
    (void) mpickobj(mon, obj);
}

/* drop one object taken from a (possibly dead) monster's inventory */
void
mdrop_obj(mon, obj, verbosely)
struct monst *mon;
struct obj *obj;
boolean verbosely;
{
    int omx = mon->mx, omy = mon->my;
    boolean update_mon = FALSE;

    if (obj->owornmask) {
        /* perform worn item handling if the monster is still alive */
        if (!DEADMONSTER(mon)) {
            mon->misc_worn_check &= ~obj->owornmask;
            update_mon = TRUE;

        /* don't charge for an owned saddle on dead steed (provided
           that the hero is within the same shop at the time) */
        } else if (mon->mtame && (obj->owornmask & W_SADDLE) != 0L
                   && !obj->unpaid && costly_spot(omx, omy)
                   /* being at costly_spot guarantees lev->roomno is not 0 */
                   && index(in_rooms(u.ux, u.uy, SHOPBASE),
                            levl[omx][omy].roomno)) {
            obj->no_charge = 1;
        }
        /* this should be done even if the monster has died */
        if (obj->owornmask & W_WEP)
            setmnotwielded(mon, obj);
        obj->owornmask = 0L;
    }
    /* obj_no_longer_held(obj); -- done by place_object */
    if (verbosely && cansee(omx, omy))
        pline("%s drops %s.", Monnam(mon), distant_name(obj, doname));
    if (!flooreffects(obj, omx, omy, "fall")) {
        place_object(obj, omx, omy);
        stackobj(obj);
    }
    /* do this last, after placing obj on floor; removing steed's saddle
       throws rider, possibly inflicting fatal damage and producing bones */
    if (update_mon)
        update_mon_intrinsics(mon, obj, FALSE, TRUE);
}

/* some monsters bypass the normal rules for moving between levels or
   even leaving the game entirely; when that happens, prevent them from
   taking the Amulet, invocation items, or quest artifact with them */
void
mdrop_special_objs(mon)
struct monst *mon;
{
    struct obj *obj, *otmp;

    for (obj = mon->minvent; obj; obj = otmp) {
        otmp = obj->nobj;
        /* the Amulet, invocation tools, and Rider corpses resist even when
           artifacts and ordinary objects are given 0% resistance chance;
           current role's quest artifact is rescued too--quest artifacts
           for the other roles are not */
        if (obj_resists(obj, 0, 0) || is_quest_artifact(obj)) {
            obj_extract_self(obj);
            if (mon->mx) {
                mdrop_obj(mon, obj, FALSE);
            } else { /* migrating monster not on map */
                if (obj->owornmask) {
                    mon->misc_worn_check &= ~obj->owornmask;
                    if (obj->owornmask & W_WEP)
                        setmnotwielded(mon, obj);
                    obj->owornmask = 0L;
                }
                rloco(obj);
            }
        }
    }
}

/* release the objects the creature is carrying */
void
relobj(mtmp, show, is_pet)
struct monst *mtmp;
int show;
boolean is_pet; /* If true, pet should keep wielded/worn items */
{
    struct obj *otmp;
    int omx = mtmp->mx, omy = mtmp->my;

    /* vault guard's gold goes away rather than be dropped... */
    if (mtmp->isgd && (otmp = findgold(mtmp->minvent)) != 0) {
        if (canspotmon(mtmp))
            pline("%s gold %s.", s_suffix(Monnam(mtmp)),
                  canseemon(mtmp) ? "vanishes" : "seems to vanish");
        obj_extract_self(otmp);
        obfree(otmp, (struct obj *) 0);
    } /* isgd && has gold */

    while ((otmp = (is_pet ? droppables(mtmp) : mtmp->minvent)) != 0) {
        obj_extract_self(otmp);
        mdrop_obj(mtmp, otmp, is_pet && flags.verbose);
    }

    if (show && cansee(omx, omy))
        newsym(omx, omy);
}

/*steal.c*/<|MERGE_RESOLUTION|>--- conflicted
+++ resolved
@@ -264,12 +264,8 @@
     if (g.occupation)
         (void) maybe_finished_meal(FALSE);
 
-<<<<<<< HEAD
-    if (!g.invent || (inv_cnt(FALSE) == 1 && uskin)) {
-=======
     icnt = inv_cnt(FALSE); /* don't include gold */
     if (!icnt || (icnt == 1 && uskin)) {
->>>>>>> 58583cac
  nothing_to_steal:
         /* Not even a thousand men in armor can strip a naked man. */
         if (Blind)
