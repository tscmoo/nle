--- conflicted
+++ resolved
@@ -1861,13 +1861,8 @@
             }
             if (uleft && uright) {
                 There("are no more %s%s to fill.",
-<<<<<<< HEAD
                       humanoid(g.youmonst.data) ? "ring-" : "",
-                      makeplural(body_part(FINGER)));
-=======
-                      humanoid(youmonst.data) ? "ring-" : "",
                       fingers_or_gloves(FALSE));
->>>>>>> 667534dc
                 return 0;
             }
             if (uleft) {
@@ -2057,13 +2052,8 @@
         && uarm && uarmu && uarmc && uarmh && uarms && uarmg && uarmf) {
         /* 'P' message doesn't mention armor */
         Your("%s%s are full, and you're already wearing an amulet and %s.",
-<<<<<<< HEAD
              humanoid(g.youmonst.data) ? "ring-" : "",
-             makeplural(body_part(FINGER)),
-=======
-             humanoid(youmonst.data) ? "ring-" : "",
              fingers_or_gloves(FALSE),
->>>>>>> 667534dc
              (ublindf->otyp == LENSES) ? "some lenses" : "a blindfold");
         return 0;
     }
@@ -2287,17 +2277,13 @@
 
     /* special ring checks */
     if (otmp == uright || otmp == uleft) {
-<<<<<<< HEAD
+        struct obj glibdummy;
+
         if (nolimbs(g.youmonst.data)) {
-=======
-        struct obj glibdummy;
-
-        if (nolimbs(youmonst.data)) {
->>>>>>> 667534dc
             pline_The("ring is stuck.");
             return 0;
         }
-        glibdummy = zeroobj;
+        glibdummy = cg.zeroobj;
         why = 0; /* the item which prevents ring removal */
         if (welded(uwep) && (otmp == uright || bimanual(uwep))) {
             Sprintf(buf, "free a weapon %s", body_part(HAND));
