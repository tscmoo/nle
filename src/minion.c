<<<<<<< HEAD
/* NetHack 3.6	minion.c	$NHDT-Date: 1544998886 2018/12/16 22:21:26 $  $NHDT-Branch: NetHack-3.6.2-beta01 $:$NHDT-Revision: 1.40 $ */
=======
/* NetHack 3.6	minion.c	$NHDT-Date: 1572530226 2019/10/31 13:57:06 $  $NHDT-Branch: NetHack-3.6 $:$NHDT-Revision: 1.43 $ */
>>>>>>> 919765f6
/* Copyright (c) Stichting Mathematisch Centrum, Amsterdam, 1985. */
/*-Copyright (c) Robert Patrick Rankin, 2008. */
/* NetHack may be freely redistributed.  See license for details. */

#include "hack.h"

void
newemin(mtmp)
struct monst *mtmp;
{
    if (!mtmp->mextra)
        mtmp->mextra = newmextra();
    if (!EMIN(mtmp)) {
        EMIN(mtmp) = (struct emin *) alloc(sizeof(struct emin));
        (void) memset((genericptr_t) EMIN(mtmp), 0, sizeof(struct emin));
    }
}

void
free_emin(mtmp)
struct monst *mtmp;
{
    if (mtmp->mextra && EMIN(mtmp)) {
        free((genericptr_t) EMIN(mtmp));
        EMIN(mtmp) = (struct emin *) 0;
    }
    mtmp->isminion = 0;
}

/* count the number of monsters on the level */
int
monster_census(spotted)
boolean spotted; /* seen|sensed vs all */
{
    struct monst *mtmp;
    int count = 0;

    for (mtmp = fmon; mtmp; mtmp = mtmp->nmon) {
        if (DEADMONSTER(mtmp))
            continue;
        if (spotted && !canspotmon(mtmp))
            continue;
        ++count;
    }
    return count;
}

/* mon summons a monster */
int
msummon(mon)
struct monst *mon;
{
    struct permonst *ptr;
    int dtype = NON_PM, cnt = 0, result = 0, census;
    aligntyp atyp;
    struct monst *mtmp;

    if (mon) {
        ptr = mon->data;

        if (uwep && uwep->oartifact == ART_DEMONBANE && is_demon(ptr)) {
            if (canseemon(mon))
                pline("%s looks puzzled for a moment.", Monnam(mon));
            return 0;
        }

        atyp = mon->ispriest ? EPRI(mon)->shralign
                             : mon->isminion ? EMIN(mon)->min_align
                                             : (ptr->maligntyp == A_NONE)
                                                   ? A_NONE
                                                   : sgn(ptr->maligntyp);
    } else {
        ptr = &mons[PM_WIZARD_OF_YENDOR];
        atyp = (ptr->maligntyp == A_NONE) ? A_NONE : sgn(ptr->maligntyp);
    }

    if (is_dprince(ptr) || (ptr == &mons[PM_WIZARD_OF_YENDOR])) {
        dtype = (!rn2(20)) ? dprince(atyp) : (!rn2(4)) ? dlord(atyp)
                                                       : ndemon(atyp);
        cnt = (!rn2(4) && is_ndemon(&mons[dtype])) ? 2 : 1;
    } else if (is_dlord(ptr)) {
        dtype = (!rn2(50)) ? dprince(atyp) : (!rn2(20)) ? dlord(atyp)
                                                        : ndemon(atyp);
        cnt = (!rn2(4) && is_ndemon(&mons[dtype])) ? 2 : 1;
    } else if (is_ndemon(ptr)) {
        dtype = (!rn2(20)) ? dlord(atyp) : (!rn2(6)) ? ndemon(atyp)
                                                     : monsndx(ptr);
        cnt = 1;
    } else if (is_lminion(mon)) {
        dtype = (is_lord(ptr) && !rn2(20))
                    ? llord()
                    : (is_lord(ptr) || !rn2(6)) ? lminion() : monsndx(ptr);
        cnt = (!rn2(4) && !is_lord(&mons[dtype])) ? 2 : 1;
    } else if (ptr == &mons[PM_ANGEL]) {
        /* non-lawful angels can also summon */
        if (!rn2(6)) {
            switch (atyp) { /* see summon_minion */
            case A_NEUTRAL:
                dtype = PM_AIR_ELEMENTAL + rn2(4);
                break;
            case A_CHAOTIC:
            case A_NONE:
                dtype = ndemon(atyp);
                break;
            }
        } else {
            dtype = PM_ANGEL;
        }
        cnt = (!rn2(4) && !is_lord(&mons[dtype])) ? 2 : 1;
    }

    if (dtype == NON_PM)
        return 0;

    /* sanity checks */
    if (cnt > 1 && (mons[dtype].geno & G_UNIQ))
        cnt = 1;
    /*
     * If this daemon is unique and being re-summoned (the only way we
     * could get this far with an extinct dtype), try another.
     */
    if (g.mvitals[dtype].mvflags & G_GONE) {
        dtype = ndemon(atyp);
        if (dtype == NON_PM)
            return 0;
    }

    /* some candidates can generate a group of monsters, so simple
       count of non-null makemon() result is not sufficient */
    census = monster_census(FALSE);

    while (cnt > 0) {
        mtmp = makemon(&mons[dtype], u.ux, u.uy, MM_EMIN);
        if (mtmp) {
            result++;
            /* an angel's alignment should match the summoner */
            if (dtype == PM_ANGEL) {
                mtmp->isminion = 1;
                EMIN(mtmp)->min_align = atyp;
                /* renegade if same alignment but not peaceful
                   or peaceful but different alignment */
                EMIN(mtmp)->renegade =
                    (atyp != u.ualign.type) ^ !mtmp->mpeaceful;
            }
            if (is_demon(ptr) && canseemon(mtmp))
                pline("%s appears in a cloud of smoke!", Amonnam(mtmp));
        }
        cnt--;
    }

    /* how many monsters exist now compared to before? */
    if (result)
        result = monster_census(FALSE) - census;

    return result;
}

void
summon_minion(alignment, talk)
aligntyp alignment;
boolean talk;
{
    register struct monst *mon;
    int mnum;

    switch ((int) alignment) {
    case A_LAWFUL:
        mnum = lminion();
        break;
    case A_NEUTRAL:
        mnum = PM_AIR_ELEMENTAL + rn2(4);
        break;
    case A_CHAOTIC:
    case A_NONE:
        mnum = ndemon(alignment);
        break;
    default:
        impossible("unaligned player?");
        mnum = ndemon(A_NONE);
        break;
    }
    if (mnum == NON_PM) {
        mon = 0;
    } else if (mnum == PM_ANGEL) {
        mon = makemon(&mons[mnum], u.ux, u.uy, MM_EMIN);
        if (mon) {
            mon->isminion = 1;
            EMIN(mon)->min_align = alignment;
            EMIN(mon)->renegade = FALSE;
        }
    } else if (mnum != PM_SHOPKEEPER && mnum != PM_GUARD
               && mnum != PM_ALIGNED_PRIEST && mnum != PM_HIGH_PRIEST) {
        /* This was mons[mnum].pxlth == 0 but is this restriction
           appropriate or necessary now that the structures are separate? */
        mon = makemon(&mons[mnum], u.ux, u.uy, MM_EMIN);
        if (mon) {
            mon->isminion = 1;
            EMIN(mon)->min_align = alignment;
            EMIN(mon)->renegade = FALSE;
        }
    } else {
        mon = makemon(&mons[mnum], u.ux, u.uy, NO_MM_FLAGS);
    }
    if (mon) {
        if (talk) {
            pline_The("voice of %s booms:", align_gname(alignment));
            verbalize("Thou shalt pay for thine indiscretion!");
            if (!Blind)
                pline("%s appears before you.", Amonnam(mon));
            mon->mstrategy &= ~STRAT_APPEARMSG;
        }
        mon->mpeaceful = FALSE;
        /* don't call set_malign(); player was naughty */
    }
}

#define Athome (Inhell && (mtmp->cham == NON_PM))

/* returns 1 if it won't attack. */
int
demon_talk(mtmp)
register struct monst *mtmp;
{
    long cash, demand, offer;

    if (uwep && uwep->oartifact == ART_EXCALIBUR) {
        pline("%s looks very angry.", Amonnam(mtmp));
        mtmp->mpeaceful = mtmp->mtame = 0;
        set_malign(mtmp);
        newsym(mtmp->mx, mtmp->my);
        return 0;
    }

    if (is_fainted()) {
        reset_faint(); /* if fainted - wake up */
    } else {
        stop_occupation();
        if (g.multi > 0) {
            nomul(0);
            unmul((char *) 0);
        }
    }

    /* Slight advantage given. */
    if (is_dprince(mtmp->data) && mtmp->minvis) {
        boolean wasunseen = !canspotmon(mtmp);

        mtmp->minvis = mtmp->perminvis = 0;
        if (wasunseen && canspotmon(mtmp)) {
            pline("%s appears before you.", Amonnam(mtmp));
            mtmp->mstrategy &= ~STRAT_APPEARMSG;
        }
        newsym(mtmp->mx, mtmp->my);
    }
    if (g.youmonst.data->mlet == S_DEMON) { /* Won't blackmail their own. */
        pline("%s says, \"Good hunting, %s.\"", Amonnam(mtmp),
              flags.female ? "Sister" : "Brother");
        if (!tele_restrict(mtmp))
            (void) rloc(mtmp, TRUE);
        return 1;
    }
    cash = money_cnt(g.invent);
    demand =
        (cash * (rnd(80) + 20 * Athome))
        / (100 * (1 + (sgn(u.ualign.type) == sgn(mtmp->data->maligntyp))));

    if (!demand || g.multi < 0) { /* you have no gold or can't move */
        mtmp->mpeaceful = 0;
        set_malign(mtmp);
        return 0;
    } else {
        /* make sure that the demand is unmeetable if the monster
           has the Amulet, preventing monster from being satisfied
           and removed from the game (along with said Amulet...) */
        if (mon_has_amulet(mtmp))
            demand = cash + (long) rn1(1000, 40);

        pline("%s demands %ld %s for safe passage.", Amonnam(mtmp), demand,
              currency(demand));

        if ((offer = bribe(mtmp)) >= demand) {
            pline("%s vanishes, laughing about cowardly mortals.",
                  Amonnam(mtmp));
        } else if (offer > 0L
                   && (long) rnd(5 * ACURR(A_CHA)) > (demand - offer)) {
            pline("%s scowls at you menacingly, then vanishes.",
                  Amonnam(mtmp));
        } else {
            pline("%s gets angry...", Amonnam(mtmp));
            mtmp->mpeaceful = 0;
            set_malign(mtmp);
            return 0;
        }
    }
    mongone(mtmp);
    return 1;
}

long
bribe(mtmp)
struct monst *mtmp;
{
    char buf[BUFSZ] = DUMMY;
    long offer;
    long umoney = money_cnt(g.invent);

    getlin("How much will you offer?", buf);
    if (sscanf(buf, "%ld", &offer) != 1)
        offer = 0L;

    /*Michael Paddon -- fix for negative offer to monster*/
    /*JAR880815 - */
    if (offer < 0L) {
        You("try to shortchange %s, but fumble.", mon_nam(mtmp));
        return 0L;
    } else if (offer == 0L) {
        You("refuse.");
        return 0L;
    } else if (offer >= umoney) {
        You("give %s all your gold.", mon_nam(mtmp));
        offer = umoney;
    } else {
        You("give %s %ld %s.", mon_nam(mtmp), offer, currency(offer));
    }
    (void) money2mon(mtmp, offer);
    g.context.botl = 1;
    return offer;
}

int
dprince(atyp)
aligntyp atyp;
{
    int tryct, pm;

    for (tryct = !In_endgame(&u.uz) ? 20 : 0; tryct > 0; --tryct) {
        pm = rn1(PM_DEMOGORGON + 1 - PM_ORCUS, PM_ORCUS);
        if (!(g.mvitals[pm].mvflags & G_GONE)
            && (atyp == A_NONE || sgn(mons[pm].maligntyp) == sgn(atyp)))
            return pm;
    }
    return dlord(atyp); /* approximate */
}

int
dlord(atyp)
aligntyp atyp;
{
    int tryct, pm;

    for (tryct = !In_endgame(&u.uz) ? 20 : 0; tryct > 0; --tryct) {
        pm = rn1(PM_YEENOGHU + 1 - PM_JUIBLEX, PM_JUIBLEX);
        if (!(g.mvitals[pm].mvflags & G_GONE)
            && (atyp == A_NONE || sgn(mons[pm].maligntyp) == sgn(atyp)))
            return pm;
    }
    return ndemon(atyp); /* approximate */
}

/* create lawful (good) lord */
int
llord()
{
    if (!(g.mvitals[PM_ARCHON].mvflags & G_GONE))
        return PM_ARCHON;

    return lminion(); /* approximate */
}

int
lminion()
{
    int tryct;
    struct permonst *ptr;

    for (tryct = 0; tryct < 20; tryct++) {
        ptr = mkclass(S_ANGEL, 0);
        if (ptr && !is_lord(ptr))
            return monsndx(ptr);
    }

    return NON_PM;
}

int
ndemon(atyp)
aligntyp atyp; /* A_NONE is used for 'any alignment' */
{
    struct permonst *ptr;

    /*
     * 3.6.2:  [fix #H2204, 22-Dec-2010, eight years later...]
     * pick a correctly aligned demon in one try.  This used to
     * use mkclass() to choose a random demon type and keep trying
     * (up to 20 times) until it got one with the desired alignment.
     * mkclass_aligned() skips wrongly aligned potential candidates.
     * [The only neutral demons are djinni and mail daemon and
     * mkclass() won't pick them, but call it anyway in case either
     * aspect of that changes someday.]
     */
#if 0
    if (atyp == A_NEUTRAL)
        return NON_PM;
#endif
    ptr = mkclass_aligned(S_DEMON, 0, atyp);
    return (ptr && is_ndemon(ptr)) ? monsndx(ptr) : NON_PM;
}

/* guardian angel has been affected by conflict so is abandoning hero */
void
lose_guardian_angel(mon)
struct monst *mon; /* if null, angel hasn't been created yet */
{
    coord mm;
    int i;

    if (mon) {
        if (canspotmon(mon)) {
            if (!Deaf) {
                pline("%s rebukes you, saying:", Monnam(mon));
                verbalize("Since you desire conflict, have some more!");
            } else {
                pline("%s vanishes!", Monnam(mon));
            }
        }
        mongone(mon);
    }
    /* create 2 to 4 hostile angels to replace the lost guardian */
    for (i = rn1(3, 2); i > 0; --i) {
        mm.x = u.ux;
        mm.y = u.uy;
        if (enexto(&mm, mm.x, mm.y, &mons[PM_ANGEL]))
            (void) mk_roamer(&mons[PM_ANGEL], u.ualign.type, mm.x, mm.y,
                             FALSE);
    }
}

/* just entered the Astral Plane; receive tame guardian angel if worthy */
void
gain_guardian_angel()
{
    struct monst *mtmp;
    struct obj *otmp;
    coord mm;

    Hear_again(); /* attempt to cure any deafness now (divine
                     message will be heard even if that fails) */
    if (Conflict) {
        pline("A voice booms:");
        verbalize("Thy desire for conflict shall be fulfilled!");
        /* send in some hostile angels instead */
        lose_guardian_angel((struct monst *) 0);
    } else if (u.ualign.record > 8) { /* fervent */
        pline("A voice whispers:");
        verbalize("Thou hast been worthy of me!");
        mm.x = u.ux;
        mm.y = u.uy;
        if (enexto(&mm, mm.x, mm.y, &mons[PM_ANGEL])
            && (mtmp = mk_roamer(&mons[PM_ANGEL], u.ualign.type, mm.x, mm.y,
                                 TRUE)) != 0) {
            mtmp->mstrategy &= ~STRAT_APPEARMSG;
            /* guardian angel -- the one case mtame doesn't imply an
             * edog structure, so we don't want to call tamedog().
             * [Note: this predates mon->mextra which allows a monster
             * to have both emin and edog at the same time.]
             */
            mtmp->mtame = 10;
            /* for 'hilite_pet'; after making tame, before next message */
            newsym(mtmp->mx, mtmp->my);
            if (!Blind)
                pline("An angel appears near you.");
            else
                You_feel("the presence of a friendly angel near you.");
            /* make him strong enough vs. endgame foes */
            mtmp->m_lev = rn1(8, 15);
            mtmp->mhp = mtmp->mhpmax =
                d((int) mtmp->m_lev, 10) + 30 + rnd(30);
            if ((otmp = select_hwep(mtmp)) == 0) {
                otmp = mksobj(SILVER_SABER, FALSE, FALSE);
                if (mpickobj(mtmp, otmp))
                    panic("merged weapon?");
            }
            bless(otmp);
            if (otmp->spe < 4)
                otmp->spe += rnd(4);
            if ((otmp = which_armor(mtmp, W_ARMS)) == 0
                || otmp->otyp != SHIELD_OF_REFLECTION) {
                (void) mongets(mtmp, AMULET_OF_REFLECTION);
                m_dowear(mtmp, TRUE);
            }
        }
    }
}

/*minion.c*/<|MERGE_RESOLUTION|>--- conflicted
+++ resolved
@@ -1,8 +1,4 @@
-<<<<<<< HEAD
-/* NetHack 3.6	minion.c	$NHDT-Date: 1544998886 2018/12/16 22:21:26 $  $NHDT-Branch: NetHack-3.6.2-beta01 $:$NHDT-Revision: 1.40 $ */
-=======
 /* NetHack 3.6	minion.c	$NHDT-Date: 1572530226 2019/10/31 13:57:06 $  $NHDT-Branch: NetHack-3.6 $:$NHDT-Revision: 1.43 $ */
->>>>>>> 919765f6
 /* Copyright (c) Stichting Mathematisch Centrum, Amsterdam, 1985. */
 /*-Copyright (c) Robert Patrick Rankin, 2008. */
 /* NetHack may be freely redistributed.  See license for details. */
