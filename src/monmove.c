<<<<<<< HEAD
/* NetHack 3.6	monmove.c	$NHDT-Date$  $NHDT-Branch$:$NHDT-Revision$ */
/* NetHack 3.6	monmove.c	$Date: 2011/08/30 22:13:27 $  $Revision: 1.46 $ */
=======
/* NetHack 3.5	monmove.c	$NHDT-Date: 1430172947 2015/04/27 22:15:47 $  $NHDT-Branch: derek-elbereth $:$NHDT-Revision: 1.62 $ */
/* NetHack 3.5	monmove.c	$Date: 2011/08/30 22:13:27 $  $Revision: 1.46 $ */
>>>>>>> 9c8f4d1f
/* Copyright (c) Stichting Mathematisch Centrum, Amsterdam, 1985. */
/* NetHack may be freely redistributed.  See license for details. */

#include "hack.h"
#include "mfndpos.h"
#include "artifact.h"

extern boolean notonhead;

STATIC_DCL void FDECL(watch_on_duty,(struct monst *));
STATIC_DCL int FDECL(disturb,(struct monst *));
STATIC_DCL void FDECL(release_hero, (struct monst *));
STATIC_DCL void FDECL(distfleeck,(struct monst *,int *,int *,int *));
STATIC_DCL int FDECL(m_arrival, (struct monst *));
STATIC_DCL boolean FDECL(stuff_prevents_passage, (struct monst *));
STATIC_DCL int FDECL(vamp_shift, (struct monst *,struct permonst *));

boolean /* TRUE : mtmp died */
mb_trapped(mtmp)
register struct monst *mtmp;
{
	if (flags.verbose) {
	    if (cansee(mtmp->mx, mtmp->my) && !Unaware)
		pline("KABOOM!!  You see a door explode.");
	    else if (!Deaf)
		You_hear("a distant explosion.");
	}
	wake_nearto(mtmp->mx, mtmp->my, 7*7);
	mtmp->mstun = 1;
	mtmp->mhp -= rnd(15);
	if(mtmp->mhp <= 0) {
		mondied(mtmp);
		if (mtmp->mhp > 0) /* lifesaved */
			return(FALSE);
		else
			return(TRUE);
	}
	return(FALSE);
}

/* check whether a monster is carrying a locking/unlocking tool */
boolean
monhaskey(mon, for_unlocking)
struct monst *mon;
boolean for_unlocking;	/* true => credit card ok, false => not ok */
{
    if (for_unlocking && m_carrying(mon, CREDIT_CARD)) return TRUE;
    return m_carrying(mon, SKELETON_KEY) || m_carrying(mon, LOCK_PICK);
}

void
mon_yells(mon, shout)
struct monst *mon;
const char *shout;
{
    if (canspotmon(mon))
	pline("%s yells:", Amonnam(mon));
    else
	You_hear("someone yell:");
    verbalize(shout);
}

STATIC_OVL void
watch_on_duty(mtmp)
register struct monst *mtmp;
{
	int	x, y;

	if(mtmp->mpeaceful && in_town(u.ux+u.dx, u.uy+u.dy) &&
	   mtmp->mcansee && m_canseeu(mtmp) && !rn2(3)) {

	    if(picking_lock(&x, &y) && IS_DOOR(levl[x][y].typ) &&
	       (levl[x][y].doormask & D_LOCKED)) {

		if(couldsee(mtmp->mx, mtmp->my)) {
		  if(levl[x][y].looted & D_WARNED) {
			mon_yells(mtmp, "Halt, thief!  You're under arrest!");
			(void) angry_guards(!!Deaf);
		  } else {
			mon_yells(mtmp, "Hey, stop picking that lock!");
			levl[x][y].looted |=  D_WARNED;
		  }
		  stop_occupation();
		}
	    } else if (is_digging()) {
		/* chewing, wand/spell of digging are checked elsewhere */
		watch_dig(mtmp, context.digging.pos.x, context.digging.pos.y, FALSE);
	    }
	}
}

int
dochugw(mtmp)
	register struct monst *mtmp;
{
	register int x = mtmp->mx, y = mtmp->my;
	boolean already_saw_mon = !occupation ? 0 : canspotmon(mtmp);
	int rd = dochug(mtmp);

	/* a similar check is in monster_nearby() in hack.c */
	/* check whether hero notices monster and stops current activity */
	if (occupation && !rd && !Confusion &&
	    (!mtmp->mpeaceful || Hallucination) &&
	    /* it's close enough to be a threat */
	    distu(mtmp->mx,mtmp->my) <= (BOLT_LIM+1)*(BOLT_LIM+1) &&
	    /* and either couldn't see it before, or it was too far away */
	    (!already_saw_mon || !couldsee(x,y) ||
		distu(x,y) > (BOLT_LIM+1)*(BOLT_LIM+1)) &&
	    /* can see it now, or sense it and would normally see it */
	    (canseemon(mtmp) ||
		(sensemon(mtmp) && couldsee(mtmp->mx,mtmp->my))) &&
	    mtmp->mcanmove &&
	    !noattacks(mtmp->data) && !onscary(u.ux, u.uy, mtmp))
		stop_occupation();

	return(rd);
}

boolean
onscary(x, y, mtmp)
int x, y;
struct monst *mtmp;
{
        boolean epresent = sengr_at("Elbereth", x, y, TRUE);
         
        /* creatures who are directly resistant to magical scaring:
         * Rodney, lawful minions, angels, the Riders
         */
        if (mtmp->iswiz || is_lminion(mtmp) 
                        || mtmp->data == &mons[PM_ANGEL]
                        || is_rider(mtmp->data))
                return(FALSE);

        /* creatures who don't (or can't) fear a written Elbereth:
         * all the above plus shopkeepers, guards, blind or 
         * peaceful monsters, humans, and minotaurs.
         *
         * Elbereth doesn't work in Gehennom, the Elemental Planes, or the
         * Astral Plane; the influence of the Valar only reaches so far.
         */
        if (epresent && (mtmp->isshk || mtmp->isgd || !mtmp->mcansee 
                        || mtmp->mpeaceful || mtmp->data->mlet == S_HUMAN 
                        || mtmp->data == &mons[PM_MINOTAUR] 
                        || Inhell || In_endgame(&u.uz)))
                return(FALSE);

        /* should this still be true for defiled/molochian altars? */
        if (IS_ALTAR(levl[x][y].typ) && (mtmp->data->mlet == S_VAMPIRE 
                        || is_vampshifter(mtmp)))
                return(TRUE);

        /* if the player isn't actually on the square OR the player's image
         * isn't displaced to the square, no protection is being granted
         *
         * the scare monster scroll, though, is quite powerful.
         */
        return (boolean)(sobj_at(SCR_SCARE_MONSTER, x, y) 
                        || (epresent && ((u.ux == x && u.uy == y)
                                || (Displaced && mtmp->mux == x && mtmp->muy == y))));
}

/* regenerate lost hit points */
void
mon_regen(mon, digest_meal)
struct monst *mon;
boolean digest_meal;
{
	if (mon->mhp < mon->mhpmax &&
	    (moves % 20 == 0 || regenerates(mon->data))) mon->mhp++;
	if (mon->mspec_used) mon->mspec_used--;
	if (digest_meal) {
	    if (mon->meating) {
		mon->meating--;
		if (mon->meating <= 0) finish_meating(mon);
	    }
	}
}

/*
 * Possibly awaken the given monster.  Return a 1 if the monster has been
 * jolted awake.
 */
STATIC_OVL int
disturb(mtmp)
	register struct monst *mtmp;
{
	/*
	 * + Ettins are hard to surprise.
	 * + Nymphs, jabberwocks, and leprechauns do not easily wake up.
	 *
	 * Wake up if:
	 *	in direct LOS						AND
	 *	within 10 squares					AND
	 *	not stealthy or (mon is an ettin and 9/10)		AND
	 *	(mon is not a nymph, jabberwock, or leprechaun) or 1/50	AND
	 *	Aggravate or mon is (dog or human) or
	 *	    (1/7 and mon is not mimicing furniture or object)
	 */
	if(couldsee(mtmp->mx,mtmp->my) &&
		distu(mtmp->mx,mtmp->my) <= 100 &&
		(!Stealth || (mtmp->data == &mons[PM_ETTIN] && rn2(10))) &&
		(!(mtmp->data->mlet == S_NYMPH
			|| mtmp->data == &mons[PM_JABBERWOCK]
#if 0	/* DEFERRED */
			|| mtmp->data == &mons[PM_VORPAL_JABBERWOCK]
#endif
			|| mtmp->data->mlet == S_LEPRECHAUN) || !rn2(50)) &&
		(Aggravate_monster
			|| (mtmp->data->mlet == S_DOG ||
				mtmp->data->mlet == S_HUMAN)
			|| (!rn2(7) && mtmp->m_ap_type != M_AP_FURNITURE &&
				mtmp->m_ap_type != M_AP_OBJECT) )) {
		mtmp->msleeping = 0;
		return(1);
	}
	return(0);
}

/* ungrab/expel held/swallowed hero */
STATIC_OVL void
release_hero(mon)
struct monst *mon;
{
	if (mon == u.ustuck) {
	    if (u.uswallow) {
		expels(mon, mon->data, TRUE);
	    } else if (!sticks(youmonst.data)) {
		unstuck(mon);	/* let go */
		You("get released!");
	    }
	}
}

/* monster begins fleeing for the specified time, 0 means untimed flee
 * if first, only adds fleetime if monster isn't already fleeing
 * if fleemsg, prints a message about new flight, otherwise, caller should */
void
monflee(mtmp, fleetime, first, fleemsg)
struct monst *mtmp;
int fleetime;
boolean first;
boolean fleemsg;
{
	/* shouldn't happen; maybe warrants impossible()? */
	if (DEADMONSTER(mtmp)) return;

	if (mtmp == u.ustuck) release_hero(mtmp);	/* expels/unstuck */

	if (!first || !mtmp->mflee) {
	    /* don't lose untimed scare */
	    if (!fleetime)
		mtmp->mfleetim = 0;
	    else if (!mtmp->mflee || mtmp->mfleetim) {
		fleetime += (int)mtmp->mfleetim;
		/* ensure monster flees long enough to visibly stop fighting */
		if (fleetime == 1) fleetime++;
		mtmp->mfleetim = (unsigned)min(fleetime, 127);
	    }
	    if (!mtmp->mflee && fleemsg && canseemon(mtmp) &&
		    mtmp->m_ap_type != M_AP_FURNITURE &&
		    mtmp->m_ap_type != M_AP_OBJECT) {
		/* unfortunately we can't distinguish between temporary
		   sleep and temporary paralysis, so both conditions
		   receive the same alternate message */
		if (!mtmp->mcanmove || !mtmp->data->mmove)
		    pline("%s seems to flinch.", Adjmonnam(mtmp, "immobile"));
		else
		    pline("%s turns to flee.", Monnam(mtmp));
	    }
	    mtmp->mflee = 1;
	}
}

STATIC_OVL void
distfleeck(mtmp, inrange, nearby, scared)
register struct monst *mtmp;
int *inrange, *nearby, *scared;
{
	int seescaryx, seescaryy;
        boolean sawscary = FALSE;

	*inrange = (dist2(mtmp->mx, mtmp->my, mtmp->mux, mtmp->muy) <=
							(BOLT_LIM * BOLT_LIM));
	*nearby = *inrange && monnear(mtmp, mtmp->mux, mtmp->muy);

	/* Note: if your image is displaced, the monster sees the Elbereth
	 * at your displaced position, thus never attacking your displaced
	 * position, but possibly attacking you by accident.  If you are
	 * invisible, it sees the Elbereth at your real position, thus never
	 * running into you by accident but possibly attacking the spot
	 * where it guesses you are.
	 */
	if (!mtmp->mcansee || (Invis && !perceives(mtmp->data))) {
		seescaryx = mtmp->mux;
		seescaryy = mtmp->muy;
	} else {
		seescaryx = u.ux;
		seescaryy = u.uy;
	}

        sawscary = onscary(seescaryx, seescaryy, mtmp);
	if (*nearby && (sawscary || (!mtmp->mpeaceful 
                                        && in_your_sanctuary(mtmp, 0, 0)))) {
		*scared = 1;
		monflee(mtmp, rnd(rn2(7) ? 10 : 100), TRUE, TRUE);

                /* magical protection won't last forever, so there'll be a
                 * chance of the magic being used up regardless of type */
                if (sawscary) {
                        wipe_engr_at(seescaryx, seescaryy, 1, TRUE);
                }
	} else
		*scared = 0;
}

/* perform a special one-time action for a monster; returns -1 if nothing
   special happened, 0 if monster uses up its turn, 1 if monster is killed */
STATIC_OVL int
m_arrival(mon)
struct monst *mon;
{
	mon->mstrategy &= ~STRAT_ARRIVE;	/* always reset */

	return -1;
}

/* returns 1 if monster died moving, 0 otherwise */
/* The whole dochugw/m_move/distfleeck/mfndpos section is serious spaghetti
 * code. --KAA
 */
int
dochug(mtmp)
register struct monst *mtmp;
{
	register struct permonst *mdat;
	register int tmp=0;
	int inrange, nearby, scared;

/*	Pre-movement adjustments	*/

	mdat = mtmp->data;

	if (mtmp->mstrategy & STRAT_ARRIVE) {
	    int res = m_arrival(mtmp);
	    if (res >= 0) return res;
	}

	/* check for waitmask status change */
	if ((mtmp->mstrategy & STRAT_WAITFORU) &&
		(m_canseeu(mtmp) || mtmp->mhp < mtmp->mhpmax))
	    mtmp->mstrategy &= ~STRAT_WAITFORU;

	/* update quest status flags */
	quest_stat_check(mtmp);

	if (!mtmp->mcanmove || (mtmp->mstrategy & STRAT_WAITMASK)) {
	    if (Hallucination) newsym(mtmp->mx,mtmp->my);
	    if (mtmp->mcanmove && (mtmp->mstrategy & STRAT_CLOSE) &&
	       !mtmp->msleeping && monnear(mtmp, u.ux, u.uy))
		quest_talk(mtmp);	/* give the leaders a chance to speak */
	    return(0);	/* other frozen monsters can't do anything */
	}

	/* there is a chance we will wake it */
	if (mtmp->msleeping && !disturb(mtmp)) {
		if (Hallucination) newsym(mtmp->mx,mtmp->my);
		return(0);
	}

	/* not frozen or sleeping: wipe out texts written in the dust */
	wipe_engr_at(mtmp->mx, mtmp->my, 1, FALSE);

	/* confused monsters get unconfused with small probability */
	if (mtmp->mconf && !rn2(50)) mtmp->mconf = 0;

	/* stunned monsters get un-stunned with larger probability */
	if (mtmp->mstun && !rn2(10)) mtmp->mstun = 0;

	/* some monsters teleport */
	if (mtmp->mflee && !rn2(40) && can_teleport(mdat) && !mtmp->iswiz &&
	    !level.flags.noteleport) {
		(void) rloc(mtmp, FALSE);
		return(0);
	}
	if (mdat->msound == MS_SHRIEK && !um_dist(mtmp->mx, mtmp->my, 1))
	    m_respond(mtmp);
	if (mdat == &mons[PM_MEDUSA] && couldsee(mtmp->mx, mtmp->my))
	    m_respond(mtmp);
	if (mtmp->mhp <= 0) return(1); /* m_respond gaze can kill medusa */

	/* fleeing monsters might regain courage */
	if (mtmp->mflee && !mtmp->mfleetim
	   && mtmp->mhp == mtmp->mhpmax && !rn2(25)) mtmp->mflee = 0;

	/* cease conflict-induced swallow/grab if conflict has ended */
	if (mtmp == u.ustuck && mtmp->mpeaceful && !mtmp->mconf && !Conflict) {
	    release_hero(mtmp);
	    return 0;	/* uses up monster's turn */
	}

	set_apparxy(mtmp);
	/* Must be done after you move and before the monster does.  The
	 * set_apparxy() call in m_move() doesn't suffice since the variables
	 * inrange, etc. all depend on stuff set by set_apparxy().
	 */

	/* Monsters that want to acquire things */
	/* may teleport, so do it before inrange is set */
	if(is_covetous(mdat)) (void) tactics(mtmp);

	/* check distance and scariness of attacks */
	distfleeck(mtmp,&inrange,&nearby,&scared);

	if(find_defensive(mtmp)) {
		if (use_defensive(mtmp) != 0)
			return 1;
	} else if(find_misc(mtmp)) {
		if (use_misc(mtmp) != 0)
			return 1;
	}

	/* Demonic Blackmail! */
	if(nearby && mdat->msound == MS_BRIBE &&
	   mtmp->mpeaceful && !mtmp->mtame && !u.uswallow) {
		if (mtmp->mux != u.ux || mtmp->muy != u.uy) {
			pline("%s whispers at thin air.",
			    cansee(mtmp->mux, mtmp->muy) ? Monnam(mtmp) : "It");

			if (is_demon(youmonst.data)) {
			  /* "Good hunting, brother" */
			    if (!tele_restrict(mtmp)) (void) rloc(mtmp, FALSE);
			} else {
			    mtmp->minvis = mtmp->perminvis = 0;
			    /* Why?  For the same reason in real demon talk */
			    pline("%s gets angry!", Amonnam(mtmp));
			    mtmp->mpeaceful = 0;
			    set_malign(mtmp);
			    /* since no way is an image going to pay it off */
			}
		} else if(demon_talk(mtmp)) return(1);	/* you paid it off */
	}

	/* the watch will look around and see if you are up to no good :-) */
	if (is_watch(mdat))
		watch_on_duty(mtmp);

	else if (is_mind_flayer(mdat) && !rn2(20)) {
		struct monst *m2, *nmon = (struct monst *)0;

		if (canseemon(mtmp))
			pline("%s concentrates.", Monnam(mtmp));
		if (distu(mtmp->mx, mtmp->my) > BOLT_LIM * BOLT_LIM) {
			You("sense a faint wave of psychic energy.");
			goto toofar;
		}
		pline("A wave of psychic energy pours over you!");
		if (mtmp->mpeaceful &&
		    (!Conflict || resist(mtmp, RING_CLASS, 0, 0))) {
			pline("It feels quite soothing.");
		} else if (!u.uinvulnerable) {
			register boolean m_sen = sensemon(mtmp);

			if (m_sen || (Blind_telepat && rn2(2)) || !rn2(10)) {
				int dmg;
				pline("It locks on to your %s!",
					m_sen ? "telepathy" :
					Blind_telepat ? "latent telepathy" : "mind");
				dmg = rnd(15);
				if (Half_spell_damage) dmg = (dmg+1) / 2;
				losehp(dmg, "psychic blast", KILLED_BY_AN);
			}
		}
		for(m2=fmon; m2; m2 = nmon) {
			nmon = m2->nmon;
			if (DEADMONSTER(m2)) continue;
			if (m2->mpeaceful == mtmp->mpeaceful) continue;
			if (mindless(m2->data)) continue;
			if (m2 == mtmp) continue;
			if ((telepathic(m2->data) &&
			    (rn2(2) || m2->mblinded)) || !rn2(10)) {
				if (cansee(m2->mx, m2->my))
				    pline("It locks on to %s.", mon_nam(m2));
				m2->mhp -= rnd(15);
				if (m2->mhp <= 0)
				    monkilled(m2, "", AD_DRIN);
				else
				    m2->msleeping = 0;
			}
		}
	}
toofar:

	/* If monster is nearby you, and has to wield a weapon, do so.   This
	 * costs the monster a move, of course.
	 */
	if((!mtmp->mpeaceful || Conflict) && inrange &&
	   dist2(mtmp->mx, mtmp->my, mtmp->mux, mtmp->muy) <= 8
	   && attacktype(mdat, AT_WEAP)) {
	    struct obj *mw_tmp;

	    /* The scared check is necessary.  Otherwise a monster that is
	     * one square near the player but fleeing into a wall would keep	
	     * switching between pick-axe and weapon.  If monster is stuck
	     * in a trap, prefer ranged weapon (wielding is done in thrwmu).
	     * This may cost the monster an attack, but keeps the monster
	     * from switching back and forth if carrying both.
	     */
	    mw_tmp = MON_WEP(mtmp);
	    if (!(scared && mw_tmp && is_pick(mw_tmp)) &&
		mtmp->weapon_check == NEED_WEAPON &&
		!(mtmp->mtrapped && !nearby && select_rwep(mtmp))) {
		mtmp->weapon_check = NEED_HTH_WEAPON;
		if (mon_wield_item(mtmp) != 0) return(0);
	    }
	}

/*	Now the actual movement phase	*/

	if(!nearby || mtmp->mflee || scared ||
	   mtmp->mconf || mtmp->mstun || (mtmp->minvis && !rn2(3)) ||
	   (mdat->mlet == S_LEPRECHAUN &&
		   !findgold(invent) && (findgold(mtmp->minvent) || rn2(2))) ||
	   (is_wanderer(mdat) && !rn2(4)) || (Conflict && !mtmp->iswiz) ||
	   (!mtmp->mcansee && !rn2(4)) || mtmp->mpeaceful) {
		/* Possibly cast an undirected spell if not attacking you */
		/* note that most of the time castmu() will pick a directed
		   spell and do nothing, so the monster moves normally */
		/* arbitrary distance restriction to keep monster far away
		   from you from having cast dozens of sticks-to-snakes
		   or similar spells by the time you reach it */
		if (dist2(mtmp->mx, mtmp->my, u.ux, u.uy) <= 49 && !mtmp->mspec_used) {
		    struct attack *a;

		    for (a = &mdat->mattk[0]; a < &mdat->mattk[NATTK]; a++) {
			if (a->aatyp == AT_MAGC && (a->adtyp == AD_SPEL || a->adtyp == AD_CLRC)) {
			    if (castmu(mtmp, a, FALSE, FALSE)) {
				tmp = 3;
				break;
			    }
			}
		    }
		}

		tmp = m_move(mtmp, 0);
		if (tmp != 2)
		    distfleeck(mtmp, &inrange, &nearby, &scared); /* recalc */

		switch (tmp) {
		    case 0:	/* no movement, but it can still attack you */
		    case 3:	/* absolutely no movement */
				/* for pets, case 0 and 3 are equivalent */
			/* vault guard might have vanished */
			if (mtmp->isgd && (mtmp->mhp < 1 ||
					    (mtmp->mx == 0 && mtmp->my == 0)))
			    return 1;	/* behave as if it died */
			/* During hallucination, monster appearance should
			 * still change - even if it doesn't move.
			 */
			if(Hallucination) newsym(mtmp->mx,mtmp->my);
			break;
		    case 1:	/* monster moved */
			/* Maybe it stepped on a trap and fell asleep... */
			if (mtmp->msleeping || !mtmp->mcanmove) return(0);
			/* Monsters can move and then shoot on same turn;
			   our hero can't.  Is that fair? */
			if (!nearby &&
				(ranged_attk(mdat) || find_offensive(mtmp)))
			    break;
			/* engulfer/grabber checks */
			if (mtmp == u.ustuck) {
			    /* a monster that's digesting you can move at the
			     * same time -dlc
			     */
			    if (u.uswallow) return mattacku(mtmp);
			    /* if confused grabber has wandered off, let go */
			    if (distu(mtmp->mx, mtmp->my) > 2) unstuck(mtmp);
			}
			return(0);
		    case 2:	/* monster died */
			return(1);
		}
	}

/*	Now, attack the player if possible - one attack set per monst	*/

	if (!mtmp->mpeaceful ||
	    (Conflict && !resist(mtmp, RING_CLASS, 0, 0))) {
	    if(inrange && !noattacks(mdat) && u.uhp > 0 && !scared && tmp != 3)
		if(mattacku(mtmp)) return(1); /* monster died (e.g. exploded) */

	    if(mtmp->wormno) wormhitu(mtmp);
	}
	/* special speeches for quest monsters */
	if (!mtmp->msleeping && mtmp->mcanmove && nearby)
	    quest_talk(mtmp);
	/* extra emotional attack for vile monsters */
	if (inrange && mtmp->data->msound == MS_CUSS && !mtmp->mpeaceful &&
		couldsee(mtmp->mx, mtmp->my) && !mtmp->minvis && !rn2(5))
	    cuss(mtmp);

	return(tmp == 2);
}

static NEARDATA const char practical[] = { WEAPON_CLASS, ARMOR_CLASS, GEM_CLASS, FOOD_CLASS, 0 };
static NEARDATA const char magical[] = {
	AMULET_CLASS, POTION_CLASS, SCROLL_CLASS, WAND_CLASS, RING_CLASS,
	SPBOOK_CLASS, 0 };
static NEARDATA const char indigestion[] = { BALL_CLASS, ROCK_CLASS, 0 };
static NEARDATA const char boulder_class[] = { ROCK_CLASS, 0 };
static NEARDATA const char gem_class[] = { GEM_CLASS, 0 };

boolean
itsstuck(mtmp)
register struct monst *mtmp;
{
	if (sticks(youmonst.data) && mtmp==u.ustuck && !u.uswallow) {
		pline("%s cannot escape from you!", Monnam(mtmp));
		return(TRUE);
	}
	return(FALSE);
}

/*
 * should_displace()
 *
 * Displacement of another monster is a last resort and only
 * used on approach. If there are better ways to get to target,
 * those should be used instead. This function does that evaluation.
 */
boolean
should_displace(mtmp, poss, info, cnt, gx, gy)
struct monst *mtmp;
coord *poss;	/* coord poss[9] */
long *info;	/* long info[9] */
int cnt;
xchar gx, gy;
{
	int shortest_with_displacing = -1;
	int shortest_without_displacing = -1;
	int count_without_displacing = 0;
	register int i, nx, ny;
	int ndist;

	for (i = 0; i < cnt; i++) {
		nx = poss[i].x; ny = poss[i].y;
		ndist = dist2(nx,ny,gx,gy);
		if (MON_AT(nx,ny) &&
			(info[i] & ALLOW_MDISP) && !(info[i] & ALLOW_M) &&
			!undesirable_disp(mtmp,nx,ny)) {
			if (shortest_with_displacing == -1 ||
			    (ndist < shortest_with_displacing))
				shortest_with_displacing = ndist;
		} else {
			if ((shortest_without_displacing == -1) ||
			    (ndist < shortest_without_displacing))
				shortest_without_displacing = ndist;
			count_without_displacing++;
		}
        }
	if (shortest_with_displacing > -1 &&
	    (shortest_with_displacing < shortest_without_displacing ||
	    !count_without_displacing))
		return TRUE;
	return FALSE;
}

/* Return values:
 * 0: did not move, but can still attack and do other stuff.
 * 1: moved, possibly can attack.
 * 2: monster died.
 * 3: did not move, and can't do anything else either.
 */
int
m_move(mtmp, after)
register struct monst *mtmp;
register int after;
{
	register int appr;
	xchar gx,gy,nix,niy,chcnt;
	int chi;	/* could be schar except for stupid Sun-2 compiler */
	boolean likegold=0, likegems=0, likeobjs=0, likemagic=0, conceals=0;
	boolean likerock=0, can_tunnel=0;
	boolean can_open=0, can_unlock=0, doorbuster=0;
	boolean uses_items=0, setlikes=0;
	boolean avoid=FALSE;
	boolean better_with_displacing = FALSE;
	struct permonst *ptr;
	struct monst *mtoo;
	schar mmoved = 0;	/* not strictly nec.: chi >= 0 will do */
	long info[9];
	long flag;
	int  omx = mtmp->mx, omy = mtmp->my;
	struct obj *mw_tmp;

	if(mtmp->mtrapped) {
	    int i = mintrap(mtmp);
	    if(i >= 2) { newsym(mtmp->mx,mtmp->my); return(2); }/* it died */
	    if(i == 1) return(0);	/* still in trap, so didn't move */
	}
	ptr = mtmp->data; /* mintrap() can change mtmp->data -dlc */

	if (mtmp->meating) {
	    mtmp->meating--;
	    if (mtmp->meating <= 0) finish_meating(mtmp);
	    return 3;			/* still eating */
	}
	if (hides_under(ptr) && OBJ_AT(mtmp->mx, mtmp->my) && rn2(10))
	    return 0;		/* do not leave hiding place */

	set_apparxy(mtmp);
	/* where does mtmp think you are? */
	/* Not necessary if m_move called from this file, but necessary in
	 * other calls of m_move (ex. leprechauns dodging)
	 */
	if (!Is_rogue_level(&u.uz))
	    can_tunnel = tunnels(ptr);
	can_open = !(nohands(ptr) || verysmall(ptr));
	can_unlock = ((can_open && monhaskey(mtmp, TRUE)) ||
		      mtmp->iswiz || is_rider(ptr));
	doorbuster = is_giant(ptr);
	if(mtmp->wormno) goto not_special;
	/* my dog gets special treatment */
	if(mtmp->mtame) {
	    mmoved = dog_move(mtmp, after);
	    goto postmov;
	}

	/* likewise for shopkeeper */
	if(mtmp->isshk) {
	    mmoved = shk_move(mtmp);
	    if(mmoved == -2) return(2);
	    if(mmoved >= 0) goto postmov;
	    mmoved = 0;		/* follow player outside shop */
	}

	/* and for the guard */
	if(mtmp->isgd) {
	    mmoved = gd_move(mtmp);
	    if(mmoved == -2) return(2);
	    if(mmoved >= 0) goto postmov;
	    mmoved = 0;
	}

	/* and the acquisitive monsters get special treatment */
	if(is_covetous(ptr)) {
	    xchar tx = STRAT_GOALX(mtmp->mstrategy),
		  ty = STRAT_GOALY(mtmp->mstrategy);
	    struct monst *intruder = m_at(tx, ty);
	    /*
	     * if there's a monster on the object or in possesion of it,
	     * attack it.
	     */
	    if((dist2(mtmp->mx, mtmp->my, tx, ty) < 2) &&
	       intruder && (intruder != mtmp)) {

		notonhead = (intruder->mx != tx || intruder->my != ty);
		if(mattackm(mtmp, intruder) == 2) return(2);
		mmoved = 1;
	    } else mmoved = 0;
	    goto postmov;
	}

	/* and for the priest */
	if(mtmp->ispriest) {
	    mmoved = pri_move(mtmp);
	    if(mmoved == -2) return(2);
	    if(mmoved >= 0) goto postmov;
	    mmoved = 0;
	}

#ifdef MAIL
	if(ptr == &mons[PM_MAIL_DAEMON]) {
	    if(!Deaf && canseemon(mtmp))
		verbalize("I'm late!");
	    mongone(mtmp);
	    return(2);
	}
#endif

	/* teleport if that lies in our nature */
	if(ptr == &mons[PM_TENGU] && !rn2(5) && !mtmp->mcan &&
	   !tele_restrict(mtmp)) {
	    if(mtmp->mhp < 7 || mtmp->mpeaceful || rn2(2))
		(void) rloc(mtmp, FALSE);
	    else
		mnexto(mtmp);
	    mmoved = 1;
	    goto postmov;
	}
not_special:
	if(u.uswallow && !mtmp->mflee && u.ustuck != mtmp) return(1);
	omx = mtmp->mx;
	omy = mtmp->my;
	gx = mtmp->mux;
	gy = mtmp->muy;
	appr = mtmp->mflee ? -1 : 1;
	if (mtmp->mconf || (u.uswallow && mtmp == u.ustuck))
		appr = 0;
	else {
		struct obj *lepgold, *ygold;
		boolean should_see = (couldsee(omx, omy) &&
				      (levl[gx][gy].lit ||
				       !levl[omx][omy].lit) &&
				      (dist2(omx, omy, gx, gy) <= 36));

		if (!mtmp->mcansee ||
		    (should_see && Invis && !perceives(ptr) && rn2(11)) ||
		    (youmonst.m_ap_type == M_AP_OBJECT && youmonst.mappearance == STRANGE_OBJECT) || u.uundetected ||
		    (youmonst.m_ap_type == M_AP_OBJECT && youmonst.mappearance == GOLD_PIECE && !likes_gold(ptr)) ||
		    (mtmp->mpeaceful && !mtmp->isshk) ||  /* allow shks to follow */
		    ((monsndx(ptr) == PM_STALKER || ptr->mlet == S_BAT ||
		      ptr->mlet == S_LIGHT) && !rn2(3)))
			appr = 0;

		if(monsndx(ptr) == PM_LEPRECHAUN && (appr == 1) &&
		   ( (lepgold = findgold(mtmp->minvent)) && 
                   (lepgold->quan > ((ygold = findgold(invent)) ? ygold->quan : 0L)) ))
			appr = -1;

		if (!should_see && can_track(ptr)) {
			register coord *cp;

			cp = gettrack(omx,omy);
			if (cp) {
				gx = cp->x;
				gy = cp->y;
			}
		}
	}

	if ((!mtmp->mpeaceful || !rn2(10)) && (!Is_rogue_level(&u.uz))) {
	    boolean in_line = lined_up(mtmp) &&
		(distmin(mtmp->mx, mtmp->my, mtmp->mux, mtmp->muy) <=
		    (throws_rocks(youmonst.data) ? 20 : ACURRSTR/2+1)
		);

	    if (appr != 1 || !in_line) {
		/* Monsters in combat won't pick stuff up, avoiding the
		 * situation where you toss arrows at it and it has nothing
		 * better to do than pick the arrows up.
		 */
		register int pctload = (curr_mon_load(mtmp) * 100) /
			max_mon_load(mtmp);

		/* look for gold or jewels nearby */
		likegold = (likes_gold(ptr) && pctload < 95);
		likegems = (likes_gems(ptr) && pctload < 85);
		uses_items = (!mindless(ptr) && !is_animal(ptr)
			&& pctload < 75);
		likeobjs = (likes_objs(ptr) && pctload < 75);
		likemagic = (likes_magic(ptr) && pctload < 85);
		likerock = (throws_rocks(ptr) && pctload < 50 && !Sokoban);
		conceals = hides_under(ptr);
		setlikes = TRUE;
	    }
	}

#define SQSRCHRADIUS	5

      { register int minr = SQSRCHRADIUS;	/* not too far away */
	register struct obj *otmp;
	register int xx, yy;
	int oomx, oomy, lmx, lmy;

	/* cut down the search radius if it thinks character is closer. */
	if(distmin(mtmp->mux, mtmp->muy, omx, omy) < SQSRCHRADIUS &&
	    !mtmp->mpeaceful) minr--;
	/* guards shouldn't get too distracted */
	if(!mtmp->mpeaceful && is_mercenary(ptr)) minr = 1;

	if((likegold || likegems || likeobjs || likemagic || likerock || conceals)
	      && (!*in_rooms(omx, omy, SHOPBASE) || (!rn2(25) && !mtmp->isshk))) {
	look_for_obj:
	    oomx = min(COLNO-1, omx+minr);
	    oomy = min(ROWNO-1, omy+minr);
	    lmx = max(1, omx-minr);
	    lmy = max(0, omy-minr);
	    for(otmp = fobj; otmp; otmp = otmp->nobj) {
		/* monsters may pick rocks up, but won't go out of their way
		   to grab them; this might hamper sling wielders, but it cuts
		   down on move overhead by filtering out most common item */
		if (otmp->otyp == ROCK) continue;
		xx = otmp->ox;
		yy = otmp->oy;
		/* Nymphs take everything.  Most other creatures should not
		 * pick up corpses except as a special case like in
		 * searches_for_item().  We need to do this check in
		 * mpickstuff() as well.
		 */
		if(xx >= lmx && xx <= oomx && yy >= lmy && yy <= oomy) {
		    /* don't get stuck circling around an object that's underneath
		       an immobile or hidden monster; paralysis victims excluded */
		    if ((mtoo = m_at(xx,yy)) != 0 &&
			(mtoo->msleeping || mtoo->mundetected ||
			 (mtoo->mappearance && !mtoo->iswiz) ||
			 !mtoo->data->mmove)) continue;

		    if(((likegold && otmp->oclass == COIN_CLASS) ||
		       (likeobjs && index(practical, otmp->oclass) &&
			(otmp->otyp != CORPSE || (ptr->mlet == S_NYMPH
			   && !is_rider(&mons[otmp->corpsenm])))) ||
		       (likemagic && index(magical, otmp->oclass)) ||
		       (uses_items && searches_for_item(mtmp, otmp)) ||
		       (likerock && otmp->otyp == BOULDER) ||
		       (likegems && otmp->oclass == GEM_CLASS &&
			objects[otmp->otyp].oc_material != MINERAL) ||
		       (conceals && !cansee(otmp->ox,otmp->oy)) ||
		       (ptr == &mons[PM_GELATINOUS_CUBE] &&
			!index(indigestion, otmp->oclass) &&
			!(otmp->otyp == CORPSE &&
			  touch_petrifies(&mons[otmp->corpsenm])))
		      ) && touch_artifact(otmp,mtmp)) {
			if(can_carry(mtmp,otmp) &&
			   (throws_rocks(ptr) ||
				!sobj_at(BOULDER,xx,yy)) &&
			   (!is_unicorn(ptr) ||
			    objects[otmp->otyp].oc_material == GEMSTONE) &&
			   /* Don't get stuck circling an Elbereth */
			   !(onscary(xx, yy, mtmp))) {
			    minr = distmin(omx,omy,xx,yy);
			    oomx = min(COLNO-1, omx+minr);
			    oomy = min(ROWNO-1, omy+minr);
			    lmx = max(1, omx-minr);
			    lmy = max(0, omy-minr);
			    gx = otmp->ox;
			    gy = otmp->oy;
			    if (gx == omx && gy == omy) {
				mmoved = 3; /* actually unnecessary */
				goto postmov;
			    }
			}
		    }
		}
	    }
	} else if(likegold) {
	    /* don't try to pick up anything else, but use the same loop */
	    uses_items = 0;
	    likegems = likeobjs = likemagic = likerock = conceals = 0;
	    goto look_for_obj;
	}

	if(minr < SQSRCHRADIUS && appr == -1) {
	    if(distmin(omx,omy,mtmp->mux,mtmp->muy) <= 3) {
		gx = mtmp->mux;
		gy = mtmp->muy;
	    } else
		appr = 1;
	}
      }

	/* don't tunnel if hostile and close enough to prefer a weapon */
	if (can_tunnel && needspick(ptr) &&
	    ((!mtmp->mpeaceful || Conflict) &&
	     dist2(mtmp->mx, mtmp->my, mtmp->mux, mtmp->muy) <= 8))
	    can_tunnel = FALSE;

	nix = omx;
	niy = omy;
	flag = 0L;
	if (mtmp->mpeaceful && (!Conflict || resist(mtmp, RING_CLASS, 0, 0)))
	    flag |= (ALLOW_SANCT | ALLOW_SSM);
	else flag |= ALLOW_U;
	if (is_minion(ptr) || is_rider(ptr)) flag |= ALLOW_SANCT;
	/* unicorn may not be able to avoid hero on a noteleport level */
	if (is_unicorn(ptr) && !level.flags.noteleport) flag |= NOTONL;
	if (passes_walls(ptr)) flag |= (ALLOW_WALL | ALLOW_ROCK);
	if (passes_bars(ptr)) flag |= ALLOW_BARS;
	if (can_tunnel) flag |= ALLOW_DIG;
	if (is_human(ptr) || ptr == &mons[PM_MINOTAUR]) flag |= ALLOW_SSM;
	if (is_undead(ptr) && ptr->mlet != S_GHOST) flag |= NOGARLIC;
	if (is_vampshifter(mtmp)) flag |= NOGARLIC;
	if (throws_rocks(ptr)) flag |= ALLOW_ROCK;
	if (can_open) flag |= OPENDOOR;
	if (can_unlock) flag |= UNLOCKDOOR;
	if (doorbuster) flag |= BUSTDOOR;
	{
	    register int i, j, nx, ny, nearer;
	    int jcnt, cnt;
	    int ndist, nidist;
	    register coord *mtrk;
	    coord poss[9];

	    cnt = mfndpos(mtmp, poss, info, flag);
	    chcnt = 0;
	    jcnt = min(MTSZ, cnt-1);
	    chi = -1;
	    nidist = dist2(nix,niy,gx,gy);
	    /* allow monsters be shortsighted on some levels for balance */
	    if(!mtmp->mpeaceful && level.flags.shortsighted &&
	       nidist > (couldsee(nix,niy) ? 144 : 36) && appr == 1) appr = 0;
	    if (is_unicorn(ptr) && level.flags.noteleport) {
		/* on noteleport levels, perhaps we cannot avoid hero */
		for(i = 0; i < cnt; i++)
		    if(!(info[i] & NOTONL)) avoid=TRUE;
	    }
	    better_with_displacing = should_displace(mtmp,poss,info,cnt,gx,gy);
	    for(i=0; i < cnt; i++) {
		if (avoid && (info[i] & NOTONL)) continue;
		nx = poss[i].x;
		ny = poss[i].y;

		if (MON_AT(nx,ny) &&
			(info[i] & ALLOW_MDISP) && !(info[i] & ALLOW_M) &&
			!better_with_displacing) continue;
		if (appr != 0) {
		    mtrk = &mtmp->mtrack[0];
		    for(j=0; j < jcnt; mtrk++, j++)
			if(nx == mtrk->x && ny == mtrk->y)
			    if(rn2(4*(cnt-j)))
				goto nxti;
		}

		nearer = ((ndist = dist2(nx,ny,gx,gy)) < nidist);

		if((appr == 1 && nearer) || (appr == -1 && !nearer) ||
		   (!appr && !rn2(++chcnt)) || !mmoved) {
		    nix = nx;
		    niy = ny;
		    nidist = ndist;
		    chi = i;
		    mmoved = 1;
		}
	    nxti:	;
	    }
	}

	if(mmoved) {
	    register int j;

	    if (mmoved==1 && (u.ux != nix || u.uy != niy) && itsstuck(mtmp))
		return(3);

	    if (((IS_ROCK(levl[nix][niy].typ) && may_dig(nix,niy)) ||
		 closed_door(nix, niy)) &&
		mmoved==1 && can_tunnel && needspick(ptr)) {
		if (closed_door(nix, niy)) {
		    if (!(mw_tmp = MON_WEP(mtmp)) ||
			!is_pick(mw_tmp) || !is_axe(mw_tmp))
			mtmp->weapon_check = NEED_PICK_OR_AXE;
		} else if (IS_TREE(levl[nix][niy].typ)) {
		    if (!(mw_tmp = MON_WEP(mtmp)) || !is_axe(mw_tmp))
			mtmp->weapon_check = NEED_AXE;
		} else if (!(mw_tmp = MON_WEP(mtmp)) || !is_pick(mw_tmp)) {
		    mtmp->weapon_check = NEED_PICK_AXE;
		}
		if (mtmp->weapon_check >= NEED_PICK_AXE && mon_wield_item(mtmp))
		    return(3);
	    }
	    /* If ALLOW_U is set, either it's trying to attack you, or it
	     * thinks it is.  In either case, attack this spot in preference to
	     * all others.
	     */
	/* Actually, this whole section of code doesn't work as you'd expect.
	 * Most attacks are handled in dochug().  It calls distfleeck(), which
	 * among other things sets nearby if the monster is near you--and if
	 * nearby is set, we never call m_move unless it is a special case
	 * (confused, stun, etc.)  The effect is that this ALLOW_U (and
	 * mfndpos) has no effect for normal attacks, though it lets a confused
	 * monster attack you by accident.
	 */
	    if(info[chi] & ALLOW_U) {
		nix = mtmp->mux;
		niy = mtmp->muy;
	    }
	    if (nix == u.ux && niy == u.uy) {
		mtmp->mux = u.ux;
		mtmp->muy = u.uy;
		return(0);
	    }
	    /* The monster may attack another based on 1 of 2 conditions:
	     * 1 - It may be confused.
	     * 2 - It may mistake the monster for your (displaced) image.
	     * Pets get taken care of above and shouldn't reach this code.
	     * Conflict gets handled even farther away (movemon()).
	     */
	    if((info[chi] & ALLOW_M) ||
		   (nix == mtmp->mux && niy == mtmp->muy)) {
		struct monst *mtmp2;
		int mstatus;
		mtmp2 = m_at(nix,niy);

		notonhead = mtmp2 && (nix != mtmp2->mx || niy != mtmp2->my);
		/* note: mstatus returns 0 if mtmp2 is nonexistent */
		mstatus = mattackm(mtmp, mtmp2);

		if (mstatus & MM_AGR_DIED)		/* aggressor died */
		    return 2;

		if ((mstatus & MM_HIT) && !(mstatus & MM_DEF_DIED)  &&
		    rn2(4) && mtmp2->movement >= NORMAL_SPEED) {
		    mtmp2->movement -= NORMAL_SPEED;
		    notonhead = 0;
		    mstatus = mattackm(mtmp2, mtmp);	/* return attack */
		    if (mstatus & MM_DEF_DIED)
			return 2;
		}
		return 3;
	    }

	    if((info[chi] & ALLOW_MDISP)) {
		struct monst *mtmp2;
		int mstatus;
		mtmp2 = m_at(nix,niy);
		mstatus = mdisplacem(mtmp, mtmp2, FALSE);
		if ((mstatus & MM_AGR_DIED) || (mstatus & MM_DEF_DIED))
			return 2;
		if (mstatus & MM_HIT) return 1;
		return 3;
	    }

	    if (!m_in_out_region(mtmp,nix,niy))
	        return 3;
	    remove_monster(omx, omy);
	    place_monster(mtmp, nix, niy);
	    for(j = MTSZ-1; j > 0; j--)
		mtmp->mtrack[j] = mtmp->mtrack[j-1];
	    mtmp->mtrack[0].x = omx;
	    mtmp->mtrack[0].y = omy;
	    /* Place a segment at the old position. */
	    if (mtmp->wormno) worm_move(mtmp);
	} else {
	    if(is_unicorn(ptr) && rn2(2) && !tele_restrict(mtmp)) {
		(void) rloc(mtmp, FALSE);
		return(1);
	    }
	    if(mtmp->wormno) worm_nomove(mtmp);
	}
postmov:
	if(mmoved == 1 || mmoved == 3) {
	    boolean canseeit = cansee(mtmp->mx, mtmp->my);

	    if(mmoved == 1) {
		newsym(omx,omy);		/* update the old position */
		if (mintrap(mtmp) >= 2) {
		    if(mtmp->mx) newsym(mtmp->mx,mtmp->my);
		    return(2);	/* it died */
		}
		ptr = mtmp->data;

		/* open a door, or crash through it, if you can */
		if(IS_DOOR(levl[mtmp->mx][mtmp->my].typ)
			&& !passes_walls(ptr) /* doesn't need to open doors */
			&& !can_tunnel /* taken care of below */
		      ) {
		    struct rm *here = &levl[mtmp->mx][mtmp->my];
		    boolean btrapped = (here->doormask & D_TRAPPED),
			    observeit = canseeit && canspotmon(mtmp);

		    if(here->doormask & (D_LOCKED|D_CLOSED) &&
			(amorphous(ptr) || (!amorphous(ptr) && can_fog(mtmp) &&
			   vamp_shift(mtmp, &mons[PM_FOG_CLOUD])))) {
			if (flags.verbose && canseemon(mtmp))
			    pline("%s %s under the door.", Monnam(mtmp),
				  (ptr == &mons[PM_FOG_CLOUD] ||
				   ptr == &mons[PM_YELLOW_LIGHT])
				  ? "flows" : "oozes");
		    } else if(here->doormask & D_LOCKED && can_unlock) {
			if(btrapped) {
			    here->doormask = D_NODOOR;
			    newsym(mtmp->mx, mtmp->my);
			    unblock_point(mtmp->mx,mtmp->my); /* vision */
			    if(mb_trapped(mtmp)) return(2);
			} else {
			    if (flags.verbose) {
				if (observeit)
				    pline("%s unlocks and opens a door.",
					  Monnam(mtmp));
				else if (canseeit)
				    You_see("a door unlock and open.");
				else if (!Deaf)
				    You_hear("a door unlock and open.");
			    }
			    here->doormask = D_ISOPEN;
			    /* newsym(mtmp->mx, mtmp->my); */
			    unblock_point(mtmp->mx,mtmp->my); /* vision */
			}
		    } else if (here->doormask == D_CLOSED && can_open) {
			if(btrapped) {
			    here->doormask = D_NODOOR;
			    newsym(mtmp->mx, mtmp->my);
			    unblock_point(mtmp->mx,mtmp->my); /* vision */
			    if(mb_trapped(mtmp)) return(2);
			} else {
			    if (flags.verbose) {
				if (observeit)
				     pline("%s opens a door.", Monnam(mtmp));
				else if (canseeit)
				     You_see("a door open.");
				else if (!Deaf)
				     You_hear("a door open.");
			    }
			    here->doormask = D_ISOPEN;
			    /* newsym(mtmp->mx, mtmp->my); */  /* done below */
			    unblock_point(mtmp->mx,mtmp->my); /* vision */
			}
		    } else if (here->doormask & (D_LOCKED|D_CLOSED)) {
			/* mfndpos guarantees this must be a doorbuster */
			if(btrapped) {
			    here->doormask = D_NODOOR;
			    newsym(mtmp->mx, mtmp->my);
			    unblock_point(mtmp->mx,mtmp->my); /* vision */
			    if(mb_trapped(mtmp)) return(2);
			} else {
			    if (flags.verbose) {
				if (observeit)
				    pline("%s smashes down a door.",
					  Monnam(mtmp));
				else if (canseeit)
				    You_see("a door crash open.");
				else if (!Deaf)
				    You_hear("a door crash open.");
			    }
			    if (here->doormask & D_LOCKED && !rn2(2))
				    here->doormask = D_NODOOR;
			    else here->doormask = D_BROKEN;
			    /* newsym(mtmp->mx, mtmp->my); */ /* done below */
			    unblock_point(mtmp->mx,mtmp->my); /* vision */
			}
			/* if it's a shop door, schedule repair */
			if (*in_rooms(mtmp->mx, mtmp->my, SHOPBASE))
			    add_damage(mtmp->mx, mtmp->my, 0L);
		    }
		} else if (levl[mtmp->mx][mtmp->my].typ == IRONBARS) {
		    if (may_dig(mtmp->mx,mtmp->my) &&
			(dmgtype(ptr, AD_RUST) || dmgtype(ptr, AD_CORR))) {
			if (canseemon(mtmp))
			    pline("%s eats through the iron bars.",
				  Monnam(mtmp));
			dissolve_bars(mtmp->mx, mtmp->my);
			return(3);
		    } else if (flags.verbose && canseemon(mtmp))
			    Norep("%s %s %s the iron bars.", Monnam(mtmp),
				  /* pluralization fakes verb conjugation */
				  makeplural(locomotion(ptr, "pass")),
				  passes_walls(ptr) ? "through" : "between");
		}

		/* possibly dig */
		if (can_tunnel && mdig_tunnel(mtmp))
			return(2);  /* mon died (position already updated) */

		/* set also in domove(), hack.c */
		if (u.uswallow && mtmp == u.ustuck &&
					(mtmp->mx != omx || mtmp->my != omy)) {
		    /* If the monster moved, then update */
		    u.ux0 = u.ux;
		    u.uy0 = u.uy;
		    u.ux = mtmp->mx;
		    u.uy = mtmp->my;
		    swallowed(0);
		} else
		newsym(mtmp->mx,mtmp->my);
	    }
	    if(OBJ_AT(mtmp->mx, mtmp->my) && mtmp->mcanmove) {
		/* recompute the likes tests, in case we polymorphed
		 * or if the "likegold" case got taken above */
		if (setlikes) {
		    register int pctload = (curr_mon_load(mtmp) * 100) /
			max_mon_load(mtmp);

		    /* look for gold or jewels nearby */
		    likegold = (likes_gold(ptr) && pctload < 95);
		    likegems = (likes_gems(ptr) && pctload < 85);
		    uses_items = (!mindless(ptr) && !is_animal(ptr)
				  && pctload < 75);
		    likeobjs = (likes_objs(ptr) && pctload < 75);
		    likemagic = (likes_magic(ptr) && pctload < 85);
		    likerock = (throws_rocks(ptr) && pctload < 50 && !Sokoban);
		    conceals = hides_under(ptr);
		}

		/* Maybe a rock mole just ate some metal object */
		if (metallivorous(ptr)) {
		    if (meatmetal(mtmp) == 2) return 2;	/* it died */
		}

		if(g_at(mtmp->mx,mtmp->my) && likegold) mpickgold(mtmp);

		/* Maybe a cube ate just about anything */
		if (ptr == &mons[PM_GELATINOUS_CUBE]) {
		    if (meatobj(mtmp) == 2) return 2;	/* it died */
		}

		if(!*in_rooms(mtmp->mx, mtmp->my, SHOPBASE) || !rn2(25)) {
		    boolean picked = FALSE;

		    if(likeobjs) picked |= mpickstuff(mtmp, practical);
		    if(likemagic) picked |= mpickstuff(mtmp, magical);
		    if(likerock) picked |= mpickstuff(mtmp, boulder_class);
		    if(likegems) picked |= mpickstuff(mtmp, gem_class);
		    if(uses_items) picked |= mpickstuff(mtmp, (char *)0);
		    if(picked) mmoved = 3;
		}

		if(mtmp->minvis) {
		    newsym(mtmp->mx, mtmp->my);
		    if (mtmp->wormno) see_wsegs(mtmp);
		}
	    }

	    if(hides_under(ptr) || ptr->mlet == S_EEL) {
		/* Always set--or reset--mundetected if it's already hidden
		   (just in case the object it was hiding under went away);
		   usually set mundetected unless monster can't move.  */
		if (mtmp->mundetected ||
			(mtmp->mcanmove && !mtmp->msleeping && rn2(5)))
		    (void) hideunder(mtmp);
		newsym(mtmp->mx, mtmp->my);
	    }
	    if (mtmp->isshk) {
		after_shk_move(mtmp);
	    }
	}
	return(mmoved);
}

void
dissolve_bars(x, y)
register int x, y;
{
    levl[x][y].typ = (Is_special(&u.uz) || *in_rooms(x,y,0)) ? ROOM : CORR;
    newsym(x, y);
}

boolean
closed_door(x, y)
register int x, y;
{
	return((boolean)(IS_DOOR(levl[x][y].typ) &&
			(levl[x][y].doormask & (D_LOCKED | D_CLOSED))));
}

boolean
accessible(x, y)
register int x, y;
{
	int levtyp = levl[x][y].typ;

	/* use underlying terrain in front of closed drawbridge */
	if (levtyp == DRAWBRIDGE_UP)
	    levtyp = db_under_typ(levl[x][y].drawbridgemask);

	return (boolean)(ACCESSIBLE(levtyp) && !closed_door(x, y));
}

/* decide where the monster thinks you are standing */
void
set_apparxy(mtmp)
register struct monst *mtmp;
{
	boolean notseen, gotu;
	register int disp, mx = mtmp->mux, my = mtmp->muy;
	long umoney = money_cnt(invent);

	/*
	 * do cheapest and/or most likely tests first
	 */

	/* pet knows your smell; grabber still has hold of you */
	if (mtmp->mtame || mtmp == u.ustuck) goto found_you;

	/* monsters which know where you are don't suddenly forget,
	   if you haven't moved away */
	if (mx == u.ux && my == u.uy) goto found_you;

	notseen = (!mtmp->mcansee || (Invis && !perceives(mtmp->data)));
	/* add cases as required.  eg. Displacement ... */
	if (notseen || Underwater) {
	    /* Xorns can smell quantities of valuable metal
		like that in solid gold coins, treat as seen */
	    if ((mtmp->data == &mons[PM_XORN]) && umoney && !Underwater)
		disp = 0;
	    else
		disp = 1;
	} else if (Displaced) {
	    disp = couldsee(mx, my) ? 2 : 1;
	} else disp = 0;
	if (!disp) goto found_you;

	/* without something like the following, invis. and displ.
	   are too powerful */
	gotu = notseen ? !rn2(3) : Displaced ? !rn2(4) : FALSE;

#if 0		/* this never worked as intended & isn't needed anyway */
	/* If invis but not displaced, staying around gets you 'discovered' */
	gotu |= (!Displaced && u.dx == 0 && u.dy == 0);
#endif

	if (!gotu) {
	    register int try_cnt = 0;
	    do {
		if (++try_cnt > 200) goto found_you;		/* punt */
		mx = u.ux - disp + rn2(2*disp+1);
		my = u.uy - disp + rn2(2*disp+1);
	    } while (!isok(mx,my)
		  || (disp != 2 && mx == mtmp->mx && my == mtmp->my)
		  || ((mx != u.ux || my != u.uy) &&
		      !passes_walls(mtmp->data) &&
		      !(accessible(mx, my) ||
			(closed_door(mx, my) &&
			 (can_ooze(mtmp) || can_fog(mtmp)))))
		  || !couldsee(mx, my));
	} else {
found_you:
	    mx = u.ux;
	    my = u.uy;
	}

	mtmp->mux = mx;
	mtmp->muy = my;
}

/*
 * mon-to-mon displacement is a deliberate "get out of my way" act,
 * not an accidental bump, so we don't consider mstun or mconf in
 * undesired_disp().
 *
 * We do consider many other things about the target and its
 * location however.
 */
boolean
undesirable_disp(mtmp, x, y)
struct monst *mtmp;
xchar x,y;
{
	boolean is_pet = (mtmp && mtmp->mtame && !mtmp->isminion);
	struct trap *trap = t_at(x,y);

	 if (is_pet) {
		/* Pets avoid a trap if you've seen it usually. */
		if (trap && trap->tseen && rn2(40))
		 	return TRUE;
		/* Pets avoid cursed locations */
		if (cursed_object_at(x,y))
			return TRUE;
	 }
	 /* Monsters avoid a trap if they've seen that type before */
	 else if (trap && rn2(40) &&
			(mtmp->mtrapseen & (1 << (trap->ttyp -1))) != 0)
	 	return TRUE;

	 return FALSE;
}

/*
 * Inventory prevents passage under door.
 * Used by can_ooze() and can_fog().
 */
STATIC_OVL boolean
stuff_prevents_passage(mtmp)
struct monst *mtmp;
{
	struct obj *chain, *obj;

	if (mtmp == &youmonst) {
		chain = invent;
	} else {
		chain = mtmp->minvent;
	}
	for (obj = chain; obj; obj = obj->nobj) {
		int typ = obj->otyp;

                if (typ == COIN_CLASS && obj->quan > 100L) return TRUE;
		if (obj->oclass != GEM_CLASS &&
		    !(typ >= ARROW && typ <= BOOMERANG) &&
		    !(typ >= DAGGER && typ <= CRYSKNIFE) &&
		    typ != SLING &&
		    !is_cloak(obj) && typ != FEDORA &&
		    !is_gloves(obj) && typ != LEATHER_JACKET &&
		    typ != CREDIT_CARD && !is_shirt(obj) &&
		    !(typ == CORPSE && verysmall(&mons[obj->corpsenm])) &&
		    typ != FORTUNE_COOKIE && typ != CANDY_BAR &&
		    typ != PANCAKE && typ != LEMBAS_WAFER &&
		    typ != LUMP_OF_ROYAL_JELLY &&
		    obj->oclass != AMULET_CLASS &&
		    obj->oclass != RING_CLASS &&
		    obj->oclass != VENOM_CLASS &&
		    typ != SACK && typ != BAG_OF_HOLDING &&
		    typ != BAG_OF_TRICKS && !Is_candle(obj) &&
		    typ != OILSKIN_SACK && typ != LEASH &&
		    typ != STETHOSCOPE && typ != BLINDFOLD && typ != TOWEL &&
		    typ != TIN_WHISTLE && typ != MAGIC_WHISTLE &&
		    typ != MAGIC_MARKER && typ != TIN_OPENER &&
		    typ != SKELETON_KEY && typ != LOCK_PICK
		) return TRUE;
		if (Is_container(obj) && obj->cobj) return TRUE;		    
	}
	return FALSE;
}

boolean
can_ooze(mtmp)
struct monst *mtmp;
{
	if (!amorphous(mtmp->data) ||
		stuff_prevents_passage(mtmp))
		return FALSE;
	return TRUE;
}

/* monster can change form into a fog if necessary */
boolean
can_fog(mtmp)
struct monst *mtmp;
{
	if ((is_vampshifter(mtmp) || mtmp->data->mlet == S_VAMPIRE) &&
		!Protection_from_shape_changers && !stuff_prevents_passage(mtmp))
		return TRUE;
	return FALSE;
}

STATIC_OVL int
vamp_shift(mon,ptr)
struct monst *mon;
struct permonst *ptr;
{
	int reslt = 0;
	if (mon->cham >= LOW_PM) {
		if (ptr == &mons[mon->cham])
			mon->cham = NON_PM;
		reslt = newcham(mon, ptr, FALSE, FALSE);
	} else if (mon->cham == NON_PM && ptr != mon->data) {
		mon->cham = monsndx(mon->data);
		reslt = newcham(mon, ptr, FALSE, FALSE);
	}
	return reslt;
}

/*monmove.c*/<|MERGE_RESOLUTION|>--- conflicted
+++ resolved
@@ -1,10 +1,4 @@
-<<<<<<< HEAD
-/* NetHack 3.6	monmove.c	$NHDT-Date$  $NHDT-Branch$:$NHDT-Revision$ */
-/* NetHack 3.6	monmove.c	$Date: 2011/08/30 22:13:27 $  $Revision: 1.46 $ */
-=======
-/* NetHack 3.5	monmove.c	$NHDT-Date: 1430172947 2015/04/27 22:15:47 $  $NHDT-Branch: derek-elbereth $:$NHDT-Revision: 1.62 $ */
-/* NetHack 3.5	monmove.c	$Date: 2011/08/30 22:13:27 $  $Revision: 1.46 $ */
->>>>>>> 9c8f4d1f
+/* NetHack 3.6	monmove.c	$NHDT-Date: 1430172947 2015/04/27 22:15:47 $  $NHDT-Branch: derek-elbereth $:$NHDT-Revision: 1.62 $ */
 /* Copyright (c) Stichting Mathematisch Centrum, Amsterdam, 1985. */
 /* NetHack may be freely redistributed.  See license for details. */
 
