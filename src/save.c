/* NetHack 3.6	save.c	$NHDT-Date: 1558880688 2019/05/26 14:24:48 $  $NHDT-Branch: NetHack-3.6 $:$NHDT-Revision: 1.120 $ */
/* Copyright (c) Stichting Mathematisch Centrum, Amsterdam, 1985. */
/*-Copyright (c) Michael Allison, 2009. */
/* NetHack may be freely redistributed.  See license for details. */

#include "hack.h"
#include "lev.h"

#ifndef NO_SIGNAL
#include <signal.h>
#endif
#if !defined(LSC) && !defined(O_WRONLY) && !defined(AZTEC_C)
#include <fcntl.h>
#endif

#ifdef MFLOPPY
long bytes_counted;
static int count_only;
#endif

#ifdef MICRO
int dotcnt, dotrow; /* also used in restore */
#endif

STATIC_DCL void FDECL(savelevchn, (int, int));
STATIC_DCL void FDECL(savedamage, (int, int));
STATIC_DCL void FDECL(saveobj, (int, struct obj *));
STATIC_DCL void FDECL(saveobjchn, (int, struct obj *, int));
STATIC_DCL void FDECL(savemon, (int, struct monst *));
STATIC_DCL void FDECL(savemonchn, (int, struct monst *, int));
STATIC_DCL void FDECL(savetrapchn, (int, struct trap *, int));
STATIC_DCL void FDECL(savegamestate, (int, int));
STATIC_OVL void FDECL(save_msghistory, (int, int));
#ifdef MFLOPPY
STATIC_DCL void FDECL(savelev0, (int, XCHAR_P, int));
STATIC_DCL boolean NDECL(swapout_oldest);
STATIC_DCL void FDECL(copyfile, (char *, char *));
#endif /* MFLOPPY */
STATIC_DCL void FDECL(savelevl, (int fd, BOOLEAN_P));
STATIC_DCL void FDECL(def_bufon, (int));
STATIC_DCL void FDECL(def_bufoff, (int));
STATIC_DCL void FDECL(def_bflush, (int));
STATIC_DCL void FDECL(def_bwrite, (int, genericptr_t, unsigned int));
#ifdef ZEROCOMP
STATIC_DCL void FDECL(zerocomp_bufon, (int));
STATIC_DCL void FDECL(zerocomp_bufoff, (int));
STATIC_DCL void FDECL(zerocomp_bflush, (int));
STATIC_DCL void FDECL(zerocomp_bwrite, (int, genericptr_t, unsigned int));
STATIC_DCL void FDECL(zerocomp_bputc, (int));
#endif

static struct save_procs {
    const char *name;
    void FDECL((*save_bufon), (int));
    void FDECL((*save_bufoff), (int));
    void FDECL((*save_bflush), (int));
    void FDECL((*save_bwrite), (int, genericptr_t, unsigned int));
    void FDECL((*save_bclose), (int));
} saveprocs = {
#if !defined(ZEROCOMP) || (defined(COMPRESS) || defined(ZLIB_COMP))
    "externalcomp", def_bufon, def_bufoff, def_bflush, def_bwrite, def_bclose,
#else
    "zerocomp",      zerocomp_bufon,  zerocomp_bufoff,
    zerocomp_bflush, zerocomp_bwrite, zerocomp_bclose,
#endif
};

#if defined(UNIX) || defined(VMS) || defined(__EMX__) || defined(WIN32)
#define HUP if (!g.program_state.done_hup)
#else
#define HUP
#endif

int
dosave()
{
    if (iflags.debug_fuzzer)
        return 0;
    clear_nhwindow(WIN_MESSAGE);
    if (yn("Really save?") == 'n') {
        clear_nhwindow(WIN_MESSAGE);
        if (g.multi > 0)
            nomul(0);
    } else {
        clear_nhwindow(WIN_MESSAGE);
        pline("Saving...");
#if defined(UNIX) || defined(VMS) || defined(__EMX__)
        g.program_state.done_hup = 0;
#endif
        if (dosave0()) {
            u.uhp = -1; /* universal game's over indicator */
            /* make sure they see the Saving message */
            display_nhwindow(WIN_MESSAGE, TRUE);
            exit_nhwindows("Be seeing you...");
            nh_terminate(EXIT_SUCCESS);
        } else
            (void) doredraw();
    }
    return 0;
}

/* returns 1 if save successful */
int
dosave0()
{
    const char *fq_save;
    register int fd, ofd;
    xchar ltmp;
    d_level uz_save;
    char whynot[BUFSZ];

    /* we may get here via hangup signal, in which case we want to fix up
       a few of things before saving so that they won't be restored in
       an improper state; these will be no-ops for normal save sequence */
    u.uinvulnerable = 0;
    if (iflags.save_uswallow)
        u.uswallow = 1, iflags.save_uswallow = 0;
    if (iflags.save_uinwater)
        u.uinwater = 1, iflags.save_uinwater = 0;
    if (iflags.save_uburied)
        u.uburied = 1, iflags.save_uburied = 0;

    if (!g.program_state.something_worth_saving || !g.SAVEF[0])
        return 0;
    fq_save = fqname(g.SAVEF, SAVEPREFIX, 1); /* level files take 0 */

#if defined(UNIX) || defined(VMS)
    sethanguphandler((void FDECL((*), (int) )) SIG_IGN);
#endif
#ifndef NO_SIGNAL
    (void) signal(SIGINT, SIG_IGN);
#endif

#if defined(MICRO) && defined(MFLOPPY)
    if (!saveDiskPrompt(0))
        return 0;
#endif

    HUP if (iflags.window_inited) {
        nh_uncompress(fq_save);
        fd = open_savefile();
        if (fd > 0) {
            (void) nhclose(fd);
            clear_nhwindow(WIN_MESSAGE);
            There("seems to be an old save file.");
            if (yn("Overwrite the old file?") == 'n') {
                nh_compress(fq_save);
                return 0;
            }
        }
    }

    HUP mark_synch(); /* flush any buffered screen output */

    fd = create_savefile();
    if (fd < 0) {
        HUP pline("Cannot open save file.");
        (void) delete_savefile(); /* ab@unido */
        return 0;
    }

    vision_recalc(2); /* shut down vision to prevent problems
                         in the event of an impossible() call */

    /* undo date-dependent luck adjustments made at startup time */
    if (flags.moonphase == FULL_MOON) /* ut-sally!fletcher */
        change_luck(-1);              /* and unido!ab */
    if (flags.friday13)
        change_luck(1);
    if (iflags.window_inited)
        HUP clear_nhwindow(WIN_MESSAGE);

#ifdef MICRO
    dotcnt = 0;
    dotrow = 2;
    curs(WIN_MAP, 1, 1);
    if (!WINDOWPORT("X11"))
        putstr(WIN_MAP, 0, "Saving:");
#endif
#ifdef MFLOPPY
    /* make sure there is enough disk space */
    if (iflags.checkspace) {
        long fds, needed;

        savelev(fd, ledger_no(&u.uz), COUNT_SAVE);
        savegamestate(fd, COUNT_SAVE);
        needed = bytes_counted;

        for (ltmp = 1; ltmp <= maxledgerno(); ltmp++)
            if (ltmp != ledger_no(&u.uz) && g.level_info[ltmp].where)
                needed += g.level_info[ltmp].size + (sizeof ltmp);
        fds = freediskspace(fq_save);
        if (needed > fds) {
            HUP
            {
                There("is insufficient space on SAVE disk.");
                pline("Require %ld bytes but only have %ld.", needed, fds);
            }
            flushout();
            (void) nhclose(fd);
            (void) delete_savefile();
            return 0;
        }

        co_false();
    }
#endif /* MFLOPPY */

    store_version(fd);
    store_savefileinfo(fd);
    store_plname_in_file(fd);
    g.ustuck_id = (u.ustuck ? u.ustuck->m_id : 0);
    g.usteed_id = (u.usteed ? u.usteed->m_id : 0);
    savelev(fd, ledger_no(&u.uz), WRITE_SAVE | FREE_SAVE);
    savegamestate(fd, WRITE_SAVE | FREE_SAVE);

    /* While copying level files around, zero out u.uz to keep
     * parts of the restore code from completely initializing all
     * in-core data structures, since all we're doing is copying.
     * This also avoids at least one nasty core dump.
     */
    uz_save = u.uz;
    u.uz.dnum = u.uz.dlevel = 0;
    /* these pointers are no longer valid, and at least u.usteed
     * may mislead place_monster() on other levels
     */
    u.ustuck = (struct monst *) 0;
    u.usteed = (struct monst *) 0;

    for (ltmp = (xchar) 1; ltmp <= maxledgerno(); ltmp++) {
        if (ltmp == ledger_no(&uz_save))
            continue;
        if (!(g.level_info[ltmp].flags & LFILE_EXISTS))
            continue;
#ifdef MICRO
        curs(WIN_MAP, 1 + dotcnt++, dotrow);
        if (dotcnt >= (COLNO - 1)) {
            dotrow++;
            dotcnt = 0;
        }
        if (!WINDOWPORT("X11")) {
            putstr(WIN_MAP, 0, ".");
        }
        mark_synch();
#endif
        ofd = open_levelfile(ltmp, whynot);
        if (ofd < 0) {
            HUP pline1(whynot);
            (void) nhclose(fd);
            (void) delete_savefile();
            HUP Strcpy(g.killer.name, whynot);
            HUP done(TRICKED);
            return 0;
        }
        minit(); /* ZEROCOMP */
        getlev(ofd, g.hackpid, ltmp, FALSE);
        (void) nhclose(ofd);
        bwrite(fd, (genericptr_t) &ltmp, sizeof ltmp); /* level number*/
        savelev(fd, ltmp, WRITE_SAVE | FREE_SAVE);     /* actual level*/
        delete_levelfile(ltmp);
    }
    bclose(fd);

    u.uz = uz_save;

    /* get rid of current level --jgm */
    delete_levelfile(ledger_no(&u.uz));
    delete_levelfile(0);
    nh_compress(fq_save);
    /* this should probably come sooner... */
    g.program_state.something_worth_saving = 0;
    return 1;
}

STATIC_OVL void
savegamestate(fd, mode)
register int fd, mode;
{
    unsigned long uid;

#ifdef MFLOPPY
    count_only = (mode & COUNT_SAVE);
#endif
    uid = (unsigned long) getuid();
    bwrite(fd, (genericptr_t) &uid, sizeof uid);
    bwrite(fd, (genericptr_t) &g.context, sizeof g.context);
    bwrite(fd, (genericptr_t) &flags, sizeof flags);
#ifdef SYSFLAGS
    bwrite(fd, (genericptr_t) &sysflags, sysflags);
#endif
    urealtime.finish_time = getnow();
    urealtime.realtime += (long) (urealtime.finish_time
                                  - urealtime.start_timing);
    bwrite(fd, (genericptr_t) &u, sizeof u);
    bwrite(fd, yyyymmddhhmmss(ubirthday), 14);
    bwrite(fd, (genericptr_t) &urealtime.realtime, sizeof urealtime.realtime);
    bwrite(fd, yyyymmddhhmmss(urealtime.start_timing), 14);  /** Why? **/
    /* this is the value to use for the next update of urealtime.realtime */
    urealtime.start_timing = urealtime.finish_time;
    save_killers(fd, mode);

    /* must come before g.migrating_objs and g.migrating_mons are freed */
    save_timers(fd, mode, RANGE_GLOBAL);
    save_light_sources(fd, mode, RANGE_GLOBAL);

    saveobjchn(fd, g.invent, mode);
    if (BALL_IN_MON) {
        /* prevent loss of ball & chain when swallowed */
        uball->nobj = uchain;
        uchain->nobj = (struct obj *) 0;
        saveobjchn(fd, uball, mode);
    } else {
        saveobjchn(fd, (struct obj *) 0, mode);
    }

    saveobjchn(fd, g.migrating_objs, mode);
    savemonchn(fd, g.migrating_mons, mode);
    if (release_data(mode)) {
        g.invent = 0;
        g.migrating_objs = 0;
        g.migrating_mons = 0;
    }
    bwrite(fd, (genericptr_t) g.mvitals, sizeof g.mvitals);

    save_dungeon(fd, (boolean) !!perform_bwrite(mode),
                 (boolean) !!release_data(mode));
    savelevchn(fd, mode);
    bwrite(fd, (genericptr_t) &g.moves, sizeof g.moves);
    bwrite(fd, (genericptr_t) &g.monstermoves, sizeof g.monstermoves);
    bwrite(fd, (genericptr_t) &g.quest_status, sizeof g.quest_status);
    bwrite(fd, (genericptr_t) g.spl_book,
           sizeof(struct spell) * (MAXSPELL + 1));
    save_artifacts(fd);
    save_oracles(fd, mode);
    if (g.ustuck_id)
        bwrite(fd, (genericptr_t) &g.ustuck_id, sizeof g.ustuck_id);
    if (g.usteed_id)
        bwrite(fd, (genericptr_t) &g.usteed_id, sizeof g.usteed_id);
    bwrite(fd, (genericptr_t) g.pl_character, sizeof g.pl_character);
    bwrite(fd, (genericptr_t) g.pl_fruit, sizeof g.pl_fruit);
    savefruitchn(fd, mode);
    savenames(fd, mode);
    save_waterlevel(fd, mode);
    save_msghistory(fd, mode);
    bflush(fd);
}

boolean
tricked_fileremoved(fd, whynot)
int fd;
char *whynot;
{
    if (fd < 0) {
        pline1(whynot);
        pline("Probably someone removed it.");
        Strcpy(g.killer.name, whynot);
        done(TRICKED);
        return TRUE;
    }
    return FALSE;
}

#ifdef INSURANCE
void
savestateinlock()
{
    int fd, hpid;
    char whynot[BUFSZ];

    /* When checkpointing is on, the full state needs to be written
     * on each checkpoint.  When checkpointing is off, only the pid
     * needs to be in the level.0 file, so it does not need to be
     * constantly rewritten.  When checkpointing is turned off during
     * a game, however, the file has to be rewritten once to truncate
     * it and avoid restoring from outdated information.
     *
     * Restricting havestate to this routine means that an additional
     * noop pid rewriting will take place on the first "checkpoint" after
     * the game is started or restored, if checkpointing is off.
     */
    if (flags.ins_chkpt || g.havestate) {
        /* save the rest of the current game state in the lock file,
         * following the original int pid, the current level number,
         * and the current savefile name, which should not be subject
         * to any internal compression schemes since they must be
         * readable by an external utility
         */
        fd = open_levelfile(0, whynot);
        if (tricked_fileremoved(fd, whynot))
            return;

        (void) read(fd, (genericptr_t) &hpid, sizeof hpid);
        if (g.hackpid != hpid) {
            Sprintf(whynot, "Level #0 pid (%d) doesn't match ours (%d)!",
                    hpid, g.hackpid);
            pline1(whynot);
            Strcpy(g.killer.name, whynot);
            done(TRICKED);
        }
        (void) nhclose(fd);

        fd = create_levelfile(0, whynot);
        if (fd < 0) {
            pline1(whynot);
            Strcpy(g.killer.name, whynot);
            done(TRICKED);
            return;
        }
        (void) write(fd, (genericptr_t) &g.hackpid, sizeof g.hackpid);
        if (flags.ins_chkpt) {
            int currlev = ledger_no(&u.uz);

            (void) write(fd, (genericptr_t) &currlev, sizeof currlev);
            save_savefile_name(fd);
            store_version(fd);
            store_savefileinfo(fd);
            store_plname_in_file(fd);

            g.ustuck_id = (u.ustuck ? u.ustuck->m_id : 0);
            g.usteed_id = (u.usteed ? u.usteed->m_id : 0);
            savegamestate(fd, WRITE_SAVE);
        }
        bclose(fd);
    }
    g.havestate = flags.ins_chkpt;
}
#endif

#ifdef MFLOPPY
boolean
savelev(fd, lev, mode)
int fd;
xchar lev;
int mode;
{
    if (mode & COUNT_SAVE) {
        bytes_counted = 0;
        savelev0(fd, lev, COUNT_SAVE);
        /* probably bytes_counted will be filled in again by an
         * immediately following WRITE_SAVE anyway, but we'll
         * leave it out of checkspace just in case */
        if (iflags.checkspace) {
            while (bytes_counted > freediskspace(levels))
                if (!swapout_oldest())
                    return FALSE;
        }
    }
    if (mode & (WRITE_SAVE | FREE_SAVE)) {
        bytes_counted = 0;
        savelev0(fd, lev, mode);
    }
    if (mode != FREE_SAVE) {
        g.level_info[lev].where = ACTIVE;
        g.level_info[lev].time = g.moves;
        g.level_info[lev].size = bytes_counted;
    }
    return TRUE;
}

STATIC_OVL void
savelev0(fd, lev, mode)
#else
void
savelev(fd, lev, mode)
#endif
int fd;
xchar lev;
int mode;
{
#ifdef TOS
    short tlev;
#endif

    /*
     *  Level file contents:
     *    version info (handled by caller);
     *    save file info (compression type; also by caller);
     *    process ID;
     *    internal level number (ledger number);
     *    bones info;
     *    actual level data.
     *
     *  If we're tearing down the current level without saving anything
     *  (which happens at end of game or upon entrance to endgame or
     *  after an aborted restore attempt) then we don't want to do any
     *  actual I/O.  So when only freeing, we skip to the bones info
     *  portion (which has some freeing to do), then jump quite a bit
     *  further ahead to the middle of the 'actual level data' portion.
     */
    if (mode != FREE_SAVE) {
        /* WRITE_SAVE (probably ORed with FREE_SAVE), or COUNT_SAVE */

        /* purge any dead monsters (necessary if we're starting
           a panic save rather than a normal one, or sometimes
           when changing levels without taking time -- e.g.
           create statue trap then immediately level teleport) */
        if (iflags.purge_monsters)
            dmonsfree();

        if (fd < 0)
            panic("Save on bad file!"); /* impossible */
#ifdef MFLOPPY
        count_only = (mode & COUNT_SAVE);
#endif
<<<<<<< HEAD
    if (lev >= 0 && lev <= maxledgerno())
        g.level_info[lev].flags |= VISITED;
    bwrite(fd, (genericptr_t) &g.hackpid, sizeof g.hackpid);
=======
        if (lev >= 0 && lev <= maxledgerno())
            level_info[lev].flags |= VISITED;
        bwrite(fd, (genericptr_t) &hackpid, sizeof hackpid);
>>>>>>> 1702f55c
#ifdef TOS
        tlev = lev;
        tlev &= 0x00ff;
        bwrite(fd, (genericptr_t) &tlev, sizeof tlev);
#else
        bwrite(fd, (genericptr_t) &lev, sizeof lev);
#endif
<<<<<<< HEAD
    savecemetery(fd, mode, &g.level.bonesinfo);
=======
    }

    /* bones info comes before level data; the intent is for an external
       program ('hearse') to be able to match a bones file with the
       corresponding log file entry--or perhaps just skip that?--without
       the guessing that was needed in 3.4.3 and without having to
       interpret level data to find where to start; unfortunately it
       still needs to handle all the data compression schemes */
    savecemetery(fd, mode, &level.bonesinfo);
    if (mode == FREE_SAVE) /* see above */
        goto skip_lots;

>>>>>>> 1702f55c
    savelevl(fd, (boolean) ((sfsaveinfo.sfi1 & SFI1_RLECOMP) == SFI1_RLECOMP));
    bwrite(fd, (genericptr_t) g.lastseentyp, sizeof g.lastseentyp);
    bwrite(fd, (genericptr_t) &g.monstermoves, sizeof g.monstermoves);
    bwrite(fd, (genericptr_t) &g.upstair, sizeof (stairway));
    bwrite(fd, (genericptr_t) &g.dnstair, sizeof (stairway));
    bwrite(fd, (genericptr_t) &g.upladder, sizeof (stairway));
    bwrite(fd, (genericptr_t) &g.dnladder, sizeof (stairway));
    bwrite(fd, (genericptr_t) &g.sstairs, sizeof (stairway));
    bwrite(fd, (genericptr_t) &g.updest, sizeof (dest_area));
    bwrite(fd, (genericptr_t) &g.dndest, sizeof (dest_area));
    bwrite(fd, (genericptr_t) &g.level.flags, sizeof g.level.flags);
    bwrite(fd, (genericptr_t) g.doors, sizeof g.doors);
    save_rooms(fd); /* no dynamic memory to reclaim */

    /* from here on out, saving also involves allocated memory cleanup */
 skip_lots:
<<<<<<< HEAD
    /* this comes before the map, so need cleanup here if we skipped */
    if (mode == FREE_SAVE)
        savecemetery(fd, mode, &g.level.bonesinfo);
    /* must be saved before mons, objs, and buried objs */
=======
    /* timers and lights must be saved before monsters and objects */
>>>>>>> 1702f55c
    save_timers(fd, mode, RANGE_LEVEL);
    save_light_sources(fd, mode, RANGE_LEVEL);

    savemonchn(fd, fmon, mode);
    save_worm(fd, mode); /* save worm information */
    savetrapchn(fd, g.ftrap, mode);
    saveobjchn(fd, fobj, mode);
    saveobjchn(fd, g.level.buriedobjlist, mode);
    saveobjchn(fd, g.billobjs, mode);
    if (release_data(mode)) {
        int x,y;

        for (y = 0; y < ROWNO; y++)
            for (x = 0; x < COLNO; x++)
                g.level.monsters[x][y] = 0;
        fmon = 0;
<<<<<<< HEAD
        g.ftrap = 0;
        fobj = 0;
        g.level.buriedobjlist = 0;
        g.billobjs = 0;
=======
        ftrap = 0;
        fobj = level.buriedobjlist = billobjs = 0;
>>>>>>> 1702f55c
        /* level.bonesinfo = 0; -- handled by savecemetery() */
    }
    save_engravings(fd, mode);
    savedamage(fd, mode); /* pending shop wall and/or floor repair */
    save_regions(fd, mode);
    if (mode != FREE_SAVE)
        bflush(fd);
}

STATIC_OVL void
savelevl(fd, rlecomp)
int fd;
boolean rlecomp;
{
#ifdef RLECOMP
    struct rm *prm, *rgrm;
    int x, y;
    uchar match;

    if (rlecomp) {
        /* perform run-length encoding of rm structs */

        rgrm = &levl[0][0]; /* start matching at first rm */
        match = 0;

        for (y = 0; y < ROWNO; y++) {
            for (x = 0; x < COLNO; x++) {
                prm = &levl[x][y];
                if (prm->glyph == rgrm->glyph && prm->typ == rgrm->typ
                    && prm->seenv == rgrm->seenv
                    && prm->horizontal == rgrm->horizontal
                    && prm->flags == rgrm->flags && prm->lit == rgrm->lit
                    && prm->waslit == rgrm->waslit
                    && prm->roomno == rgrm->roomno && prm->edge == rgrm->edge
                    && prm->candig == rgrm->candig) {
                    match++;
                    if (match > 254) {
                        match = 254; /* undo this match */
                        goto writeout;
                    }
                } else {
                    /* run has been broken, write out run-length encoding */
 writeout:
                    bwrite(fd, (genericptr_t) &match, sizeof (uchar));
                    bwrite(fd, (genericptr_t) rgrm, sizeof (struct rm));
                    /* start encoding again. we have at least 1 rm
                       in the next run, viz. this one. */
                    match = 1;
                    rgrm = prm;
                }
            }
        }
        if (match > 0) {
            bwrite(fd, (genericptr_t) &match, sizeof (uchar));
            bwrite(fd, (genericptr_t) rgrm, sizeof (struct rm));
        }
        return;
    }
#else /* !RLECOMP */
    nhUse(rlecomp);
#endif /* ?RLECOMP */
    bwrite(fd, (genericptr_t) levl, sizeof levl);
}

/*ARGSUSED*/
void
bufon(fd)
int fd;
{
    (*saveprocs.save_bufon)(fd);
    return;
}

/*ARGSUSED*/
void
bufoff(fd)
int fd;
{
    (*saveprocs.save_bufoff)(fd);
    return;
}

/* flush run and buffer */
void
bflush(fd)
register int fd;
{
    (*saveprocs.save_bflush)(fd);
    return;
}

void
bwrite(fd, loc, num)
int fd;
genericptr_t loc;
register unsigned num;
{
    (*saveprocs.save_bwrite)(fd, loc, num);
    return;
}

void
bclose(fd)
int fd;
{
    (*saveprocs.save_bclose)(fd);
    return;
}

static int bw_fd = -1;
static FILE *bw_FILE = 0;
static boolean buffering = FALSE;

STATIC_OVL void
def_bufon(fd)
int fd;
{
#ifdef UNIX
    if (bw_fd != fd) {
        if (bw_fd >= 0)
            panic("double buffering unexpected");
        bw_fd = fd;
        if ((bw_FILE = fdopen(fd, "w")) == 0)
            panic("buffering of file %d failed", fd);
    }
#endif
    buffering = TRUE;
}

STATIC_OVL void
def_bufoff(fd)
int fd;
{
    def_bflush(fd);
    buffering = FALSE;
}

STATIC_OVL void
def_bflush(fd)
int fd;
{
#ifdef UNIX
    if (fd == bw_fd) {
        if (fflush(bw_FILE) == EOF)
            panic("flush of savefile failed!");
    }
#endif
    return;
}

STATIC_OVL void
def_bwrite(fd, loc, num)
register int fd;
register genericptr_t loc;
register unsigned num;
{
    boolean failed;

#ifdef MFLOPPY
    bytes_counted += num;
    if (count_only)
        return;
#endif

#ifdef UNIX
    if (buffering) {
        if (fd != bw_fd)
            panic("unbuffered write to fd %d (!= %d)", fd, bw_fd);

        failed = (fwrite(loc, (int) num, 1, bw_FILE) != 1);
    } else
#endif /* UNIX */
    {
        /* lint wants 3rd arg of write to be an int; lint -p an unsigned */
#if defined(BSD) || defined(ULTRIX) || defined(WIN32) || defined(_MSC_VER)
        failed = ((long) write(fd, loc, (int) num) != (long) num);
#else /* e.g. SYSV, __TURBOC__ */
        failed = ((long) write(fd, loc, num) != (long) num);
#endif
    }

    if (failed) {
#if defined(UNIX) || defined(VMS) || defined(__EMX__)
        if (g.program_state.done_hup)
            nh_terminate(EXIT_FAILURE);
        else
#endif
            panic("cannot write %u bytes to file #%d", num, fd);
    }
}

void
def_bclose(fd)
int fd;
{
    bufoff(fd);
#ifdef UNIX
    if (fd == bw_fd) {
        (void) fclose(bw_FILE);
        bw_fd = -1;
        bw_FILE = 0;
    } else
#endif
        (void) nhclose(fd);
    return;
}

#ifdef ZEROCOMP
/* The runs of zero-run compression are flushed after the game state or a
 * level is written out.  This adds a couple bytes to a save file, where
 * the runs could be mashed together, but it allows gluing together game
 * state and level files to form a save file, and it means the flushing
 * does not need to be specifically called for every other time a level
 * file is written out.
 */

#define RLESC '\0' /* Leading character for run of LRESC's */
#define flushoutrun(ln) (zerocomp_bputc(RLESC), zerocomp_bputc(ln), ln = -1)

#ifndef ZEROCOMP_BUFSIZ
#define ZEROCOMP_BUFSIZ BUFSZ
#endif
static NEARDATA unsigned char outbuf[ZEROCOMP_BUFSIZ];
static NEARDATA unsigned short outbufp = 0;
static NEARDATA short outrunlength = -1;
static NEARDATA int bwritefd;
static NEARDATA boolean compressing = FALSE;

/*dbg()
{
    HUP printf("outbufp %d outrunlength %d\n", outbufp,outrunlength);
}*/

STATIC_OVL void
zerocomp_bputc(c)
int c;
{
#ifdef MFLOPPY
    bytes_counted++;
    if (count_only)
        return;
#endif
    if (outbufp >= sizeof outbuf) {
        (void) write(bwritefd, outbuf, sizeof outbuf);
        outbufp = 0;
    }
    outbuf[outbufp++] = (unsigned char) c;
}

/*ARGSUSED*/
void STATIC_OVL
zerocomp_bufon(fd)
int fd;
{
    compressing = TRUE;
    return;
}

/*ARGSUSED*/
STATIC_OVL void
zerocomp_bufoff(fd)
int fd;
{
    if (outbufp) {
        outbufp = 0;
        panic("closing file with buffered data still unwritten");
    }
    outrunlength = -1;
    compressing = FALSE;
    return;
}

/* flush run and buffer */
STATIC_OVL void
zerocomp_bflush(fd)
register int fd;
{
    bwritefd = fd;
    if (outrunlength >= 0) { /* flush run */
        flushoutrun(outrunlength);
    }
#ifdef MFLOPPY
    if (count_only)
        outbufp = 0;
#endif

    if (outbufp) {
        if (write(fd, outbuf, outbufp) != outbufp) {
#if defined(UNIX) || defined(VMS) || defined(__EMX__)
            if (g.program_state.done_hup)
                nh_terminate(EXIT_FAILURE);
            else
#endif
                zerocomp_bclose(fd); /* panic (outbufp != 0) */
        }
        outbufp = 0;
    }
}

STATIC_OVL void
zerocomp_bwrite(fd, loc, num)
int fd;
genericptr_t loc;
register unsigned num;
{
    register unsigned char *bp = (unsigned char *) loc;

    if (!compressing) {
#ifdef MFLOPPY
        bytes_counted += num;
        if (count_only)
            return;
#endif
        if ((unsigned) write(fd, loc, num) != num) {
#if defined(UNIX) || defined(VMS) || defined(__EMX__)
            if (g.program_state.done_hup)
                nh_terminate(EXIT_FAILURE);
            else
#endif
                panic("cannot write %u bytes to file #%d", num, fd);
        }
    } else {
        bwritefd = fd;
        for (; num; num--, bp++) {
            if (*bp == RLESC) { /* One more char in run */
                if (++outrunlength == 0xFF) {
                    flushoutrun(outrunlength);
                }
            } else {                     /* end of run */
                if (outrunlength >= 0) { /* flush run */
                    flushoutrun(outrunlength);
                }
                zerocomp_bputc(*bp);
            }
        }
    }
}

void
zerocomp_bclose(fd)
int fd;
{
    zerocomp_bufoff(fd);
    (void) nhclose(fd);
    return;
}
#endif /* ZEROCOMP */

STATIC_OVL void
savelevchn(fd, mode)
register int fd, mode;
{
    s_level *tmplev, *tmplev2;
    int cnt = 0;

    for (tmplev = g.sp_levchn; tmplev; tmplev = tmplev->next)
        cnt++;
    if (perform_bwrite(mode))
        bwrite(fd, (genericptr_t) &cnt, sizeof cnt);

    for (tmplev = g.sp_levchn; tmplev; tmplev = tmplev2) {
        tmplev2 = tmplev->next;
        if (perform_bwrite(mode))
            bwrite(fd, (genericptr_t) tmplev, sizeof *tmplev);
        if (release_data(mode))
            free((genericptr_t) tmplev);
    }
    if (release_data(mode))
        g.sp_levchn = 0;
}

/* used when saving a level and also when saving dungeon overview data */
void
savecemetery(fd, mode, cemeteryaddr)
int fd;
int mode;
struct cemetery **cemeteryaddr;
{
    struct cemetery *thisbones, *nextbones;
    int flag;

    flag = *cemeteryaddr ? 0 : -1;
    if (perform_bwrite(mode))
        bwrite(fd, (genericptr_t) &flag, sizeof flag);
    nextbones = *cemeteryaddr;
    while ((thisbones = nextbones) != 0) {
        nextbones = thisbones->next;
        if (perform_bwrite(mode))
            bwrite(fd, (genericptr_t) thisbones, sizeof *thisbones);
        if (release_data(mode))
            free((genericptr_t) thisbones);
    }
    if (release_data(mode))
        *cemeteryaddr = 0;
}

STATIC_OVL void
savedamage(fd, mode)
register int fd, mode;
{
    register struct damage *damageptr, *tmp_dam;
    unsigned int xl = 0;

    damageptr = g.level.damagelist;
    for (tmp_dam = damageptr; tmp_dam; tmp_dam = tmp_dam->next)
        xl++;
    if (perform_bwrite(mode))
        bwrite(fd, (genericptr_t) &xl, sizeof xl);

    while (xl--) {
        if (perform_bwrite(mode))
            bwrite(fd, (genericptr_t) damageptr, sizeof *damageptr);
        tmp_dam = damageptr;
        damageptr = damageptr->next;
        if (release_data(mode))
            free((genericptr_t) tmp_dam);
    }
    if (release_data(mode))
        g.level.damagelist = 0;
}

STATIC_OVL void
saveobj(fd, otmp)
int fd;
struct obj *otmp;
{
    int buflen, zerobuf = 0;

    buflen = (int) sizeof (struct obj);
    bwrite(fd, (genericptr_t) &buflen, sizeof buflen);
    bwrite(fd, (genericptr_t) otmp, buflen);
    if (otmp->oextra) {
        buflen = ONAME(otmp) ? (int) strlen(ONAME(otmp)) + 1 : 0;
        bwrite(fd, (genericptr_t) &buflen, sizeof buflen);
        if (buflen > 0)
            bwrite(fd, (genericptr_t) ONAME(otmp), buflen);

        /* defer to savemon() for this one */
        if (OMONST(otmp))
            savemon(fd, OMONST(otmp));
        else
            bwrite(fd, (genericptr_t) &zerobuf, sizeof zerobuf);

        buflen = OMID(otmp) ? (int) sizeof (unsigned) : 0;
        bwrite(fd, (genericptr_t) &buflen, sizeof buflen);
        if (buflen > 0)
            bwrite(fd, (genericptr_t) OMID(otmp), buflen);

        /* TODO: post 3.6.x, get rid of this */
        buflen = OLONG(otmp) ? (int) sizeof (long) : 0;
        bwrite(fd, (genericptr_t) &buflen, sizeof buflen);
        if (buflen > 0)
            bwrite(fd, (genericptr_t) OLONG(otmp), buflen);

        buflen = OMAILCMD(otmp) ? (int) strlen(OMAILCMD(otmp)) + 1 : 0;
        bwrite(fd, (genericptr_t) &buflen, sizeof buflen);
        if (buflen > 0)
            bwrite(fd, (genericptr_t) OMAILCMD(otmp), buflen);
    }
}

STATIC_OVL void
saveobjchn(fd, otmp, mode)
register int fd, mode;
register struct obj *otmp;
{
    register struct obj *otmp2;
    int minusone = -1;

    while (otmp) {
        otmp2 = otmp->nobj;
        if (perform_bwrite(mode)) {
            saveobj(fd, otmp);
        }
        if (Has_contents(otmp))
            saveobjchn(fd, otmp->cobj, mode);
        if (release_data(mode)) {
            /*
             * If these are on the floor, the discarding could be
             * due to game save, or we could just be changing levels.
             * Always invalidate the pointer, but ensure that we have
             * the o_id in order to restore the pointer on reload.
             */
            if (otmp == g.context.victual.piece) {
                g.context.victual.o_id = otmp->o_id;
                g.context.victual.piece = (struct obj *) 0;
            }
            if (otmp == g.context.tin.tin) {
                g.context.tin.o_id = otmp->o_id;
                g.context.tin.tin = (struct obj *) 0;
            }
            if (otmp == g.context.spbook.book) {
                g.context.spbook.o_id = otmp->o_id;
                g.context.spbook.book = (struct obj *) 0;
            }
            otmp->where = OBJ_FREE; /* set to free so dealloc will work */
            otmp->nobj = NULL;      /* nobj saved into otmp2 */
            otmp->cobj = NULL;      /* contents handled above */
            otmp->timed = 0;        /* not timed any more */
            otmp->lamplit = 0;      /* caller handled lights */
            dealloc_obj(otmp);
        }
        otmp = otmp2;
    }
    if (perform_bwrite(mode))
        bwrite(fd, (genericptr_t) &minusone, sizeof (int));
}

STATIC_OVL void
savemon(fd, mtmp)
int fd;
struct monst *mtmp;
{
    int buflen;

    buflen = (int) sizeof (struct monst);
    bwrite(fd, (genericptr_t) &buflen, sizeof buflen);
    bwrite(fd, (genericptr_t) mtmp, buflen);
    if (mtmp->mextra) {
        buflen = MNAME(mtmp) ? (int) strlen(MNAME(mtmp)) + 1 : 0;
        bwrite(fd, (genericptr_t) &buflen, sizeof buflen);
        if (buflen > 0)
            bwrite(fd, (genericptr_t) MNAME(mtmp), buflen);
        buflen = EGD(mtmp) ? (int) sizeof (struct egd) : 0;
        bwrite(fd, (genericptr_t) &buflen, sizeof buflen);
        if (buflen > 0)
            bwrite(fd, (genericptr_t) EGD(mtmp), buflen);
        buflen = EPRI(mtmp) ? (int) sizeof (struct epri) : 0;
        bwrite(fd, (genericptr_t) &buflen, sizeof buflen);
        if (buflen > 0)
            bwrite(fd, (genericptr_t) EPRI(mtmp), buflen);
        buflen = ESHK(mtmp) ? (int) sizeof (struct eshk) : 0;
        bwrite(fd, (genericptr_t) &buflen, sizeof(int));
        if (buflen > 0)
            bwrite(fd, (genericptr_t) ESHK(mtmp), buflen);
        buflen = EMIN(mtmp) ? (int) sizeof (struct emin) : 0;
        bwrite(fd, (genericptr_t) &buflen, sizeof(int));
        if (buflen > 0)
            bwrite(fd, (genericptr_t) EMIN(mtmp), buflen);
        buflen = EDOG(mtmp) ? (int) sizeof (struct edog) : 0;
        bwrite(fd, (genericptr_t) &buflen, sizeof(int));
        if (buflen > 0)
            bwrite(fd, (genericptr_t) EDOG(mtmp), buflen);
        /* mcorpsenm is inline int rather than pointer to something,
           so doesn't need to be preceded by a length field */
        bwrite(fd, (genericptr_t) &MCORPSENM(mtmp), sizeof MCORPSENM(mtmp));
    }
}

STATIC_OVL void
savemonchn(fd, mtmp, mode)
register int fd, mode;
register struct monst *mtmp;
{
    register struct monst *mtmp2;
    int minusone = -1;

    while (mtmp) {
        mtmp2 = mtmp->nmon;
        if (perform_bwrite(mode)) {
            mtmp->mnum = monsndx(mtmp->data);
            if (mtmp->ispriest)
                forget_temple_entry(mtmp); /* EPRI() */
            savemon(fd, mtmp);
        }
        if (mtmp->minvent)
            saveobjchn(fd, mtmp->minvent, mode);
        if (release_data(mode)) {
            if (mtmp == g.context.polearm.hitmon) {
                g.context.polearm.m_id = mtmp->m_id;
                g.context.polearm.hitmon = NULL;
            }
            mtmp->nmon = NULL;  /* nmon saved into mtmp2 */
            dealloc_monst(mtmp);
        }
        mtmp = mtmp2;
    }
    if (perform_bwrite(mode))
        bwrite(fd, (genericptr_t) &minusone, sizeof (int));
}

/* save traps; g.ftrap is the only trap chain so the 2nd arg is superfluous */
STATIC_OVL void
savetrapchn(fd, trap, mode)
int fd;
register struct trap *trap;
int mode;
{
    static struct trap zerotrap;
    register struct trap *trap2;

    while (trap) {
        trap2 = trap->ntrap;
        if (perform_bwrite(mode))
            bwrite(fd, (genericptr_t) trap, sizeof *trap);
        if (release_data(mode))
            dealloc_trap(trap);
        trap = trap2;
    }
    if (perform_bwrite(mode))
        bwrite(fd, (genericptr_t) &zerotrap, sizeof zerotrap);
}

/* save all the fruit names and ID's; this is used only in saving whole games
 * (not levels) and in saving bones levels.  When saving a bones level,
 * we only want to save the fruits which exist on the bones level; the bones
 * level routine marks nonexistent fruits by making the fid negative.
 */
void
savefruitchn(fd, mode)
int fd, mode;
{
    static struct fruit zerofruit;
    register struct fruit *f2, *f1;

    f1 = g.ffruit;
    while (f1) {
        f2 = f1->nextf;
        if (f1->fid >= 0 && perform_bwrite(mode))
            bwrite(fd, (genericptr_t) f1, sizeof *f1);
        if (release_data(mode))
            dealloc_fruit(f1);
        f1 = f2;
    }
    if (perform_bwrite(mode))
        bwrite(fd, (genericptr_t) &zerofruit, sizeof zerofruit);
    if (release_data(mode))
        g.ffruit = 0;
}

void
store_plname_in_file(fd)
int fd;
{
    int plsiztmp = PL_NSIZ;

    bufoff(fd);
    /* bwrite() before bufon() uses plain write() */
    bwrite(fd, (genericptr_t) &plsiztmp, sizeof plsiztmp);
    bwrite(fd, (genericptr_t) g.plname, plsiztmp);
    bufon(fd);
    return;
}

STATIC_OVL void
save_msghistory(fd, mode)
int fd, mode;
{
    char *msg;
    int msgcount = 0, msglen;
    int minusone = -1;
    boolean init = TRUE;

    if (perform_bwrite(mode)) {
        /* ask window port for each message in sequence */
        while ((msg = getmsghistory(init)) != 0) {
            init = FALSE;
            msglen = strlen(msg);
            if (msglen < 1)
                continue;
            /* sanity: truncate if necessary (shouldn't happen);
               no need to modify msg[] since terminator isn't written */
            if (msglen > BUFSZ - 1)
                msglen = BUFSZ - 1;
            bwrite(fd, (genericptr_t) &msglen, sizeof msglen);
            bwrite(fd, (genericptr_t) msg, msglen);
            ++msgcount;
        }
        bwrite(fd, (genericptr_t) &minusone, sizeof (int));
    }
    debugpline1("Stored %d messages into savefile.", msgcount);
    /* note: we don't attempt to handle release_data() here */
}

void
store_savefileinfo(fd)
int fd;
{
    /* sfcap (decl.c) describes the savefile feature capabilities
     * that are supported by this port/platform build.
     *
     * sfsaveinfo (decl.c) describes the savefile info that actually
     * gets written into the savefile, and is used to determine the
     * save file being written.
     *
     * sfrestinfo (decl.c) describes the savefile info that is
     * being used to read the information from an existing savefile.
     */

    bufoff(fd);
    /* bwrite() before bufon() uses plain write() */
    bwrite(fd, (genericptr_t) &sfsaveinfo, (unsigned) sizeof sfsaveinfo);
    bufon(fd);
    return;
}

void
set_savepref(suitename)
const char *suitename;
{
    if (!strcmpi(suitename, "externalcomp")) {
        saveprocs.name = "externalcomp";
        saveprocs.save_bufon = def_bufon;
        saveprocs.save_bufoff = def_bufoff;
        saveprocs.save_bflush = def_bflush;
        saveprocs.save_bwrite = def_bwrite;
        saveprocs.save_bclose = def_bclose;
        sfsaveinfo.sfi1 |= SFI1_EXTERNALCOMP;
        sfsaveinfo.sfi1 &= ~SFI1_ZEROCOMP;
    }
    if (!strcmpi(suitename, "!rlecomp")) {
        sfsaveinfo.sfi1 &= ~SFI1_RLECOMP;
    }
#ifdef ZEROCOMP
    if (!strcmpi(suitename, "zerocomp")) {
        saveprocs.name = "zerocomp";
        saveprocs.save_bufon = zerocomp_bufon;
        saveprocs.save_bufoff = zerocomp_bufoff;
        saveprocs.save_bflush = zerocomp_bflush;
        saveprocs.save_bwrite = zerocomp_bwrite;
        saveprocs.save_bclose = zerocomp_bclose;
        sfsaveinfo.sfi1 |= SFI1_ZEROCOMP;
        sfsaveinfo.sfi1 &= ~SFI1_EXTERNALCOMP;
    }
#endif
#ifdef RLECOMP
    if (!strcmpi(suitename, "rlecomp")) {
        sfsaveinfo.sfi1 |= SFI1_RLECOMP;
    }
#endif
}

/* also called by prscore(); this probably belongs in dungeon.c... */
void
free_dungeons()
{
#ifdef FREE_ALL_MEMORY
    savelevchn(0, FREE_SAVE);
    save_dungeon(0, FALSE, TRUE);
#endif
    return;
}

void
freedynamicdata()
{
#if defined(UNIX) && defined(MAIL)
    free_maildata();
#endif
    unload_qtlist();
    free_menu_coloring();
    free_invbuf();           /* let_to_name (invent.c) */
    free_youbuf();           /* You_buf,&c (pline.c) */
    msgtype_free();
    tmp_at(DISP_FREEMEM, 0); /* temporary display effects */
#ifdef FREE_ALL_MEMORY
#define free_current_level() savelev(-1, -1, FREE_SAVE)
#define freeobjchn(X) (saveobjchn(0, X, FREE_SAVE), X = 0)
#define freemonchn(X) (savemonchn(0, X, FREE_SAVE), X = 0)
#define freefruitchn() savefruitchn(0, FREE_SAVE)
#define freenames() savenames(0, FREE_SAVE)
#define free_killers() save_killers(0, FREE_SAVE)
#define free_oracles() save_oracles(0, FREE_SAVE)
#define free_waterlevel() save_waterlevel(0, FREE_SAVE)
#define free_timers(R) save_timers(0, FREE_SAVE, R)
#define free_light_sources(R) save_light_sources(0, FREE_SAVE, R)
#define free_animals() mon_animal_list(FALSE)

    /* move-specific data */
    dmonsfree(); /* release dead monsters */

    /* level-specific data */
    free_current_level();

    /* game-state data [ought to reorganize savegamestate() to handle this] */
    free_killers();
    free_timers(RANGE_GLOBAL);
    free_light_sources(RANGE_GLOBAL);
    freeobjchn(g.invent);
    freeobjchn(g.migrating_objs);
    freemonchn(g.migrating_mons);
    freemonchn(g.mydogs); /* ascension or dungeon escape */
    /* freelevchn();  --  [folded into free_dungeons()] */
    free_animals();
    free_oracles();
    freefruitchn();
    freenames();
    free_waterlevel();
    free_dungeons();

    /* some pointers in iflags */
    if (iflags.wc_font_map)
        free((genericptr_t) iflags.wc_font_map), iflags.wc_font_map = 0;
    if (iflags.wc_font_message)
        free((genericptr_t) iflags.wc_font_message),
        iflags.wc_font_message = 0;
    if (iflags.wc_font_text)
        free((genericptr_t) iflags.wc_font_text), iflags.wc_font_text = 0;
    if (iflags.wc_font_menu)
        free((genericptr_t) iflags.wc_font_menu), iflags.wc_font_menu = 0;
    if (iflags.wc_font_status)
        free((genericptr_t) iflags.wc_font_status), iflags.wc_font_status = 0;
    if (iflags.wc_tile_file)
        free((genericptr_t) iflags.wc_tile_file), iflags.wc_tile_file = 0;
    free_autopickup_exceptions();

    /* miscellaneous */
    /* free_pickinv_cache();  --  now done from really_done()... */
    free_symsets();
#endif /* FREE_ALL_MEMORY */
    if (VIA_WINDOWPORT())
        status_finish();
#ifdef DUMPLOG
    dumplogfreemessages();
#endif

    /* last, because it frees data that might be used by panic() to provide
       feedback to the user; conceivably other freeing might trigger panic */
    sysopt_release(); /* SYSCF strings */
    return;
}

#ifdef MFLOPPY
boolean
swapin_file(lev)
int lev;
{
    char to[PATHLEN], from[PATHLEN];

    Sprintf(from, "%s%s", g.permbones, g.alllevels);
    Sprintf(to, "%s%s", levels, g.alllevels);
    set_levelfile_name(from, lev);
    set_levelfile_name(to, lev);
    if (iflags.checkspace) {
        while (g.level_info[lev].size > freediskspace(to))
            if (!swapout_oldest())
                return FALSE;
    }
    if (wizard) {
        pline("Swapping in `%s'.", from);
        wait_synch();
    }
    copyfile(from, to);
    (void) unlink(from);
    g.level_info[lev].where = ACTIVE;
    return TRUE;
}

STATIC_OVL boolean
swapout_oldest()
{
    char to[PATHLEN], from[PATHLEN];
    int i, oldest;
    long oldtime;

    if (!g.ramdisk)
        return FALSE;
    for (i = 1, oldtime = 0, oldest = 0; i <= maxledgerno(); i++)
        if (g.level_info[i].where == ACTIVE
            && (!oldtime || g.level_info[i].time < oldtime)) {
            oldest = i;
            oldtime = g.level_info[i].time;
        }
    if (!oldest)
        return FALSE;
    Sprintf(from, "%s%s", levels, g.alllevels);
    Sprintf(to, "%s%s", g.permbones, g.alllevels);
    set_levelfile_name(from, oldest);
    set_levelfile_name(to, oldest);
    if (wizard) {
        pline("Swapping out `%s'.", from);
        wait_synch();
    }
    copyfile(from, to);
    (void) unlink(from);
    g.level_info[oldest].where = SWAPPED;
    return TRUE;
}

STATIC_OVL void
copyfile(from, to)
char *from, *to;
{
#ifdef TOS
    if (_copyfile(from, to))
        panic("Can't copy %s to %s", from, to);
#else
    char buf[BUFSIZ]; /* this is system interaction, therefore
                       * BUFSIZ instead of NetHack's BUFSZ */
    int nfrom, nto, fdfrom, fdto;

    if ((fdfrom = open(from, O_RDONLY | O_BINARY, FCMASK)) < 0)
        panic("Can't copy from %s !?", from);
    if ((fdto = open(to, O_WRONLY | O_BINARY | O_CREAT | O_TRUNC, FCMASK)) < 0)
        panic("Can't copy to %s", to);
    do {
        nfrom = read(fdfrom, buf, BUFSIZ);
        nto = write(fdto, buf, nfrom);
        if (nto != nfrom)
            panic("Copyfile failed!");
    } while (nfrom == BUFSIZ);
    (void) nhclose(fdfrom);
    (void) nhclose(fdto);
#endif /* TOS */
}

/* see comment in bones.c */
void
co_false()
{
    count_only = FALSE;
    return;
}

#endif /* MFLOPPY */

/*save.c*/<|MERGE_RESOLUTION|>--- conflicted
+++ resolved
@@ -502,15 +502,9 @@
 #ifdef MFLOPPY
         count_only = (mode & COUNT_SAVE);
 #endif
-<<<<<<< HEAD
-    if (lev >= 0 && lev <= maxledgerno())
-        g.level_info[lev].flags |= VISITED;
-    bwrite(fd, (genericptr_t) &g.hackpid, sizeof g.hackpid);
-=======
         if (lev >= 0 && lev <= maxledgerno())
-            level_info[lev].flags |= VISITED;
-        bwrite(fd, (genericptr_t) &hackpid, sizeof hackpid);
->>>>>>> 1702f55c
+            g.level_info[lev].flags |= VISITED;
+        bwrite(fd, (genericptr_t) &g.hackpid, sizeof g.hackpid);
 #ifdef TOS
         tlev = lev;
         tlev &= 0x00ff;
@@ -518,9 +512,6 @@
 #else
         bwrite(fd, (genericptr_t) &lev, sizeof lev);
 #endif
-<<<<<<< HEAD
-    savecemetery(fd, mode, &g.level.bonesinfo);
-=======
     }
 
     /* bones info comes before level data; the intent is for an external
@@ -529,11 +520,10 @@
        the guessing that was needed in 3.4.3 and without having to
        interpret level data to find where to start; unfortunately it
        still needs to handle all the data compression schemes */
-    savecemetery(fd, mode, &level.bonesinfo);
+    savecemetery(fd, mode, &g.level.bonesinfo);
     if (mode == FREE_SAVE) /* see above */
         goto skip_lots;
 
->>>>>>> 1702f55c
     savelevl(fd, (boolean) ((sfsaveinfo.sfi1 & SFI1_RLECOMP) == SFI1_RLECOMP));
     bwrite(fd, (genericptr_t) g.lastseentyp, sizeof g.lastseentyp);
     bwrite(fd, (genericptr_t) &g.monstermoves, sizeof g.monstermoves);
@@ -550,14 +540,7 @@
 
     /* from here on out, saving also involves allocated memory cleanup */
  skip_lots:
-<<<<<<< HEAD
-    /* this comes before the map, so need cleanup here if we skipped */
-    if (mode == FREE_SAVE)
-        savecemetery(fd, mode, &g.level.bonesinfo);
-    /* must be saved before mons, objs, and buried objs */
-=======
     /* timers and lights must be saved before monsters and objects */
->>>>>>> 1702f55c
     save_timers(fd, mode, RANGE_LEVEL);
     save_light_sources(fd, mode, RANGE_LEVEL);
 
@@ -574,15 +557,10 @@
             for (x = 0; x < COLNO; x++)
                 g.level.monsters[x][y] = 0;
         fmon = 0;
-<<<<<<< HEAD
         g.ftrap = 0;
         fobj = 0;
         g.level.buriedobjlist = 0;
         g.billobjs = 0;
-=======
-        ftrap = 0;
-        fobj = level.buriedobjlist = billobjs = 0;
->>>>>>> 1702f55c
         /* level.bonesinfo = 0; -- handled by savecemetery() */
     }
     save_engravings(fd, mode);
