--- conflicted
+++ resolved
@@ -1,9 +1,4 @@
-<<<<<<< HEAD
-/* NetHack 3.5	do.c	$NHDT-Date$  $NHDT-Branch$:$NHDT-Revision$ */
-=======
 /* NetHack 3.5	do.c	$NHDT-Date: 1426991040 2015/03/22 02:24:00 $  $NHDT-Branch: master $:$NHDT-Revision: 1.111 $ */
->>>>>>> b7ad4a8a
-/* NetHack 3.5	do.c	$Date: 2014/11/18 03:10:39 $  $Revision: 1.101 $ */
 /* Copyright (c) Stichting Mathematisch Centrum, Amsterdam, 1985. */
 /* NetHack may be freely redistributed.  See license for details. */
 
