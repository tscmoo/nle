--- conflicted
+++ resolved
@@ -478,10 +478,7 @@
             Sprintf(eos(buf), " called %s", MNAME(mtmp));
     }
 
-<<<<<<< HEAD
     Strcpy(g.killer.name, buf);
-=======
-    Strcpy(killer.name, buf);
     /*
      * Chicken and egg issue:
      *  Ordinarily Unchanging ought to override something like this,
@@ -491,7 +488,6 @@
      *  transformation.  (Turning to slime isn't an issue here because
      *  Unchanging prevents that from happening.)
      */
->>>>>>> cd1d2275
     if (mptr->mlet == S_WRAITH)
         u.ugrave_arise = PM_WRAITH;
     else if (mptr->mlet == S_MUMMY && g.urace.mummynum != NON_PM)
