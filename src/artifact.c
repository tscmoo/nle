--- conflicted
+++ resolved
@@ -1032,12 +1032,8 @@
                     u.uenmax--;
                     if (u.uen > 0)
                         u.uen--;
-<<<<<<< HEAD
-                    g.context.botl = 1;
-=======
-                    context.botl = TRUE;
+                    g.context.botl = TRUE;
                     You("lose magical energy!");
->>>>>>> 23b2f1d1
                 }
             } else {
                 if (mdef->data == &mons[PM_CLAY_GOLEM])
@@ -1045,12 +1041,8 @@
                 if (youattack && attacktype(mdef->data, AT_MAGC)) {
                     u.uenmax++;
                     u.uen++;
-<<<<<<< HEAD
-                    g.context.botl = 1;
-=======
-                    context.botl = TRUE;
+                    g.context.botl = TRUE;
                     You("absorb magical energy!");
->>>>>>> 23b2f1d1
                 }
             }
         }
@@ -1472,11 +1464,7 @@
                 make_slimed(0L, (char *) 0);
             if (Blinded > creamed)
                 make_blinded(creamed, FALSE);
-<<<<<<< HEAD
-            g.context.botl = 1;
-=======
-            context.botl = TRUE;
->>>>>>> 23b2f1d1
+            g.context.botl = TRUE;
             break;
         }
         case ENERGY_BOOST: {
@@ -1488,12 +1476,8 @@
                 epboost = u.uenmax - u.uen;
             if (epboost) {
                 u.uen += epboost;
-<<<<<<< HEAD
-                g.context.botl = 1;
-=======
-                context.botl = TRUE;
+                g.context.botl = TRUE;
                 You_feel("re-energized.");
->>>>>>> 23b2f1d1
             } else
                 goto nothing_special;
             break;
