<<<<<<< HEAD
/* NetHack 3.5	mkobj.c	$NHDT-Date: 1430472720 2015/05/01 09:32:00 $  $NHDT-Branch: master $:$NHDT-Revision: 1.95 $ */
=======
/* NetHack 3.5	mkobj.c	$NHDT-Date: 1430559882 2015/05/02 09:44:42 $  $NHDT-Branch: master $:$NHDT-Revision: 1.96 $ */
/* NetHack 3.5	mkobj.c	$Date: 2012/03/10 02:49:08 $  $Revision: 1.70 $ */
>>>>>>> 04bea102
/* Copyright (c) Stichting Mathematisch Centrum, Amsterdam, 1985. */
/* NetHack may be freely redistributed.  See license for details. */

#include "hack.h"

STATIC_DCL void FDECL(mkbox_cnts,(struct obj *));
STATIC_DCL void FDECL(maybe_adjust_light, (struct obj *,int));
STATIC_DCL void FDECL(obj_timer_checks,(struct obj *, XCHAR_P, XCHAR_P, int));
STATIC_DCL void FDECL(container_weight, (struct obj *));
STATIC_DCL struct obj *FDECL(save_mtraits, (struct obj *, struct monst *));
STATIC_DCL void FDECL(objlist_sanity, (struct obj *,int,const char *));
STATIC_DCL void FDECL(mon_obj_sanity, (struct monst *,const char *));
STATIC_DCL const char *FDECL(where_name, (struct obj *));
STATIC_DCL void FDECL(insane_object,
              (struct obj *,const char *,const char *,struct monst *));
STATIC_DCL void FDECL(check_contained, (struct obj *,const char *));
STATIC_DCL void FDECL(sanity_check_worn, (struct obj *));

struct icp {
    int  iprob;		/* probability of an item type */
    char iclass;	/* item class */
};

const struct icp mkobjprobs[] = {
{10, WEAPON_CLASS},
{10, ARMOR_CLASS},
{20, FOOD_CLASS},
{ 8, TOOL_CLASS},
{ 8, GEM_CLASS},
{16, POTION_CLASS},
{16, SCROLL_CLASS},
{ 4, SPBOOK_CLASS},
{ 4, WAND_CLASS},
{ 3, RING_CLASS},
{ 1, AMULET_CLASS}
};

const struct icp boxiprobs[] = {
{18, GEM_CLASS},
{15, FOOD_CLASS},
{18, POTION_CLASS},
{18, SCROLL_CLASS},
{12, SPBOOK_CLASS},
{ 7, COIN_CLASS},
{ 6, WAND_CLASS},
{ 5, RING_CLASS},
{ 1, AMULET_CLASS}
};

const struct icp rogueprobs[] = {
{12, WEAPON_CLASS},
{12, ARMOR_CLASS},
{22, FOOD_CLASS},
{22, POTION_CLASS},
{22, SCROLL_CLASS},
{ 5, WAND_CLASS},
{ 5, RING_CLASS}
};

const struct icp hellprobs[] = {
{20, WEAPON_CLASS},
{20, ARMOR_CLASS},
{16, FOOD_CLASS},
{12, TOOL_CLASS},
{10, GEM_CLASS},
{ 1, POTION_CLASS},
{ 1, SCROLL_CLASS},
{ 8, WAND_CLASS},
{ 8, RING_CLASS},
{ 4, AMULET_CLASS}
};

struct oextra *
newoextra()
{
    struct oextra *oextra;

    oextra = (struct oextra *)alloc(sizeof(struct oextra));
    oextra->oname = 0;
    oextra->omonst = 0;
    oextra->omid = 0;
    oextra->olong = 0;
    oextra->omailcmd = 0;
    return oextra;
}

void
dealloc_oextra(x)
struct oextra *x;
{
    if (x) {
        if (x->oname) free((genericptr_t)x->oname);
        if (x->omonst) free((genericptr_t)x->omonst);
        if (x->omid) free((genericptr_t)x->omid);
        if (x->olong) free((genericptr_t)x->olong);
        if (x->omailcmd) free((genericptr_t)x->omailcmd);
        free((genericptr_t)x);
    }
}

void
newomonst(otmp)
struct obj *otmp;
{
    if (!otmp->oextra) otmp->oextra = newoextra();
    if (!OMONST(otmp)) {
        OMONST(otmp) = (struct monst *)alloc(sizeof(struct monst));
        (void) memset((genericptr_t) OMONST(otmp), 0, sizeof(struct monst));
    }
}

void
free_omonst(otmp)
struct obj *otmp;
{
    if (otmp->oextra && OMONST(otmp)) {
        free((genericptr_t) OMONST(otmp));
        OMONST(otmp) = (struct monst *)0;
    }
}

void
newomid(otmp)
struct obj *otmp;
{
    if (!otmp->oextra) otmp->oextra = newoextra();
    if (!OMID(otmp)) {
        OMID(otmp) = (unsigned *)alloc(sizeof(unsigned));
        (void) memset((genericptr_t) OMID(otmp), 0, sizeof(unsigned));
    }
}

void
free_omid(otmp)
struct obj *otmp;
{
    if (otmp->oextra && OMID(otmp)) {
        free((genericptr_t) OMID(otmp));
        OMID(otmp) = (unsigned *)0;
    }
}

void
newolong(otmp)
struct obj *otmp;
{
    if (!otmp->oextra) otmp->oextra = newoextra();
    if (!OLONG(otmp)) {
        OLONG(otmp) = (long *)alloc(sizeof(long));
        (void) memset((genericptr_t) OLONG(otmp), 0, sizeof(long));
    }
}

void
free_olong(otmp)
struct obj *otmp;
{
    if (otmp->oextra && OLONG(otmp)) {
        free((genericptr_t) OLONG(otmp));
        OLONG(otmp) = (long *)0;
    }
}

void
new_omailcmd(otmp, response_cmd)
struct obj *otmp;
const char *response_cmd;
{
    if (!otmp->oextra) otmp->oextra = newoextra();
    if (OMAILCMD(otmp)) free_omailcmd(otmp);
    OMAILCMD(otmp) = dupstr(response_cmd);
}

void
free_omailcmd(otmp)
struct obj *otmp;
{
    if (otmp->oextra && OMAILCMD(otmp)) {
        free((genericptr_t) OMAILCMD(otmp));
        OMAILCMD(otmp) = (char *)0;
    }
}

struct obj *
mkobj_at(let, x, y, artif)
char let;
int x, y;
boolean artif;
{
    struct obj *otmp;

    otmp = mkobj(let, artif);
    place_object(otmp, x, y);
    return(otmp);
}

struct obj *
mksobj_at(otyp, x, y, init, artif)
int otyp, x, y;
boolean init, artif;
{
    struct obj *otmp;

    otmp = mksobj(otyp, init, artif);
    place_object(otmp, x, y);
    return(otmp);
}

struct obj *
mkobj(oclass, artif)
char oclass;
boolean artif;
{
    int tprob, i, prob = rnd(1000);

    if(oclass == RANDOM_CLASS) {
        const struct icp *iprobs =
                    (Is_rogue_level(&u.uz)) ?
                    (const struct icp *)rogueprobs :
                    Inhell ? (const struct icp *)hellprobs :
                    (const struct icp *)mkobjprobs;

        for(tprob = rnd(100);
            (tprob -= iprobs->iprob) > 0;
            iprobs++);
        oclass = iprobs->iclass;
    }

    i = bases[(int)oclass];
    while((prob -= objects[i].oc_prob) > 0) i++;

    if(objects[i].oc_class != oclass || !OBJ_NAME(objects[i]))
        panic("probtype error, oclass=%d i=%d", (int) oclass, i);

    return(mksobj(i, TRUE, artif));
}

STATIC_OVL void
mkbox_cnts(box)
struct obj *box;
{
    register int n;
    register struct obj *otmp;

    box->cobj = (struct obj *) 0;

    switch (box->otyp) {
    case ICE_BOX:		n = 20; break;
    case CHEST:		n = 5; break;
    case LARGE_BOX:		n = 3; break;
    case SACK:
    case OILSKIN_SACK:
                /* initial inventory: sack starts out empty */
                if (moves <= 1 && !in_mklev) { n = 0; break; }
                /*else FALLTHRU*/
    case BAG_OF_HOLDING:	n = 1; break;
    default:		n = 0; break;
    }

    for (n = rn2(n+1); n > 0; n--) {
        if (box->otyp == ICE_BOX) {
        if (!(otmp = mksobj(CORPSE, TRUE, TRUE))) continue;
        /* Note: setting age to 0 is correct.  Age has a different
         * from usual meaning for objects stored in ice boxes. -KAA
         */
        otmp->age = 0L;
        if (otmp->timed) {
            (void) stop_timer(ROT_CORPSE, obj_to_any(otmp));
            (void) stop_timer(REVIVE_MON, obj_to_any(otmp));
        }
        } else {
        register int tprob;
        const struct icp *iprobs = boxiprobs;

        for (tprob = rnd(100); (tprob -= iprobs->iprob) > 0; iprobs++)
            ;
        if (!(otmp = mkobj(iprobs->iclass, TRUE))) continue;

        /* handle a couple of special cases */
        if (otmp->oclass == COIN_CLASS) {
            /* 2.5 x level's usual amount; weight adjusted below */
            otmp->quan = (long)(rnd(level_difficulty()+2) * rnd(75));
            otmp->owt = weight(otmp);
        } else while (otmp->otyp == ROCK) {
            otmp->otyp = rnd_class(DILITHIUM_CRYSTAL, LOADSTONE);
            if (otmp->quan > 2L) otmp->quan = 1L;
            otmp->owt = weight(otmp);
        }
        if (box->otyp == BAG_OF_HOLDING) {
            if (Is_mbag(otmp)) {
            otmp->otyp = SACK;
            otmp->spe = 0;
            otmp->owt = weight(otmp);
            } else while (otmp->otyp == WAN_CANCELLATION)
                otmp->otyp = rnd_class(WAN_LIGHT, WAN_LIGHTNING);
        }
        }
        (void) add_to_container(box, otmp);
    }
}

int
rndmonnum()	/* select a random, common monster type */
{
    register struct permonst *ptr;
    register int	i;
    unsigned short excludeflags;

    /* Plan A: get a level-appropriate common monster */
    ptr = rndmonst();
    if (ptr) return(monsndx(ptr));

    /* Plan B: get any common monster */
    excludeflags = G_UNIQ | G_NOGEN | (Inhell ? G_NOHELL : G_HELL);
    do {
        i = rn1(SPECIAL_PM - LOW_PM, LOW_PM);
        ptr = &mons[i];
    } while ((ptr->geno & excludeflags) != 0);

    return(i);
}

void
copy_oextra(obj2, obj1)
struct obj *obj2, *obj1;
{
    if(!obj2 || !obj1 || !obj1->oextra) return;

    if (!obj2->oextra) obj2->oextra = newoextra();
    if (has_oname(obj1)) oname(obj2, ONAME(obj1));
    if (has_omonst(obj1)) {
        if (!OMONST(obj2)) newomonst(obj2);
        (void)memcpy((genericptr_t)OMONST(obj2),
                (genericptr_t)OMONST(obj1),
                sizeof(struct monst));
        OMONST(obj2)->mextra = (struct mextra *)0;
        OMONST(obj2)->nmon = (struct monst *)0;
#if 0
        OMONST(obj2)->m_id = context.ident++;
        if (OMONST(obj2)->m_id) /* ident overflowed */
            OMONST(obj2)->m_id = context.ident++;
#endif
        if (OMONST(obj1)->mextra)
            copy_mextra(OMONST(obj2),OMONST(obj1));
    }
    if (has_omid(obj1)) {
        if (!OMID(obj2)) newomid(obj2);
        (void)memcpy((genericptr_t)OMID(obj2),
                (genericptr_t)OMID(obj1),
                sizeof(unsigned));
    }
    if (has_olong(obj1)) {
        if (!OLONG(obj2)) newolong(obj2);
        (void)memcpy((genericptr_t)OLONG(obj2),
                (genericptr_t)OLONG(obj1),
                sizeof(long));
    }
    if (has_omailcmd(obj1)) {
        new_omailcmd(obj2, OMAILCMD(obj1));
    }
}

/*
 * Split obj so that it gets size gets reduced by num. The quantity num is
 * put in the object structure delivered by this call.  The returned object
 * has its wornmask cleared and is positioned just following the original
 * in the nobj chain (and nexthere chain when on the floor).
 */
struct obj *
splitobj(obj, num)
struct obj *obj;
long num;
{
    struct obj *otmp;

    if (obj->cobj || num <= 0L || obj->quan <= num)
        panic("splitobj");	/* can't split containers */
    otmp = newobj();
    *otmp = *obj;		/* copies whole structure */
    otmp->oextra = (struct oextra *)0;
    otmp->o_id = context.ident++;
    if (!otmp->o_id) otmp->o_id = context.ident++;	/* ident overflowed */
    otmp->timed = 0;	/* not timed, yet */
    otmp->lamplit = 0;	/* ditto */
    otmp->owornmask = 0L;	/* new object isn't worn */
    obj->quan -= num;
    obj->owt = weight(obj);
    otmp->quan = num;
    otmp->owt = weight(otmp);	/* -= obj->owt ? */
    obj->nobj = otmp;
    /* Only set nexthere when on the floor, nexthere is also used */
    /* as a back pointer to the container object when contained. */
    if (obj->where == OBJ_FLOOR)
        obj->nexthere = otmp;
    copy_oextra(otmp, obj);
    if (has_omid(otmp)) free_omid(otmp);	/* only one association with m_id*/
    if (obj->unpaid) splitbill(obj,otmp);
    if (obj->timed) obj_split_timers(obj, otmp);
    if (obj_sheds_light(obj)) obj_split_light_source(obj, otmp);
    return otmp;
}

/*
 * Insert otmp right after obj in whatever chain(s) it is on.  Then extract
 * obj from the chain(s).  This function does a literal swap.  It is up to
 * the caller to provide a valid context for the swap.  When done, obj will
 * still exist, but not on any chain.
 *
 * Note:  Don't use use obj_extract_self() -- we are doing an in-place swap,
 * not actually moving something.
 */
void
replace_object(obj, otmp)
struct obj *obj;
struct obj *otmp;
{
    otmp->where = obj->where;
    switch (obj->where) {
    case OBJ_FREE:
    /* do nothing */
    break;
    case OBJ_INVENT:
    otmp->nobj = obj->nobj;
    obj->nobj = otmp;
    extract_nobj(obj, &invent);
    break;
    case OBJ_CONTAINED:
    otmp->nobj = obj->nobj;
    otmp->ocontainer = obj->ocontainer;
    obj->nobj = otmp;
    extract_nobj(obj, &obj->ocontainer->cobj);
    break;
    case OBJ_MINVENT:
    otmp->nobj = obj->nobj;
    otmp->ocarry =  obj->ocarry;
    obj->nobj = otmp;
    extract_nobj(obj, &obj->ocarry->minvent);
    break;
    case OBJ_FLOOR:
    otmp->nobj = obj->nobj;
    otmp->nexthere = obj->nexthere;
    otmp->ox = obj->ox;
    otmp->oy = obj->oy;
    obj->nobj = otmp;
    obj->nexthere = otmp;
    extract_nobj(obj, &fobj);
    extract_nexthere(obj, &level.objects[obj->ox][obj->oy]);
    break;
    default:
    panic("replace_object: obj position");
    break;
    }
}

/*
 * Create a dummy duplicate to put on shop bill.  The duplicate exists
 * only in the billobjs chain.  This function is used when a shop object
 * is being altered, and a copy of the original is needed for billing
 * purposes.  For example, when eating, where an interruption will yield
 * an object which is different from what it started out as; the "I x"
 * command needs to display the original object.
 *
 * The caller is responsible for checking otmp->unpaid and
 * costly_spot(u.ux, u.uy).  This function will make otmp no charge.
 *
 * Note that check_unpaid_usage() should be used instead for partial
 * usage of an object.
 */
void
bill_dummy_object(otmp)
register struct obj *otmp;
{
    register struct obj *dummy;
    long cost = 0L;

    if (otmp->unpaid) {
        cost = unpaid_cost(otmp, FALSE);
        subfrombill(otmp, shop_keeper(*u.ushops));
    }
    dummy = newobj();
    *dummy = *otmp;
    dummy->oextra = (struct oextra *)0;
    dummy->where = OBJ_FREE;
    dummy->o_id = context.ident++;
    if (!dummy->o_id) dummy->o_id = context.ident++;	/* ident overflowed */
    dummy->timed = 0;
    copy_oextra(dummy, otmp);
    if (has_omid(dummy)) free_omid(dummy);	/* only one association with m_id*/
    if (Is_candle(dummy)) dummy->lamplit = 0;
    addtobill(dummy, FALSE, TRUE, TRUE);
    if (cost) alter_cost(dummy, -cost);
    /* no_charge is only valid for some locations */
    otmp->no_charge = (otmp->where == OBJ_FLOOR ||
               otmp->where == OBJ_CONTAINED) ? 1 : 0;
    otmp->unpaid = 0;
    return;
}

/* alteration types; must match COST_xxx macros in hack.h */
static const char * const alteration_verbs[] = {
            "cancel", "drain", "uncharge", "unbless", "uncurse",
            "disenchant", "degrade", "dilute", "erase", "burn",
            "neutralize", "destroy", "splatter", "bite", "open",
            "break the lock on", "rust", "rot", "tarnish"
};

/* possibly bill for an object which the player has just modified */
void
costly_alteration(obj, alter_type)
struct obj *obj;
int alter_type;
{
    xchar ox, oy;
    char objroom;
    boolean set_bknown;
    const char *those, *them;
    struct monst *shkp = 0;

    if (alter_type < 0 || alter_type >= SIZE(alteration_verbs)) {
    impossible("invalid alteration type (%d)", alter_type);
    alter_type = 0;
    }

    ox = oy = 0;	/* lint suppression */
    objroom = '\0';	/* ditto */
    if (carried(obj) || obj->where == OBJ_FREE) {
    /* OBJ_FREE catches obj_no_longer_held()'s transformation
       of crysknife back into worm tooth; the object has been
       removed from inventory but not necessarily placed at
       its new location yet--the unpaid flag will still be set
       if this item is owned by a shop */
    if (!obj->unpaid) return;
    } else {
    /* this get_obj_location shouldn't fail, but if it does,
       use hero's location */
    if (!get_obj_location(obj, &ox, &oy, CONTAINED_TOO))
        ox = u.ux, oy = u.uy;
    if (!costly_spot(ox, oy)) return;
    objroom = *in_rooms(ox, oy, SHOPBASE);
    /* if no shop cares about it, we're done */
    if (!billable(&shkp, obj, objroom, FALSE)) return;
    }

    if (obj->quan == 1L)
    those = "that", them = "it";
    else
    those = "those", them = "them";

    /* when shopkeeper describes the object as being uncursed or unblessed
       hero will know that it is now uncursed; will also make the feedback
       from `I x' after bill_dummy_object() be more specific for this item */
    set_bknown = (alter_type == COST_UNCURS || alter_type == COST_UNBLSS);

    switch (obj->where) {
    case OBJ_FREE:	/* obj_no_longer_held() */
    case OBJ_INVENT:
    if (set_bknown) obj->bknown = 1;
    verbalize("You %s %s %s, you pay for %s!",
          alteration_verbs[alter_type], those,
          simpleonames(obj), them);
    bill_dummy_object(obj);
    break;
    case OBJ_FLOOR:
    if (set_bknown) obj->bknown = 1;
    if (costly_spot(u.ux, u.uy) && objroom == *u.ushops) {
        verbalize("You %s %s, you pay for %s!",
              alteration_verbs[alter_type], those, them);
        bill_dummy_object(obj);
    } else {
        (void) stolen_value(obj, ox, oy, FALSE, FALSE);
    }
    break;
    }
}

static const char dknowns[] = {
        WAND_CLASS, RING_CLASS, POTION_CLASS, SCROLL_CLASS,
        GEM_CLASS, SPBOOK_CLASS, WEAPON_CLASS, TOOL_CLASS, 0
};

struct obj *
mksobj(otyp, init, artif)
int otyp;
boolean init;
boolean artif;
{
    int mndx, tryct;
    struct obj *otmp;
    char let = objects[otyp].oc_class;

    otmp = newobj();
    *otmp = zeroobj;
    otmp->age = monstermoves;
    otmp->o_id = context.ident++;
    if (!otmp->o_id) otmp->o_id = context.ident++;	/* ident overflowed */
    otmp->quan = 1L;
    otmp->oclass = let;
    otmp->otyp = otyp;
    otmp->where = OBJ_FREE;
    otmp->dknown = index(dknowns, let) ? 0 : 1;
    if ((otmp->otyp >= ELVEN_SHIELD && otmp->otyp <= ORCISH_SHIELD) ||
            otmp->otyp == SHIELD_OF_REFLECTION)
        otmp->dknown = 0;
    if (!objects[otmp->otyp].oc_uses_known)
        otmp->known = 1;
    otmp->lknown = 0;
    otmp->cknown = 0;
    otmp->corpsenm = NON_PM;

    if (init) switch (let) {
    case WEAPON_CLASS:
        otmp->quan = is_multigen(otmp) ? (long) rn1(6,6) : 1L;
        if(!rn2(11)) {
            otmp->spe = rne(3);
            otmp->blessed = rn2(2);
        } else if(!rn2(10)) {
            curse(otmp);
            otmp->spe = -rne(3);
        } else	blessorcurse(otmp, 10);
        if (is_poisonable(otmp) && !rn2(100))
            otmp->opoisoned = 1;

        if (artif && !rn2(20))
            otmp = mk_artifact(otmp, (aligntyp)A_NONE);
        break;
    case FOOD_CLASS:
        otmp->oeaten = 0;
        switch(otmp->otyp) {
            case CORPSE:
                /* possibly overridden by mkcorpstat() */
                tryct = 50;
                do otmp->corpsenm = undead_to_corpse(rndmonnum());
                while ((mvitals[otmp->corpsenm].mvflags & G_NOCORPSE) && (--tryct > 0));
                if (tryct == 0) {
                    /* perhaps rndmonnum() only wants to make G_NOCORPSE monsters on
                       this level; let's create an adventurer's corpse instead, then */
                    otmp->corpsenm = PM_HUMAN;
                }
                /* timer set below */
                break;
            case EGG:
                otmp->corpsenm = NON_PM;	/* generic egg */
                if (!rn2(3)) for (tryct = 200; tryct > 0; --tryct) {
                    mndx = can_be_hatched(rndmonnum());
                    if (mndx != NON_PM && !dead_species(mndx, TRUE)) {
                        otmp->corpsenm = mndx;		/* typed egg */
                        break;
                    }
                }
                /* timer set below */
                break;
            case TIN:
                otmp->corpsenm = NON_PM;	/* empty (so far) */
                if (!rn2(6))
                    set_tin_variety(otmp, SPINACH_TIN);
                else for (tryct = 200; tryct > 0; --tryct) {
                    mndx = undead_to_corpse(rndmonnum());
                    if (mons[mndx].cnutrit &&
                            !(mvitals[mndx].mvflags & G_NOCORPSE)) {
                        otmp->corpsenm = mndx;
                        set_tin_variety(otmp, RANDOM_TIN);
                        break;
                    }
                }
                blessorcurse(otmp, 10);
                break;
            case SLIME_MOLD:
                otmp->spe = context.current_fruit;
                flags.made_fruit = TRUE;
                break;
            case KELP_FROND:
                otmp->quan = (long) rnd(2);
                break;
        }
        if (Is_pudding(otmp)) {
            otmp->globby = 1;
            otmp->known = otmp->bknown = otmp->rknown = otmp->dknown = 1;
            otmp->corpsenm = PM_GRAY_OOZE + (otmp->otyp - GLOB_OF_GRAY_OOZE);
            /* this ensures that they don't fail merging because of
             * BUC status or other irrelevancies */
        } else {
            if (otmp->otyp != CORPSE && otmp->otyp != MEAT_RING
                    && otmp->otyp != KELP_FROND && !rn2(6)) {
                otmp->quan = 2L;
            }
        }
        break;
    case GEM_CLASS:
        otmp->corpsenm = 0;	/* LOADSTONE hack */
        if (otmp->otyp == LOADSTONE) curse(otmp);
        else if (otmp->otyp == ROCK) otmp->quan = (long) rn1(6,6);
        else if (otmp->otyp != LUCKSTONE && !rn2(6)) otmp->quan = 2L;
        else otmp->quan = 1L;
        break;
    case TOOL_CLASS:
        switch(otmp->otyp) {
        case TALLOW_CANDLE:
        case WAX_CANDLE:	otmp->spe = 1;
                    otmp->age = 20L * /* 400 or 200 */
                          (long)objects[otmp->otyp].oc_cost;
                    otmp->lamplit = 0;
                    otmp->quan = 1L +
                          (long)(rn2(2) ? rn2(7) : 0);
                    blessorcurse(otmp, 5);
                    break;
        case BRASS_LANTERN:
        case OIL_LAMP:		otmp->spe = 1;
                    otmp->age = (long) rn1(500,1000);
                    otmp->lamplit = 0;
                    blessorcurse(otmp, 5);
                    break;
        case MAGIC_LAMP:	otmp->spe = 1;
                    otmp->lamplit = 0;
                    blessorcurse(otmp, 2);
                    break;
        case CHEST:
        case LARGE_BOX:		otmp->olocked = !!(rn2(5));
                    otmp->otrapped = !(rn2(10));
        case ICE_BOX:
        case SACK:
        case OILSKIN_SACK:
        case BAG_OF_HOLDING:	mkbox_cnts(otmp);
                    break;
        case LEASH:		otmp->leashmon = 0;
                    break;
        case EXPENSIVE_CAMERA:
        case TINNING_KIT:
        case MAGIC_MARKER:	otmp->spe = rn1(70,30);
                    break;
        case CAN_OF_GREASE:	otmp->spe = rnd(25);
                    blessorcurse(otmp, 10);
                    break;
        case CRYSTAL_BALL:	otmp->spe = rnd(5);
                    blessorcurse(otmp, 2);
                    break;
        case HORN_OF_PLENTY:
        case BAG_OF_TRICKS:	otmp->spe = rnd(20);
                    break;
        case FIGURINE:	{	int tryct2 = 0;
                    do
                        otmp->corpsenm = rndmonnum();
                    while(is_human(&mons[otmp->corpsenm])
                        && tryct2++ < 30);
                    blessorcurse(otmp, 4);
                    break;
                }
        case BELL_OF_OPENING:   otmp->spe = 3;
                    break;
        case MAGIC_FLUTE:
        case MAGIC_HARP:
        case FROST_HORN:
        case FIRE_HORN:
        case DRUM_OF_EARTHQUAKE:
                    otmp->spe = rn1(5,4);
                    break;
        }
        break;
    case AMULET_CLASS:
        if (otmp->otyp == AMULET_OF_YENDOR) context.made_amulet = TRUE;
        if(rn2(10) && (otmp->otyp == AMULET_OF_STRANGULATION ||
           otmp->otyp == AMULET_OF_CHANGE ||
           otmp->otyp == AMULET_OF_RESTFUL_SLEEP)) {
            curse(otmp);
        } else	blessorcurse(otmp, 10);
    case VENOM_CLASS:
    case CHAIN_CLASS:
    case BALL_CLASS:
        break;
    case POTION_CLASS:
        otmp->fromsink = 0;
        if (otmp->otyp == POT_OIL)
            otmp->age = MAX_OIL_IN_FLASK;	/* amount of oil */
        /* fall through */
    case SCROLL_CLASS:
#ifdef MAIL
        if (otmp->otyp != SCR_MAIL)
#endif
            blessorcurse(otmp, 4);
        break;
    case SPBOOK_CLASS:
        otmp->spestudied = 0;
        blessorcurse(otmp, 17);
        break;
    case ARMOR_CLASS:
        if(rn2(10) && (otmp->otyp == FUMBLE_BOOTS ||
           otmp->otyp == LEVITATION_BOOTS ||
           otmp->otyp == HELM_OF_OPPOSITE_ALIGNMENT ||
           otmp->otyp == GAUNTLETS_OF_FUMBLING ||
           !rn2(11))) {
            curse(otmp);
            otmp->spe = -rne(3);
        } else if(!rn2(10)) {
            otmp->blessed = rn2(2);
            otmp->spe = rne(3);
        } else	blessorcurse(otmp, 10);
        if (artif && !rn2(40))                
            otmp = mk_artifact(otmp, (aligntyp)A_NONE);
        /* simulate lacquered armor for samurai */
        if (Role_if(PM_SAMURAI) && otmp->otyp == SPLINT_MAIL &&
            (moves <= 1 || In_quest(&u.uz))) {
#ifdef UNIXPC
            /* optimizer bitfield bug */
            otmp->oerodeproof = 1;
            otmp->rknown = 1;
#else
            otmp->oerodeproof = otmp->rknown = 1;
#endif
        }
        break;
    case WAND_CLASS:
        if(otmp->otyp == WAN_WISHING) otmp->spe = rnd(3); else
        otmp->spe = rn1(5,
            (objects[otmp->otyp].oc_dir == NODIR) ? 11 : 4);
        blessorcurse(otmp, 17);
        otmp->recharged = 0; /* used to control recharging */
        break;
    case RING_CLASS:
        if(objects[otmp->otyp].oc_charged) {
            blessorcurse(otmp, 3);
            if(rn2(10)) {
            if(rn2(10) && bcsign(otmp))
                otmp->spe = bcsign(otmp) * rne(3);
            else otmp->spe = rn2(2) ? rne(3) : -rne(3);
            }
            /* make useless +0 rings much less common */
            if (otmp->spe == 0) otmp->spe = rn2(4) - rn2(3);
            /* negative rings are usually cursed */
            if (otmp->spe < 0 && rn2(5)) curse(otmp);
        } else if(rn2(10) && (otmp->otyp == RIN_TELEPORTATION ||
              otmp->otyp == RIN_POLYMORPH ||
              otmp->otyp == RIN_AGGRAVATE_MONSTER ||
              otmp->otyp == RIN_HUNGER || !rn2(9))) {
            curse(otmp);
        }
        break;
    case ROCK_CLASS:
        switch (otmp->otyp) {
            case STATUE:
            /* possibly overridden by mkcorpstat() */
            otmp->corpsenm = rndmonnum();
            if (!verysmall(&mons[otmp->corpsenm]) &&
                rn2(level_difficulty()/2 + 10) > 10)
                (void) add_to_container(otmp,
                            mkobj(SPBOOK_CLASS,FALSE));
        }
        break;
    case COIN_CLASS:
        break;	/* do nothing */
    default:
        impossible("impossible mkobj %d, sym '%c'.", otmp->otyp,
                        objects[otmp->otyp].oc_class);
        return (struct obj *)0;
    }

    /* some things must get done (corpsenm, timers) even if init = 0 */
    switch (otmp->otyp) {
        case CORPSE:
        if (otmp->corpsenm == NON_PM) {
            otmp->corpsenm = undead_to_corpse(rndmonnum());
            if (mvitals[otmp->corpsenm].mvflags & (G_NOCORPSE|G_GONE))
            otmp->corpsenm = urole.malenum;
        }
        /*FALLTHRU*/
        case STATUE:
        case FIGURINE:
        if (otmp->corpsenm == NON_PM) otmp->corpsenm = rndmonnum();
        /*FALLTHRU*/
        case EGG:
     /* case TIN: */
        set_corpsenm(otmp, otmp->corpsenm);
        break;
	    case SPE_NOVEL:
	        {
	            int novidx = -1;
	    	    otmp = oname(otmp, noveltitle(&novidx));
		    otmp->novelidx = novidx;
		}
	    	break;
    }

    /* unique objects may have an associated artifact entry */
    if (objects[otyp].oc_unique && !otmp->oartifact)
        otmp = mk_artifact(otmp, (aligntyp)A_NONE);
    otmp->owt = weight(otmp);
    return(otmp);
}

/*
 * Several areas of the code made direct reassignments
 * to obj->corpsenm. Because some special handling is
 * required in certain cases, place that handling here
 * and call this routine in place of the direct assignment.
 * 
 * If the object was a lizard or lichen corpse:
 *     - ensure that you don't end up with some
 *       other corpse type which has no rot-away timer.
 *
 * If the object was a troll corpse:
 *     - ensure that you don't end up with some other
 *       corpse type which resurrects from the dead.
 *
 * Re-calculates the weight of figurines and corpses to suit the
 * new species.
 *
 * Existing timeout value for egg hatch is preserved.
 *
 */
void
set_corpsenm(obj, id)
struct obj *obj;
int id;
{
    long when = 0L;

    if (obj->timed) {
        if (obj->otyp == EGG)
        when = stop_timer(HATCH_EGG, obj_to_any(obj));
        else {
            when = 0L;
        obj_stop_timers(obj);	/* corpse or figurine */
        }
    }
    obj->corpsenm = id;
    switch(obj->otyp) {
        case CORPSE:
        start_corpse_timeout(obj);
        obj->owt = weight(obj);
        break;
        case FIGURINE:
        if (obj->corpsenm != NON_PM
            && !dead_species(obj->corpsenm,TRUE)
            && (carried(obj) || mcarried(obj)))
            attach_fig_transform_timeout(obj);
        obj->owt = weight(obj);
        break;
        case EGG:
        if (obj->corpsenm != NON_PM
            && !dead_species(obj->corpsenm,TRUE))
            attach_egg_hatch_timeout(obj, when);
        break;
        default:	/* tin, etc. */
        obj->owt = weight(obj);
        break;
    }
}

/*
 * Start a corpse decay or revive timer.
 * This takes the age of the corpse into consideration as of 3.4.0.
 */
void
start_corpse_timeout(body)
    struct obj *body;
{
    long when; 		/* rot away when this old */
    long corpse_age;	/* age of corpse          */
    int rot_adjust;
    short action;

#define TAINT_AGE (50L)		/* age when corpses go bad */
#define TROLL_REVIVE_CHANCE 37	/* 1/37 chance for 50 turns ~ 75% chance */
#define ROT_AGE (250L)		/* age when corpses rot away */

    /* lizards and lichen don't rot or revive */
    if (body->corpsenm == PM_LIZARD || body->corpsenm == PM_LICHEN) return;

    action = ROT_CORPSE;		/* default action: rot away */
    rot_adjust = in_mklev ? 25 : 10;	/* give some variation */
    corpse_age = monstermoves - body->age;
    if (corpse_age > ROT_AGE)
        when = rot_adjust;
    else
        when = ROT_AGE - corpse_age;
    when += (long)(rnz(rot_adjust) - rot_adjust);

    if (is_rider(&mons[body->corpsenm])) {
        /*
         * Riders always revive.  They have a 1/3 chance per turn
         * of reviving after 12 turns.  Always revive by 500.
         */
        action = REVIVE_MON;
        for (when = 12L; when < 500L; when++)
            if (!rn2(3)) break;

    } else if (mons[body->corpsenm].mlet == S_TROLL && !body->norevive) {
        long age;
        for (age = 2; age <= TAINT_AGE; age++)
            if (!rn2(TROLL_REVIVE_CHANCE)) {	/* troll revives */
            action = REVIVE_MON;
            when = age;
            break;
            }
    }
    
    if (body->norevive) body->norevive = 0;
    (void) start_timer(when, TIMER_OBJECT, action, obj_to_any(body));
}

STATIC_OVL void
maybe_adjust_light(obj, old_range)
struct obj *obj;
int old_range;
{
    char buf[BUFSZ];
    xchar ox, oy;
    int new_range = arti_light_radius(obj),
        delta = new_range - old_range;

    /* radius of light emitting artifact varies by curse/bless state
       so will change after blessing or cursing */
    if (delta) {
        obj_adjust_light_radius(obj, new_range);
        /* simplifying assumptions:  hero is wielding this object;
           artifacts have to be in use to emit light and monsters'
           gear won't change bless or curse state */
        if (!Blind && get_obj_location(obj, &ox, &oy, 0)) {
        *buf = '\0';
        if (iflags.last_msg == PLNMSG_OBJ_GLOWS)
            /* we just saw "The <obj> glows <color>." from dipping */
            Strcpy(buf, (obj->quan == 1L) ? "It" : "They");
        else if (carried(obj) || cansee(ox, oy))
            Strcpy(buf, Yname2(obj));
        if (*buf) {
            /* initial activation says "dimly" if cursed,
               "brightly" if uncursed, and "brilliantly" if blessed;
               when changing intensity, using "less brightly" is
               straightforward for dimming, but we need "brighter"
               rather than "more brightly" for brightening; ugh */
            pline("%s %s %s%s.",
              buf, otense(obj, "shine"),
              (abs(delta) > 1) ? "much " : "",
              (delta > 0) ? "brighter" : "less brightly");
        }
        }
    }
}

/*
 *	bless(), curse(), unbless(), uncurse() -- any relevant message
 *	about glowing amber/black/&c should be delivered prior to calling
 *	these routines to make the actual curse/bless state change.
 */

void
bless(otmp)
register struct obj *otmp;
{
    int old_light = 0;

    if (otmp->oclass == COIN_CLASS) return;
    if (otmp->lamplit) old_light = arti_light_radius(otmp);
    otmp->cursed = 0;
    otmp->blessed = 1;
    if (carried(otmp) && confers_luck(otmp))
        set_moreluck();
    else if (otmp->otyp == BAG_OF_HOLDING)
        otmp->owt = weight(otmp);
    else if (otmp->otyp == FIGURINE && otmp->timed)
        (void) stop_timer(FIG_TRANSFORM, obj_to_any(otmp));
    if (otmp->lamplit) maybe_adjust_light(otmp, old_light);
    return;
}

void
unbless(otmp)
register struct obj *otmp;
{
    int old_light = 0;

    if (otmp->lamplit) old_light = arti_light_radius(otmp);
    otmp->blessed = 0;
    if (carried(otmp) && confers_luck(otmp))
        set_moreluck();
    else if (otmp->otyp == BAG_OF_HOLDING)
        otmp->owt = weight(otmp);
    if (otmp->lamplit) maybe_adjust_light(otmp, old_light);
}

void
curse(otmp)
register struct obj *otmp;
{
    int old_light = 0;

    if (otmp->oclass == COIN_CLASS) return;
    if (otmp->lamplit) old_light = arti_light_radius(otmp);
    otmp->blessed = 0;
    otmp->cursed = 1;
    /* welded two-handed weapon interferes with some armor removal */
    if (otmp == uwep && bimanual(uwep)) reset_remarm();
    /* rules at top of wield.c state that twoweapon cannot be done
       with cursed alternate weapon */
    if (otmp == uswapwep && u.twoweap)
        drop_uswapwep();
    /* some cursed items need immediate updating */
    if (carried(otmp) && confers_luck(otmp))
        set_moreluck();
    else if (otmp->otyp == BAG_OF_HOLDING)
        otmp->owt = weight(otmp);
    else if (otmp->otyp == FIGURINE) {
        if (otmp->corpsenm != NON_PM
            && !dead_species(otmp->corpsenm,TRUE)
            && (carried(otmp) || mcarried(otmp)))
            attach_fig_transform_timeout(otmp);
    }
    if (otmp->lamplit) maybe_adjust_light(otmp, old_light);
    return;
}

void
uncurse(otmp)
register struct obj *otmp;
{
    int old_light = 0;

    if (otmp->lamplit) old_light = arti_light_radius(otmp);
    otmp->cursed = 0;
    if (carried(otmp) && confers_luck(otmp))
        set_moreluck();
    else if (otmp->otyp == BAG_OF_HOLDING)
        otmp->owt = weight(otmp);
    else if (otmp->otyp == FIGURINE && otmp->timed)
        (void) stop_timer(FIG_TRANSFORM, obj_to_any(otmp));
    if (otmp->lamplit) maybe_adjust_light(otmp, old_light);
    return;
}

void
blessorcurse(otmp, chance)
register struct obj *otmp;
register int chance;
{
    if(otmp->blessed || otmp->cursed) return;

    if(!rn2(chance)) {
        if(!rn2(2)) {
        curse(otmp);
        } else {
        bless(otmp);
        }
    }
    return;
}

int
bcsign(otmp)
register struct obj *otmp;
{
    return(!!otmp->blessed - !!otmp->cursed);
}

/*
 *  Calculate the weight of the given object.  This will recursively follow
 *  and calculate the weight of any containers.
 *
 *  Note:  It is possible to end up with an incorrect weight if some part
 *	   of the code messes with a contained object and doesn't update the
 *	   container's weight.
 */
int
weight(obj)
register struct obj *obj;
{
    int wt = objects[obj->otyp].oc_weight;

    if (SchroedingersBox(obj))
        wt += mons[PM_HOUSECAT].cwt;
    if (Is_container(obj) || obj->otyp == STATUE) {
        struct obj *contents;
        register int cwt = 0;

        if (obj->otyp == STATUE && obj->corpsenm >= LOW_PM)
            wt = (int)obj->quan *
             ((int)mons[obj->corpsenm].cwt * 3 / 2);

        for(contents=obj->cobj; contents; contents=contents->nobj)
            cwt += weight(contents);
        /*
         *  The weight of bags of holding is calculated as the weight
         *  of the bag plus the weight of the bag's contents modified
         *  as follows:
         *
         *	Bag status	Weight of contents
         *	----------	------------------
         *	cursed			2x
         *	blessed			x/4 [rounded up: (x+3)/4]
         *	otherwise		x/2 [rounded up: (x+1)/2]
         *
         *  The macro DELTA_CWT in pickup.c also implements these
         *  weight equations.
         */
        if (obj->otyp == BAG_OF_HOLDING)
            cwt = obj->cursed ? (cwt * 2) :
              obj->blessed ? ((cwt + 3) / 4) :
                      ((cwt + 1) / 2);

        return wt + cwt;
    }
    if (obj->otyp == CORPSE && obj->corpsenm >= LOW_PM) {
        long long_wt = obj->quan * (long) mons[obj->corpsenm].cwt;

        wt = (long_wt > LARGEST_INT) ? LARGEST_INT : (int)long_wt;
        if (obj->oeaten) wt = eaten_stat(wt, obj);
        return wt;
    } else if (obj->oclass == FOOD_CLASS && obj->oeaten) {
        return eaten_stat((int)obj->quan * wt, obj);
    } else if (obj->oclass == COIN_CLASS)
        return (int)((obj->quan + 50L) / 100L);
    else if (obj->otyp == HEAVY_IRON_BALL && obj->owt != 0)
        return((int)(obj->owt));	/* kludge for "very" heavy iron ball */
    return(wt ? wt*(int)obj->quan : ((int)obj->quan + 1)>>1);
}

static int treefruits[] = {APPLE,ORANGE,PEAR,BANANA,EUCALYPTUS_LEAF};

struct obj *
rnd_treefruit_at(x,y)
int x, y;
{
    return mksobj_at(treefruits[rn2(SIZE(treefruits))], x, y, TRUE, FALSE);
}

struct obj *
mkgold(amount, x, y)
long amount;
int x, y;
{
    register struct obj *gold = g_at(x,y);

    if (amount <= 0L)
    amount = (long)(1 + rnd(level_difficulty()+2) * rnd(30));
    if (gold) {
    gold->quan += amount;
    } else {
    gold = mksobj_at(GOLD_PIECE, x, y, TRUE, FALSE);
    gold->quan = amount;
    }
    gold->owt = weight(gold);
    return (gold);
}

/* return TRUE if the corpse has special timing */
#define special_corpse(num)  (((num) == PM_LIZARD)		\
                || ((num) == PM_LICHEN)		\
                || (is_rider(&mons[num]))	\
                || (mons[num].mlet == S_TROLL))

/*
 * OEXTRA note: Passing mtmp causes mtraits to be saved
 * even if ptr passed as well, but ptr is always used for
 * the corpse type (corpsenm). That allows the corpse type
 * to be different from the original monster,
 *	i.e.  vampire -> human corpse
 * yet still allow restoration of the original monster upon
 * resurrection.
 */
struct obj *
mkcorpstat(objtype, mtmp, ptr, x, y, corpstatflags)
int objtype;	/* CORPSE or STATUE */
struct monst *mtmp;
struct permonst *ptr;
int x, y;
unsigned corpstatflags;
{
    register struct obj *otmp;
    boolean init = ((corpstatflags & CORPSTAT_INIT) != 0);

    if (objtype != CORPSE && objtype != STATUE)
        impossible("making corpstat type %d", objtype);
    if (x == 0 && y == 0) {		/* special case - random placement */
        otmp = mksobj(objtype, init, FALSE);
        if (otmp) (void)rloco(otmp);
    } else
        otmp = mksobj_at(objtype, x, y, init, FALSE);
    if (otmp) {
        if (mtmp) {
        struct obj *otmp2;

        if (!ptr) ptr = mtmp->data;
        /* save_mtraits frees original data pointed to by otmp */
        otmp2 = save_mtraits(otmp, mtmp);
        if (otmp2) otmp = otmp2;
        }
        /* use the corpse or statue produced by mksobj() as-is
           unless `ptr' is non-null */
        if (ptr) {
        int old_corpsenm = otmp->corpsenm;

        otmp->corpsenm = monsndx(ptr);
        otmp->owt = weight(otmp);
        if (otmp->otyp == CORPSE &&
            (special_corpse(old_corpsenm) ||
                special_corpse(otmp->corpsenm))) {
            obj_stop_timers(otmp);
            start_corpse_timeout(otmp);
        }
        }
    }
    return(otmp);
}

/*
 * Return the type of monster that this corpse will
 * revive as, even if it has a monster structure
 * attached to it. In that case, you can't just
 * use obj->corpsenm, because the stored monster
 * type can, and often is, different.
 * The return value is an index into mons[].
 */
int
corpse_revive_type(obj)
struct obj *obj;
{
    int revivetype;
    struct monst *mtmp;
    if (has_omonst(obj) &&
        ((mtmp = get_mtraits(obj, FALSE)) != (struct monst *)0)) {
        /* mtmp is a temporary pointer to a monster's stored
        attributes, not a real monster */
        revivetype = mtmp->mnum;
    } else
        revivetype = obj->corpsenm;
    return revivetype;
}

/*
 * Attach a monster id to an object, to provide
 * a lasting association between the two.
 */
struct obj *
obj_attach_mid(obj, mid)
struct obj *obj;
unsigned mid;
{
    if (!mid || !obj) return (struct obj *)0;
    newomid(obj);
    *OMID(obj) = mid;
    return obj;
}

static struct obj *
save_mtraits(obj, mtmp)
struct obj *obj;
struct monst *mtmp;
{
    if (mtmp->ispriest) forget_temple_entry(mtmp);	/* EPRI() */
    if (!has_omonst(obj)) newomonst(obj);
    if (has_omonst(obj)) {
        struct monst *mtmp2 = OMONST(obj);
        *mtmp2 = *mtmp;
        mtmp2->mextra = (struct mextra *)0;
        if (mtmp->data) mtmp2->mnum = monsndx(mtmp->data);
        /* invalidate pointers */
        /* m_id is needed to know if this is a revived quest leader */
        /* but m_id must be cleared when loading bones */
        mtmp2->nmon     = (struct monst *)0;
        mtmp2->data     = (struct permonst *)0;
        mtmp2->minvent  = (struct obj *)0;
        if (mtmp->mextra) copy_mextra(mtmp2, mtmp);
    }
    return obj;
}

/* returns a pointer to a new monst structure based on
 * the one contained within the obj.
 */
struct monst *
get_mtraits(obj, copyof)
struct obj *obj;
boolean copyof;
{
    struct monst *mtmp = (struct monst *)0;
    struct monst *mnew = (struct monst *)0;

    if (has_omonst(obj)) mtmp = OMONST(obj);
    if (mtmp) {
        if (copyof) {
        mnew = newmonst();
        *mnew = *mtmp;
        mnew->mextra = (struct mextra *)0;
        if (mtmp->mextra) copy_mextra(mnew, mtmp);
        } else {
          /* Never insert this returned pointer into mon chains! */
            mnew = mtmp;
        }
    }
    return mnew;
}

/* make an object named after someone listed in the scoreboard file */
struct obj *
mk_tt_object(objtype, x, y)
int objtype; /* CORPSE or STATUE */
register int x, y;
{
    register struct obj *otmp, *otmp2;
    boolean initialize_it;

    /* player statues never contain books */
    initialize_it = (objtype != STATUE);
    if ((otmp = mksobj_at(objtype, x, y, initialize_it, FALSE)) != 0) {
        /* tt_oname will return null if the scoreboard is empty */
        if ((otmp2 = tt_oname(otmp)) != 0) otmp = otmp2;
    }
    return(otmp);
}

/* make a new corpse or statue, uninitialized if a statue (i.e. no books) */
struct obj *
mk_named_object(objtype, ptr, x, y, nm)
int objtype;	/* CORPSE or STATUE */
struct permonst *ptr;
int x, y;
const char *nm;
{
    struct obj *otmp;
    unsigned corpstatflags = (objtype != STATUE) ?
                 CORPSTAT_INIT : CORPSTAT_NONE;

    otmp = mkcorpstat(objtype, (struct monst *)0, ptr,
                x, y, corpstatflags);
    if (nm)
        otmp = oname(otmp, nm);
    return(otmp);
}

boolean
is_flammable(otmp)
register struct obj *otmp;
{
    int otyp = otmp->otyp;
    int omat = objects[otyp].oc_material;

    /* Candles can be burned, but they're not flammable in the sense that
     * they can't get fire damage and it makes no sense for them to be
     * fireproofed.
     */
    if (Is_candle(otmp))
        return FALSE;

    if (objects[otyp].oc_oprop == FIRE_RES || otyp == WAN_FIRE)
        return FALSE;

    return((boolean)((omat <= WOOD && omat != LIQUID) || omat == PLASTIC));
}

boolean
is_rottable(otmp)
register struct obj *otmp;
{
    int otyp = otmp->otyp;

    return((boolean)(objects[otyp].oc_material <= WOOD &&
            objects[otyp].oc_material != LIQUID));
}

/*
 * These routines maintain the single-linked lists headed in level.objects[][]
 * and threaded through the nexthere fields in the object-instance structure.
 */

/* put the object at the given location */
void
place_object(otmp, x, y)
register struct obj *otmp;
int x, y;
{
    register struct obj *otmp2 = level.objects[x][y];

    if (otmp->where != OBJ_FREE)
    panic("place_object: obj not free");

    obj_no_longer_held(otmp);
    /* (could bypass this vision update if there is already a boulder here) */
    if (otmp->otyp == BOULDER) block_point(x,y);	/* vision */

    /* obj goes under boulders */
    if (otmp2 && (otmp2->otyp == BOULDER)) {
    otmp->nexthere = otmp2->nexthere;
    otmp2->nexthere = otmp;
    } else {
    otmp->nexthere = otmp2;
    level.objects[x][y] = otmp;
    }

    /* set the new object's location */
    otmp->ox = x;
    otmp->oy = y;

    otmp->where = OBJ_FLOOR;

    /* add to floor chain */
    otmp->nobj = fobj;
    fobj = otmp;
    if (otmp->timed) obj_timer_checks(otmp, x, y, 0);
}

#define ROT_ICE_ADJUSTMENT 2	/* rotting on ice takes 2 times as long */

/* If ice was affecting any objects correct that now
 * Also used for starting ice effects too. [zap.c]
 */
void
obj_ice_effects(x, y, do_buried)
int x, y;
boolean do_buried;
{
    struct obj *otmp;

    for (otmp = level.objects[x][y]; otmp; otmp = otmp->nexthere) {
        if (otmp->timed) obj_timer_checks(otmp, x, y, 0);
    }
    if (do_buried) {
        for (otmp = level.buriedobjlist; otmp; otmp = otmp->nobj) {
        if (otmp->ox == x && otmp->oy == y) {
            if (otmp->timed) obj_timer_checks(otmp, x, y, 0);
        }
        }
    }
}

/*
 * Returns an obj->age for a corpse object on ice, that would be the
 * actual obj->age if the corpse had just been lifted from the ice.
 * This is useful when just using obj->age in a check or calculation because
 * rot timers pertaining to the object don't have to be stopped and
 * restarted etc.
 */
long
peek_at_iced_corpse_age(otmp)
struct obj *otmp;
{
    long age, retval = otmp->age;
    
    if (otmp->otyp == CORPSE && otmp->on_ice) {
    /* Adjust the age; must be same as obj_timer_checks() for off ice*/
    age = monstermoves - otmp->age;
    retval += age * (ROT_ICE_ADJUSTMENT-1) / ROT_ICE_ADJUSTMENT;
	debugpline3("The %s age has ice modifications: otmp->age = %ld, returning %ld.",
		s_suffix(doname(otmp)), otmp->age, retval);
	debugpline1("Effective age of corpse: %ld.", monstermoves - retval);
    }
    return retval;
}

STATIC_OVL void
obj_timer_checks(otmp, x, y, force)
struct obj *otmp;
xchar x, y;
int force;	/* 0 = no force so do checks, <0 = force off, >0 force on */
{
    long tleft = 0L;
    short action = ROT_CORPSE;
    boolean restart_timer = FALSE;
    boolean on_floor = (otmp->where == OBJ_FLOOR);
    boolean buried = (otmp->where == OBJ_BURIED);

    /* Check for corpses just placed on or in ice */
    if (otmp->otyp == CORPSE && (on_floor || buried) && is_ice(x,y)) {
    tleft = stop_timer(action, obj_to_any(otmp));
    if (tleft == 0L) {
        action = REVIVE_MON;
        tleft = stop_timer(action, obj_to_any(otmp));
    } 
    if (tleft != 0L) {
        long age;
        
        /* mark the corpse as being on ice */
        otmp->on_ice = 1;
	    debugpline3("%s is now on ice at <%d,%d>.",
			The(xname(otmp)), x, y);
        /* Adjust the time remaining */
        tleft *= ROT_ICE_ADJUSTMENT;
        restart_timer = TRUE;
        /* Adjust the age; time spent off ice needs to be multiplied
           by the ice adjustment and subtracted from the age so that
           later calculations behave as if it had been on ice during
           that time (longwinded way of saying this is the inverse
           of removing it from the ice and of peeking at its age). */
        age = monstermoves - otmp->age;
        otmp->age = monstermoves - (age * ROT_ICE_ADJUSTMENT);
    }
    }
    /* Check for corpses coming off ice */
    else if ((force < 0) ||
         (otmp->otyp == CORPSE && otmp->on_ice &&
         !((on_floor || buried) && is_ice(x,y)))) {
    tleft = stop_timer(action, obj_to_any(otmp));
    if (tleft == 0L) {
        action = REVIVE_MON;
        tleft = stop_timer(action, obj_to_any(otmp));
    }
    if (tleft != 0L) {
        long age;

        otmp->on_ice = 0;
	    	debugpline3("%s is no longer on ice at <%d,%d>.",
			    The(xname(otmp)), x, y);
        /* Adjust the remaining time */
        tleft /= ROT_ICE_ADJUSTMENT;
        restart_timer = TRUE;
        /* Adjust the age */
        age = monstermoves - otmp->age;
        otmp->age += age * (ROT_ICE_ADJUSTMENT-1) / ROT_ICE_ADJUSTMENT;
    }
    }
    /* now re-start the timer with the appropriate modifications */ 
    if (restart_timer)
    (void) start_timer(tleft, TIMER_OBJECT, action, obj_to_any(otmp));
}

#undef ROT_ICE_ADJUSTMENT

void
remove_object(otmp)
register struct obj *otmp;
{
    xchar x = otmp->ox;
    xchar y = otmp->oy;

    if (otmp->where != OBJ_FLOOR)
    panic("remove_object: obj not on floor");
    extract_nexthere(otmp, &level.objects[x][y]);
    extract_nobj(otmp, &fobj);
    /* update vision iff this was the only boulder at its spot */
    if (otmp->otyp == BOULDER && !sobj_at(BOULDER, x, y))
    unblock_point(x,y); /* vision */
    if (otmp->timed) obj_timer_checks(otmp,x,y,0);
}

/* throw away all of a monster's inventory */
void
discard_minvent(mtmp)
struct monst *mtmp;
{
    struct obj *otmp, *mwep = MON_WEP(mtmp);
    boolean keeping_mon = (mtmp->mhp > 0);

    while ((otmp = mtmp->minvent) != 0) {
    /* this has now become very similar to m_useupall()... */
    obj_extract_self(otmp);
    if (otmp->owornmask) {
        if (keeping_mon) {
        if (otmp == mwep) mwepgone(mtmp), mwep = 0;
        mtmp->misc_worn_check &= ~otmp->owornmask;
        update_mon_intrinsics(mtmp, otmp, FALSE, TRUE);
        }
        otmp->owornmask = 0L;	/* obfree() expects this */
    }
    obfree(otmp, (struct obj *)0);	/* dealloc_obj() isn't sufficient */
    }
}

/*
 * Free obj from whatever list it is on in preparation for deleting it
 * or moving it elsewhere; obj->where will end up set to OBJ_FREE.
 * Doesn't handle unwearing of objects in hero's or monsters' inventories.
 *
 * Object positions:
 *	OBJ_FREE	not on any list
 *	OBJ_FLOOR	fobj, level.locations[][] chains (use remove_object)
 *	OBJ_CONTAINED	cobj chain of container object
 *	OBJ_INVENT	hero's invent chain (use freeinv)
 *	OBJ_MINVENT	monster's invent chain
 *	OBJ_MIGRATING	migrating chain
 *	OBJ_BURIED	level.buriedobjs chain
 *	OBJ_ONBILL	on billobjs chain
 */
void
obj_extract_self(obj)
    struct obj *obj;
{
    switch (obj->where) {
    case OBJ_FREE:
        break;
    case OBJ_FLOOR:
        remove_object(obj);
        break;
    case OBJ_CONTAINED:
        extract_nobj(obj, &obj->ocontainer->cobj);
        container_weight(obj->ocontainer);
        break;
    case OBJ_INVENT:
        freeinv(obj);
        break;
    case OBJ_MINVENT:
        extract_nobj(obj, &obj->ocarry->minvent);
        break;
    case OBJ_MIGRATING:
        extract_nobj(obj, &migrating_objs);
        break;
    case OBJ_BURIED:
        extract_nobj(obj, &level.buriedobjlist);
        break;
    case OBJ_ONBILL:
        extract_nobj(obj, &billobjs);
        break;
    default:
        panic("obj_extract_self");
        break;
    }
}


/* Extract the given object from the chain, following nobj chain. */
void
extract_nobj(obj, head_ptr)
    struct obj *obj, **head_ptr;
{
    struct obj *curr, *prev;

    curr = *head_ptr;
    for (prev = (struct obj *) 0; curr; prev = curr, curr = curr->nobj) {
    if (curr == obj) {
        if (prev)
        prev->nobj = curr->nobj;
        else
        *head_ptr = curr->nobj;
        break;
    }
    }
    if (!curr) panic("extract_nobj: object lost");
    obj->where = OBJ_FREE;
}


/*
 * Extract the given object from the chain, following nexthere chain.
 *
 * This does not set obj->where, this function is expected to be called
 * in tandem with extract_nobj, which does set it.
 */
void
extract_nexthere(obj, head_ptr)
    struct obj *obj, **head_ptr;
{
    struct obj *curr, *prev;

    curr = *head_ptr;
    for (prev = (struct obj *) 0; curr; prev = curr, curr = curr->nexthere) {
    if (curr == obj) {
        if (prev)
        prev->nexthere = curr->nexthere;
        else
        *head_ptr = curr->nexthere;
        break;
    }
    }
    if (!curr) panic("extract_nexthere: object lost");
}


/*
 * Add obj to mon's inventory.  If obj is able to merge with something already
 * in the inventory, then the passed obj is deleted and 1 is returned.
 * Otherwise 0 is returned.
 */
int
add_to_minv(mon, obj)
    struct monst *mon;
    struct obj *obj;
{
    struct obj *otmp;

    if (obj->where != OBJ_FREE)
    panic("add_to_minv: obj not free");

    /* merge if possible */
    for (otmp = mon->minvent; otmp; otmp = otmp->nobj)
    if (merged(&otmp, &obj))
        return 1;	/* obj merged and then free'd */
    /* else insert; don't bother forcing it to end of chain */
    obj->where = OBJ_MINVENT;
    obj->ocarry = mon;
    obj->nobj = mon->minvent;
    mon->minvent = obj;
    return 0;	/* obj on mon's inventory chain */
}

/*
 * Add obj to container, make sure obj is "free".  Returns (merged) obj.
 * The input obj may be deleted in the process.
 */
struct obj *
add_to_container(container, obj)
    struct obj *container, *obj;
{
    struct obj *otmp;

    if (obj->where != OBJ_FREE)
    panic("add_to_container: obj not free");
    if (container->where != OBJ_INVENT && container->where != OBJ_MINVENT)
    obj_no_longer_held(obj);

    /* merge if possible */
    for (otmp = container->cobj; otmp; otmp = otmp->nobj)
    if (merged(&otmp, &obj)) return (otmp);

    obj->where = OBJ_CONTAINED;
    obj->ocontainer = container;
    obj->nobj = container->cobj;
    container->cobj = obj;
    return (obj);
}

void
add_to_migration(obj)
    struct obj *obj;
{
    if (obj->where != OBJ_FREE)
    panic("add_to_migration: obj not free");

    obj->where = OBJ_MIGRATING;
    obj->nobj = migrating_objs;
    migrating_objs = obj;
}

void
add_to_buried(obj)
    struct obj *obj;
{
    if (obj->where != OBJ_FREE)
    panic("add_to_buried: obj not free");

    obj->where = OBJ_BURIED;
    obj->nobj = level.buriedobjlist;
    level.buriedobjlist = obj;
}

/* Recalculate the weight of this container and all of _its_ containers. */
STATIC_OVL void
container_weight(container)
    struct obj *container;
{
    container->owt = weight(container);
    if (container->where == OBJ_CONTAINED)
    container_weight(container->ocontainer);
/*
    else if (container->where == OBJ_INVENT)
    recalculate load delay here ???
*/
}

/*
 * Deallocate the object.  _All_ objects should be run through here for
 * them to be deallocated.
 */
void
dealloc_obj(obj)
    struct obj *obj;
{
    if (obj->where != OBJ_FREE)
    panic("dealloc_obj: obj not free");

    /* free up any timers attached to the object */
    if (obj->timed)
    obj_stop_timers(obj);

    /*
     * Free up any light sources attached to the object.
     *
     * We may want to just call del_light_source() without any
     * checks (requires a code change there).  Otherwise this
     * list must track all objects that can have a light source
     * attached to it (and also requires lamplit to be set).
     */
    if (obj_sheds_light(obj))
    del_light_source(LS_OBJECT, obj_to_any(obj));

    if (obj == thrownobj) thrownobj = 0;
    if (obj == kickedobj) kickedobj = 0;

    if (obj->oextra) dealloc_oextra(obj->oextra);
    free((genericptr_t) obj);
}

/* create an object from a horn of plenty; mirrors bagotricks(makemon.c) */
int
hornoplenty(horn, tipping)
struct obj *horn;
boolean tipping;  /* caller emptying entire contents; affects shop handling */
{
    int objcount = 0;

    if (!horn || horn->otyp != HORN_OF_PLENTY) {
    impossible("bad horn o' plenty");
    } else if (horn->spe < 1) {
    pline1(nothing_happens);
    } else {
    struct obj *obj;
    const char *what;

    consume_obj_charge(horn, !tipping);
    if (!rn2(13)) {
        obj = mkobj(POTION_CLASS, FALSE);
        if (objects[obj->otyp].oc_magic) do {
        obj->otyp = rnd_class(POT_BOOZE, POT_WATER);
        } while (obj->otyp == POT_SICKNESS);
        what = (obj->quan > 1L) ? "Some potions" : "A potion";
    } else {
        obj = mkobj(FOOD_CLASS, FALSE);
        if (obj->otyp == FOOD_RATION && !rn2(7))
        obj->otyp = LUMP_OF_ROYAL_JELLY;
        what = "Some food";
    }
    ++objcount;
    pline("%s %s out.", what, vtense(what, "spill"));
    obj->blessed = horn->blessed;
    obj->cursed = horn->cursed;
    obj->owt = weight(obj);
    /* using a shop's horn of plenty entails a usage fee and also
       confers ownership of the created item to the shopkeeper */
    if (horn->unpaid)
        addtobill(obj, FALSE, FALSE, tipping);
    /* if it ended up on bill, we don't want "(unpaid, N zorkids)"
       being included in its formatted name during next message */
    iflags.suppress_price++;
    if (!tipping) {
        obj = hold_another_object(obj, u.uswallow ?
                      "Oops!  %s out of your reach!" :
                    (Is_airlevel(&u.uz) ||
                     Is_waterlevel(&u.uz) ||
                     levl[u.ux][u.uy].typ < IRONBARS ||
                     levl[u.ux][u.uy].typ >= ICE) ?
                      "Oops!  %s away from you!" :
                        "Oops!  %s to the floor!",
                      The(aobjnam(obj, "slip")),
                      (const char *)0);
    } else {
        /* assumes this is taking place at hero's location */
        if (!can_reach_floor(TRUE)) {
        hitfloor(obj);		/* does altar check, message, drop */
        } else {
        if (IS_ALTAR(levl[u.ux][u.uy].typ))
            doaltarobj(obj);	/* does its own drop message */
        else
            pline("%s %s to the %s.", Doname2(obj),
              otense(obj, "drop"), surface(u.ux, u.uy));
        dropy(obj);
        }
    }
    iflags.suppress_price--;
    if (horn->dknown) makeknown(HORN_OF_PLENTY);
    }
    return objcount;
}

/* support for wizard-mode's `sanity_check' option */

static const char NEARDATA	/* pline formats for insane_object() */
    ofmt0[] = "%s obj %s %s: %s",
    ofmt3[] = "%s [not null] %s %s: %s",
    /* " held by mon %p (%s)" will be appended, filled by M,mon_nam(M) */
    mfmt1[] = "%s obj %s %s (%s)",
    mfmt2[] = "%s obj %s %s (%s) *not*";

/* Check all object lists for consistency. */
void
obj_sanity_check()
{
    int x, y;
    struct obj *obj;

    objlist_sanity(fobj, OBJ_FLOOR, "floor sanity");

    /* check that the map's record of floor objects is consistent;
       those objects should have already been sanity checked via
       the floor list so container contents are skipped here */
    for (x = 0; x < COLNO; x++)
      for (y = 0; y < ROWNO; y++)
        for (obj = level.objects[x][y]; obj; obj = obj->nexthere) {
	    /* <ox,oy> should match <x,y>; <0,*> should always be empty */
	    if (obj->where != OBJ_FLOOR || x == 0 ||
		obj->ox != x || obj->oy != y) {
		char at_fmt[BUFSZ];

		Sprintf(at_fmt, "%%s obj@<%d,%d> %%s %%s: %%s@<%d,%d>",
			x, y, obj->ox, obj->oy);
		insane_object(obj, at_fmt, "location sanity",
			      (struct monst *)0);
	    }
        }

    objlist_sanity(invent, OBJ_INVENT, "invent sanity");
    objlist_sanity(migrating_objs, OBJ_MIGRATING, "migrating sanity");
    objlist_sanity(level.buriedobjlist, OBJ_BURIED, "buried sanity");
    objlist_sanity(billobjs, OBJ_ONBILL, "bill sanity");

    mon_obj_sanity(fmon, "minvent sanity");
    mon_obj_sanity(migrating_mons, "migrating minvent sanity");
    /* monsters temporarily in transit;
       they should have arrived with hero by the time we get called */
    if (mydogs) {
	pline("mydogs sanity [not empty]");
	mon_obj_sanity(mydogs, "mydogs minvent sanity");
    }

    /* objects temporarily freed from invent/floor lists;
       they should have arrived somewhere by the time we get called */
    if (thrownobj)
	insane_object(thrownobj, ofmt3, "thrownobj sanity", (struct monst *)0);
    if (kickedobj)
	insane_object(kickedobj, ofmt3, "kickedobj sanity", (struct monst *)0);
    /* [how about current_wand too?] */
}

/* sanity check for objects on specified list (fobj, &c) */
STATIC_OVL void
objlist_sanity(objlist, wheretype, mesg)
struct obj *objlist;
int wheretype;
const char *mesg;
{
    struct obj *obj;

    for (obj = objlist; obj; obj = obj->nobj) {
	if (obj->where != wheretype)
	    insane_object(obj, ofmt0, mesg, (struct monst *)0);
	if (Has_contents(obj)) {
	    if (wheretype == OBJ_ONBILL)
		/* containers on shop bill should always be empty */
		insane_object(obj, "%s obj contains something! %s %s: %s",
			      mesg, (struct monst *)0);
	    check_contained(obj, mesg);
	}
	if (obj->owornmask) {
	    char maskbuf[40];
	    boolean bc_ok = FALSE;

	    switch (obj->where) {
	    case OBJ_INVENT:
	    case OBJ_MINVENT:
	    case OBJ_MIGRATING:
		sanity_check_worn(obj);
		break;
	    case OBJ_FLOOR:
		/* note: ball and chain can also be OBJ_FREE, but not across
		   turns so this sanity check shouldn't encounter that */
		bc_ok = TRUE;
		/*FALLTHRU*/
	    default:
		if ((obj != uchain && obj != uball) || !bc_ok) {
		    /* discovered an object not in inventory which
		       erroneously has worn mask set */
		    Sprintf(maskbuf, "worn mask 0x%08lx", obj->owornmask);
		    insane_object(obj, ofmt0, maskbuf, (struct monst *)0);
		}
		break;
	    }
	}
    }
}

/* sanity check for objects carried by all monsters in specified list */
STATIC_OVL void
mon_obj_sanity(monlist, mesg)
struct monst *monlist;
const char *mesg;
{
    struct monst *mon;
    struct obj *obj;

    for (mon = monlist; mon; mon = mon->nmon)
	for (obj = mon->minvent; obj; obj = obj->nobj) {
	    if (obj->where != OBJ_MINVENT)
		insane_object(obj, mfmt1, mesg, mon);
	    if (obj->ocarry != mon)
		insane_object(obj, mfmt2, mesg, mon);
	    check_contained(obj, mesg);
	}
}

/* This must stay consistent with the defines in obj.h. */
static const char *obj_state_names[NOBJ_STATES] = {
    "free",	"floor",	"contained",	"invent",
    "minvent",	"migrating",	"buried",	"onbill"
};

STATIC_OVL const char *
where_name(obj)
struct obj *obj;
{
    static char unknown[32];	/* big enough to handle rogue 64-bit int */
    int where;

    if (!obj) return "nowhere";
    where = obj->where;
    if (where < 0 || where >= NOBJ_STATES || !obj_state_names[where]) {
	Sprintf(unknown, "unknown[%d]", where);
	return unknown;
    }
    return obj_state_names[where];
}

STATIC_OVL void
insane_object(obj, fmt, mesg, mon)
struct obj *obj;
const char *fmt, *mesg;
struct monst *mon;
{
    const char *objnm, *monnm;
    char altfmt[BUFSZ];

    objnm = monnm = "null!";
    if (obj) {
	iflags.override_ID++;
	objnm = doname(obj);
	iflags.override_ID--;
    }
    if (mon || (strstri(mesg, "minvent") && !strstri(mesg, "contained"))) {
	Strcat(strcpy(altfmt, fmt), " held by mon %s (%s)");
	if (mon)
	    monnm = x_monnam(mon, ARTICLE_A, (char *)0, EXACT_NAME, TRUE);
	pline(altfmt, mesg,
	      fmt_ptr((genericptr_t)obj), where_name(obj), objnm,
	      fmt_ptr((genericptr_t)mon), monnm);
    } else {
	pline(fmt, mesg, fmt_ptr((genericptr_t)obj), where_name(obj), objnm);
    }
}

/* obj sanity check: check objects inside container */
STATIC_OVL void
check_contained(container, mesg)
    struct obj *container;
    const char *mesg;
{
    struct obj *obj;
    /* big enough to work with, not too big to blow out stack in recursion */
    char mesgbuf[40], nestedmesg[120];

    if (!Has_contents(container)) return;
    /* change "invent sanity" to "contained invent sanity"
       but leave "nested contained invent sanity" as is */
    if (!strstri(mesg, "contained"))
	mesg = strcat(strcpy(mesgbuf, "contained "), mesg);

    for (obj = container->cobj; obj; obj = obj->nobj) {
	/* catch direct cycle to avoid unbounded recursion */
	if (obj == container)
	    panic("failed sanity check: container holds itself");
	if (obj->where != OBJ_CONTAINED)
	    insane_object(obj, "%s obj %s %s: %s", mesg, (struct monst *)0);
	else if (obj->ocontainer != container)
	    pline("%s obj %s in container %s, not %s", mesg,
		  fmt_ptr((genericptr_t)obj),
		  fmt_ptr((genericptr_t)obj->ocontainer),
		  fmt_ptr((genericptr_t)container));

	if (Has_contents(obj)) {
	    /* catch most likely indirect cycle; we won't notice if
	       parent is present when something comes before it, or
	       notice more deeply embedded cycles (grandparent, &c) */
	    if (obj->cobj == container)
		panic("failed sanity check: container holds its parent");
	    /* change "contained... sanity" to "nested contained... sanity"
	       and "nested contained..." to "nested nested contained..." */
	    Strcpy(nestedmesg, "nested ");
	    copynchars(eos(nestedmesg), mesg,
		       (int)sizeof nestedmesg - (int)strlen(nestedmesg) - 1);
	    /* recursively check contents */
	    check_contained(obj, nestedmesg);
	}
    }
}

/* check an object in hero's or monster's inventory which has worn mask set */
STATIC_OVL void
sanity_check_worn(obj)
struct obj *obj;
{
#if defined(BETA) || defined(DEBUG)
    static unsigned long wearbits[] = {
	W_ARM, W_ARMC, W_ARMH, W_ARMS, W_ARMG, W_ARMF, W_ARMU,
	W_WEP, W_QUIVER, W_SWAPWEP, W_AMUL, W_RINGL, W_RINGR,
	W_TOOL, W_SADDLE, W_BALL, W_CHAIN,
	0
	/* [W_ART,W_ARTI are property bits for items which aren't worn] */
    };
    char maskbuf[60];
    unsigned long owornmask, allmask = 0L;
    int i, n = 0;

    /* use owornmask for testing and bit twiddling, but use original
       obj->owornmask for printing */
    owornmask = obj->owornmask;
    /* figure out how many bits are set, and also which are viable */
    for (i = 0; wearbits[i]; ++i) {
	if ((owornmask & wearbits[i]) != 0L) ++n;
	allmask |= wearbits[i];
    }
    if (n == 2 && carried(obj) && obj == uball && (owornmask & W_BALL) != 0L
	&& (owornmask & (W_WEP|W_SWAPWEP|W_QUIVER)) != 0L) {
	/* chained ball can be wielded/alt-wielded/quivered; if so,
	  pretend it's not chained in order to check the weapon pointer
	  (we've already verified the ball pointer by successfully passing
	  the if-condition to get here...) */
	owornmask &= ~W_BALL;
	n = 1;
    }
    if (n > 1) {
	/* multiple bits set */
	Sprintf(maskbuf, "worn mask (multiple) 0x%08lx", obj->owornmask);
	insane_object(obj, ofmt0, maskbuf, (struct monst *)0);
    }
    if ((owornmask & ~allmask) != 0L
	|| (carried(obj) && (owornmask & W_SADDLE) != 0L)) {
	/* non-wearable bit(s) set */
	Sprintf(maskbuf, "worn mask (bogus)) 0x%08lx", obj->owornmask);
	insane_object(obj, ofmt0, maskbuf, (struct monst *)0);
    }
    if (n == 1 && (carried(obj) || (owornmask & (W_BALL|W_CHAIN)) != 0L)) {
	const char *what = 0;

	/* verify that obj in hero's invent (or ball/chain elsewhere)
	   with owornmask of W_foo is the object pointed to by ufoo */
	switch (owornmask) {
	case W_ARM:	if (obj != uarm)  what = "suit";
			break;
	case W_ARMC:	if (obj != uarmc) what = "cloak";
			break;
	case W_ARMH:	if (obj != uarmh) what = "helm";
			break;
	case W_ARMS:	if (obj != uarms) what = "shield";
			break;
	case W_ARMG:	if (obj != uarmg) what = "gloves";
			break;
	case W_ARMF:	if (obj != uarmf) what = "boots";
			break;
	case W_ARMU:	if (obj != uarmu) what = "shirt";
			break;
	case W_WEP:	if (obj != uwep)  what = "primary weapon";
			break;
	case W_QUIVER:	if (obj != uquiver) what = "quiver";
			break;
	case W_SWAPWEP:	if (obj != uswapwep)
		what = u.twoweap ? "secondary weapon" : "alternate weapon";
			break;
	case W_AMUL:	if (obj != uamul) what = "amulet";
			break;
	case W_RINGL:	if (obj != uleft) what = "left ring";
			break;
	case W_RINGR:	if (obj != uright) what = "right ring";
			break;
	case W_TOOL:	if (obj != ublindf) what = "blindfold";
			break;
     /* case W_SADDLE: */
	case W_BALL:	if (obj != uball) what = "ball";
			break;
	case W_CHAIN:	if (obj != uchain) what = "chain";
			break;
	default:	break;
	}
	if (what) {
	    Sprintf(maskbuf, "worn mask 0x%08lx != %s", obj->owornmask, what);
	    insane_object(obj, ofmt0, maskbuf, (struct monst *)0);
	}
	/* check for items worn in invalid slots; practically anything can
	   be wielded/alt-wielded/quivered, so skip obj if it's one of those */
	what = 0;
	if (owornmask & W_ARMOR) {
	    if (obj->oclass != ARMOR_CLASS) what = "armor";
	} else if (owornmask & W_AMUL) {
	    if (obj->oclass != AMULET_CLASS) what = "amulet";
	} else if (owornmask & W_RING) {
	    if (obj->oclass != RING_CLASS && obj->otyp != MEAT_RING)
		what = "ring";
	} else if (owornmask & W_TOOL) {
	    if (obj->otyp != BLINDFOLD && obj->otyp != TOWEL
		&& obj->otyp != LENSES) what = "blindfold";
	} else if (owornmask & W_BALL) {
	    if (obj->oclass != BALL_CLASS) what = "chained ball";
	} else if (owornmask & W_CHAIN) {
	    if (obj->oclass != CHAIN_CLASS) what = "chain";
	}
	if (what) {
	    char oclassname[30];

	    /* if we've found a potion worn in the amulet slot,
	       this yields "worn (potion amulet)" */
	    Strcpy(oclassname, def_oc_syms[(uchar)obj->oclass].name);
	    Sprintf(maskbuf, "worn (%s %s)",
		    makesingular(oclassname), what);
	    insane_object(obj, ofmt0, maskbuf, (struct monst *)0);
	}
    }
#else	/* not (BETA || DEBUG) */
    /* dummy use of obj to avoid "arg not used" complaint */
    if (!obj) insane_object(obj, ofmt0, "<null>", (struct monst *)0);
#endif
}

/* 
 * wrapper to make "near this object" convenient
 */
struct obj* 
obj_nexto(otmp)
    struct obj* otmp;
{
    struct obj* otmp2 = NULL;

    if (otmp) {
        otmp2 = obj_nexto_xy(otmp->otyp, otmp->ox, otmp->oy, otmp->o_id);
    } else {
        impossible("obj_nexto: wasn't given an object to check");
    }

    return otmp2;
}


/*
 * looks for objects of a particular type next to x, y
 * skips over oid if found (lets us avoid ourselves if
 * we're looking for a second type of an existing object)
 *
 * TODO: return a list of all objects near us so we can more
 * reliably predict which one we want to 'find' first 
 */
struct obj*
obj_nexto_xy(otyp, x, y, oid)
int otyp, x, y;
unsigned oid;
{
    struct obj* otmp;
    int fx, fy, ex, ey;
    short dx, dy;

    /* check under our "feet" first */
    otmp = sobj_at(otyp, x, y);
    while (otmp) {
        /* don't be clever and find ourselves */
        if (otmp->o_id != oid) { return otmp; }
        otmp = nxtobj(otmp, otyp, TRUE);
    }
    
    /* search in a random order */
    dx = (rn2(2) ? -1 : 1);
    dy = (rn2(2) ? -1 : 1);
    ex = x - dx;
    ey = y - dy;

    for (fx = ex; abs(fx - ex) < 3; fx += dx) {
        for (fy = ey; abs(fy - ey) < 3; fy += dy) {
            /* 0, 0 was checked above */
            if (isok(fx,fy) && (fx != x || fy != y)) {
                if ((otmp = sobj_at(otyp, fx, fy)) != 0) {
                    return otmp;
                }
            }
        }
    }
    return NULL;
}


/*
 * Causes one object to absorb another, increasing 
 * weight accordingly. Frees obj2; obj1 remains and
 * is returned.
 */
struct obj*
obj_absorb(obj1, obj2)
    struct obj **obj1, **obj2;
{
    struct obj *otmp1 = NULL, *otmp2 = NULL;
    int extrawt = 0;

    /* don't let people dumb it up */
    if (obj1 && obj2) {
        otmp1 = *obj1;
        otmp2 = *obj2;
        if (otmp1 && otmp2) {
            extrawt = otmp2->oeaten ? otmp2->oeaten : otmp2->owt;
            otmp1->owt += extrawt;
            otmp1->oeaten += otmp1->oeaten ? extrawt : 0;
            otmp1->quan = 1;
            obj_extract_self(otmp2);
            newsym(otmp2->ox, otmp2->oy); /* in case of floor */
            dealloc_obj(otmp2);
            *obj2 = NULL;
            return otmp1;
        }
    }

    impossible("obj_absorb: not called with two actual objects");
    return NULL;
}


/*
 * Causes the heavier object to absorb the lighter object;
 * wrapper for obj_absorb so that floor_effects works more
 * cleanly (since we don't know which we want to stay around)
 */
struct obj*
obj_meld(obj1, obj2)
    struct obj **obj1, **obj2;
{
    struct obj *otmp1 = NULL, *otmp2 = NULL;

    if (obj1 && obj2) {
        otmp1 = *obj1;
        otmp2 = *obj2;
        if (otmp1 && otmp2) {
            if (otmp1->owt > otmp2->owt || rn2(2)) {
                return obj_absorb(obj1, obj2);
            }
            return obj_absorb(obj2, obj1);
        }
    }

    impossible("obj_meld: not called with two actual objects");
    return NULL;
}

/*mkobj.c*/<|MERGE_RESOLUTION|>--- conflicted
+++ resolved
@@ -1,9 +1,4 @@
-<<<<<<< HEAD
-/* NetHack 3.5	mkobj.c	$NHDT-Date: 1430472720 2015/05/01 09:32:00 $  $NHDT-Branch: master $:$NHDT-Revision: 1.95 $ */
-=======
 /* NetHack 3.5	mkobj.c	$NHDT-Date: 1430559882 2015/05/02 09:44:42 $  $NHDT-Branch: master $:$NHDT-Revision: 1.96 $ */
-/* NetHack 3.5	mkobj.c	$Date: 2012/03/10 02:49:08 $  $Revision: 1.70 $ */
->>>>>>> 04bea102
 /* Copyright (c) Stichting Mathematisch Centrum, Amsterdam, 1985. */
 /* NetHack may be freely redistributed.  See license for details. */
 
