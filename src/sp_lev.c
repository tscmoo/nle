--- conflicted
+++ resolved
@@ -3452,22 +3452,6 @@
 {
     long px = x2-x1;
     long py = y2-y1;
-<<<<<<< HEAD
-
-    if (x1 == x2 && y1 == y2) return isqrt(dist2(x1,y1, x3,y3));
-
-    long s = px*px + py*py;
-    float u = ((x3 - x1) * px + (y3 - y1) * py) / (float)s;
-
-    if (u > 1) u = 1;
-    else if (u < 0) u = 0;
-
-    long x = x1 + u * px;
-    long y = y1 + u * py;
-    long dx = x - x3;
-    long dy = y - y3;
-    long dist = isqrt(dx*dx + dy*dy);
-=======
     long s = px*px + py*py;
     long x, y, dx, dy, dist = 0;
     float u = 0;
@@ -3483,7 +3467,6 @@
     dx = x - x3;
     dy = y - y3;
     dist = isqrt(dx*dx + dy*dy);
->>>>>>> e554cba0
 
     return dist;
 }
