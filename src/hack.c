--- conflicted
+++ resolved
@@ -1332,12 +1332,12 @@
 {
         int ux1 = u.ux, uy1 = u.uy;
 
-        domove_succeeded = 0L;
+        g.context.domove_succeeded = 0L;
         domove_core();
-        /* domove_succeeded is available for making assessments now */
-        if ((domove_succeeded & (DOMOVE_RUSH | DOMOVE_WALK)) != 0)
+        /* g.context.domove_succeeded is available to make assessments now */
+        if ((g.context.domove_succeeded & (DOMOVE_RUSH | DOMOVE_WALK)) != 0)
             maybe_smudge_engr(ux1, uy1, u.ux, u.uy);
-        domove_attempting = 0L;
+        g.context.domove_attempting = 0L;
 }
 
 void
@@ -1354,13 +1354,7 @@
     int bc_control = 0;                 /* control for ball&chain */
     boolean cause_delay = FALSE;        /* dragging ball will skip a move */
 
-<<<<<<< HEAD
-    u_wipe_engr(rnd(5));
-
     if (g.context.travel) {
-=======
-    if (context.travel) {
->>>>>>> fd92ecf7
         if (!findtravelpath(FALSE))
             (void) findtravelpath(TRUE);
         g.context.travel1 = 0;
@@ -1878,7 +1872,8 @@
 
     if (u.ux0 != u.ux || u.uy0 != u.uy) {
         /* let caller know so that an evaluation may take place */
-        domove_succeeded |= (domove_attempting & (DOMOVE_RUSH | DOMOVE_WALK));
+        g.context.domove_succeeded |=
+                (g.context.domove_attempting & (DOMOVE_RUSH | DOMOVE_WALK));
         u.umoved = TRUE;
         /* Clean old position -- vision_recalc() will print our new one. */
         newsym(u.ux0, u.uy0);
