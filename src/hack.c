/* NetHack 3.5	hack.c	$NHDT-Date$  $NHDT-Branch$:$NHDT-Revision$ */
/* NetHack 3.5	hack.c	$Date: 2013/10/26 21:33:47 $  $Revision: 1.120 $ */
/* Copyright (c) Stichting Mathematisch Centrum, Amsterdam, 1985. */
/* NetHack may be freely redistributed.  See license for details. */

#include "hack.h"

/* #define DEBUG */	/* uncomment for debugging */

STATIC_DCL void NDECL(maybe_wail);
STATIC_DCL int NDECL(moverock);
STATIC_DCL int FDECL(still_chewing,(XCHAR_P,XCHAR_P));
STATIC_DCL void NDECL(dosinkfall);
STATIC_DCL boolean FDECL(findtravelpath, (BOOLEAN_P));
STATIC_DCL boolean FDECL(trapmove, (int,int,struct trap *));
STATIC_DCL void NDECL(switch_terrain);
STATIC_DCL struct monst *FDECL(monstinroom, (struct permonst *,int));
STATIC_DCL boolean FDECL(doorless_door, (int,int));
STATIC_DCL void FDECL(move_update, (BOOLEAN_P));

#define IS_SHOP(x)	(rooms[x].rtype >= SHOPBASE)

static anything tmp_anything;

anything *
uint_to_any(ui)
unsigned ui;
{
    tmp_anything = zeroany;
    tmp_anything.a_uint = ui;
    return &tmp_anything;
}

anything *
long_to_any(lng)
long lng;
{
    tmp_anything = zeroany;
    tmp_anything.a_long = lng;
    return &tmp_anything;
}

anything *
monst_to_any(mtmp)
struct monst *mtmp;
{
    tmp_anything = zeroany;
    tmp_anything.a_monst = mtmp;
    return &tmp_anything;
}

anything *
obj_to_any(obj)
struct obj *obj;
{
    tmp_anything = zeroany;
    tmp_anything.a_obj = obj;
    return &tmp_anything;
}

boolean
revive_nasty(x, y, msg)
int x,y;
const char *msg;
{
    register struct obj *otmp, *otmp2;
    struct monst *mtmp;
    coord cc;
    boolean revived = FALSE;

    for(otmp = level.objects[x][y]; otmp; otmp = otmp2) {
    otmp2 = otmp->nexthere;
    if (otmp->otyp == CORPSE &&
        (is_rider(&mons[otmp->corpsenm]) ||
         otmp->corpsenm == PM_WIZARD_OF_YENDOR)) {
        /* move any living monster already at that location */
        if((mtmp = m_at(x,y)) && enexto(&cc, x, y, mtmp->data))
        rloc_to(mtmp, cc.x, cc.y);
        if(msg) Norep("%s", msg);
        revived = revive_corpse(otmp);
    }
    }

    /* this location might not be safe, if not, move revived monster */
    if (revived) {
    mtmp = m_at(x,y);
    if (mtmp && !goodpos(x, y, mtmp, 0) &&
        enexto(&cc, x, y, mtmp->data)) {
        rloc_to(mtmp, cc.x, cc.y);
    }
    /* else impossible? */
    }

    return (revived);
}

STATIC_OVL int
moverock()
{
    register xchar rx, ry, sx, sy;
    register struct obj *otmp;
    register struct trap *ttmp;
    register struct monst *mtmp;

    sx = u.ux + u.dx,  sy = u.uy + u.dy;	/* boulder starting position */
    while ((otmp = sobj_at(BOULDER, sx, sy)) != 0) {
    /* make sure that this boulder is visible as the top object */
    if (otmp != level.objects[sx][sy]) movobj(otmp, sx, sy);

    rx = u.ux + 2 * u.dx;	/* boulder destination position */
    ry = u.uy + 2 * u.dy;
    nomul(0);
    if (Levitation || Is_airlevel(&u.uz)) {
        if (Blind) feel_location(sx, sy);
        You("don't have enough leverage to push %s.", the(xname(otmp)));
        /* Give them a chance to climb over it? */
        return -1;
    }
    if (verysmall(youmonst.data) && !u.usteed) {
        if (Blind) feel_location(sx, sy);
        pline("You're too small to push that %s.", xname(otmp));
        goto cannot_push;
    }
    if (isok(rx,ry) && !IS_ROCK(levl[rx][ry].typ) &&
        levl[rx][ry].typ != IRONBARS &&
        (!IS_DOOR(levl[rx][ry].typ) || !(u.dx && u.dy) ||
        doorless_door(rx, ry)) &&
        !sobj_at(BOULDER, rx, ry)) {
        ttmp = t_at(rx, ry);
        mtmp = m_at(rx, ry);

        /* KMH -- Sokoban doesn't let you push boulders diagonally */
        if (Sokoban && u.dx && u.dy) {
        if (Blind) feel_location(sx,sy);
        pline("%s won't roll diagonally on this %s.",
              The(xname(otmp)), surface(sx, sy));
        goto cannot_push;
        }

        if (revive_nasty(rx, ry, "You sense movement on the other side."))
        return (-1);

        if (mtmp && !noncorporeal(mtmp->data) &&
            (!mtmp->mtrapped ||
             !(ttmp && ((ttmp->ttyp == PIT) ||
                    (ttmp->ttyp == SPIKED_PIT))))) {
        if (Blind) feel_location(sx, sy);
        if (canspotmon(mtmp))
            pline("There's %s on the other side.", a_monnam(mtmp));
        else {
            You_hear("a monster behind %s.", the(xname(otmp)));
            map_invisible(rx, ry);
        }
        if (flags.verbose)
            pline("Perhaps that's why %s cannot move it.",
                u.usteed ? y_monnam(u.usteed) : "you");
        goto cannot_push;
        }

        if (ttmp) {
        /* if a trap operates on the boulder, don't attempt
           to move any others at this location; return -1
           if another boulder is in hero's way, or 0 if he
           should advance to the vacated boulder position */
        switch(ttmp->ttyp) {
        case LANDMINE:
            if (rn2(10)) {
            obj_extract_self(otmp);
            place_object(otmp, rx, ry);
            newsym(sx, sy);
            pline("KAABLAMM!!!  %s %s land mine.",
                  Tobjnam(otmp, "trigger"),
                  ttmp->madeby_u ? "your" : "a");
            blow_up_landmine(ttmp);
            /* if the boulder remains, it should fill the pit */
            fill_pit(u.ux, u.uy);
            if (cansee(rx,ry)) newsym(rx,ry);
            return sobj_at(BOULDER, sx, sy) ? -1 : 0;
            }
            break;
        case SPIKED_PIT:
        case PIT:
            obj_extract_self(otmp);
            /* vision kludge to get messages right;
               the pit will temporarily be seen even
               if this is one among multiple boulders */
            if (!Blind) viz_array[ry][rx] |= IN_SIGHT;
            if (!flooreffects(otmp, rx, ry, "fall")) {
            place_object(otmp, rx, ry);
            }
            if (mtmp && !Blind) newsym(rx, ry);
            return sobj_at(BOULDER, sx, sy) ? -1 : 0;
        case HOLE:
        case TRAPDOOR:
            if (Blind)
            pline("Kerplunk!  You no longer feel %s.",
                the(xname(otmp)));
            else
            pline("%s%s and %s a %s in the %s!",
              Tobjnam(otmp,
               (ttmp->ttyp == TRAPDOOR) ? "trigger" : "fall"),
              (ttmp->ttyp == TRAPDOOR) ? "" : " into",
              otense(otmp, "plug"),
              (ttmp->ttyp == TRAPDOOR) ? "trap door" : "hole",
              surface(rx, ry));
            deltrap(ttmp);
            delobj(otmp);
            bury_objs(rx, ry);
            levl[rx][ry].wall_info &= ~W_NONDIGGABLE;
            levl[rx][ry].candig = 1;
            if (cansee(rx,ry)) newsym(rx,ry);
            return sobj_at(BOULDER, sx, sy) ? -1 : 0;
        case LEVEL_TELEP:
        case TELEP_TRAP:
          {
            int newlev = 0;	/* lint suppression */
            d_level dest;

            if (ttmp->ttyp == LEVEL_TELEP) {
            newlev = random_teleport_level();
            if (newlev == depth(&u.uz) || In_endgame(&u.uz))
                /* trap didn't work; skip "disappears" message */
                goto dopush;
            }
            if (u.usteed)
                pline("%s pushes %s and suddenly it disappears!",
                      upstart(y_monnam(u.usteed)), the(xname(otmp)));
            else
                You("push %s and suddenly it disappears!",
            the(xname(otmp)));
            if (ttmp->ttyp == TELEP_TRAP) {
            (void)rloco(otmp);
            } else {
            obj_extract_self(otmp);
            add_to_migration(otmp);
            get_level(&dest, newlev);
            otmp->ox = dest.dnum;
            otmp->oy = dest.dlevel;
            otmp->owornmask = (long)MIGR_RANDOM;
            }
            seetrap(ttmp);
            return sobj_at(BOULDER, sx, sy) ? -1 : 0;
          }
        default:
            break;	/* boulder not affected by this trap */
        }
        }

        if (closed_door(rx, ry))
        goto nopushmsg;
        if (boulder_hits_pool(otmp, rx, ry, TRUE))
        continue;
        /*
         * Re-link at top of fobj chain so that pile order is preserved
         * when level is restored.
         */
        if (otmp != fobj) {
        remove_object(otmp);
        place_object(otmp, otmp->ox, otmp->oy);
        }

        {
#ifdef LINT /* static long lastmovetime; */
        long lastmovetime;
        lastmovetime = 0;
#else
        /* note: reset to zero after save/restore cycle */
        static NEARDATA long lastmovetime;
#endif
 dopush:
        if (!u.usteed) {
          if (moves > lastmovetime+2 || moves < lastmovetime)
            pline("With %s effort you move %s.",
              throws_rocks(youmonst.data) ? "little" : "great",
              the(xname(otmp)));
          exercise(A_STR, TRUE);
        } else 
            pline("%s moves %s.",
              upstart(y_monnam(u.usteed)), the(xname(otmp)));
        lastmovetime = moves;
        }

        /* Move the boulder *after* the message. */
        if (glyph_is_invisible(levl[rx][ry].glyph))
        unmap_object(rx, ry);
        movobj(otmp, rx, ry);	/* does newsym(rx,ry) */
        if (Blind) {
        feel_location(rx,ry);
        feel_location(sx, sy);
        } else {
        newsym(sx, sy);
        }
    } else {
 nopushmsg:
      if (u.usteed)
        pline("%s tries to move %s, but cannot.",
          upstart(y_monnam(u.usteed)), the(xname(otmp)));
      else
        You("try to move %s, but in vain.", the(xname(otmp)));
        if (Blind) feel_location(sx, sy);
 cannot_push:
        if (throws_rocks(youmonst.data)) {
        if (u.usteed && P_SKILL(P_RIDING) < P_BASIC) {
            You("aren't skilled enough to %s %s from %s.",
            (flags.pickup && !Sokoban) ? "pick up" : "push aside",
            the(xname(otmp)), y_monnam(u.usteed));
        } else {
            pline("However, you can easily %s.",
              (flags.pickup && !Sokoban) ?
                "pick it up" : "push it aside");
            sokoban_guilt();
            break;
        }
        break;
        }

        if (!u.usteed && (((!invent || inv_weight() <= -850) &&
         (!u.dx || !u.dy || (IS_ROCK(levl[u.ux][sy].typ)
                     && IS_ROCK(levl[sx][u.uy].typ))))
        || verysmall(youmonst.data))) {
        pline("However, you can squeeze yourself into a small opening.");
        sokoban_guilt();
        break;
        } else
        return (-1);
    }
    }
    return (0);
}

/*
 *  still_chewing()
 *
 *  Chew on a wall, door, or boulder.  Returns TRUE if still eating, FALSE
 *  when done.
 */
STATIC_OVL int
still_chewing(x,y)
    xchar x, y;
{
    struct rm *lev = &levl[x][y];
    struct obj *boulder = sobj_at(BOULDER,x,y);
    const char *digtxt = (char *)0, *dmgtxt = (char *)0;

    if (context.digging.down)		/* not continuing previous dig (w/ pick-axe) */
    (void) memset((genericptr_t)&context.digging, 0, sizeof(struct dig_info));

    if (!boulder && IS_ROCK(lev->typ) && !may_dig(x,y)) {
    You("hurt your teeth on the %s.",
        IS_TREE(lev->typ) ? "tree" : "hard stone");
    nomul(0);
    return 1;
    } else if (context.digging.pos.x != x || context.digging.pos.y != y ||
        !on_level(&context.digging.level, &u.uz)) {
    context.digging.down = FALSE;
    context.digging.chew = TRUE;
    context.digging.warned = FALSE;
    context.digging.pos.x = x;
    context.digging.pos.y = y;
    assign_level(&context.digging.level, &u.uz);
    /* solid rock takes more work & time to dig through */
    context.digging.effort =
        (IS_ROCK(lev->typ) && !IS_TREE(lev->typ) ? 30 : 60) + u.udaminc;
    You("start chewing %s %s.",
        (boulder || IS_TREE(lev->typ)) ? "on a" : "a hole in the",
        boulder ? "boulder" :
        IS_TREE(lev->typ) ? "tree" : IS_ROCK(lev->typ) ? "rock" : "door");
    watch_dig((struct monst *)0, x, y, FALSE);
    return 1;
    } else if ((context.digging.effort += (30 + u.udaminc)) <= 100)  {
    if (flags.verbose)
        You("%s chewing on the %s.",
        context.digging.chew ? "continue" : "begin",
        boulder ? "boulder" :
        IS_TREE(lev->typ) ? "tree" :
        IS_ROCK(lev->typ) ? "rock" : "door");
    context.digging.chew = TRUE;
    watch_dig((struct monst *)0, x, y, FALSE);
    return 1;
    }

    /* Okay, you've chewed through something */
    u.uconduct.food++;
    u.uhunger += rnd(20);

    if (boulder) {
    delobj(boulder);		/* boulder goes bye-bye */
    You("eat the boulder.");	/* yum */

    /*
     *  The location could still block because of
     *	1. More than one boulder
     *	2. Boulder stuck in a wall/stone/door.
     *
     *  [perhaps use does_block() below (from vision.c)]
     */
    if (IS_ROCK(lev->typ) || closed_door(x,y) || sobj_at(BOULDER,x,y)) {
        block_point(x,y);	/* delobj will unblock the point */
        /* reset dig state */
        (void) memset((genericptr_t)&context.digging, 0, sizeof(struct dig_info));
        return 1;
    }

    } else if (IS_WALL(lev->typ)) {
    if (*in_rooms(x, y, SHOPBASE)) {
        add_damage(x, y, 10L * ACURRSTR);
        dmgtxt = "damage";
    }
    digtxt = "chew a hole in the wall.";
    if (level.flags.is_maze_lev) {
        lev->typ = ROOM;
    } else if (level.flags.is_cavernous_lev && !in_town(x, y)) {
        lev->typ = CORR;
    } else {
        lev->typ = DOOR;
        lev->doormask = D_NODOOR;
    }
    } else if (IS_TREE(lev->typ)) {
    digtxt = "chew through the tree.";
    lev->typ = ROOM;
    } else if (lev->typ == SDOOR) {
    if (lev->doormask & D_TRAPPED) {
        lev->doormask = D_NODOOR;
        b_trapped("secret door", 0);
    } else {
        digtxt = "chew through the secret door.";
        lev->doormask = D_BROKEN;
    }
    lev->typ = DOOR;

    } else if (IS_DOOR(lev->typ)) {
    if (*in_rooms(x, y, SHOPBASE)) {
        add_damage(x, y, 400L);
        dmgtxt = "break";
    }
    if (lev->doormask & D_TRAPPED) {
        lev->doormask = D_NODOOR;
        b_trapped("door", 0);
    } else {
        digtxt = "chew through the door.";
        lev->doormask = D_BROKEN;
    }

    } else { /* STONE or SCORR */
    digtxt = "chew a passage through the rock.";
    lev->typ = CORR;
    }

    unblock_point(x, y);	/* vision */
    newsym(x, y);
    if (digtxt) You1(digtxt);	/* after newsym */
    if (dmgtxt) pay_for_damage(dmgtxt, FALSE);
    (void) memset((genericptr_t)&context.digging, 0, sizeof(struct dig_info));
    return 0;
}

void
movobj(obj, ox, oy)
register struct obj *obj;
register xchar ox, oy;
{
    /* optimize by leaving on the fobj chain? */
    remove_object(obj);
    newsym(obj->ox, obj->oy);
    place_object(obj, ox, oy);
    newsym(ox, oy);
}

static NEARDATA const char fell_on_sink[] = "fell onto a sink";

STATIC_OVL void
dosinkfall()
{
    register struct obj *obj;
    int dmg;
    boolean lev_boots = (uarmf && uarmf->otyp == LEVITATION_BOOTS),
        innate_lev = ((HLevitation & (FROMOUTSIDE|FROMFORM)) != 0L),
            ufall = (!innate_lev && !(HFlying || EFlying)); /* BFlying */

    if (!ufall) {
        You(innate_lev ? "wobble unsteadily for a moment." :
                 "gain control of your flight.");
    } else {
        long save_ELev = ELevitation, save_HLev = HLevitation;

        /* fake removal of levitation in advance so that final
           disclosure will be right in case this turns out to
           be fatal; fortunately the fact that rings and boots
           are really still worn has no effect on bones data */
        ELevitation = HLevitation = 0L;
        You("crash to the floor!");
        dmg = rn1(8, 25 - (int)ACURR(A_CON));
        losehp(Maybe_Half_Phys(dmg),
           fell_on_sink, NO_KILLER_PREFIX);
        exercise(A_DEX, FALSE);
        selftouch("Falling, you");
        for (obj = level.objects[u.ux][u.uy]; obj; obj = obj->nexthere)
        if (obj->oclass == WEAPON_CLASS || is_weptool(obj)) {
            You("fell on %s.", doname(obj));
            losehp(Maybe_Half_Phys(rnd(3)), fell_on_sink, NO_KILLER_PREFIX);
            exercise(A_CON, FALSE);
        }
        ELevitation = save_ELev;
        HLevitation = save_HLev;
    }

    /*
     * Interrupt multi-turn putting on/taking off of armor (in which
     * case we reached the sink due to being teleported while busy;
     * in 3.4.3, Boots_on()/Boots_off() [called via (*aftermv)() when
     * 'multi' reaches 0] triggered a crash if we were donning/doffing
     * levitation boots [because the Boots_off() below causes 'uarmf'
     * to be null by the time 'aftermv' gets called]).
     *
     * Interrupt donning/doffing if we fall onto the sink, or if the
     * code below is going to remove levitation boots even when we
     * haven't fallen (innate floating or flying becoming unblocked).
     */
    if (ufall || lev_boots) {
        (void) stop_donning(lev_boots ? uarmf :  (struct obj *)0);
        /* recalculate in case uarmf just got set to null */
        lev_boots = (uarmf && uarmf->otyp == LEVITATION_BOOTS);
    }

    /* remove worn levitation items */
    ELevitation &= ~W_ARTI;
    HLevitation &= ~(I_SPECIAL|TIMEOUT);
    HLevitation++;
    if(uleft && uleft->otyp == RIN_LEVITATION) {
        obj = uleft;
        Ring_off(obj);
        off_msg(obj);
    }
    if(uright && uright->otyp == RIN_LEVITATION) {
        obj = uright;
        Ring_off(obj);
        off_msg(obj);
    }
    if (lev_boots) {
        obj = uarmf;
        (void)Boots_off();
        off_msg(obj);
    }
    HLevitation--;
    /* probably moot; we're either still levitating or went
       through float_down(), but make sure BFlying is up to date */
    float_vs_flight();
}

boolean
may_dig(x,y)
register xchar x,y;
/* intended to be called only on ROCKs */
{
    return (boolean)(!(IS_STWALL(levl[x][y].typ) &&
            (levl[x][y].wall_info & W_NONDIGGABLE)));
}

boolean
may_passwall(x,y)
register xchar x,y;
{
   return (boolean)(!(IS_STWALL(levl[x][y].typ) &&
            (levl[x][y].wall_info & W_NONPASSWALL)));
}

boolean
bad_rock(mdat,x,y)
struct permonst *mdat;
register xchar x,y;
{
    return((boolean) ((Sokoban && sobj_at(BOULDER,x,y)) ||
           (IS_ROCK(levl[x][y].typ)
            && (!tunnels(mdat) || needspick(mdat) || !may_dig(x,y))
            && !(passes_walls(mdat) && may_passwall(x,y)))));
}

/* caller has already decided that it's a tight diagonal; check whether a
   monster--who might be the hero--can fit through, and if not then return
   the reason why:  1: can't fit, 2: possessions won't fit, 3: sokoban */
int     /* returns 0 if we can squeeze through */
cant_squeeze_thru(mon)
struct monst *mon;
{
    int amt;
    struct permonst *ptr = mon->data;

    /* too big? */
    if (bigmonst(ptr) &&
        !(amorphous(ptr) || is_whirly(ptr) ||
          noncorporeal(ptr) || slithy(ptr) || can_fog(mon))) return 1;

    /* lugging too much junk? */
    amt = (mon == &youmonst) ? inv_weight() + weight_cap() :
        curr_mon_load(mon);
    if (amt > 600) return 2;

    /* Sokoban restriction applies to hero only */
    if (mon == &youmonst && Sokoban) return 3;

    /* can squeeze through */
    return 0;
}

boolean
invocation_pos(x, y)
xchar x, y;
{
    return((boolean)(Invocation_lev(&u.uz) && x == inv_pos.x && y == inv_pos.y));
}

/* return TRUE if (dx,dy) is an OK place to move
 * mode is one of DO_MOVE, TEST_MOVE or TEST_TRAV
 */
boolean 
test_move(ux, uy, dx, dy, mode)
int ux, uy, dx, dy;
int mode;
{
    int x = ux+dx;
    int y = uy+dy;
    register struct rm *tmpr = &levl[x][y];
    register struct rm *ust;

    /*
     *  Check for physical obstacles.  First, the place we are going.
     */
    if (IS_ROCK(tmpr->typ) || tmpr->typ == IRONBARS) {
<<<<<<< HEAD
    if (Blind && mode == DO_MOVE) feel_location(x,y);
    if (Passes_walls && may_passwall(x,y)) {
        ;	/* do nothing */
    } else if (tmpr->typ == IRONBARS) {
        if (!(Passes_walls || passes_bars(youmonst.data)))
        return FALSE;
    } else if (tunnels(youmonst.data) && !needspick(youmonst.data)) {
        /* Eat the rock. */
        if (mode == DO_MOVE && still_chewing(x,y)) return FALSE;
    } else if (flags.autodig && !context.run && !context.nopick &&
           uwep && is_pick(uwep)) {
    /* MRKR: Automatic digging when wielding the appropriate tool */
        if (mode == DO_MOVE)
        (void) use_pick_axe2(uwep);
        return FALSE;
    } else {
        if (mode == DO_MOVE) {
        if (Is_stronghold(&u.uz) && is_db_wall(x,y))
            pline_The("drawbridge is up!");
        /* sokoban restriction stays even after puzzle is solved */
        if (Passes_walls && !may_passwall(x,y) && In_sokoban(&u.uz))
            pline_The("Sokoban walls resist your ability.");
        }
        return FALSE;
    }
=======
	if (Blind && mode == DO_MOVE) feel_location(x,y);
	if (Passes_walls && may_passwall(x,y)) {
	    ;	/* do nothing */
	} else if (tmpr->typ == IRONBARS) {
	    if (!(Passes_walls || passes_bars(youmonst.data))) {
		if (iflags.mention_walls)
		    You("cannot pass through the bars.");
		return FALSE;
	    }
	} else if (tunnels(youmonst.data) && !needspick(youmonst.data)) {
	    /* Eat the rock. */
	    if (mode == DO_MOVE && still_chewing(x,y)) return FALSE;
	} else if (flags.autodig && !context.run && !context.nopick &&
		   uwep && is_pick(uwep)) {
	/* MRKR: Automatic digging when wielding the appropriate tool */
	    if (mode == DO_MOVE)
		(void) use_pick_axe2(uwep);
	    return FALSE;
	} else {
	    if (mode == DO_MOVE) {
		if (Is_stronghold(&u.uz) && is_db_wall(x,y))
		    pline_The("drawbridge is up!");
		/* sokoban restriction stays even after puzzle is solved */
		else if (Passes_walls && !may_passwall(x,y) && In_sokoban(&u.uz))
		    pline_The("Sokoban walls resist your ability.");
		else if (iflags.mention_walls)
		    pline("It's a wall.");
	    }
	    return FALSE;
	}
>>>>>>> 12ca92aa
    } else if (IS_DOOR(tmpr->typ)) {
    if (closed_door(x,y)) {
        if (Blind && mode == DO_MOVE) feel_location(x,y);
        if (Passes_walls)
        ;	/* do nothing */
        else if (can_ooze(&youmonst)) {
        if (mode == DO_MOVE) You("ooze under the door.");
        } else if (tunnels(youmonst.data) && !needspick(youmonst.data)) {
        /* Eat the door. */
        if (mode == DO_MOVE && still_chewing(x,y)) return FALSE;
        } else {
        if (mode == DO_MOVE) {
            if (amorphous(youmonst.data))
            You("try to ooze under the door, but can't squeeze your possessions through.");
            else if (x == ux || y == uy) {
            if (Blind || Stunned || ACURR(A_DEX) < 10 || Fumbling) {
                if (u.usteed) {
                You_cant("lead %s through that closed door.",
                         y_monnam(u.usteed));
                } else {
                    pline("Ouch!  You bump into a door.");
                    exercise(A_DEX, FALSE);
                }
            } else pline("That door is closed.");
            }
        } else if (mode == TEST_TRAV) goto testdiag;
        return FALSE;
        }
    } else {
    testdiag:
        if (dx && dy && !Passes_walls
        && (!doorless_door(x, y) || block_door(x, y))) {
        /* Diagonal moves into a door are not allowed. */
        if (Blind && mode == DO_MOVE)
            feel_location(x,y);
        return FALSE;
        }
    }
    }
    if (dx && dy
        && bad_rock(youmonst.data,ux,y) && bad_rock(youmonst.data,x,uy)) {
    /* Move at a diagonal. */
    switch (cant_squeeze_thru(&youmonst)) {
    case 3:
        if (mode == DO_MOVE) You("cannot pass that way.");
        return FALSE;
    case 2:
        if (mode == DO_MOVE) You("are carrying too much to get through.");
        return FALSE;
    case 1:
        if (mode == DO_MOVE) Your("body is too large to fit through.");
        return FALSE;
    default:
        break;      /* can squeeze through */
    }
    } else if (dx && dy && worm_cross(ux, uy, x, y)) {
    /* consecutive long worm segments are at <ux,y> and <x,uy> */
    if (mode == DO_MOVE) pline("%s is in your way.", Monnam(m_at(ux, y)));
    return FALSE;
    }
    /* Pick travel path that does not require crossing a trap.
     * Avoid water and lava using the usual running rules.
     * (but not u.ux/u.uy because findtravelpath walks toward u.ux/u.uy) */
    if (context.run == 8 && mode != DO_MOVE && (x != u.ux || y != u.uy)) {
    struct trap* t = t_at(x, y);

    if ((t && t->tseen) ||
        (!Levitation && !Flying &&
         !is_clinger(youmonst.data) &&
         is_pool_or_lava(x, y) && levl[x][y].seenv))
        return FALSE;
    }

    ust = &levl[ux][uy];

    /* Now see if other things block our way . . */
    if (dx && dy && !Passes_walls && IS_DOOR(ust->typ) &&
        (!doorless_door(ux, uy) || block_entry(x, y))) {
    /* Can't move at a diagonal out of a doorway with door. */
    return FALSE;
    }

    if (sobj_at(BOULDER,x,y) && (Sokoban || !Passes_walls)) {
    if (!(Blind || Hallucination) && (context.run >= 2) && mode != TEST_TRAV)
        return FALSE;
    if (mode == DO_MOVE) {
        /* tunneling monsters will chew before pushing */
        if (tunnels(youmonst.data) && !needspick(youmonst.data) &&
            !Sokoban) {
        if (still_chewing(x,y)) return FALSE;
        } else
        if (moverock() < 0) return FALSE;
    } else if (mode == TEST_TRAV) {
        struct obj* obj;

        /* don't pick two boulders in a row, unless there's a way thru */
        if (sobj_at(BOULDER,ux,uy) && !Sokoban) {
        if (!Passes_walls &&
            !(tunnels(youmonst.data) && !needspick(youmonst.data)) &&
            !carrying(PICK_AXE) && !carrying(DWARVISH_MATTOCK) &&
            !((obj = carrying(WAN_DIGGING)) &&
              !objects[obj->otyp].oc_name_known))
            return FALSE;
        }
    }
    /* assume you'll be able to push it when you get there... */
    }

    /* OK, it is a legal place to move. */
    return TRUE;
}

#ifdef DEBUG
static boolean trav_debug = FALSE;

int
wiz_debug_cmd_traveldisplay() /* in this case, toggle display of travel debug info */
{
    trav_debug = !trav_debug;
    return 0;
}
#endif /* DEBUG */

/*
 * Find a path from the destination (u.tx,u.ty) back to (u.ux,u.uy).
 * A shortest path is returned.  If guess is TRUE, consider various
 * inaccessible locations as valid intermediate path points.
 * Returns TRUE if a path was found.
 */
STATIC_OVL boolean
findtravelpath(guess)
boolean guess;
{
    /* if travel to adjacent, reachable location, use normal movement rules */
    if (!guess && context.travel1 && distmin(u.ux, u.uy, u.tx, u.ty) == 1 &&
    !(u.ux != u.tx && u.uy != u.ty && NODIAG(u.umonnum))) {
    context.run = 0;
    if (test_move(u.ux, u.uy, u.tx-u.ux, u.ty-u.uy, TEST_MOVE)) {
        u.dx = u.tx-u.ux;
        u.dy = u.ty-u.uy;
        nomul(0);
        iflags.travelcc.x = iflags.travelcc.y = -1;
        return TRUE;
    }
    context.run = 8;
    }
    if (u.tx != u.ux || u.ty != u.uy) {
    xchar travel[COLNO][ROWNO];
    xchar travelstepx[2][COLNO*ROWNO];
    xchar travelstepy[2][COLNO*ROWNO];
    xchar tx, ty, ux, uy;
    int n = 1;			/* max offset in travelsteps */
    int set = 0;			/* two sets current and previous */
    int radius = 1;			/* search radius */
    int i;

    /* If guessing, first find an "obvious" goal location.  The obvious
     * goal is the position the player knows of, or might figure out
     * (couldsee) that is closest to the target on a straight path.
     */
    if (guess) {
        tx = u.ux; ty = u.uy; ux = u.tx; uy = u.ty;
    } else {
        tx = u.tx; ty = u.ty; ux = u.ux; uy = u.uy;
    }

    noguess:
    (void) memset((genericptr_t)travel, 0, sizeof(travel));
    travelstepx[0][0] = tx;
    travelstepy[0][0] = ty;

    while (n != 0) {
        int nn = 0;

        for (i = 0; i < n; i++) {
        int dir;
        int x = travelstepx[set][i];
        int y = travelstepy[set][i];
        static int ordered[] = { 0, 2, 4, 6, 1, 3, 5, 7 };
        /* no diagonal movement for grid bugs */
        int dirmax = NODIAG(u.umonnum) ? 4 : 8;

        for (dir = 0; dir < dirmax; ++dir) {
            int nx = x+xdir[ordered[dir]];
            int ny = y+ydir[ordered[dir]];

            if (!isok(nx, ny)) continue;
            if ((!Passes_walls && !can_ooze(&youmonst) &&
            closed_door(x, y)) || sobj_at(BOULDER, x, y)) {
            /* closed doors and boulders usually
             * cause a delay, so prefer another path */
            if (travel[x][y] > radius-3) {
                travelstepx[1-set][nn] = x;
                travelstepy[1-set][nn] = y;
                /* don't change travel matrix! */
                nn++;
                continue;
            }
            }
            if (test_move(x, y, nx-x, ny-y, TEST_TRAV) &&
            (levl[nx][ny].seenv || (!Blind && couldsee(nx, ny)))) {
            if (nx == ux && ny == uy) {
                if (!guess) {
                u.dx = x-ux;
                u.dy = y-uy;
                if (x == u.tx && y == u.ty) {
                    nomul(0);
                    /* reset run so domove run checks work */
                    context.run = 8;
                    iflags.travelcc.x = iflags.travelcc.y = -1;
                }
                return TRUE;
                }
            } else if (!travel[nx][ny]) {
                travelstepx[1-set][nn] = nx;
                travelstepy[1-set][nn] = ny;
                travel[nx][ny] = radius;
                nn++;
            }
            }
        }
        }

#ifdef DEBUG
        if (trav_debug) {
        /* Use of warning glyph is arbitrary. It stands out. */
        tmp_at(DISP_ALL, warning_to_glyph(1));
        for (i = 0; i < nn; ++i) {
            tmp_at(travelstepx[1-set][i], travelstepy[1-set][i]);
        }
        delay_output();
        if (flags.runmode == RUN_CRAWL) {
            delay_output();
            delay_output();
        }
        tmp_at(DISP_END,0);
        }
#endif /* DEBUG */

        n = nn;
        set = 1-set;
        radius++;
    }

    /* if guessing, find best location in travel matrix and go there */
    if (guess) {
        int px = tx, py = ty;	/* pick location */
        int dist, nxtdist, d2, nd2;

        dist = distmin(ux, uy, tx, ty);
        d2 = dist2(ux, uy, tx, ty);
        for (tx = 1; tx < COLNO; ++tx)
        for (ty = 0; ty < ROWNO; ++ty)
            if (travel[tx][ty]) {
            nxtdist = distmin(ux, uy, tx, ty);
            if (nxtdist == dist && couldsee(tx, ty)) {
                nd2 = dist2(ux, uy, tx, ty);
                if (nd2 < d2) {
                /* prefer non-zigzag path */
                px = tx; py = ty;
                d2 = nd2;
                }
            } else if (nxtdist < dist && couldsee(tx, ty)) {
                px = tx; py = ty;
                dist = nxtdist;
                d2 = dist2(ux, uy, tx, ty);
            }
            }

        if (px == u.ux && py == u.uy) {
        /* no guesses, just go in the general direction */
        u.dx = sgn(u.tx - u.ux);
        u.dy = sgn(u.ty - u.uy);
        if (test_move(u.ux, u.uy, u.dx, u.dy, TEST_MOVE))
            return TRUE;
        goto found;
        }
#ifdef DEBUG
        if (trav_debug) {
        /* Use of warning glyph is arbitrary. It stands out. */
        tmp_at(DISP_ALL, warning_to_glyph(2));
        tmp_at(px, py);
        delay_output();
        if (flags.runmode == RUN_CRAWL) {
            delay_output();
            delay_output();
            delay_output();
            delay_output();
        }
        tmp_at(DISP_END,0);
        }
#endif /* DEBUG */
        tx = px;
        ty = py;
        ux = u.ux;
        uy = u.uy;
        set = 0;
        n = radius = 1;
        guess = FALSE;
        goto noguess;
    }
    return FALSE;
    }

found:
    u.dx = 0;
    u.dy = 0;
    nomul(0);
    return FALSE;
}

/* try to escape being stuck in a trapped state by walking out of it;
   return true iff moving should continue to intended destination
   (all failures and most successful escapes leave hero at original spot) */
STATIC_OVL boolean
trapmove(x, y, desttrap)
int x, y;	/* targetted destination, <u.ux+u.dx,u.uy+u.dy> */
struct trap *desttrap;	/* nonnull if another trap at <x,y> */
{
    boolean anchored;
    const char *predicament, *culprit;
    char *steedname = !u.usteed ? (char *)0 : y_monnam(u.usteed);

    if (!u.utrap) return TRUE;	/* sanity check */

    switch (u.utraptype) {
    case TT_BEARTRAP:
        if (flags.verbose) {
        predicament = "caught in a bear trap";
        if (u.usteed)
            Norep("%s is %s.", upstart(steedname), predicament);
        else
            Norep("You are %s.", predicament);
        }
        /* [why does diagonal movement give quickest escape?] */
        if ((u.dx && u.dy) || !rn2(5)) u.utrap--;
        break;
    case TT_PIT:
        if (desttrap && desttrap->tseen &&
            (desttrap->ttyp == PIT || desttrap->ttyp == SPIKED_PIT))
        return TRUE;		/* move into adjacent pit */
        /* try to escape; position stays same regardless of success */
        climb_pit();
        break;
    case TT_WEB:
        if (uwep && uwep->oartifact == ART_STING) {
        u.utrap = 0;
        pline("Sting cuts through the web!");
        break;		/* escape trap but don't move */
        }
        if (--u.utrap) {
        if (flags.verbose) {
            predicament = "stuck to the web";
            if (u.usteed)
                Norep("%s is %s.", upstart(steedname), predicament);
            else
                Norep("You are %s.", predicament);
        }
        } else {
        if (u.usteed)
            pline("%s breaks out of the web.", upstart(steedname));
        else
            You("disentangle yourself.");
        }
        break;
    case TT_LAVA:
        if (flags.verbose) {
        predicament = "stuck in the lava";
        if (u.usteed)
            Norep("%s is %s.", upstart(steedname), predicament);
        else
            Norep("You are %s.", predicament);
        }
        if (!is_lava(x, y)) {
        u.utrap--;
        if ((u.utrap & 0xff) == 0) {
            u.utrap = 0;
            if (u.usteed)
            You("lead %s to the edge of the lava.", steedname);
            else
            You("pull yourself to the edge of the lava.");
        }
        }
        u.umoved = TRUE;
        break;
    case TT_INFLOOR:
    case TT_BURIEDBALL:
        anchored = (u.utraptype == TT_BURIEDBALL);
        if (anchored) {
        coord cc;

        cc.x = u.ux, cc.y = u.uy;
        /* can move normally within radius 1 of buried ball */
        if (buried_ball(&cc) && dist2(x, y, cc.x, cc.y) <= 2) {
            /* ugly hack: we need to issue some message here
               in case "you are chained to the buried ball"
               was the most recent message given, otherwise
               our next attempt to move out of tether range
               after this successful move would have its
               can't-do-that message suppressed by Norep */
            if (flags.verbose)
            Norep("You move within the chain's reach.");
            return TRUE;
        }
        }
        if (--u.utrap) {
        if (flags.verbose) {
            if (anchored) {
            predicament = "chained to the";
            culprit = "buried ball";
            } else {
            predicament = "stuck in the";
            culprit = surface(u.ux, u.uy);
            }
            if (u.usteed) {
            if (anchored)
                Norep("You and %s are %s %s.", steedname,
                  predicament, culprit);
            else
                Norep("%s is %s %s.", upstart(steedname),
                  predicament, culprit);
            } else
                Norep("You are %s %s.", predicament, culprit);
        }
        } else {
        if (u.usteed)
            pline("%s finally %s free.", upstart(steedname),
              !anchored ? "lurches" : "wrenches the ball");
        else
            You("finally %s free.",
            !anchored ? "wriggle" : "wrench the ball");
        if (anchored)
            buried_ball_to_punishment();
        }
        break;
    default:
        impossible("trapmove: stuck in unknown trap? (%d)", (int)u.utraptype);
        break;
    }
    return FALSE;
}

void
domove()
{
    register struct monst *mtmp;
    register struct rm *tmpr;
    register xchar x,y;
    struct trap *trap = NULL;
    int wtcap;
    boolean on_ice;
    xchar chainx, chainy, ballx, bally;	/* ball&chain new positions */
    int bc_control;				/* control for ball&chain */
    boolean cause_delay = FALSE;	/* dragging ball will skip a move */

    u_wipe_engr(rnd(5));

    if (context.travel) {
        if (!findtravelpath(FALSE))
        (void) findtravelpath(TRUE);
        context.travel1 = 0;
    }

    if(((wtcap = near_capacity()) >= OVERLOADED
        || (wtcap > SLT_ENCUMBER &&
        (Upolyd ? (u.mh < 5 && u.mh != u.mhmax)
            : (u.uhp < 10 && u.uhp != u.uhpmax))))
       && !Is_airlevel(&u.uz)) {
        if(wtcap < OVERLOADED) {
        You("don't have enough stamina to move.");
        exercise(A_CON, FALSE);
        } else
        You("collapse under your load.");
        nomul(0);
        return;
    }
    if(u.uswallow) {
        u.dx = u.dy = 0;
        u.ux = x = u.ustuck->mx;
        u.uy = y = u.ustuck->my;
        mtmp = u.ustuck;
    } else {
        if (Is_airlevel(&u.uz) && rn2(4) &&
            !Levitation && !Flying) {
            switch(rn2(3)) {
            case 0:
            You("tumble in place.");
            exercise(A_DEX, FALSE);
            break;
            case 1:
            You_cant("control your movements very well."); break;
            case 2:
            pline("It's hard to walk in thin air.");
            exercise(A_DEX, TRUE);
            break;
            }
            return;
        }

        /* check slippery ice */
        on_ice = !Levitation && is_ice(u.ux, u.uy);
        if (on_ice) {
            static int skates = 0;
            if (!skates) skates = find_skates();
            if ((uarmf && uarmf->otyp == skates)
                || resists_cold(&youmonst) || Flying
                || is_floater(youmonst.data) || is_clinger(youmonst.data)
                || is_whirly(youmonst.data))
            on_ice = FALSE;
            else if (!rn2(Cold_resistance ? 3 : 2)) {
            HFumbling |= FROMOUTSIDE;
            HFumbling &= ~TIMEOUT;
            HFumbling += 1;  /* slip on next move */
            }
        }
        if (!on_ice && (HFumbling & FROMOUTSIDE))
            HFumbling &= ~FROMOUTSIDE;

        x = u.ux + u.dx;
        y = u.uy + u.dy;
        if(Stunned || (Confusion && !rn2(5))) {
            register int tries = 0;

            do {
                if(tries++ > 50) {
                    nomul(0);
                    return;
                }
                confdir();
                x = u.ux + u.dx;
                y = u.uy + u.dy;
            } while(!isok(x, y) || bad_rock(youmonst.data, x, y));
        }
        /* turbulence might alter your actual destination */
        if (u.uinwater) {
            water_friction();
            if (!u.dx && !u.dy) {
                nomul(0);
                return;
            }
            x = u.ux + u.dx;
            y = u.uy + u.dy;
        }
        if(!isok(x, y)) {
            nomul(0);
            return;
        }
        if (((trap = t_at(x, y)) && trap->tseen) ||
            (Blind && !Levitation && !Flying &&
             !is_clinger(youmonst.data) &&
             is_pool_or_lava(x, y) && levl[x][y].seenv)) {
            if(context.run >= 2) {
                nomul(0);
                context.move = 0;
                return;
            } else
                nomul(0);
        }

        if (u.ustuck && (x != u.ustuck->mx || y != u.ustuck->my)) {
            if (distu(u.ustuck->mx, u.ustuck->my) > 2) {
            /* perhaps it fled (or was teleported or ... ) */
            u.ustuck = 0;
            } else if (sticks(youmonst.data)) {
            /* When polymorphed into a sticking monster,
             * u.ustuck means it's stuck to you, not you to it.
             */
            You("release %s.", mon_nam(u.ustuck));
            u.ustuck = 0;
            } else {
            /* If holder is asleep or paralyzed:
             *	37.5% chance of getting away,
             *	12.5% chance of waking/releasing it;
             * otherwise:
             *	 7.5% chance of getting away.
             * [strength ought to be a factor]
             * If holder is tame and there is no conflict,
             * guaranteed escape.
             */
            switch (rn2(!u.ustuck->mcanmove ? 8 : 40)) {
            case 0: case 1: case 2:
            pull_free:
                You("pull free from %s.", mon_nam(u.ustuck));
                u.ustuck = 0;
                break;
            case 3:
                if (!u.ustuck->mcanmove) {
                /* it's free to move on next turn */
                u.ustuck->mfrozen = 1;
                u.ustuck->msleeping = 0;
                }
                /*FALLTHRU*/
            default:
                if (u.ustuck->mtame &&
                !Conflict && !u.ustuck->mconf)
                goto pull_free;
                You("cannot escape from %s!", mon_nam(u.ustuck));
                nomul(0);
                return;
            }
            }
        }

        mtmp = m_at(x,y);
        if (mtmp) {
            /* Don't attack if you're running, and can see it */
            /* We should never get here if forcefight */
            if (context.run &&
                ((!Blind && mon_visible(mtmp) &&
                  ((mtmp->m_ap_type != M_AP_FURNITURE &&
                mtmp->m_ap_type != M_AP_OBJECT) ||
                   Protection_from_shape_changers)) ||
                 sensemon(mtmp))) {
                nomul(0);
                context.move = 0;
                return;
            }
        }
    }

    u.ux0 = u.ux;
    u.uy0 = u.uy;
    bhitpos.x = x;
    bhitpos.y = y;
    tmpr = &levl[x][y];

    /* attack monster */
    if(mtmp) {
        nomul(0);
        /* only attack if we know it's there */
        /* or if we used the 'F' command to fight blindly */
        /* or if it hides_under, in which case we call attack() to print
         * the Wait! message.
         * This is different from ceiling hiders, who aren't handled in
         * attack().
         */

        /* If they used a 'm' command, trying to move onto a monster
         * prints the below message and wastes a turn.  The exception is
         * if the monster is unseen and the player doesn't remember an
         * invisible monster--then, we fall through to attack() and
         * attack_check(), which still wastes a turn, but prints a
         * different message and makes the player remember the monster.		     */
        if(context.nopick &&
          (canspotmon(mtmp) || glyph_is_invisible(levl[x][y].glyph))){
        if(mtmp->m_ap_type && !Protection_from_shape_changers
                            && !sensemon(mtmp))
            stumble_onto_mimic(mtmp);
        else if (mtmp->mpeaceful && !Hallucination)
            pline("Pardon me, %s.", m_monnam(mtmp));
        else
            You("move right into %s.", mon_nam(mtmp));
        return;
        }
        if(context.forcefight || !mtmp->mundetected || sensemon(mtmp) ||
            ((hides_under(mtmp->data) || mtmp->data->mlet == S_EEL) &&
            !is_safepet(mtmp))){
        /* try to attack; note that it might evade */
        /* also, we don't attack tame when _safepet_ */
        if(attack(mtmp)) return;
        }
    }

    /* specifying 'F' with no monster wastes a turn */
    if (context.forcefight ||
        /* remembered an 'I' && didn't use a move command */
        (glyph_is_invisible(levl[x][y].glyph) && !context.nopick)) {
        struct obj *boulder = sobj_at(BOULDER, x, y);
        boolean explo = (Upolyd && attacktype(youmonst.data, AT_EXPL)),
            solid = !accessible(x, y);
        int glyph = glyph_at(x, y);	/* might be monster */
        char buf[BUFSZ];

        /* if a statue is displayed at the target location,
           player is attempting to attack it [and boulder
           handlng below is suitable for handling that] */
        if (glyph_is_statue(glyph) ||
            (Hallucination && glyph_is_monster(glyph)))
            boulder = sobj_at(STATUE, x, y);

        /* force fight at boulder/statue or wall/door while wielding
           pick:  start digging to break the boulder or wall */
        if (context.forcefight &&
            /* can we dig? */
            uwep && dig_typ(uwep, x, y) &&
            /* should we dig? */
            !glyph_is_invisible(glyph) &&
            !glyph_is_monster(glyph)) {
            (void)use_pick_axe2(uwep);
            return;
        }

        if (boulder)
            Strcpy(buf, ansimpleoname(boulder));
        else if (solid)
            Strcpy(buf, the(defsyms[glyph_to_cmap(glyph)].explanation));
        else if (!Underwater)
            Strcpy(buf, "thin air");
        else if (is_pool(x, y))
            Strcpy(buf, "empty water");
        else	/* Underwater, targetting non-water */
            Sprintf(buf, "a vacant spot on the %s", surface(x,y));
        You("%s%s %s.",
            !(boulder || solid) ? "" :
            !explo ? "harmlessly " : "futilely ",
            explo ? "explode at" : "attack",
            buf);
        unmap_object(x, y); /* known empty -- remove 'I' if present */
        if (boulder) map_object(boulder, TRUE);
        newsym(x, y);
        nomul(0);
        if (explo) {
            wake_nearby();
            u.mh = -1;		/* dead in the current form */
            rehumanize();
        }
        return;
    }
    if (glyph_is_invisible(levl[x][y].glyph)) {
        unmap_object(x, y);
        newsym(x, y);
    }
    /* not attacking an animal, so we try to move */
    if ((u.dx || u.dy) && u.usteed && stucksteed(FALSE)) {
        nomul(0);
        return;
    }
    if(!youmonst.data->mmove) {
        You("are rooted %s.",
            Levitation || Is_airlevel(&u.uz) || Is_waterlevel(&u.uz) ?
            "in place" : "to the ground");
        nomul(0);
        return;
    }
    if(u.utrap) {
        if (!trapmove(x, y, trap)) return;
    }

    if (!test_move(u.ux, u.uy, x-u.ux, y-u.uy, DO_MOVE)) {
        context.move = 0;
        nomul(0);
        return;
    }

    /* Move ball and chain.  */
    if (Punished)
        if (!drag_ball(x,y, &bc_control, &ballx, &bally, &chainx, &chainy,
            &cause_delay, TRUE))
        return;

    /* Check regions entering/leaving */
    if (!in_out_region(x,y))
        return;

    /* now move the hero */
    mtmp = m_at(x, y);
    u.ux += u.dx;
    u.uy += u.dy;
    /* Move your steed, too */
    if (u.usteed) {
        u.usteed->mx = u.ux;
        u.usteed->my = u.uy;
        exercise_steed();
    }

    /*
     * If safepet at destination then move the pet to the hero's
     * previous location using the same conditions as in attack().
     * there are special extenuating circumstances:
     * (1) if the pet dies then your god angers,
     * (2) if the pet gets trapped then your god may disapprove,
     * (3) if the pet was already trapped and you attempt to free it
     * not only do you encounter the trap but you may frighten your
     * pet causing it to go wild!  moral: don't abuse this privilege.
     *
     * Ceiling-hiding pets are skipped by this section of code, to
     * be caught by the normal falling-monster code.
     */
    if (is_safepet(mtmp) && !(is_hider(mtmp->data) && mtmp->mundetected)) {
        /* if trapped, there's a chance the pet goes wild */
        if (mtmp->mtrapped) {
        if (!rn2(mtmp->mtame)) {
            mtmp->mtame = mtmp->mpeaceful = mtmp->msleeping = 0;
            if (mtmp->mleashed) m_unleash(mtmp, TRUE);
            growl(mtmp);
        } else {
            yelp(mtmp);
        }
        }
        mtmp->mundetected = 0;
        if (mtmp->m_ap_type) seemimic(mtmp);
        else if (!mtmp->mtame) newsym(mtmp->mx, mtmp->my);

        if (mtmp->mtrapped &&
            (trap = t_at(mtmp->mx, mtmp->my)) != 0 &&
            (trap->ttyp == PIT || trap->ttyp == SPIKED_PIT) &&
            sobj_at(BOULDER, trap->tx, trap->ty)) {
        /* can't swap places with pet pinned in a pit by a boulder */
        u.ux = u.ux0,  u.uy = u.uy0;	/* didn't move after all */
        } else if (u.ux0 != x && u.uy0 != y && NODIAG(mtmp->data - mons)) {
        /* can't swap places when pet can't move to your spot */
        u.ux = u.ux0,  u.uy = u.uy0;
        You("stop.  %s can't move diagonally.",
            upstart(y_monnam(mtmp)));
        } else if (u.ux0 != x && u.uy0 != y &&
               bad_rock(mtmp->data, x, u.uy0) &&
               bad_rock(mtmp->data, u.ux0, y) &&
               (bigmonst(mtmp->data) || (curr_mon_load(mtmp) > 600))) {
        /* can't swap places when pet won't fit thru the opening */
        u.ux = u.ux0,  u.uy = u.uy0;	/* didn't move after all */
        You("stop.  %s won't fit through.", upstart(y_monnam(mtmp)));
        } else {
        char pnambuf[BUFSZ];

        /* save its current description in case of polymorph */
        Strcpy(pnambuf, y_monnam(mtmp));
        mtmp->mtrapped = 0;
        remove_monster(x, y);
        place_monster(mtmp, u.ux0, u.uy0);
        newsym(x, y);
        newsym(u.ux0, u.uy0);

        You("%s %s.", mtmp->mtame ? "swap places with" : "frighten",
            pnambuf);

        /* check for displacing it into pools and traps */
        switch (minliquid(mtmp) ? 2 : mintrap(mtmp)) {
        case 0:
            break;
        case 1:		/* trapped */
        case 3:		/* changed levels */
            /* there's already been a trap message, reinforce it */
            abuse_dog(mtmp);
            adjalign(-3);
            break;
        case 2:
            /* drowned or died...
             * you killed your pet by direct action, so get experience
             * and possibly penalties;
             * we want the level gain message, if it happens, to occur
             * before the guilt message below
             */
          {
            /* minliquid() and mintrap() call mondead() rather than
               killed() so we duplicate some of the latter here */
            int tmp, mndx;

            u.uconduct.killer++;
            mndx = monsndx(mtmp->data);
            tmp = experience(mtmp, (int)mvitals[mndx].died);
            more_experienced(tmp, 0);
            newexplevel();	/* will decide if you go up */
          }
            /* That's no way to treat a pet!  Your god gets angry.
             *
             * [This has always been pretty iffy.  Why does your
             * patron deity care at all, let alone enough to get mad?]
             */
            if (rn2(4)) {
            You_feel("guilty about losing your pet like this.");
            u.ugangr++;
            adjalign(-15);
            }
            break;
        default:
            pline("that's strange, unknown mintrap result!");
            break;
        }
        }
    }

    reset_occupations();
    if (context.run) {
        if ( context.run < 8 )
        if (IS_DOOR(tmpr->typ) || IS_ROCK(tmpr->typ) ||
            IS_FURNITURE(tmpr->typ))
            nomul(0);
    }

    if (hides_under(youmonst.data) || (youmonst.data->mlet == S_EEL) ||
        u.dx || u.dy)
        (void) hideunder(&youmonst);

    /*
     * Mimics (or whatever) become noticeable if they move and are
     * imitating something that doesn't move.  We could extend this
     * to non-moving monsters...
     */
    if ((u.dx || u.dy) && (youmonst.m_ap_type == M_AP_OBJECT
                || youmonst.m_ap_type == M_AP_FURNITURE))
        youmonst.m_ap_type = M_AP_NOTHING;

    check_leash(u.ux0,u.uy0);

    if(u.ux0 != u.ux || u.uy0 != u.uy) {
        u.umoved = TRUE;
        /* Clean old position -- vision_recalc() will print our new one. */
        newsym(u.ux0,u.uy0);
        /* Since the hero has moved, adjust what can be seen/unseen. */
        vision_recalc(1);	/* Do the work now in the recover time. */
        invocation_message();
    }

    if (Punished)				/* put back ball and chain */
        move_bc(0,bc_control,ballx,bally,chainx,chainy);

    spoteffects(TRUE);

    /* delay next move because of ball dragging */
    /* must come after we finished picking up, in spoteffects() */
    if (cause_delay) {
        nomul(-2);
        nomovemsg = "";
    }

    if (context.run && flags.runmode != RUN_TPORT) {
        /* display every step or every 7th step depending upon mode */
        if (flags.runmode != RUN_LEAP || !(moves % 7L)) {
        if (flags.time) context.botl = 1;
        curs_on_u();
        delay_output();
        if (flags.runmode == RUN_CRAWL) {
            delay_output();
            delay_output();
            delay_output();
            delay_output();
        }
        }
    }
}

/* combat increases metabolism */
boolean
overexertion()
{
    /* this used to be part of domove() when moving to a monster's
       position, but is now called by attack() so that it doesn't
       execute if you decline to attack a peaceful monster */
    gethungry();
    if ((moves % 3L) != 0L && near_capacity() >= HVY_ENCUMBER) {
    int *hp = (!Upolyd ? &u.uhp : &u.mh);

    if (*hp > 1) {
        *hp -= 1;
    } else {
        You("pass out from exertion!");
        exercise(A_CON, FALSE);
        fall_asleep(-10, FALSE);
    }
    }
    return (multi < 0);	/* might have fainted (actually gone to sleep) */
}

void
invocation_message()
{
    /* a special clue-msg when on the Invocation position */
    if(invocation_pos(u.ux, u.uy) && !On_stairs(u.ux, u.uy)) {
        char buf[BUFSZ];
        struct obj *otmp = carrying(CANDELABRUM_OF_INVOCATION);

        nomul(0);		/* stop running or travelling */
        if (u.usteed) Sprintf(buf, "beneath %s", y_monnam(u.usteed));
        else if (Levitation || Flying) Strcpy(buf, "beneath you");
        else Sprintf(buf, "under your %s", makeplural(body_part(FOOT)));

        You_feel("a strange vibration %s.", buf);
        u.uevent.uvibrated = 1;
        if (otmp && otmp->spe == 7 && otmp->lamplit)
        pline("%s %s!", The(xname(otmp)),
            Blind ? "throbs palpably" : "glows with a strange light");
    }
}

/* moving onto different terrain;
   might be going into solid rock, inhibiting levitation or flight,
   or coming back out of such, reinstating levitation/flying */
STATIC_OVL void
switch_terrain()
{
    struct rm *lev = &levl[u.ux][u.uy];
    boolean blocklev = (IS_ROCK(lev->typ) || closed_door(u.ux, u.uy) ||
            (Is_waterlevel(&u.uz) && lev->typ == WATER));

    if (blocklev) {
    /* called from spoteffects(), skip float_down() */
    if (Levitation) You_cant("levitate in here.");
    BLevitation |= FROMOUTSIDE;
    } else if (BLevitation) {
    BLevitation &= ~FROMOUTSIDE;
    if (Levitation) float_up();
    }
    /* the same terrain that blocks levitation also blocks flight */
    if (blocklev) {
    if (Flying) You_cant("fly in here.");
    BFlying |= FROMOUTSIDE;
    } else if (BFlying) {
    BFlying &= ~FROMOUTSIDE;
    float_vs_flight();	/* maybe toggle (BFlying & I_SPECIAL) */
    /* [minor bug: we don't know whether this is beginning flight or
       resuming it; that could be tracked so that this message could
       be adjusted to "resume flying", but isn't worth the effort...] */
    if (Flying) You("start flying.");
    }
}

/* extracted from spoteffects; called by spoteffects to check for entering or
   leaving a pool of water/lava, and by moveloop to check for staying on one */
boolean
pooleffects(newspot)	/* returns true to skip rest of spoteffects */
boolean newspot;	/* true if called by spoteffects */
{
    /* check for leaving water */
    if (u.uinwater) {
    boolean still_inwater = FALSE;	/* assume we're getting out */

    if (!is_pool(u.ux,u.uy)) {
        if (Is_waterlevel(&u.uz))
        You("pop into an air bubble.");
        else if (is_lava(u.ux, u.uy))
        You("leave the water...");	/* oops! */
        else
        You("are on solid %s again.",
            is_ice(u.ux, u.uy) ? "ice" : "land");
    } else if (Is_waterlevel(&u.uz)) {
        still_inwater = TRUE;
    } else if (Levitation) {
        You("pop out of the water like a cork!");
    } else if (Flying) {
        You("fly out of the water.");
    } else if (Wwalking) {
        You("slowly rise above the surface.");
    } else {
        still_inwater = TRUE;
    }
    if (!still_inwater) {
        boolean was_underwater = (Underwater && !Is_waterlevel(&u.uz));

        u.uinwater = 0;		/* leave the water */
        if (was_underwater) {	/* restore vision */
        docrt();
        vision_full_recalc = 1;
        }
    }
    }

    /* check for entering water or lava */
    if (!u.ustuck && !Levitation && !Flying &&
        is_pool_or_lava(u.ux, u.uy)) {
    if (u.usteed && (is_flyer(u.usteed->data) ||
        is_floater(u.usteed->data) || is_clinger(u.usteed->data))) {
        /* floating or clinging steed keeps hero safe (is_flyer() test
           is redundant; it can't be true since Flying yielded false) */
        return FALSE;
    } else if (u.usteed) {
        /* steed enters pool */
        dismount_steed(Underwater ? DISMOUNT_FELL : DISMOUNT_GENERIC);
        /* dismount_steed() -> float_down() -> pickup()
           (float_down doesn't do autopickup on Air or Water) */
        if (Is_airlevel(&u.uz) || Is_waterlevel(&u.uz)) return FALSE;
        /* even if we actually end up at same location, float_down()
           has already done spoteffect()'s trap and pickup actions */
        if (newspot) check_special_room(FALSE);	/* spoteffects */
        return TRUE;
    }
    /* not mounted */

    /* drown(),lava_effects() return true if hero changes
       location while surviving the problem */
    if (is_lava(u.ux, u.uy)) {
        if (lava_effects()) return TRUE;
    } else if (!Wwalking &&
        (newspot || !u.uinwater || !(Swimming || Amphibious))) {
        if (drown()) return TRUE;
    }
    }
    return FALSE;
}

void
spoteffects(pick)
boolean pick;
{
    static int inspoteffects = 0;
    static coord spotloc;
    static int spotterrain;
    static struct trap *spottrap = (struct trap *)0;
    static unsigned spottraptyp = NO_TRAP;
    struct trap *trap = t_at(u.ux, u.uy);
    register struct monst *mtmp;

    /* prevent recursion from affecting the hero all over again
       [hero poly'd to iron golem enters water here, drown() inflicts
       damage that triggers rehumanize() which calls spoteffects()...] */
    if (inspoteffects && u.ux == spotloc.x && u.uy == spotloc.y &&
        /* except when reason is transformed terrain (ice -> water) */
        spotterrain == levl[u.ux][u.uy].typ &&
        /* or transformed trap (land mine -> pit) */
        (!spottrap || !trap || trap->ttyp == spottraptyp))
        return;

    ++inspoteffects;
    spotterrain = levl[u.ux][u.uy].typ;
    spotloc.x = u.ux, spotloc.y = u.uy;

    /* moving onto different terrain might cause Levitation to toggle */
    if (spotterrain != levl[u.ux0][u.uy0].typ || !on_level(&u.uz, &u.uz0))
        switch_terrain();

    if (pooleffects(TRUE)) goto spotdone;

    check_special_room(FALSE);
    if(IS_SINK(levl[u.ux][u.uy].typ) && Levitation)
        dosinkfall();
    if (!in_steed_dismounting) { /* if dismounting, we'll check again later */
        boolean pit;

        /* if levitation is due to time out at the end of this
           turn, allowing it to do so could give the perception
           that a trap here is being triggered twice, so adjust
           the timeout to prevent that */
        if (trap && (HLevitation & TIMEOUT) == 1L &&
            !ELevitation && !(HLevitation & ~TIMEOUT)) {
            if (rn2(2)) {	/* defer timeout */
            incr_itimeout(&HLevitation, 1L);
            } else {		/* timeout early */
            if (float_down(I_SPECIAL|TIMEOUT, 0L)) {
                /* levitation has ended; we've already triggered
                   any trap and [usually] performed autopickup */
                trap = 0;
                pick = FALSE;
            }
            }
        }
           /*
        * If not a pit, pickup before triggering trap.
        * If pit, trigger trap before pickup.
        */
        pit = (trap && (trap->ttyp == PIT || trap->ttyp == SPIKED_PIT));
        if (pick && !pit) (void) pickup(1);

        if (trap) {

               /*
            * dotrap on a fire trap calls melt_ice() which triggers
            * spoteffects() (again) which can trigger the same fire
            * trap (again). Use static spottrap to prevent that.
            * We track spottraptyp because some traps morph
            * (landmine to pit) and any new trap type
            * should get triggered.
            */
            if (!spottrap || spottraptyp != trap->ttyp) {
                spottrap = trap;
                spottraptyp = trap->ttyp;
                dotrap(trap, 0);    /* fall into arrow trap, etc. */
                spottrap = (struct trap *)0;
                spottraptyp = NO_TRAP;
            }
        }
        if (pick && pit) (void) pickup(1);
    }
    /* Warning alerts you to ice danger */
    if (Warning && is_ice(u.ux,u.uy)) {
        static const char * const icewarnings[] = {
            "The ice seems very soft and slushy.",
            "You feel the ice shift beneath you!",
            "The ice, is gonna BREAK!",	/* The Dead Zone */
        };
        long time_left = spot_time_left(u.ux, u.uy, MELT_ICE_AWAY);
        if (time_left && time_left < 15L)
            pline1(
                (time_left < 5L)  ? icewarnings[2] :
                (time_left < 10L) ? icewarnings[1] : icewarnings[0]);				    
    }
    if((mtmp = m_at(u.ux, u.uy)) && !u.uswallow) {
        mtmp->mundetected = mtmp->msleeping = 0;
        switch(mtmp->data->mlet) {
            case S_PIERCER:
            pline("%s suddenly drops from the %s!",
                  Amonnam(mtmp), ceiling(u.ux,u.uy));
            if(mtmp->mtame) /* jumps to greet you, not attack */
                ;
            else if(uarmh && is_metallic(uarmh))
                pline("Its blow glances off your %s.",
                  helm_simple_name(uarmh));
            else if (u.uac + 3 <= rnd(20))
                You("are almost hit by %s!",
                x_monnam(mtmp, ARTICLE_A, "falling", 0, TRUE));
            else {
                int dmg;
                You("are hit by %s!",
                x_monnam(mtmp, ARTICLE_A, "falling", 0, TRUE));
                dmg = d(4,6);
                if(Half_physical_damage) dmg = (dmg+1) / 2;
                mdamageu(mtmp, dmg);
            }
            break;
            default:	/* monster surprises you. */
            if(mtmp->mtame)
                pline("%s jumps near you from the %s.",
                    Amonnam(mtmp), ceiling(u.ux,u.uy));
            else if(mtmp->mpeaceful) {
                You("surprise %s!",
                    Blind && !sensemon(mtmp) ?
                    something : a_monnam(mtmp));
                mtmp->mpeaceful = 0;
            } else
                pline("%s attacks you by surprise!",
                    Amonnam(mtmp));
            break;
        }
        mnexto(mtmp); /* have to move the monster */
    }
 spotdone:
    if (!--inspoteffects) {
        spotterrain = STONE;	/* 0 */
        spotloc.x = spotloc.y = 0;
    }
    return;
}

/* returns first matching monster */
STATIC_OVL struct monst *
monstinroom(mdat,roomno)
struct permonst *mdat;
int roomno;
{
    register struct monst *mtmp;

    for(mtmp = fmon; mtmp; mtmp = mtmp->nmon) {
        if (DEADMONSTER(mtmp)) continue;
        if (mtmp->data == mdat &&
            index(in_rooms(mtmp->mx, mtmp->my, 0), roomno + ROOMOFFSET))
            return mtmp;
    }
    return (struct monst *)0;
}

char *
in_rooms(x, y, typewanted)
register xchar x, y;
register int typewanted;
{
    static char buf[5];
    char rno, *ptr = &buf[4];
    int typefound, min_x, min_y, max_x, max_y_offset, step;
    register struct rm *lev;

#define goodtype(rno) (!typewanted || \
         ((typefound = rooms[rno - ROOMOFFSET].rtype) == typewanted) || \
         ((typewanted == SHOPBASE) && (typefound > SHOPBASE))) \

    switch (rno = levl[x][y].roomno) {
        case NO_ROOM:
            return(ptr);
        case SHARED:
            step = 2;
            break;
        case SHARED_PLUS:
            step = 1;
            break;
        default:			/* i.e. a regular room # */
            if (goodtype(rno))
                *(--ptr) = rno;
            return(ptr);
    }

    min_x = x - 1;
    max_x = x + 1;
    if (x < 1)
        min_x += step;
    else
    if (x >= COLNO)
        max_x -= step;

    min_y = y - 1;
    max_y_offset = 2;
    if (min_y < 0) {
        min_y += step;
        max_y_offset -= step;
    } else
    if ((min_y + max_y_offset) >= ROWNO)
        max_y_offset -= step;

    for (x = min_x; x <= max_x; x += step) {
        lev = &levl[x][min_y];
        y = 0;
        if (((rno = lev[y].roomno) >= ROOMOFFSET) &&
            !index(ptr, rno) && goodtype(rno))
            *(--ptr) = rno;
        y += step;
        if (y > max_y_offset)
            continue;
        if (((rno = lev[y].roomno) >= ROOMOFFSET) &&
            !index(ptr, rno) && goodtype(rno))
            *(--ptr) = rno;
        y += step;
        if (y > max_y_offset)
            continue;
        if (((rno = lev[y].roomno) >= ROOMOFFSET) &&
            !index(ptr, rno) && goodtype(rno))
            *(--ptr) = rno;
    }
    return(ptr);
}

/* is (x,y) in a town? */
boolean
in_town(x, y)
register int x, y;
{
    s_level *slev = Is_special(&u.uz);
    register struct mkroom *sroom;
    boolean has_subrooms = FALSE;

    if (!slev || !slev->flags.town) return FALSE;

    /*
     * See if (x,y) is in a room with subrooms, if so, assume it's the
     * town.  If there are no subrooms, the whole level is in town.
     */
    for (sroom = &rooms[0]; sroom->hx > 0; sroom++) {
        if (sroom->nsubrooms > 0) {
        has_subrooms = TRUE;
        if (inside_room(sroom, x, y)) return TRUE;
        }
    }

    return !has_subrooms;
}

STATIC_OVL void
move_update(newlev)
register boolean newlev;
{
    char *ptr1, *ptr2, *ptr3, *ptr4;

    Strcpy(u.urooms0, u.urooms);
    Strcpy(u.ushops0, u.ushops);
    if (newlev) {
        u.urooms[0] = '\0';
        u.uentered[0] = '\0';
        u.ushops[0] = '\0';
        u.ushops_entered[0] = '\0';
        Strcpy(u.ushops_left, u.ushops0);
        return;
    }
    Strcpy(u.urooms, in_rooms(u.ux, u.uy, 0));

    for (ptr1 = &u.urooms[0],
         ptr2 = &u.uentered[0],
         ptr3 = &u.ushops[0],
         ptr4 = &u.ushops_entered[0];
         *ptr1; ptr1++) {
        if (!index(u.urooms0, *ptr1))
            *(ptr2++) = *ptr1;
        if (IS_SHOP(*ptr1 - ROOMOFFSET)) {
            *(ptr3++) = *ptr1;
            if (!index(u.ushops0, *ptr1))
                *(ptr4++) = *ptr1;
        }
    }
    *ptr2 = '\0';
    *ptr3 = '\0';
    *ptr4 = '\0';

    /* filter u.ushops0 -> u.ushops_left */
    for (ptr1 = &u.ushops0[0], ptr2 = &u.ushops_left[0]; *ptr1; ptr1++)
        if (!index(u.ushops, *ptr1))
            *(ptr2++) = *ptr1;
    *ptr2 = '\0';
}

void
check_special_room(newlev)
register boolean newlev;
{
    register struct monst *mtmp;
    char *ptr;

    move_update(newlev);

    if (*u.ushops0)
        u_left_shop(u.ushops_left, newlev);

    if (!*u.uentered && !*u.ushops_entered)		/* implied by newlev */
        return;		/* no entrance messages necessary */

    /* Did we just enter a shop? */
    if (*u.ushops_entered)
        u_entered_shop(u.ushops_entered);

    for (ptr = &u.uentered[0]; *ptr; ptr++) {
        int roomno = *ptr - ROOMOFFSET,
        rt = rooms[roomno].rtype;
        boolean msg_given = TRUE;

        /* Did we just enter some other special room? */
        /* vault.c insists that a vault remain a VAULT,
         * and temples should remain TEMPLEs,
         * but everything else gives a message only the first time */
        switch (rt) {
        case ZOO:
            pline("Welcome to David's treasure zoo!");
            break;
        case SWAMP:
            pline("It %s rather %s down here.",
              Blind ? "feels" : "looks",
              Blind ? "humid" : "muddy");
            break;
        case COURT:
            You("enter an opulent throne room!");
            break;
        case LEPREHALL:
            You("enter a leprechaun hall!");
            break;
        case MORGUE:
            if(midnight()) {
            const char *run = locomotion(youmonst.data, "Run");
            pline("%s away!  %s away!", run, run);
            } else
            You("have an uncanny feeling...");
            break;
        case BEEHIVE:
            You("enter a giant beehive!");
            break;
        case COCKNEST:
            You("enter a disgusting nest!");
            break;
        case ANTHOLE:
            You("enter an anthole!");
            break;
        case BARRACKS:
            if(monstinroom(&mons[PM_SOLDIER], roomno) ||
            monstinroom(&mons[PM_SERGEANT], roomno) ||
            monstinroom(&mons[PM_LIEUTENANT], roomno) ||
            monstinroom(&mons[PM_CAPTAIN], roomno))
            You("enter a military barracks!");
            else
            You("enter an abandoned barracks.");
            break;
        case DELPHI:
            {
            struct monst *oracle = monstinroom(&mons[PM_ORACLE],
                                roomno);
            if (oracle) {
                if (!oracle->mpeaceful)
                verbalize("You're in Delphi, %s.",
                                plname);
                else
                verbalize("%s, %s, welcome to Delphi!",
                    Hello((struct monst *) 0), plname);
            } else
                msg_given = FALSE;
                break;
            }
        case TEMPLE:
            intemple(roomno + ROOMOFFSET);
            /*FALLTHRU*/
        default:
            msg_given = (rt == TEMPLE);
            rt = 0;
            break;
        }
        if (msg_given) room_discovered(roomno);

        if (rt != 0) {
        rooms[roomno].rtype = OROOM;
        if (!search_special(rt)) {
            /* No more room of that type */
            switch(rt) {
                case COURT:
                level.flags.has_court = 0;
                break;
                case SWAMP:
                level.flags.has_swamp = 0;
                break;
                case MORGUE:
                level.flags.has_morgue = 0;
                break;
                case ZOO:
                level.flags.has_zoo = 0;
                break;
                case BARRACKS:
                level.flags.has_barracks = 0;
                break;
                case TEMPLE:
                level.flags.has_temple = 0;
                break;
                case BEEHIVE:
                level.flags.has_beehive = 0;
                break;
            }
        }
        if (rt == COURT || rt == SWAMP || rt == MORGUE || rt == ZOO)
            for(mtmp = fmon; mtmp; mtmp = mtmp->nmon) {
            if (DEADMONSTER(mtmp)) continue;
            if (!Stealth && !rn2(3))
                mtmp->msleeping = 0;
            }
        }
    }

    return;
}

int
dopickup()
{
    int count;
    struct trap *traphere = t_at(u.ux, u.uy);
    /* awful kludge to work around parse()'s pre-decrement */
    count = (multi || (save_cm && *save_cm == ',')) ? multi + 1 : 0;
    multi = 0;	/* always reset */
    /* uswallow case added by GAN 01/29/87 */
    if(u.uswallow) {
        if (!u.ustuck->minvent) {
        if (is_animal(u.ustuck->data)) {
            You("pick up %s tongue.", s_suffix(mon_nam(u.ustuck)));
            pline("But it's kind of slimy, so you drop it.");
        } else
            You("don't %s anything in here to pick up.",
              Blind ? "feel" : "see");
        return(1);
        } else {
            int tmpcount = -count;
        return loot_mon(u.ustuck, &tmpcount, (boolean *)0);
        }
    }
    if(is_pool(u.ux, u.uy)) {
        if (Wwalking || is_floater(youmonst.data) || is_clinger(youmonst.data)
            || (Flying && !Breathless)) {
        You("cannot dive into the water to pick things up.");
        return(0);
        } else if (!Underwater) {
        You_cant("even see the bottom, let alone pick up %s.",
                something);
        return(0);
        }
    }
    if (is_lava(u.ux, u.uy)) {
        if (Wwalking || is_floater(youmonst.data) ||
            is_clinger(youmonst.data) || (Flying && !Breathless)) {
        You_cant("reach the bottom to pick things up.");
        return(0);
        } else if (!likes_lava(youmonst.data)) {
        You("would burn to a crisp trying to pick things up.");
        return(0);
        }
    }
    if (!OBJ_AT(u.ux, u.uy)) {
        There("is nothing here to pick up.");
        return 0;
    }
    if (!can_reach_floor(TRUE)) {
        if (traphere && uteetering_at_seen_pit(traphere))
        You("cannot reach the bottom of the pit.");
        else if (u.usteed && P_SKILL(P_RIDING) < P_BASIC)
        rider_cant_reach();
        else if (Blind && !can_reach_floor(TRUE))
            You("cannot reach anything here.");
        else
        You("cannot reach the %s.", surface(u.ux,u.uy));
        return 0;
    }

    return (pickup(-count));
}

/* stop running if we see something interesting */
/* turn around a corner if that is the only way we can proceed */
/* do not turn left or right twice */
void
lookaround()
{
    register int x, y, i, x0 = 0, y0 = 0, m0 = 1, i0 = 9;
    register int corrct = 0, noturn = 0;
    register struct monst *mtmp;
    register struct trap *trap;

    /* Grid bugs stop if trying to move diagonal, even if blind.  Maybe */
    /* they polymorphed while in the middle of a long move. */
    if (u.umonnum == PM_GRID_BUG && u.dx && u.dy) {
    nomul(0);
    return;
    }

    if(Blind || context.run == 0) return;
    for(x = u.ux-1; x <= u.ux+1; x++) for(y = u.uy-1; y <= u.uy+1; y++) {
    if(!isok(x,y)) continue;

    if(u.umonnum == PM_GRID_BUG && x != u.ux && y != u.uy) continue;

    if(x == u.ux && y == u.uy) continue;

    if((mtmp = m_at(x,y)) &&
            mtmp->m_ap_type != M_AP_FURNITURE &&
            mtmp->m_ap_type != M_AP_OBJECT &&
            (!mtmp->minvis || See_invisible) && !mtmp->mundetected) {
        if((context.run != 1 && !mtmp->mtame)
                    || (x == u.ux+u.dx && y == u.uy+u.dy))
        goto stop;
    }

    if (levl[x][y].typ == STONE) continue;
    if (x == u.ux-u.dx && y == u.uy-u.dy) continue;

    if (IS_ROCK(levl[x][y].typ) || (levl[x][y].typ == ROOM) ||
        IS_AIR(levl[x][y].typ))
        continue;
    else if (closed_door(x,y) ||
         (mtmp && mtmp->m_ap_type == M_AP_FURNITURE &&
          (mtmp->mappearance == S_hcdoor ||
           mtmp->mappearance == S_vcdoor))) {
        if(x != u.ux && y != u.uy) continue;
        if(context.run != 1) goto stop;
        goto bcorr;
    } else if (levl[x][y].typ == CORR) {
bcorr:
        if(levl[u.ux][u.uy].typ != ROOM) {
        if(context.run == 1 || context.run == 3 || context.run == 8) {
            i = dist2(x,y,u.ux+u.dx,u.uy+u.dy);
            if(i > 2) continue;
            if(corrct == 1 && dist2(x,y,x0,y0) != 1)
            noturn = 1;
            if(i < i0) {
            i0 = i;
            x0 = x;
            y0 = y;
            m0 = mtmp ? 1 : 0;
            }
        }
        corrct++;
        }
        continue;
    } else if ((trap = t_at(x,y)) && trap->tseen) {
        if(context.run == 1) goto bcorr;	/* if you must */
        if(x == u.ux+u.dx && y == u.uy+u.dy) goto stop;
        continue;
    } else if (is_pool_or_lava(x,y)) {
        /* water and lava only stop you if directly in front, and stop
         * you even if you are running
         */
        if(!Levitation && !Flying && !is_clinger(youmonst.data) &&
                x == u.ux+u.dx && y == u.uy+u.dy)
            /* No Wwalking check; otherwise they'd be able
             * to test boots by trying to SHIFT-direction
             * into a pool and seeing if the game allowed it
             */
            goto stop;
        continue;
    } else {		/* e.g. objects or trap or stairs */
        if(context.run == 1) goto bcorr;
        if(context.run == 8) continue;
        if(mtmp) continue;		/* d */
        if(((x == u.ux - u.dx) && (y != u.uy + u.dy)) ||
           ((y == u.uy - u.dy) && (x != u.ux + u.dx)))
           continue;
    }
stop:
    nomul(0);
    return;
    } /* end for loops */

    if(corrct > 1 && context.run == 2) goto stop;
    if((context.run == 1 || context.run == 3 || context.run == 8) &&
    !noturn && !m0 && i0 && (corrct == 1 || (corrct == 2 && i0 == 1)))
    {
    /* make sure that we do not turn too far */
    if(i0 == 2) {
        if(u.dx == y0-u.uy && u.dy == u.ux-x0)
        i = 2;		/* straight turn right */
        else
        i = -2;		/* straight turn left */
    } else if(u.dx && u.dy) {
        if((u.dx == u.dy && y0 == u.uy) || (u.dx != u.dy && y0 != u.uy))
        i = -1;		/* half turn left */
        else
        i = 1;		/* half turn right */
    } else {
        if((x0-u.ux == y0-u.uy && !u.dy) || (x0-u.ux != y0-u.uy && u.dy))
        i = 1;		/* half turn right */
        else
        i = -1;		/* half turn left */
    }

    i += u.last_str_turn;
    if(i <= 2 && i >= -2) {
        u.last_str_turn = i;
        u.dx = x0-u.ux;
        u.dy = y0-u.uy;
    }
    }
}

/* check for a doorway which lacks its door (NODOOR or BROKEN) */
STATIC_OVL boolean
doorless_door(x, y)
int x, y;
{
    struct rm *lev_p = &levl[x][y];

    if (!IS_DOOR(lev_p->typ)) return FALSE;
    /* all rogue level doors are doorless but disallow diagonal access, so
       we treat them as if their non-existant doors were actually present */
    if (Is_rogue_level(&u.uz)) return FALSE;
    return !(lev_p->doormask & ~(D_NODOOR|D_BROKEN));
}

/* used by drown() to check whether hero can crawl from water to <x,y> */
boolean
crawl_destination(x, y)
int x, y;
{
    /* is location ok in general? */
    if (!goodpos(x, y, &youmonst, 0)) return FALSE;

    /* orthogonal movement is unrestricted when destination is ok */
    if (x == u.ux || y == u.uy) return TRUE;

    /* diagonal movement has some restrictions */
    if (NODIAG(u.umonnum)) return FALSE;	/* poly'd into a grid bug... */
    if (Passes_walls) return TRUE;		/* or a xorn... */
    /* pool could be next to a door, conceivably even inside a shop */
    if (IS_DOOR(levl[x][y].typ) && (!doorless_door(x, y) || block_door(x, y)))
    return FALSE;
    /* finally, are we trying to squeeze through a too-narrow gap? */
    return !(bad_rock(youmonst.data, u.ux, y) &&
         bad_rock(youmonst.data, x, u.uy));
}

/* something like lookaround, but we are not running */
/* react only to monsters that might hit us */
int
monster_nearby()
{
    register int x,y;
    register struct monst *mtmp;

    /* Also see the similar check in dochugw() in monmove.c */
    for(x = u.ux-1; x <= u.ux+1; x++)
        for(y = u.uy-1; y <= u.uy+1; y++) {
        if(!isok(x,y)) continue;
        if(x == u.ux && y == u.uy) continue;
        if((mtmp = m_at(x,y)) &&
           mtmp->m_ap_type != M_AP_FURNITURE &&
           mtmp->m_ap_type != M_AP_OBJECT &&
           (!mtmp->mpeaceful || Hallucination) &&
           (!is_hider(mtmp->data) || !mtmp->mundetected) &&
           !noattacks(mtmp->data) &&
           mtmp->mcanmove && !mtmp->msleeping &&  /* aplvax!jcn */
           !onscary(u.ux, u.uy, mtmp) &&
           canspotmon(mtmp))
            return(1);
    }
    return(0);
}

void
nomul(nval)
    register int nval;
{
    if(multi < nval) return;	/* This is a bug fix by ab@unido */
    u.uinvulnerable = FALSE;	/* Kludge to avoid ctrl-C bug -dlc */
    u.usleep = 0;
    multi = nval;
    context.travel = context.travel1 = context.mv = context.run = 0;
}

/* called when a non-movement, multi-turn action has completed */
void
unmul(msg_override)
const char *msg_override;
{
    multi = 0;	/* caller will usually have done this already */
    if (msg_override) nomovemsg = msg_override;
    else if (!nomovemsg) nomovemsg = You_can_move_again;
    if (*nomovemsg) pline1(nomovemsg);
    nomovemsg = 0;
    u.usleep = 0;
    if (afternmv) (*afternmv)();
    afternmv = 0;
}

STATIC_OVL void
maybe_wail()
{
    static short powers[] = { TELEPORT, SEE_INVIS, POISON_RES, COLD_RES,
                  SHOCK_RES, FIRE_RES, SLEEP_RES, DISINT_RES,
                  TELEPORT_CONTROL, STEALTH, FAST, INVIS };

    if (moves <= wailmsg + 50) return;

    wailmsg = moves;
    if (Role_if(PM_WIZARD) || Race_if(PM_ELF) || Role_if(PM_VALKYRIE)) {
    const char *who;
    int i, powercnt;

    who = (Role_if(PM_WIZARD) || Role_if(PM_VALKYRIE)) ?
        urole.name.m : "Elf";
    if (u.uhp == 1) {
        pline("%s is about to die.", who);
    } else {
        for (i = 0, powercnt = 0; i < SIZE(powers); ++i)
        if (u.uprops[powers[i]].intrinsic & INTRINSIC) ++powercnt;

        pline(powercnt >= 4 ? "%s, all your powers will be lost..."
                : "%s, your life force is running out.", who);
    }
    } else {
    You_hear(u.uhp == 1 ? "the wailing of the Banshee..."
                : "the howling of the CwnAnnwn...");
    }
}

void
losehp(n, knam, k_format)
register int n;
register const char *knam;
boolean k_format;
{
    if (Upolyd) {
        u.mh -= n;
        if (u.mhmax < u.mh) u.mhmax = u.mh;
        context.botl = 1;
        if (u.mh < 1)
            rehumanize();
        else if (n > 0 && u.mh*10 < u.mhmax && Unchanging)
            maybe_wail();
        return;
    }

    u.uhp -= n;
    if(u.uhp > u.uhpmax)
        u.uhpmax = u.uhp;	/* perhaps n was negative */
    context.botl = 1;
    if(u.uhp < 1) {
        killer.format = k_format;
        if (killer.name != knam) /* the thing that killed you */
            Strcpy(killer.name, knam ? knam : "");
        You("die...");
        done(DIED);
    } else if (n > 0 && u.uhp*10 < u.uhpmax) {
        maybe_wail();
    }
}

int
weight_cap()
{
    register long carrcap;

    carrcap = 25*(ACURRSTR + ACURR(A_CON)) + 50;
    if (Upolyd) {
        /* consistent with can_carry() in mon.c */
        if (youmonst.data->mlet == S_NYMPH)
            carrcap = MAX_CARR_CAP;
        else if (!youmonst.data->cwt)
            carrcap = (carrcap * (long)youmonst.data->msize) / MZ_HUMAN;
        else if (!strongmonst(youmonst.data)
            || (strongmonst(youmonst.data) && (youmonst.data->cwt > WT_HUMAN)))
            carrcap = (carrcap * (long)youmonst.data->cwt / WT_HUMAN);
    }

    if (Levitation || Is_airlevel(&u.uz)    /* pugh@cornell */
            || (u.usteed && strongmonst(u.usteed->data))
    )
        carrcap = MAX_CARR_CAP;
    else {
        if(carrcap > MAX_CARR_CAP) carrcap = MAX_CARR_CAP;
        if (!Flying) {
            if(EWounded_legs & LEFT_SIDE) carrcap -= 100;
            if(EWounded_legs & RIGHT_SIDE) carrcap -= 100;
        }
        if (carrcap < 0) carrcap = 0;
    }
    return((int) carrcap);
}

static int wc;	/* current weight_cap(); valid after call to inv_weight() */

/* returns how far beyond the normal capacity the player is currently. */
/* inv_weight() is negative if the player is below normal capacity. */
int
inv_weight()
{
    register struct obj *otmp = invent;
    register int wt = 0;

    while (otmp) {
        if (otmp->oclass == COIN_CLASS)
            wt += (int)(((long)otmp->quan + 50L) / 100L);
        else if (otmp->otyp != BOULDER || !throws_rocks(youmonst.data))
            wt += otmp->owt;
        otmp = otmp->nobj;
    }
    wc = weight_cap();
    return (wt - wc);
}

/*
 * Returns 0 if below normal capacity, or the number of "capacity units"
 * over the normal capacity the player is loaded.  Max is 5.
 */
int
calc_capacity(xtra_wt)
int xtra_wt;
{
    int cap, wt = inv_weight() + xtra_wt;

    if (wt <= 0) return UNENCUMBERED;
    if (wc <= 1) return OVERLOADED;
    cap = (wt*2 / wc) + 1;
    return min(cap, OVERLOADED);
}

int
near_capacity()
{
    return calc_capacity(0);
}

int
max_capacity()
{
    int wt = inv_weight();

    return (wt - (2 * wc));
}

boolean
check_capacity(str)
const char *str;
{
    if(near_capacity() >= EXT_ENCUMBER) {
    if(str)
        pline1(str);
    else
        You_cant("do that while carrying so much stuff.");
    return 1;
    }
    return 0;
}

int
inv_cnt(incl_gold)
boolean incl_gold;
{
    register struct obj *otmp = invent;
    register int ct = 0;

    while(otmp){
        if (incl_gold || otmp->invlet != GOLD_SYM) ct++;
        otmp = otmp->nobj;
    }
    return(ct);
}

/* Counts the money in an object chain. */
/* Intended use is for your or some monsters inventory, */
/* now that u.gold/m.gold is gone.*/
/* Counting money in a container might be possible too. */
long
money_cnt(otmp)
struct obj *otmp;
{
    while (otmp) {
    /* Must change when silver & copper is implemented: */
    if (otmp->oclass == COIN_CLASS) return otmp->quan;
    otmp = otmp->nobj;
    }
    return 0L;
}

/*hack.c*/<|MERGE_RESOLUTION|>--- conflicted
+++ resolved
@@ -626,13 +626,15 @@
      *  Check for physical obstacles.  First, the place we are going.
      */
     if (IS_ROCK(tmpr->typ) || tmpr->typ == IRONBARS) {
-<<<<<<< HEAD
     if (Blind && mode == DO_MOVE) feel_location(x,y);
     if (Passes_walls && may_passwall(x,y)) {
         ;	/* do nothing */
     } else if (tmpr->typ == IRONBARS) {
-        if (!(Passes_walls || passes_bars(youmonst.data)))
+	    if (!(Passes_walls || passes_bars(youmonst.data))) {
+		if (iflags.mention_walls)
+		    You("cannot pass through the bars.");
         return FALSE;
+	    }
     } else if (tunnels(youmonst.data) && !needspick(youmonst.data)) {
         /* Eat the rock. */
         if (mode == DO_MOVE && still_chewing(x,y)) return FALSE;
@@ -647,43 +649,13 @@
         if (Is_stronghold(&u.uz) && is_db_wall(x,y))
             pline_The("drawbridge is up!");
         /* sokoban restriction stays even after puzzle is solved */
-        if (Passes_walls && !may_passwall(x,y) && In_sokoban(&u.uz))
+		else if (Passes_walls && !may_passwall(x,y) && In_sokoban(&u.uz))
             pline_The("Sokoban walls resist your ability.");
-        }
-        return FALSE;
-    }
-=======
-	if (Blind && mode == DO_MOVE) feel_location(x,y);
-	if (Passes_walls && may_passwall(x,y)) {
-	    ;	/* do nothing */
-	} else if (tmpr->typ == IRONBARS) {
-	    if (!(Passes_walls || passes_bars(youmonst.data))) {
-		if (iflags.mention_walls)
-		    You("cannot pass through the bars.");
-		return FALSE;
-	    }
-	} else if (tunnels(youmonst.data) && !needspick(youmonst.data)) {
-	    /* Eat the rock. */
-	    if (mode == DO_MOVE && still_chewing(x,y)) return FALSE;
-	} else if (flags.autodig && !context.run && !context.nopick &&
-		   uwep && is_pick(uwep)) {
-	/* MRKR: Automatic digging when wielding the appropriate tool */
-	    if (mode == DO_MOVE)
-		(void) use_pick_axe2(uwep);
-	    return FALSE;
-	} else {
-	    if (mode == DO_MOVE) {
-		if (Is_stronghold(&u.uz) && is_db_wall(x,y))
-		    pline_The("drawbridge is up!");
-		/* sokoban restriction stays even after puzzle is solved */
-		else if (Passes_walls && !may_passwall(x,y) && In_sokoban(&u.uz))
-		    pline_The("Sokoban walls resist your ability.");
 		else if (iflags.mention_walls)
 		    pline("It's a wall.");
-	    }
-	    return FALSE;
-	}
->>>>>>> 12ca92aa
+        }
+        return FALSE;
+    }
     } else if (IS_DOOR(tmpr->typ)) {
     if (closed_door(x,y)) {
         if (Blind && mode == DO_MOVE) feel_location(x,y);
