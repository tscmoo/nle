--- conflicted
+++ resolved
@@ -566,13 +566,8 @@
             g.m.has_defense = MUSE_SCR_CREATE_MONSTER;
         }
     }
-<<<<<<< HEAD
-botm:
+ botm:
     return (boolean) !!g.m.has_defense;
-=======
- botm:
-    return (boolean) !!m.has_defense;
->>>>>>> 624aee77
 #undef nomore
 }
 
@@ -2359,7 +2354,7 @@
        spells could toss pillar of fire at self--probably too suicidal] */
     if (!mon->mcan && !mon->mspec_used
         && attacktype_fordmg(mptr, AT_BREA, AD_FIRE)) {
-        odummy = g.zeroobj; /* otyp == STRANGE_OBJECT */
+        odummy = cg.zeroobj; /* otyp == STRANGE_OBJECT */
         return muse_unslime(mon, &odummy, (struct trap *) 0, by_you);
     }
 
@@ -2398,11 +2393,7 @@
             }
         }
         if (t && t->ttyp == FIRE_TRAP)
-<<<<<<< HEAD
-            return muse_unslime(mon, &g.zeroobj, t, by_you);
-=======
-            return muse_unslime(mon, (struct obj *) &zeroobj, t, by_you);
->>>>>>> 624aee77
+            return muse_unslime(mon, (struct obj *) &cg.zeroobj, t, by_you);
 
     } /* MUSE */
 
