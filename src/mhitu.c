--- conflicted
+++ resolved
@@ -152,11 +152,7 @@
     /* maybe it's attacking an image around the corner? */
 
     compat = ((mattk->adtyp == AD_SEDU || mattk->adtyp == AD_SSEX)
-<<<<<<< HEAD
-              ? could_seduce(mtmp, &g.youmonst, (struct attack *) 0) : 0);
-=======
-              ? could_seduce(mtmp, &youmonst, mattk) : 0);
->>>>>>> 47e73f11
+              ? could_seduce(mtmp, &g.youmonst, mattk) : 0);
     Monst_name = Monnam(mtmp);
 
     if (!mtmp->mcansee || (Invis && !perceives(mtmp->data))) {
