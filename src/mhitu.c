--- conflicted
+++ resolved
@@ -521,11 +521,7 @@
     }
 
     /* hero might be a mimic, concealed via #monster */
-<<<<<<< HEAD
-    if (g.youmonst.data->mlet == S_MIMIC && g.youmonst.m_ap_type && !range2
-=======
     if (youmonst.data->mlet == S_MIMIC && U_AP_TYPE && !range2
->>>>>>> b2459229
         && foundyou && !u.uswallow) {
         boolean sticky = sticks(g.youmonst.data);
 
@@ -545,11 +541,7 @@
     }
 
     /* non-mimic hero might be mimicking an object after eating m corpse */
-<<<<<<< HEAD
-    if (g.youmonst.m_ap_type == M_AP_OBJECT && !range2 && foundyou
-=======
     if (U_AP_TYPE == M_AP_OBJECT && !range2 && foundyou
->>>>>>> b2459229
         && !u.uswallow) {
         if (!canspotmon(mtmp))
             map_invisible(mtmp->mx, mtmp->my);
