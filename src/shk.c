--- conflicted
+++ resolved
@@ -1808,13 +1808,8 @@
     if (roomno == eshkp->shoproom && inhishop(shkp) && !eshkp->billct
         && !eshkp->robbed && !eshkp->debit && NOTANGRY(shkp)
         && !eshkp->following && u.ugrave_arise < LOW_PM) {
-<<<<<<< HEAD
         taken = (g.invent != 0);
-        if (taken && verbose)
-=======
-        taken = (invent != 0);
         if (taken && !silently)
->>>>>>> dbd7e9ff
             pline("%s gratefully inherits all your possessions.",
                   Shknam(shkp));
         set_repo_loc(shkp);
@@ -1855,13 +1850,8 @@
             set_repo_loc(shkp);
         } else {
             money2mon(shkp, loss);
-<<<<<<< HEAD
             g.context.botl = 1;
-            if (verbose)
-=======
-            context.botl = 1;
             if (!silently)
->>>>>>> dbd7e9ff
                 pline("%s %s the %ld %s %sowed %s.", Shknam(shkp),
                       takes, loss, currency(loss),
                       strncmp(eshkp->customer, g.plname, PL_NSIZ) ? "" : "you ",
