/* NetHack 3.6	mklev.c	$NHDT-Date: 1560304468 2019/06/12 01:54:28 $  $NHDT-Branch: NetHack-3.6 $:$NHDT-Revision: 1.61 $ */
/* Copyright (c) Stichting Mathematisch Centrum, Amsterdam, 1985. */
/*-Copyright (c) Alex Smith, 2017. */
/* NetHack may be freely redistributed.  See license for details. */

#include "hack.h"

/* for UNIX, Rand #def'd to (long)lrand48() or (long)random() */
/* croom->lx etc are schar (width <= int), so % arith ensures that */
/* conversion of result to int is reasonable */

STATIC_DCL void FDECL(mkfount, (int, struct mkroom *));
STATIC_DCL void FDECL(mksink, (struct mkroom *));
STATIC_DCL void FDECL(mkaltar, (struct mkroom *));
STATIC_DCL void FDECL(mkgrave, (struct mkroom *));
STATIC_DCL void NDECL(makevtele);
STATIC_DCL void NDECL(clear_level_structures);
STATIC_DCL void NDECL(makelevel);
STATIC_DCL boolean FDECL(bydoor, (XCHAR_P, XCHAR_P));
STATIC_DCL struct mkroom *FDECL(find_branch_room, (coord *));
STATIC_DCL struct mkroom *FDECL(pos_to_room, (XCHAR_P, XCHAR_P));
STATIC_DCL boolean FDECL(place_niche, (struct mkroom *, int *, int *, int *));
STATIC_DCL void FDECL(makeniche, (int));
STATIC_DCL void NDECL(make_niches);
STATIC_PTR int FDECL(CFDECLSPEC do_comp, (const genericptr,
                                          const genericptr));
STATIC_DCL void FDECL(dosdoor, (XCHAR_P, XCHAR_P, struct mkroom *, int));
STATIC_DCL void FDECL(join, (int, int, BOOLEAN_P));
STATIC_DCL void FDECL(do_room_or_subroom, (struct mkroom *, int, int,
                                           int, int, BOOLEAN_P,
                                           SCHAR_P, BOOLEAN_P, BOOLEAN_P));
STATIC_DCL void NDECL(makerooms);
STATIC_DCL void FDECL(finddpos, (coord *, XCHAR_P, XCHAR_P,
                                 XCHAR_P, XCHAR_P));
STATIC_DCL void FDECL(mkinvpos, (XCHAR_P, XCHAR_P, int));
STATIC_DCL void FDECL(mk_knox_portal, (XCHAR_P, XCHAR_P));

#define create_vault() create_room(-1, -1, 2, 2, -1, -1, VAULT, TRUE)
#define init_vault() g.vault_x = -1
#define do_vault() (g.vault_x != -1)

/* Args must be (const genericptr) so that qsort will always be happy. */

STATIC_PTR int CFDECLSPEC
do_comp(vx, vy)
const genericptr vx;
const genericptr vy;
{
#ifdef LINT
    /* lint complains about possible pointer alignment problems, but we know
       that vx and vy are always properly aligned. Hence, the following
       bogus definition:
    */
    return (vx == vy) ? 0 : -1;
#else
    register const struct mkroom *x, *y;

    x = (const struct mkroom *) vx;
    y = (const struct mkroom *) vy;
    if (x->lx < y->lx)
        return -1;
    return (x->lx > y->lx);
#endif /* LINT */
}

STATIC_OVL void
finddpos(cc, xl, yl, xh, yh)
coord *cc;
xchar xl, yl, xh, yh;
{
    register xchar x, y;

    x = rn1(xh - xl + 1, xl);
    y = rn1(yh - yl + 1, yl);
    if (okdoor(x, y))
        goto gotit;

    for (x = xl; x <= xh; x++)
        for (y = yl; y <= yh; y++)
            if (okdoor(x, y))
                goto gotit;

    for (x = xl; x <= xh; x++)
        for (y = yl; y <= yh; y++)
            if (IS_DOOR(levl[x][y].typ) || levl[x][y].typ == SDOOR)
                goto gotit;
    /* cannot find something reasonable -- strange */
    x = xl;
    y = yh;
 gotit:
    cc->x = x;
    cc->y = y;
    return;
}

void
sort_rooms()
{
#if defined(SYSV) || defined(DGUX)
#define CAST_nroom (unsigned) g.nroom
#else
#define CAST_nroom g.nroom /*as-is*/
#endif
    qsort((genericptr_t) g.rooms, CAST_nroom, sizeof (struct mkroom), do_comp);
#undef CAST_nroom
}

STATIC_OVL void
do_room_or_subroom(croom, lowx, lowy, hix, hiy, lit, rtype, special, is_room)
register struct mkroom *croom;
int lowx, lowy;
register int hix, hiy;
boolean lit;
schar rtype;
boolean special;
boolean is_room;
{
    register int x, y;
    struct rm *lev;

    /* locations might bump level edges in wall-less rooms */
    /* add/subtract 1 to allow for edge locations */
    if (!lowx)
        lowx++;
    if (!lowy)
        lowy++;
    if (hix >= COLNO - 1)
        hix = COLNO - 2;
    if (hiy >= ROWNO - 1)
        hiy = ROWNO - 2;

    if (lit) {
        for (x = lowx - 1; x <= hix + 1; x++) {
            lev = &levl[x][max(lowy - 1, 0)];
            for (y = lowy - 1; y <= hiy + 1; y++)
                lev++->lit = 1;
        }
        croom->rlit = 1;
    } else
        croom->rlit = 0;

    croom->lx = lowx;
    croom->hx = hix;
    croom->ly = lowy;
    croom->hy = hiy;
    croom->rtype = rtype;
    croom->doorct = 0;
    /* if we're not making a vault, g.doorindex will still be 0
     * if we are, we'll have problems adding niches to the previous room
     * unless fdoor is at least g.doorindex
     */
    croom->fdoor = g.doorindex;
    croom->irregular = FALSE;

    croom->nsubrooms = 0;
    croom->sbrooms[0] = (struct mkroom *) 0;
    if (!special) {
        for (x = lowx - 1; x <= hix + 1; x++)
            for (y = lowy - 1; y <= hiy + 1; y += (hiy - lowy + 2)) {
                levl[x][y].typ = HWALL;
                levl[x][y].horizontal = 1; /* For open/secret doors. */
            }
        for (x = lowx - 1; x <= hix + 1; x += (hix - lowx + 2))
            for (y = lowy; y <= hiy; y++) {
                levl[x][y].typ = VWALL;
                levl[x][y].horizontal = 0; /* For open/secret doors. */
            }
        for (x = lowx; x <= hix; x++) {
            lev = &levl[x][lowy];
            for (y = lowy; y <= hiy; y++)
                lev++->typ = ROOM;
        }
        if (is_room) {
            levl[lowx - 1][lowy - 1].typ = TLCORNER;
            levl[hix + 1][lowy - 1].typ = TRCORNER;
            levl[lowx - 1][hiy + 1].typ = BLCORNER;
            levl[hix + 1][hiy + 1].typ = BRCORNER;
        } else { /* a subroom */
            wallification(lowx - 1, lowy - 1, hix + 1, hiy + 1);
        }
    }
}

void
add_room(lowx, lowy, hix, hiy, lit, rtype, special)
int lowx, lowy, hix, hiy;
boolean lit;
schar rtype;
boolean special;
{
    register struct mkroom *croom;

    croom = &g.rooms[g.nroom];
    do_room_or_subroom(croom, lowx, lowy, hix, hiy, lit, rtype, special,
                       (boolean) TRUE);
    croom++;
    croom->hx = -1;
    g.nroom++;
}

void
add_subroom(proom, lowx, lowy, hix, hiy, lit, rtype, special)
struct mkroom *proom;
int lowx, lowy, hix, hiy;
boolean lit;
schar rtype;
boolean special;
{
    register struct mkroom *croom;

    croom = &g.subrooms[g.nsubroom];
    do_room_or_subroom(croom, lowx, lowy, hix, hiy, lit, rtype, special,
                       (boolean) FALSE);
    proom->sbrooms[proom->nsubrooms++] = croom;
    croom++;
    croom->hx = -1;
    g.nsubroom++;
}

STATIC_OVL void
makerooms()
{
    boolean tried_vault = FALSE;

    /* make rooms until satisfied */
    /* rnd_rect() will returns 0 if no more rects are available... */
    while (g.nroom < MAXNROFROOMS && rnd_rect()) {
        if (g.nroom >= (MAXNROFROOMS / 6) && rn2(2) && !tried_vault) {
            tried_vault = TRUE;
            if (create_vault()) {
                g.vault_x = g.rooms[g.nroom].lx;
                g.vault_y = g.rooms[g.nroom].ly;
                g.rooms[g.nroom].hx = -1;
            }
        } else if (!create_room(-1, -1, -1, -1, -1, -1, OROOM, -1))
            return;
    }
    return;
}

STATIC_OVL void
join(a, b, nxcor)
register int a, b;
boolean nxcor;
{
    coord cc, tt, org, dest;
    register xchar tx, ty, xx, yy;
    register struct mkroom *croom, *troom;
    register int dx, dy;

    croom = &g.rooms[a];
    troom = &g.rooms[b];

    /* find positions cc and tt for doors in croom and troom
       and direction for a corridor between them */

    if (troom->hx < 0 || croom->hx < 0 || g.doorindex >= DOORMAX)
        return;
    if (troom->lx > croom->hx) {
        dx = 1;
        dy = 0;
        xx = croom->hx + 1;
        tx = troom->lx - 1;
        finddpos(&cc, xx, croom->ly, xx, croom->hy);
        finddpos(&tt, tx, troom->ly, tx, troom->hy);
    } else if (troom->hy < croom->ly) {
        dy = -1;
        dx = 0;
        yy = croom->ly - 1;
        finddpos(&cc, croom->lx, yy, croom->hx, yy);
        ty = troom->hy + 1;
        finddpos(&tt, troom->lx, ty, troom->hx, ty);
    } else if (troom->hx < croom->lx) {
        dx = -1;
        dy = 0;
        xx = croom->lx - 1;
        tx = troom->hx + 1;
        finddpos(&cc, xx, croom->ly, xx, croom->hy);
        finddpos(&tt, tx, troom->ly, tx, troom->hy);
    } else {
        dy = 1;
        dx = 0;
        yy = croom->hy + 1;
        ty = troom->ly - 1;
        finddpos(&cc, croom->lx, yy, croom->hx, yy);
        finddpos(&tt, troom->lx, ty, troom->hx, ty);
    }
    xx = cc.x;
    yy = cc.y;
    tx = tt.x - dx;
    ty = tt.y - dy;
    if (nxcor && levl[xx + dx][yy + dy].typ)
        return;
    if (okdoor(xx, yy) || !nxcor)
        dodoor(xx, yy, croom);

    org.x = xx + dx;
    org.y = yy + dy;
    dest.x = tx;
    dest.y = ty;

    if (!dig_corridor(&org, &dest, nxcor, g.level.flags.arboreal ? ROOM : CORR,
                      STONE))
        return;

    /* we succeeded in digging the corridor */
    if (okdoor(tt.x, tt.y) || !nxcor)
        dodoor(tt.x, tt.y, troom);

    if (g.smeq[a] < g.smeq[b])
        g.smeq[b] = g.smeq[a];
    else
        g.smeq[a] = g.smeq[b];
}

void
makecorridors()
{
    int a, b, i;
    boolean any = TRUE;

    for (a = 0; a < g.nroom - 1; a++) {
        join(a, a + 1, FALSE);
        if (!rn2(50))
            break; /* allow some randomness */
    }
    for (a = 0; a < g.nroom - 2; a++)
        if (g.smeq[a] != g.smeq[a + 2])
            join(a, a + 2, FALSE);
    for (a = 0; any && a < g.nroom; a++) {
        any = FALSE;
        for (b = 0; b < g.nroom; b++)
            if (g.smeq[a] != g.smeq[b]) {
                join(a, b, FALSE);
                any = TRUE;
            }
    }
    if (g.nroom > 2)
        for (i = rn2(g.nroom) + 4; i; i--) {
            a = rn2(g.nroom);
            b = rn2(g.nroom - 2);
            if (b >= a)
                b += 2;
            join(a, b, TRUE);
        }
}

void
add_door(x, y, aroom)
register int x, y;
register struct mkroom *aroom;
{
    register struct mkroom *broom;
    register int tmp;
    int i;

    if (aroom->doorct == 0)
        aroom->fdoor = g.doorindex;

    aroom->doorct++;

    for (tmp = g.doorindex; tmp > aroom->fdoor; tmp--)
        g.doors[tmp] = g.doors[tmp - 1];

    for (i = 0; i < g.nroom; i++) {
        broom = &g.rooms[i];
        if (broom != aroom && broom->doorct && broom->fdoor >= aroom->fdoor)
            broom->fdoor++;
    }
    for (i = 0; i < g.nsubroom; i++) {
        broom = &g.subrooms[i];
        if (broom != aroom && broom->doorct && broom->fdoor >= aroom->fdoor)
            broom->fdoor++;
    }

    g.doorindex++;
    g.doors[aroom->fdoor].x = x;
    g.doors[aroom->fdoor].y = y;
}

STATIC_OVL void
dosdoor(x, y, aroom, type)
register xchar x, y;
struct mkroom *aroom;
int type;
{
    boolean shdoor = *in_rooms(x, y, SHOPBASE) ? TRUE : FALSE;

    if (!IS_WALL(levl[x][y].typ)) /* avoid S.doors on already made doors */
        type = DOOR;
    levl[x][y].typ = type;
    if (type == DOOR) {
        if (!rn2(3)) { /* is it a locked door, closed, or a doorway? */
            if (!rn2(5))
                levl[x][y].doormask = D_ISOPEN;
            else if (!rn2(6))
                levl[x][y].doormask = D_LOCKED;
            else
                levl[x][y].doormask = D_CLOSED;

            if (levl[x][y].doormask != D_ISOPEN && !shdoor
                && level_difficulty() >= 5 && !rn2(25))
                levl[x][y].doormask |= D_TRAPPED;
        } else {
#ifdef STUPID
            if (shdoor)
                levl[x][y].doormask = D_ISOPEN;
            else
                levl[x][y].doormask = D_NODOOR;
#else
            levl[x][y].doormask = (shdoor ? D_ISOPEN : D_NODOOR);
#endif
        }

        /* also done in roguecorr(); doing it here first prevents
           making mimics in place of trapped doors on rogue g.level */
        if (Is_rogue_level(&u.uz))
            levl[x][y].doormask = D_NODOOR;

        if (levl[x][y].doormask & D_TRAPPED) {
            struct monst *mtmp;

            if (level_difficulty() >= 9 && !rn2(5)
                && !((g.mvitals[PM_SMALL_MIMIC].mvflags & G_GONE)
                     && (g.mvitals[PM_LARGE_MIMIC].mvflags & G_GONE)
                     && (g.mvitals[PM_GIANT_MIMIC].mvflags & G_GONE))) {
                /* make a mimic instead */
                levl[x][y].doormask = D_NODOOR;
                mtmp = makemon(mkclass(S_MIMIC, 0), x, y, NO_MM_FLAGS);
                if (mtmp)
                    set_mimic_sym(mtmp);
            }
        }
        /* newsym(x,y); */
    } else { /* SDOOR */
        if (shdoor || !rn2(5))
            levl[x][y].doormask = D_LOCKED;
        else
            levl[x][y].doormask = D_CLOSED;

        if (!shdoor && level_difficulty() >= 4 && !rn2(20))
            levl[x][y].doormask |= D_TRAPPED;
    }

    add_door(x, y, aroom);
}

STATIC_OVL boolean
place_niche(aroom, dy, xx, yy)
register struct mkroom *aroom;
int *dy, *xx, *yy;
{
    coord dd;

    if (rn2(2)) {
        *dy = 1;
        finddpos(&dd, aroom->lx, aroom->hy + 1, aroom->hx, aroom->hy + 1);
    } else {
        *dy = -1;
        finddpos(&dd, aroom->lx, aroom->ly - 1, aroom->hx, aroom->ly - 1);
    }
    *xx = dd.x;
    *yy = dd.y;
    return (boolean) ((isok(*xx, *yy + *dy)
                       && levl[*xx][*yy + *dy].typ == STONE)
                      && (isok(*xx, *yy - *dy)
                          && !IS_POOL(levl[*xx][*yy - *dy].typ)
                          && !IS_FURNITURE(levl[*xx][*yy - *dy].typ)));
}

/* there should be one of these per trap, in the same order as trap.h */
static NEARDATA const char *trap_engravings[TRAPNUM] = {
    (char *) 0,      (char *) 0,    (char *) 0,    (char *) 0, (char *) 0,
    (char *) 0,      (char *) 0,    (char *) 0,    (char *) 0, (char *) 0,
    (char *) 0,      (char *) 0,    (char *) 0,    (char *) 0,
    /* 14..16: trap door, teleport, level-teleport */
    "Vlad was here", "ad aerarium", "ad aerarium", (char *) 0, (char *) 0,
    (char *) 0,      (char *) 0,    (char *) 0,    (char *) 0, (char *) 0,
};

STATIC_OVL void
makeniche(trap_type)
int trap_type;
{
    register struct mkroom *aroom;
    struct rm *rm;
    int vct = 8;
    int dy, xx, yy;
    struct trap *ttmp;

    if (g.doorindex < DOORMAX) {
        while (vct--) {
            aroom = &g.rooms[rn2(g.nroom)];
            if (aroom->rtype != OROOM)
                continue; /* not an ordinary room */
            if (aroom->doorct == 1 && rn2(5))
                continue;
            if (!place_niche(aroom, &dy, &xx, &yy))
                continue;

            rm = &levl[xx][yy + dy];
            if (trap_type || !rn2(4)) {
                rm->typ = SCORR;
                if (trap_type) {
                    if (is_hole(trap_type) && !Can_fall_thru(&u.uz))
                        trap_type = ROCKTRAP;
                    ttmp = maketrap(xx, yy + dy, trap_type);
                    if (ttmp) {
                        if (trap_type != ROCKTRAP)
                            ttmp->once = 1;
                        if (trap_engravings[trap_type]) {
                            make_engr_at(xx, yy - dy,
                                         trap_engravings[trap_type], 0L,
                                         DUST);
                            wipe_engr_at(xx, yy - dy, 5,
                                         FALSE); /* age it a little */
                        }
                    }
                }
                dosdoor(xx, yy, aroom, SDOOR);
            } else {
                rm->typ = CORR;
                if (rn2(7))
                    dosdoor(xx, yy, aroom, rn2(5) ? SDOOR : DOOR);
                else {
                    /* inaccessible niches occasionally have iron bars */
                    if (!rn2(5) && IS_WALL(levl[xx][yy].typ)) {
                        levl[xx][yy].typ = IRONBARS;
                        if (rn2(3))
                            (void) mkcorpstat(CORPSE, (struct monst *) 0,
                                              mkclass(S_HUMAN, 0), xx,
                                              yy + dy, TRUE);
                    }
                    if (!g.level.flags.noteleport)
                        (void) mksobj_at(SCR_TELEPORTATION, xx, yy + dy, TRUE,
                                         FALSE);
                    if (!rn2(3))
                        (void) mkobj_at(0, xx, yy + dy, TRUE);
                }
            }
            return;
        }
    }
}

STATIC_OVL void
make_niches()
{
    int ct = rnd((g.nroom >> 1) + 1), dep = depth(&u.uz);
    boolean ltptr = (!g.level.flags.noteleport && dep > 15),
            vamp = (dep > 5 && dep < 25);

    while (ct--) {
        if (ltptr && !rn2(6)) {
            ltptr = FALSE;
            makeniche(LEVEL_TELEP);
        } else if (vamp && !rn2(6)) {
            vamp = FALSE;
            makeniche(TRAPDOOR);
        } else
            makeniche(NO_TRAP);
    }
}

STATIC_OVL void
makevtele()
{
    makeniche(TELEP_TRAP);
}

/* clear out various globals that keep information on the current level.
 * some of this is only necessary for some types of levels (maze, normal,
 * special) but it's easier to put it all in one place than make sure
 * each type initializes what it needs to separately.
 */
STATIC_OVL void
clear_level_structures()
{
    static struct rm zerorm = { cmap_to_glyph(S_stone),
                                0, 0, 0, 0, 0, 0, 0, 0, 0 };
    register int x, y;
    register struct rm *lev;

    for (x = 0; x < COLNO; x++) {
        lev = &levl[x][0];
        for (y = 0; y < ROWNO; y++) {
            *lev++ = zerorm;
            /*
             * These used to be '#if MICROPORT_BUG',
             * with use of memset(0) for '#if !MICROPORT_BUG' below,
             * but memset is not appropriate for initializing pointers,
             * so do these g.level.objects[][] and level.monsters[][]
             * initializations unconditionally.
             */
            g.level.objects[x][y] = (struct obj *) 0;
            g.level.monsters[x][y] = (struct monst *) 0;
        }
    }
    g.level.objlist = (struct obj *) 0;
    g.level.buriedobjlist = (struct obj *) 0;
    g.level.monlist = (struct monst *) 0;
    g.level.damagelist = (struct damage *) 0;
    g.level.bonesinfo = (struct cemetery *) 0;

    g.level.flags.nfountains = 0;
    g.level.flags.nsinks = 0;
    g.level.flags.has_shop = 0;
    g.level.flags.has_vault = 0;
    g.level.flags.has_zoo = 0;
    g.level.flags.has_court = 0;
    g.level.flags.has_morgue = g.level.flags.graveyard = 0;
    g.level.flags.has_beehive = 0;
    g.level.flags.has_barracks = 0;
    g.level.flags.has_temple = 0;
    g.level.flags.has_swamp = 0;
    g.level.flags.noteleport = 0;
    g.level.flags.hardfloor = 0;
    g.level.flags.nommap = 0;
    g.level.flags.hero_memory = 1;
    g.level.flags.shortsighted = 0;
    g.level.flags.sokoban_rules = 0;
    g.level.flags.is_maze_lev = 0;
    g.level.flags.is_cavernous_lev = 0;
    g.level.flags.arboreal = 0;
    g.level.flags.wizard_bones = 0;
    g.level.flags.corrmaze = 0;

    g.nroom = 0;
    g.rooms[0].hx = -1;
    g.nsubroom = 0;
    g.subrooms[0].hx = -1;
    g.doorindex = 0;
    init_rect();
    init_vault();
    xdnstair = ydnstair = xupstair = yupstair = 0;
    g.sstairs.sx = g.sstairs.sy = 0;
    xdnladder = ydnladder = xupladder = yupladder = 0;
    g.made_branch = FALSE;
    clear_regions();
}

STATIC_OVL void
makelevel()
{
    register struct mkroom *croom, *troom;
    register int tryct;
    register int x, y;
    struct monst *tmonst; /* always put a web with a spider */
    branch *branchp;
    int room_threshold;

    if (wiz1_level.dlevel == 0)
        init_dungeons();
    oinit(); /* assign level dependent obj probabilities */
    clear_level_structures();

    {
        register s_level *slev = Is_special(&u.uz);

        /* check for special levels */
        if (slev && !Is_rogue_level(&u.uz)) {
            makemaz(slev->proto);
            return;
        } else if (g.dungeons[u.uz.dnum].proto[0]) {
            makemaz("");
            return;
        } else if (In_mines(&u.uz)) {
            makemaz("minefill");
            return;
        } else if (In_quest(&u.uz)) {
            char fillname[9];
            s_level *loc_lev;

            Sprintf(fillname, "%s-loca", g.urole.filecode);
            loc_lev = find_level(fillname);

            Sprintf(fillname, "%s-fil", g.urole.filecode);
            Strcat(fillname,
                   (u.uz.dlevel < loc_lev->dlevel.dlevel) ? "a" : "b");
            makemaz(fillname);
            return;
        } else if (In_hell(&u.uz)
                   || (rn2(5) && u.uz.dnum == medusa_level.dnum
                       && depth(&u.uz) > depth(&medusa_level))) {
            makemaz("");
            return;
        }
    }

    /* otherwise, fall through - it's a "regular" level. */

    if (Is_rogue_level(&u.uz)) {
        makeroguerooms();
        makerogueghost();
    } else
        makerooms();
    sort_rooms();

    /* construct stairs (up and down in different rooms if possible) */
    croom = &g.rooms[rn2(g.nroom)];
    if (!Is_botlevel(&u.uz))
        mkstairs(somex(croom), somey(croom), 0, croom); /* down */
    if (g.nroom > 1) {
        troom = croom;
        croom = &g.rooms[rn2(g.nroom - 1)];
        if (croom == troom)
            croom++;
    }

    if (u.uz.dlevel != 1) {
        xchar sx, sy;
        do {
            sx = somex(croom);
            sy = somey(croom);
        } while (occupied(sx, sy));
        mkstairs(sx, sy, 1, croom); /* up */
    }

    branchp = Is_branchlev(&u.uz);    /* possible dungeon branch */
    room_threshold = branchp ? 4 : 3; /* minimum number of rooms needed
                                         to allow a random special room */
    if (Is_rogue_level(&u.uz))
        goto skip0;
    makecorridors();
    make_niches();

    /* make a secret treasure vault, not connected to the rest */
    if (do_vault()) {
        xchar w, h;

        debugpline0("trying to make a vault...");
        w = 1;
        h = 1;
        if (check_room(&g.vault_x, &w, &g.vault_y, &h, TRUE)) {
 fill_vault:
<<<<<<< HEAD
            add_room(g.vault_x, g.vault_y, g.vault_x + w, g.vault_y + h, TRUE, VAULT,
                     FALSE);
            g.level.flags.has_vault = 1;
=======
            add_room(vault_x, vault_y, vault_x + w, vault_y + h,
                     TRUE, VAULT, FALSE);
            level.flags.has_vault = 1;
>>>>>>> cf088d21
            ++room_threshold;
            fill_room(&g.rooms[g.nroom - 1], FALSE);
            mk_knox_portal(g.vault_x + w, g.vault_y + h);
            if (!g.level.flags.noteleport && !rn2(3))
                makevtele();
        } else if (rnd_rect() && create_vault()) {
            g.vault_x = g.rooms[g.nroom].lx;
            g.vault_y = g.rooms[g.nroom].ly;
            if (check_room(&g.vault_x, &w, &g.vault_y, &h, TRUE))
                goto fill_vault;
            else
                g.rooms[g.nroom].hx = -1;
        }
    }

    {
        register int u_depth = depth(&u.uz);

        if (wizard && nh_getenv("SHOPTYPE"))
            mkroom(SHOPBASE);
        else if (u_depth > 1 && u_depth < depth(&medusa_level)
                 && g.nroom >= room_threshold && rn2(u_depth) < 3)
            mkroom(SHOPBASE);
        else if (u_depth > 4 && !rn2(6))
            mkroom(COURT);
        else if (u_depth > 5 && !rn2(8)
                 && !(g.mvitals[PM_LEPRECHAUN].mvflags & G_GONE))
            mkroom(LEPREHALL);
        else if (u_depth > 6 && !rn2(7))
            mkroom(ZOO);
        else if (u_depth > 8 && !rn2(5))
            mkroom(TEMPLE);
        else if (u_depth > 9 && !rn2(5)
                 && !(g.mvitals[PM_KILLER_BEE].mvflags & G_GONE))
            mkroom(BEEHIVE);
        else if (u_depth > 11 && !rn2(6))
            mkroom(MORGUE);
        else if (u_depth > 12 && !rn2(8) && antholemon())
            mkroom(ANTHOLE);
        else if (u_depth > 14 && !rn2(4)
                 && !(g.mvitals[PM_SOLDIER].mvflags & G_GONE))
            mkroom(BARRACKS);
        else if (u_depth > 15 && !rn2(6))
            mkroom(SWAMP);
        else if (u_depth > 16 && !rn2(8)
                 && !(g.mvitals[PM_COCKATRICE].mvflags & G_GONE))
            mkroom(COCKNEST);
    }

 skip0:
    /* Place multi-dungeon branch. */
    place_branch(branchp, 0, 0);

    /* for each room: put things inside */
    for (croom = g.rooms; croom->hx > 0; croom++) {
        if (croom->rtype != OROOM)
            continue;

        /* put a sleeping monster inside */
        /* Note: monster may be on the stairs. This cannot be
           avoided: maybe the player fell through a trap door
           while a monster was on the stairs. Conclusion:
           we have to check for monsters on the stairs anyway. */

        if (u.uhave.amulet || !rn2(3)) {
            x = somex(croom);
            y = somey(croom);
            tmonst = makemon((struct permonst *) 0, x, y, MM_NOGRP);
            if (tmonst && tmonst->data == &mons[PM_GIANT_SPIDER]
                && !occupied(x, y))
                (void) maketrap(x, y, WEB);
        }
        /* put traps and mimics inside */
        x = 8 - (level_difficulty() / 6);
        if (x <= 1)
            x = 2;
        while (!rn2(x))
            mktrap(0, 0, croom, (coord *) 0);
        if (!rn2(3))
            (void) mkgold(0L, somex(croom), somey(croom));
        if (Is_rogue_level(&u.uz))
            goto skip_nonrogue;
        if (!rn2(10))
            mkfount(0, croom);
        if (!rn2(60))
            mksink(croom);
        if (!rn2(60))
            mkaltar(croom);
        x = 80 - (depth(&u.uz) * 2);
        if (x < 2)
            x = 2;
        if (!rn2(x))
            mkgrave(croom);

        /* put statues inside */
        if (!rn2(20))
            (void) mkcorpstat(STATUE, (struct monst *) 0,
                              (struct permonst *) 0, somex(croom),
                              somey(croom), CORPSTAT_INIT);
        /* put box/chest inside;
         *  40% chance for at least 1 box, regardless of number
         *  of rooms; about 5 - 7.5% for 2 boxes, least likely
         *  when few rooms; chance for 3 or more is negligible.
         */
        if (!rn2(g.nroom * 5 / 2))
            (void) mksobj_at((rn2(3)) ? LARGE_BOX : CHEST, somex(croom),
                             somey(croom), TRUE, FALSE);

        /* maybe make some graffiti */
        if (!rn2(27 + 3 * abs(depth(&u.uz)))) {
            char buf[BUFSZ];
            const char *mesg = random_engraving(buf);

            if (mesg) {
                do {
                    x = somex(croom);
                    y = somey(croom);
                } while (levl[x][y].typ != ROOM && !rn2(40));
                if (!(IS_POOL(levl[x][y].typ)
                      || IS_FURNITURE(levl[x][y].typ)))
                    make_engr_at(x, y, mesg, 0L, MARK);
            }
        }

 skip_nonrogue:
        if (!rn2(3)) {
            (void) mkobj_at(0, somex(croom), somey(croom), TRUE);
            tryct = 0;
            while (!rn2(5)) {
                if (++tryct > 100) {
                    impossible("tryct overflow4");
                    break;
                }
                (void) mkobj_at(0, somex(croom), somey(croom), TRUE);
            }
        }
    }
}

/*
 *      Place deposits of minerals (gold and misc gems) in the stone
 *      surrounding the rooms on the map.
 *      Also place kelp in water.
 *      mineralize(-1, -1, -1, -1, FALSE); => "default" behaviour
 */
void
mineralize(kelp_pool, kelp_moat, goldprob, gemprob, skip_lvl_checks)
int kelp_pool, kelp_moat, goldprob, gemprob;
boolean skip_lvl_checks;
{
    s_level *sp;
    struct obj *otmp;
    int x, y, cnt;

    if (kelp_pool < 0)
        kelp_pool = 10;
    if (kelp_moat < 0)
        kelp_moat = 30;

    /* Place kelp, except on the plane of water */
    if (!skip_lvl_checks && In_endgame(&u.uz))
        return;
    for (x = 2; x < (COLNO - 2); x++)
        for (y = 1; y < (ROWNO - 1); y++)
            if ((kelp_pool && levl[x][y].typ == POOL && !rn2(kelp_pool))
                || (kelp_moat && levl[x][y].typ == MOAT && !rn2(kelp_moat)))
                (void) mksobj_at(KELP_FROND, x, y, TRUE, FALSE);

    /* determine if it is even allowed;
       almost all special levels are excluded */
    if (!skip_lvl_checks
        && (In_hell(&u.uz) || In_V_tower(&u.uz) || Is_rogue_level(&u.uz)
            || g.level.flags.arboreal
            || ((sp = Is_special(&u.uz)) != 0 && !Is_oracle_level(&u.uz)
                && (!In_mines(&u.uz) || sp->flags.town))))
        return;

    /* basic level-related probabilities */
    if (goldprob < 0)
        goldprob = 20 + depth(&u.uz) / 3;
    if (gemprob < 0)
        gemprob = goldprob / 4;

    /* mines have ***MORE*** goodies - otherwise why mine? */
    if (!skip_lvl_checks) {
        if (In_mines(&u.uz)) {
            goldprob *= 2;
            gemprob *= 3;
        } else if (In_quest(&u.uz)) {
            goldprob /= 4;
            gemprob /= 6;
        }
    }

    /*
     * Seed rock areas with gold and/or gems.
     * We use fairly low level object handling to avoid unnecessary
     * overhead from placing things in the floor chain prior to burial.
     */
    for (x = 2; x < (COLNO - 2); x++)
        for (y = 1; y < (ROWNO - 1); y++)
            if (levl[x][y + 1].typ != STONE) { /* <x,y> spot not eligible */
                y += 2; /* next two spots aren't eligible either */
            } else if (levl[x][y].typ != STONE) { /* this spot not eligible */
                y += 1; /* next spot isn't eligible either */
            } else if (!(levl[x][y].wall_info & W_NONDIGGABLE)
                       && levl[x][y - 1].typ == STONE
                       && levl[x + 1][y - 1].typ == STONE
                       && levl[x - 1][y - 1].typ == STONE
                       && levl[x + 1][y].typ == STONE
                       && levl[x - 1][y].typ == STONE
                       && levl[x + 1][y + 1].typ == STONE
                       && levl[x - 1][y + 1].typ == STONE) {
                if (rn2(1000) < goldprob) {
                    if ((otmp = mksobj(GOLD_PIECE, FALSE, FALSE)) != 0) {
                        otmp->ox = x, otmp->oy = y;
                        otmp->quan = 1L + rnd(goldprob * 3);
                        otmp->owt = weight(otmp);
                        if (!rn2(3))
                            add_to_buried(otmp);
                        else
                            place_object(otmp, x, y);
                    }
                }
                if (rn2(1000) < gemprob) {
                    for (cnt = rnd(2 + dunlev(&u.uz) / 3); cnt > 0; cnt--)
                        if ((otmp = mkobj(GEM_CLASS, FALSE)) != 0) {
                            if (otmp->otyp == ROCK) {
                                dealloc_obj(otmp); /* discard it */
                            } else {
                                otmp->ox = x, otmp->oy = y;
                                if (!rn2(3))
                                    add_to_buried(otmp);
                                else
                                    place_object(otmp, x, y);
                            }
                        }
                }
            }
}

void
mklev()
{
    struct mkroom *croom;
    int ridx;

    reseed_random(rn2);
    reseed_random(rn2_on_display_rng);

    init_mapseen(&u.uz);
    if (getbones())
        return;

    g.in_mklev = TRUE;
    makelevel();
    bound_digging();
    mineralize(-1, -1, -1, -1, FALSE);
    g.in_mklev = FALSE;
    /* has_morgue gets cleared once morgue is entered; graveyard stays
       set (graveyard might already be set even when has_morgue is clear
       [see fixup_special()], so don't update it unconditionally) */
    if (g.level.flags.has_morgue)
        g.level.flags.graveyard = 1;
    if (!g.level.flags.is_maze_lev) {
        for (croom = &g.rooms[0]; croom != &g.rooms[g.nroom]; croom++)
#ifdef SPECIALIZATION
            topologize(croom, FALSE);
#else
            topologize(croom);
#endif
    }
    set_wall_state();
    /* for many room types, g.rooms[].rtype is zeroed once the room has been
       entered; g.rooms[].orig_rtype always retains original rtype value */
    for (ridx = 0; ridx < SIZE(g.rooms); ridx++)
        g.rooms[ridx].orig_rtype = g.rooms[ridx].rtype;

    reseed_random(rn2);
    reseed_random(rn2_on_display_rng);
}

void
#ifdef SPECIALIZATION
topologize(croom, do_ordinary)
struct mkroom *croom;
boolean do_ordinary;
#else
topologize(croom)
struct mkroom *croom;
#endif
{
    register int x, y, roomno = (int) ((croom - g.rooms) + ROOMOFFSET);
    int lowx = croom->lx, lowy = croom->ly;
    int hix = croom->hx, hiy = croom->hy;
#ifdef SPECIALIZATION
    schar rtype = croom->rtype;
#endif
    int subindex, nsubrooms = croom->nsubrooms;

    /* skip the room if already done; i.e. a shop handled out of order */
    /* also skip if this is non-rectangular (it _must_ be done already) */
    if ((int) levl[lowx][lowy].roomno == roomno || croom->irregular)
        return;
#ifdef SPECIALIZATION
    if (Is_rogue_level(&u.uz))
        do_ordinary = TRUE; /* vision routine helper */
    if ((rtype != OROOM) || do_ordinary)
#endif
        {
        /* do innards first */
        for (x = lowx; x <= hix; x++)
            for (y = lowy; y <= hiy; y++)
#ifdef SPECIALIZATION
                if (rtype == OROOM)
                    levl[x][y].roomno = NO_ROOM;
                else
#endif
                    levl[x][y].roomno = roomno;
        /* top and bottom edges */
        for (x = lowx - 1; x <= hix + 1; x++)
            for (y = lowy - 1; y <= hiy + 1; y += (hiy - lowy + 2)) {
                levl[x][y].edge = 1;
                if (levl[x][y].roomno)
                    levl[x][y].roomno = SHARED;
                else
                    levl[x][y].roomno = roomno;
            }
        /* sides */
        for (x = lowx - 1; x <= hix + 1; x += (hix - lowx + 2))
            for (y = lowy; y <= hiy; y++) {
                levl[x][y].edge = 1;
                if (levl[x][y].roomno)
                    levl[x][y].roomno = SHARED;
                else
                    levl[x][y].roomno = roomno;
            }
    }
    /* g.subrooms */
    for (subindex = 0; subindex < nsubrooms; subindex++)
#ifdef SPECIALIZATION
        topologize(croom->sbrooms[subindex], (boolean) (rtype != OROOM));
#else
        topologize(croom->sbrooms[subindex]);
#endif
}

/* Find an unused room for a branch location. */
STATIC_OVL struct mkroom *
find_branch_room(mp)
coord *mp;
{
    struct mkroom *croom = 0;

    if (g.nroom == 0) {
        mazexy(mp); /* already verifies location */
    } else {
        /* not perfect - there may be only one stairway */
        if (g.nroom > 2) {
            int tryct = 0;

            do
                croom = &g.rooms[rn2(g.nroom)];
            while ((croom == g.dnstairs_room || croom == g.upstairs_room
                    || croom->rtype != OROOM) && (++tryct < 100));
        } else
            croom = &g.rooms[rn2(g.nroom)];

        do {
            if (!somexy(croom, mp))
                impossible("Can't place branch!");
        } while (occupied(mp->x, mp->y)
                 || (levl[mp->x][mp->y].typ != CORR
                     && levl[mp->x][mp->y].typ != ROOM));
    }
    return croom;
}

/* Find the room for (x,y).  Return null if not in a room. */
STATIC_OVL struct mkroom *
pos_to_room(x, y)
xchar x, y;
{
    int i;
    struct mkroom *curr;

    for (curr = g.rooms, i = 0; i < g.nroom; curr++, i++)
        if (inside_room(curr, x, y))
            return curr;
    ;
    return (struct mkroom *) 0;
}

/* If given a branch, randomly place a special stair or portal. */
void
place_branch(br, x, y)
branch *br; /* branch to place */
xchar x, y; /* location */
{
    coord m;
    d_level *dest;
    boolean make_stairs;
    struct mkroom *br_room;

    /*
     * Return immediately if there is no branch to make or we have
     * already made one.  This routine can be called twice when
     * a special level is loaded that specifies an SSTAIR location
     * as a favored spot for a branch.
     */
    if (!br || g.made_branch)
        return;

    if (!x) { /* find random coordinates for branch */
        br_room = find_branch_room(&m);
        x = m.x;
        y = m.y;
    } else {
        br_room = pos_to_room(x, y);
    }

    if (on_level(&br->end1, &u.uz)) {
        /* we're on end1 */
        make_stairs = br->type != BR_NO_END1;
        dest = &br->end2;
    } else {
        /* we're on end2 */
        make_stairs = br->type != BR_NO_END2;
        dest = &br->end1;
    }

    if (br->type == BR_PORTAL) {
        mkportal(x, y, dest->dnum, dest->dlevel);
    } else if (make_stairs) {
        g.sstairs.sx = x;
        g.sstairs.sy = y;
        g.sstairs.up =
            (char) on_level(&br->end1, &u.uz) ? br->end1_up : !br->end1_up;
        assign_level(&g.sstairs.tolev, dest);
        g.sstairs_room = br_room;

        levl[x][y].ladder = g.sstairs.up ? LA_UP : LA_DOWN;
        levl[x][y].typ = STAIRS;
    }
    /*
     * Set made_branch to TRUE even if we didn't make a stairwell (i.e.
     * make_stairs is false) since there is currently only one branch
     * per level, if we failed once, we're going to fail again on the
     * next call.
     */
    g.made_branch = TRUE;
}

STATIC_OVL boolean
bydoor(x, y)
register xchar x, y;
{
    register int typ;

    if (isok(x + 1, y)) {
        typ = levl[x + 1][y].typ;
        if (IS_DOOR(typ) || typ == SDOOR)
            return TRUE;
    }
    if (isok(x - 1, y)) {
        typ = levl[x - 1][y].typ;
        if (IS_DOOR(typ) || typ == SDOOR)
            return TRUE;
    }
    if (isok(x, y + 1)) {
        typ = levl[x][y + 1].typ;
        if (IS_DOOR(typ) || typ == SDOOR)
            return TRUE;
    }
    if (isok(x, y - 1)) {
        typ = levl[x][y - 1].typ;
        if (IS_DOOR(typ) || typ == SDOOR)
            return TRUE;
    }
    return FALSE;
}

/* see whether it is allowable to create a door at [x,y] */
int
okdoor(x, y)
xchar x, y;
{
    boolean near_door = bydoor(x, y);

    return ((levl[x][y].typ == HWALL || levl[x][y].typ == VWALL)
            && g.doorindex < DOORMAX && !near_door);
}

void
dodoor(x, y, aroom)
int x, y;
struct mkroom *aroom;
{
    if (g.doorindex >= DOORMAX) {
        impossible("DOORMAX exceeded?");
        return;
    }

    dosdoor(x, y, aroom, rn2(8) ? DOOR : SDOOR);
}

boolean
occupied(x, y)
register xchar x, y;
{
    return (boolean) (t_at(x, y) || IS_FURNITURE(levl[x][y].typ)
                      || is_lava(x, y) || is_pool(x, y)
                      || invocation_pos(x, y));
}

/* make a trap somewhere (in croom if mazeflag = 0 && !tm) */
/* if tm != null, make trap at that location */
void
mktrap(num, mazeflag, croom, tm)
int num, mazeflag;
struct mkroom *croom;
coord *tm;
{
    register int kind;
    struct trap *t;
    unsigned lvl = level_difficulty();
    coord m;

    /* no traps in pools */
    if (tm && is_pool(tm->x, tm->y))
        return;

    if (num > 0 && num < TRAPNUM) {
        kind = num;
    } else if (Is_rogue_level(&u.uz)) {
        switch (rn2(7)) {
        default:
            kind = BEAR_TRAP;
            break; /* 0 */
        case 1:
            kind = ARROW_TRAP;
            break;
        case 2:
            kind = DART_TRAP;
            break;
        case 3:
            kind = TRAPDOOR;
            break;
        case 4:
            kind = PIT;
            break;
        case 5:
            kind = SLP_GAS_TRAP;
            break;
        case 6:
            kind = RUST_TRAP;
            break;
        }
    } else if (Inhell && !rn2(5)) {
        /* bias the frequency of fire traps in Gehennom */
        kind = FIRE_TRAP;
    } else {
        do {
            kind = rnd(TRAPNUM - 1);
            /* reject "too hard" traps */
            switch (kind) {
            case MAGIC_PORTAL:
            case VIBRATING_SQUARE:
                kind = NO_TRAP;
                break;
            case ROLLING_BOULDER_TRAP:
            case SLP_GAS_TRAP:
                if (lvl < 2)
                    kind = NO_TRAP;
                break;
            case LEVEL_TELEP:
                if (lvl < 5 || g.level.flags.noteleport)
                    kind = NO_TRAP;
                break;
            case SPIKED_PIT:
                if (lvl < 5)
                    kind = NO_TRAP;
                break;
            case LANDMINE:
                if (lvl < 6)
                    kind = NO_TRAP;
                break;
            case WEB:
                if (lvl < 7)
                    kind = NO_TRAP;
                break;
            case STATUE_TRAP:
            case POLY_TRAP:
                if (lvl < 8)
                    kind = NO_TRAP;
                break;
            case FIRE_TRAP:
                if (!Inhell)
                    kind = NO_TRAP;
                break;
            case TELEP_TRAP:
                if (g.level.flags.noteleport)
                    kind = NO_TRAP;
                break;
            case HOLE:
                /* make these much less often than other traps */
                if (rn2(7))
                    kind = NO_TRAP;
                break;
            }
        } while (kind == NO_TRAP);
    }

    if (is_hole(kind) && !Can_fall_thru(&u.uz))
        kind = ROCKTRAP;

    if (tm) {
        m = *tm;
    } else {
        register int tryct = 0;
        boolean avoid_boulder = (is_pit(kind) || is_hole(kind));

        do {
            if (++tryct > 200)
                return;
            if (mazeflag)
                mazexy(&m);
            else if (!somexy(croom, &m))
                return;
        } while (occupied(m.x, m.y)
                 || (avoid_boulder && sobj_at(BOULDER, m.x, m.y)));
    }

    t = maketrap(m.x, m.y, kind);
    /* we should always get type of trap we're asking for (occupied() test
       should prevent cases where that might not happen) but be paranoid */
    kind = t ? t->ttyp : NO_TRAP;

    if (kind == WEB)
        (void) makemon(&mons[PM_GIANT_SPIDER], m.x, m.y, NO_MM_FLAGS);

    /* The hero isn't the only person who's entered the dungeon in
       search of treasure. On the very shallowest levels, there's a
       chance that a created trap will have killed something already
       (and this is guaranteed on the first level).

       This isn't meant to give any meaningful treasure (in fact, any
       items we drop here are typically cursed, other than ammo fired
       by the trap). Rather, it's mostly just for flavour and to give
       players on very early levels a sufficient chance to avoid traps
       that may end up killing them before they have a fair chance to
       build max HP. Including cursed items gives the same fair chance
       to the starting pet, and fits the rule that possessions of the
       dead are normally cursed.

       Some types of traps are excluded because they're entirely
       nonlethal, even indirectly. We also exclude all of the
       later/fancier traps because they tend to have special
       considerations (e.g. webs, portals), often are indirectly
       lethal, and tend not to generate on shallower levels anyway.
       Finally, pits are excluded because it's weird to see an item
       in a pit and yet not be able to identify that the pit is there. */
    if (kind != NO_TRAP && lvl <= (unsigned) rnd(4)
        && kind != SQKY_BOARD && kind != RUST_TRAP
        /* rolling boulder trap might not have a boulder if there was no
           viable path (such as when placed in the corner of a room), in
           which case tx,ty==launch.x,y; no boulder => no dead predecessor */
        && !(kind == ROLLING_BOULDER_TRAP
             && t->launch.x == t->tx && t->launch.y == t->ty)
        && !is_pit(kind) && kind < HOLE) {
        /* Object generated by the trap; initially NULL, stays NULL if
           we fail to generate an object or if the trap doesn't
           generate objects. */
        struct obj *otmp = NULL;
        int victim_mnum; /* race of the victim */

        /* Not all trap types have special handling here; only the ones
           that kill in a specific way that's obvious after the fact. */
        switch (kind) {
        case ARROW_TRAP:
            otmp = mksobj(ARROW, TRUE, FALSE);
            otmp->opoisoned = 0;
            /* don't adjust the quantity; maybe the trap shot multiple
               times, there was an untrapping attempt, etc... */
            break;
        case DART_TRAP:
            otmp = mksobj(DART, TRUE, FALSE);
            break;
        case ROCKTRAP:
            otmp = mksobj(ROCK, TRUE, FALSE);
            break;
        default:
            /* no item dropped by the trap */
            break;
        }
        if (otmp) {
            place_object(otmp, m.x, m.y);
        }

        /* now otmp is reused for other items we're placing */

        /* Place a random possession. This could be a weapon, tool,
           food, or gem, i.e. the item classes that are typically
           nonmagical and not worthless. */
        do {
            int poss_class = RANDOM_CLASS; /* init => lint suppression */

            switch (rn2(4)) {
            case 0:
                poss_class = WEAPON_CLASS;
                break;
            case 1:
                poss_class = TOOL_CLASS;
                break;
            case 2:
                poss_class = FOOD_CLASS;
                break;
            case 3:
                poss_class = GEM_CLASS;
                break;
            }

            otmp = mkobj(poss_class, FALSE);
            /* these items are always cursed, both for flavour (owned
               by a dead adventurer, bones-pile-style) and for balance
               (less useful to use, and encourage pets to avoid the trap) */
            if (otmp) {
                otmp->blessed = 0;
                otmp->cursed = 1;
                otmp->owt = weight(otmp);
                place_object(otmp, m.x, m.y);
            }

            /* 20% chance of placing an additional item, recursively */
        } while (!rn2(5));

        /* Place a corpse. */
        switch (rn2(15)) {
        case 0:
            /* elf corpses are the rarest as they're the most useful */
            victim_mnum = PM_ELF;
            /* elven adventurers get sleep resistance early; so don't
               generate elf corpses on sleeping gas traps unless a)
               we're on dlvl 2 (1 is impossible) and b) we pass a coin
               flip */
            if (kind == SLP_GAS_TRAP && !(lvl <= 2 && rn2(2)))
                victim_mnum = PM_HUMAN;
            break;
        case 1: case 2:
            victim_mnum = PM_DWARF;
            break;
        case 3: case 4: case 5:
            victim_mnum = PM_ORC;
            break;
        case 6: case 7: case 8: case 9:
            /* more common as they could have come from the Mines */
            victim_mnum = PM_GNOME;
            /* 10% chance of a candle too */
            if (!rn2(10)) {
                otmp = mksobj(rn2(4) ? TALLOW_CANDLE : WAX_CANDLE,
                              TRUE, FALSE);
                otmp->quan = 1;
                otmp->blessed = 0;
                otmp->cursed = 1;
                otmp->owt = weight(otmp);
                place_object(otmp, m.x, m.y);
            }
            break;
        default:
            /* the most common race */
            victim_mnum = PM_HUMAN;
            break;
        }
        otmp = mkcorpstat(CORPSE, NULL, &mons[victim_mnum], m.x, m.y,
                          CORPSTAT_INIT);
        if (otmp)
            otmp->age -= 51; /* died too long ago to eat */
    }
}

void
mkstairs(x, y, up, croom)
xchar x, y;
char up;
struct mkroom *croom;
{
    if (!x) {
        impossible("mkstairs:  bogus stair attempt at <%d,%d>", x, y);
        return;
    }

    /*
     * We can't make a regular stair off an end of the dungeon.  This
     * attempt can happen when a special level is placed at an end and
     * has an up or down stair specified in its description file.
     */
    if ((dunlev(&u.uz) == 1 && up)
        || (dunlev(&u.uz) == dunlevs_in_dungeon(&u.uz) && !up))
        return;

    if (up) {
        xupstair = x;
        yupstair = y;
        g.upstairs_room = croom;
    } else {
        xdnstair = x;
        ydnstair = y;
        g.dnstairs_room = croom;
    }

    levl[x][y].typ = STAIRS;
    levl[x][y].ladder = up ? LA_UP : LA_DOWN;
}

STATIC_OVL void
mkfount(mazeflag, croom)
int mazeflag;
struct mkroom *croom;
{
    coord m;
    register int tryct = 0;

    do {
        if (++tryct > 200)
            return;
        if (mazeflag)
            mazexy(&m);
        else if (!somexy(croom, &m))
            return;
    } while (occupied(m.x, m.y) || bydoor(m.x, m.y));

    /* Put a fountain at m.x, m.y */
    levl[m.x][m.y].typ = FOUNTAIN;
    /* Is it a "blessed" fountain? (affects drinking from fountain) */
    if (!rn2(7))
        levl[m.x][m.y].blessedftn = 1;

    g.level.flags.nfountains++;
}

STATIC_OVL void
mksink(croom)
struct mkroom *croom;
{
    coord m;
    register int tryct = 0;

    do {
        if (++tryct > 200)
            return;
        if (!somexy(croom, &m))
            return;
    } while (occupied(m.x, m.y) || bydoor(m.x, m.y));

    /* Put a sink at m.x, m.y */
    levl[m.x][m.y].typ = SINK;

    g.level.flags.nsinks++;
}

STATIC_OVL void
mkaltar(croom)
struct mkroom *croom;
{
    coord m;
    register int tryct = 0;
    aligntyp al;

    if (croom->rtype != OROOM)
        return;

    do {
        if (++tryct > 200)
            return;
        if (!somexy(croom, &m))
            return;
    } while (occupied(m.x, m.y) || bydoor(m.x, m.y));

    /* Put an altar at m.x, m.y */
    levl[m.x][m.y].typ = ALTAR;

    /* -1 - A_CHAOTIC, 0 - A_NEUTRAL, 1 - A_LAWFUL */
    al = rn2((int) A_LAWFUL + 2) - 1;
    levl[m.x][m.y].altarmask = Align2amask(al);
}

static void
mkgrave(croom)
struct mkroom *croom;
{
    coord m;
    register int tryct = 0;
    register struct obj *otmp;
    boolean dobell = !rn2(10);

    if (croom->rtype != OROOM)
        return;

    do {
        if (++tryct > 200)
            return;
        if (!somexy(croom, &m))
            return;
    } while (occupied(m.x, m.y) || bydoor(m.x, m.y));

    /* Put a grave at <m.x,m.y> */
    make_grave(m.x, m.y, dobell ? "Saved by the bell!" : (char *) 0);

    /* Possibly fill it with objects */
    if (!rn2(3)) {
        /* this used to use mkgold(), which puts a stack of gold on
           the ground (or merges it with an existing one there if
           present), and didn't bother burying it; now we create a
           loose, easily buriable, stack but we make no attempt to
           replicate mkgold()'s level-based formula for the amount */
        struct obj *gold = mksobj(GOLD_PIECE, TRUE, FALSE);

        gold->quan = (long) (rnd(20) + level_difficulty() * rnd(5));
        gold->owt = weight(gold);
        gold->ox = m.x, gold->oy = m.y;
        add_to_buried(gold);
    }
    for (tryct = rn2(5); tryct; tryct--) {
        otmp = mkobj(RANDOM_CLASS, TRUE);
        if (!otmp)
            return;
        curse(otmp);
        otmp->ox = m.x;
        otmp->oy = m.y;
        add_to_buried(otmp);
    }

    /* Leave a bell, in case we accidentally buried someone alive */
    if (dobell)
        (void) mksobj_at(BELL, m.x, m.y, TRUE, FALSE);
    return;
}

/* maze levels have slightly different constraints from normal levels */
#define x_maze_min 2
#define y_maze_min 2

/*
<<<<<<< HEAD
 * Major level transmutation: add a set of stairs (to the Sanctum) after
 * an earthquake that leaves behind a a new topology, centered at g.inv_pos.
 * Assumes there are no rooms within the invocation area and that g.inv_pos
=======
 * Major level transmutation:  add a set of stairs (to the Sanctum) after
 * an earthquake that leaves behind a new topology, centered at inv_pos.
 * Assumes there are no rooms within the invocation area and that inv_pos
>>>>>>> cf088d21
 * is not too close to the edge of the map.  Also assume the hero can see,
 * which is guaranteed for normal play due to the fact that sight is needed
 * to read the Book of the Dead.  [That assumption is not valid; it is
 * possible that "the Book reads the hero" rather than vice versa if
 * attempted while blind (in order to make blind-from-birth conduct viable).]
 */
void
mkinvokearea()
{
    int dist;
<<<<<<< HEAD
    xchar xmin = g.inv_pos.x, xmax = g.inv_pos.x;
    xchar ymin = g.inv_pos.y, ymax = g.inv_pos.y;
=======
    xchar xmin = inv_pos.x, xmax = inv_pos.x,
          ymin = inv_pos.y, ymax = inv_pos.y;
>>>>>>> cf088d21
    register xchar i;

    /* slightly odd if levitating, but not wrong */
    pline_The("floor shakes violently under you!");
    /*
     * TODO:
     *  Suppress this message if player has dug out all the walls
     *  that would otherwise be affected.
     */
    pline_The("walls around you begin to bend and crumble!");
    display_nhwindow(WIN_MESSAGE, TRUE);

    /* any trap hero is stuck in will be going away now */
    if (u.utrap) {
        if (u.utraptype == TT_BURIEDBALL)
            buried_ball_to_punishment();
        reset_utrap(FALSE);
    }
    mkinvpos(xmin, ymin, 0); /* middle, before placing stairs */

    for (dist = 1; dist < 7; dist++) {
        xmin--;
        xmax++;

        /* top and bottom */
        if (dist != 3) { /* the area is wider that it is high */
            ymin--;
            ymax++;
            for (i = xmin + 1; i < xmax; i++) {
                mkinvpos(i, ymin, dist);
                mkinvpos(i, ymax, dist);
            }
        }

        /* left and right */
        for (i = ymin; i <= ymax; i++) {
            mkinvpos(xmin, i, dist);
            mkinvpos(xmax, i, dist);
        }

        flush_screen(1); /* make sure the new glyphs shows up */
        delay_output();
    }

    You("are standing at the top of a stairwell leading down!");
    mkstairs(u.ux, u.uy, 0, (struct mkroom *) 0); /* down */
    newsym(u.ux, u.uy);
    g.vision_full_recalc = 1; /* everything changed */
}

/* Change level topology.  Boulders in the vicinity are eliminated.
 * Temporarily overrides vision in the name of a nice effect.
 */
STATIC_OVL void
mkinvpos(x, y, dist)
xchar x, y;
int dist;
{
    struct trap *ttmp;
    struct obj *otmp;
    boolean make_rocks;
    register struct rm *lev = &levl[x][y];
    struct monst *mon;

    /* clip at existing map borders if necessary */
    if (!within_bounded_area(x, y, x_maze_min + 1, y_maze_min + 1,
<<<<<<< HEAD
                             g.x_maze_max - 1, g.y_maze_max - 1)) {
        /* only outermost 2 columns and/or rows may be truncated due to edge
         */
=======
                             x_maze_max - 1, y_maze_max - 1)) {
        /* outermost 2 columns and/or rows may be truncated due to edge */
>>>>>>> cf088d21
        if (dist < (7 - 2))
            panic("mkinvpos: <%d,%d> (%d) off map edge!", x, y, dist);
        return;
    }

    /* clear traps */
    if ((ttmp = t_at(x, y)) != 0)
        deltrap(ttmp);

    /* clear boulders; leave some rocks for non-{moat|trap} locations */
    make_rocks = (dist != 1 && dist != 4 && dist != 5) ? TRUE : FALSE;
    while ((otmp = sobj_at(BOULDER, x, y)) != 0) {
        if (make_rocks) {
            fracture_rock(otmp);
            make_rocks = FALSE; /* don't bother with more rocks */
        } else {
            obj_extract_self(otmp);
            obfree(otmp, (struct obj *) 0);
        }
    }

    /* fake out saved state */
    lev->seenv = 0;
    lev->doormask = 0;
    if (dist < 6)
        lev->lit = TRUE;
    lev->waslit = TRUE;
    lev->horizontal = FALSE;
    /* short-circuit vision recalc */
    g.viz_array[y][x] = (dist < 6) ? (IN_SIGHT | COULD_SEE) : COULD_SEE;

    switch (dist) {
    case 1: /* fire traps */
        if (is_pool(x, y))
            break;
        lev->typ = ROOM;
        ttmp = maketrap(x, y, FIRE_TRAP);
        if (ttmp)
            ttmp->tseen = TRUE;
        break;
    case 0: /* lit room locations */
    case 2:
    case 3:
    case 6: /* unlit room locations */
        lev->typ = ROOM;
        break;
    case 4: /* pools (aka a wide moat) */
    case 5:
        lev->typ = MOAT;
        /* No kelp! */
        break;
    default:
        impossible("mkinvpos called with dist %d", dist);
        break;
    }

    if ((mon = m_at(x, y)) != 0) {
        /* wake up mimics, don't want to deal with them blocking vision */
        if (mon->m_ap_type)
            seemimic(mon);

        if ((ttmp = t_at(x, y)) != 0)
            (void) mintrap(mon);
        else
            (void) minliquid(mon);
    }

    if (!does_block(x, y, lev))
        unblock_point(x, y); /* make sure vision knows this location is open */

    /* display new value of position; could have a monster/object on it */
    newsym(x, y);
}

/*
 * The portal to Ludios is special.  The entrance can only occur within a
 * vault in the main dungeon at a depth greater than 10.  The Ludios branch
 * structure reflects this by having a bogus "source" dungeon:  the value
 * of n_dgns (thus, Is_branchlev() will never find it).
 *
 * Ludios will remain isolated until the branch is corrected by this function.
 */
STATIC_OVL void
mk_knox_portal(x, y)
xchar x, y;
{
    d_level *source;
    branch *br;
    schar u_depth;

    br = dungeon_branch("Fort Ludios");
    if (on_level(&knox_level, &br->end1)) {
        source = &br->end2;
    } else {
        /* disallow Knox branch on a level with one branch already */
        if (Is_branchlev(&u.uz))
            return;
        source = &br->end1;
    }

    /* Already set or 2/3 chance of deferring until a later level. */
    if (source->dnum < g.n_dgns || (rn2(3) && !wizard))
        return;

    if (!(u.uz.dnum == oracle_level.dnum      /* in main dungeon */
          && !at_dgn_entrance("The Quest")    /* but not Quest's entry */
          && (u_depth = depth(&u.uz)) > 10    /* beneath 10 */
          && u_depth < depth(&medusa_level))) /* and above Medusa */
        return;

    /* Adjust source to be current level and re-insert branch. */
    *source = u.uz;
    insert_branch(br, TRUE);

    debugpline0("Made knox portal.");
    place_branch(br, x, y);
}

/*mklev.c*/<|MERGE_RESOLUTION|>--- conflicted
+++ resolved
@@ -733,15 +733,9 @@
         h = 1;
         if (check_room(&g.vault_x, &w, &g.vault_y, &h, TRUE)) {
  fill_vault:
-<<<<<<< HEAD
-            add_room(g.vault_x, g.vault_y, g.vault_x + w, g.vault_y + h, TRUE, VAULT,
-                     FALSE);
+            add_room(g.vault_x, g.vault_y, g.vault_x + w, g.vault_y + h,
+                     TRUE, VAULT, FALSE);
             g.level.flags.has_vault = 1;
-=======
-            add_room(vault_x, vault_y, vault_x + w, vault_y + h,
-                     TRUE, VAULT, FALSE);
-            level.flags.has_vault = 1;
->>>>>>> cf088d21
             ++room_threshold;
             fill_room(&g.rooms[g.nroom - 1], FALSE);
             mk_knox_portal(g.vault_x + w, g.vault_y + h);
@@ -1685,15 +1679,9 @@
 #define y_maze_min 2
 
 /*
-<<<<<<< HEAD
- * Major level transmutation: add a set of stairs (to the Sanctum) after
- * an earthquake that leaves behind a a new topology, centered at g.inv_pos.
- * Assumes there are no rooms within the invocation area and that g.inv_pos
-=======
  * Major level transmutation:  add a set of stairs (to the Sanctum) after
  * an earthquake that leaves behind a new topology, centered at inv_pos.
- * Assumes there are no rooms within the invocation area and that inv_pos
->>>>>>> cf088d21
+ * Assumes there are no rooms within the invocation area and that g.inv_pos
  * is not too close to the edge of the map.  Also assume the hero can see,
  * which is guaranteed for normal play due to the fact that sight is needed
  * to read the Book of the Dead.  [That assumption is not valid; it is
@@ -1704,13 +1692,8 @@
 mkinvokearea()
 {
     int dist;
-<<<<<<< HEAD
-    xchar xmin = g.inv_pos.x, xmax = g.inv_pos.x;
-    xchar ymin = g.inv_pos.y, ymax = g.inv_pos.y;
-=======
-    xchar xmin = inv_pos.x, xmax = inv_pos.x,
-          ymin = inv_pos.y, ymax = inv_pos.y;
->>>>>>> cf088d21
+    xchar xmin = g.inv_pos.x, xmax = g.inv_pos.x,
+          ymin = g.inv_pos.y, ymax = g.inv_pos.y;
     register xchar i;
 
     /* slightly odd if levitating, but not wrong */
@@ -1777,14 +1760,8 @@
 
     /* clip at existing map borders if necessary */
     if (!within_bounded_area(x, y, x_maze_min + 1, y_maze_min + 1,
-<<<<<<< HEAD
                              g.x_maze_max - 1, g.y_maze_max - 1)) {
-        /* only outermost 2 columns and/or rows may be truncated due to edge
-         */
-=======
-                             x_maze_max - 1, y_maze_max - 1)) {
         /* outermost 2 columns and/or rows may be truncated due to edge */
->>>>>>> cf088d21
         if (dist < (7 - 2))
             panic("mkinvpos: <%d,%d> (%d) off map edge!", x, y, dist);
         return;
