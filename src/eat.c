/* NetHack 3.6	eat.c	$NHDT-Date: 1561233801 2019/06/22 20:03:21 $  $NHDT-Branch: NetHack-3.6 $:$NHDT-Revision: 1.203 $ */
/* Copyright (c) Stichting Mathematisch Centrum, Amsterdam, 1985. */
/*-Copyright (c) Robert Patrick Rankin, 2012. */
/* NetHack may be freely redistributed.  See license for details. */

#include "hack.h"

STATIC_PTR int NDECL(eatmdone);
STATIC_PTR int NDECL(eatfood);
STATIC_PTR struct obj *FDECL(costly_tin, (int));
STATIC_PTR int NDECL(opentin);
STATIC_PTR int NDECL(unfaint);

STATIC_DCL const char *FDECL(food_xname, (struct obj *, BOOLEAN_P));
STATIC_DCL void FDECL(choke, (struct obj *));
STATIC_DCL void NDECL(recalc_wt);
STATIC_DCL unsigned FDECL(obj_nutrition, (struct obj *));
STATIC_DCL struct obj *FDECL(touchfood, (struct obj *));
STATIC_DCL void NDECL(do_reset_eat);
STATIC_DCL void FDECL(done_eating, (BOOLEAN_P));
STATIC_DCL void FDECL(cprefx, (int));
STATIC_DCL int FDECL(intrinsic_possible, (int, struct permonst *));
STATIC_DCL void FDECL(givit, (int, struct permonst *));
STATIC_DCL void FDECL(cpostfx, (int));
STATIC_DCL void FDECL(consume_tin, (const char *));
STATIC_DCL void FDECL(start_tin, (struct obj *));
STATIC_DCL int FDECL(eatcorpse, (struct obj *));
STATIC_DCL void FDECL(start_eating, (struct obj *, BOOLEAN_P));
STATIC_DCL void FDECL(fprefx, (struct obj *));
STATIC_DCL void FDECL(fpostfx, (struct obj *));
STATIC_DCL int NDECL(bite);
STATIC_DCL int FDECL(edibility_prompts, (struct obj *));
STATIC_DCL int FDECL(rottenfood, (struct obj *));
STATIC_DCL void NDECL(eatspecial);
STATIC_DCL int FDECL(bounded_increase, (int, int, int));
STATIC_DCL void FDECL(accessory_has_effect, (struct obj *));
STATIC_DCL void FDECL(eataccessory, (struct obj *));
STATIC_DCL const char *FDECL(foodword, (struct obj *));
STATIC_DCL int FDECL(tin_variety, (struct obj *, BOOLEAN_P));
STATIC_DCL boolean FDECL(maybe_cannibal, (int, BOOLEAN_P));

/* also used to see if you're allowed to eat cats and dogs */
#define CANNIBAL_ALLOWED() (Role_if(PM_CAVEMAN) || Race_if(PM_ORC))

/* monster types that cause hero to be turned into stone if eaten */
#define flesh_petrifies(pm) (touch_petrifies(pm) || (pm) == &mons[PM_MEDUSA])

/* Rider corpses are treated as non-rotting so that attempting to eat one
   will be sure to reach the stage of eating where that meal is fatal */
#define nonrotting_corpse(mnum) \
    ((mnum) == PM_LIZARD || (mnum) == PM_LICHEN || is_rider(&mons[mnum]))

/* non-rotting non-corpses; unlike lizard corpses, these items will behave
   as if rotten if they are cursed (fortune cookies handled elsewhere) */
#define nonrotting_food(otyp) \
    ((otyp) == LEMBAS_WAFER || (otyp) == CRAM_RATION)

STATIC_OVL NEARDATA const char comestibles[] = { FOOD_CLASS, 0 };
STATIC_OVL NEARDATA const char offerfodder[] = { FOOD_CLASS, AMULET_CLASS,
                                                 0 };

/* Gold must come first for getobj(). */
STATIC_OVL NEARDATA const char allobj[] = {
    COIN_CLASS,   WEAPON_CLASS, ARMOR_CLASS,  POTION_CLASS,
    SCROLL_CLASS, WAND_CLASS,   RING_CLASS,   AMULET_CLASS,
    FOOD_CLASS,   TOOL_CLASS,   GEM_CLASS,    ROCK_CLASS,
    BALL_CLASS,   CHAIN_CLASS,  SPBOOK_CLASS, 0
};

/* see hunger states in hack.h - texts used on bottom line */
const char *hu_stat[] = { "Satiated", "        ", "Hungry  ", "Weak    ",
                          "Fainting", "Fainted ", "Starved " };

/*
 * Decide whether a particular object can be eaten by the possibly
 * polymorphed character.  Not used for monster checks.
 */
boolean
is_edible(obj)
register struct obj *obj;
{
    /* protect invocation tools but not Rider corpses (handled elsewhere)*/
    /* if (obj->oclass != FOOD_CLASS && obj_resists(obj, 0, 0)) */
    if (objects[obj->otyp].oc_unique)
        return FALSE;
    /* above also prevents the Amulet from being eaten, so we must never
       allow fake amulets to be eaten either [which is already the case] */

    if (metallivorous(g.youmonst.data) && is_metallic(obj)
        && (g.youmonst.data != &mons[PM_RUST_MONSTER] || is_rustprone(obj)))
        return TRUE;

    /* Ghouls only eat non-veggy corpses or eggs (see dogfood()) */
    if (u.umonnum == PM_GHOUL)
        return (boolean)((obj->otyp == CORPSE
                          && !vegan(&mons[obj->corpsenm]))
                         || (obj->otyp == EGG));

    if (u.umonnum == PM_GELATINOUS_CUBE && is_organic(obj)
        /* [g-cubes can eat containers and retain all contents
            as engulfed items, but poly'd player can't do that] */
        && !Has_contents(obj))
        return TRUE;

    /* return (boolean) !!index(comestibles, obj->oclass); */
    return (boolean) (obj->oclass == FOOD_CLASS);
}

/* used for hero init, life saving (if choking), and prayer results of fix
   starving, fix weak from hunger, or golden glow boon (if u.uhunger < 900) */
void
init_uhunger()
{
    g.context.botl = (u.uhs != NOT_HUNGRY || ATEMP(A_STR) < 0);
    u.uhunger = 900;
    u.uhs = NOT_HUNGRY;
    if (ATEMP(A_STR) < 0) {
        ATEMP(A_STR) = 0;
        (void) encumber_msg();
    }
}

/* tin types [SPINACH_TIN = -1, overrides corpsenm, nut==600] */
static const struct {
    const char *txt;                      /* description */
    int nut;                              /* nutrition */
    Bitfield(fodder, 1);                  /* stocked by health food shops */
    Bitfield(greasy, 1);                  /* causes slippery fingers */
} tintxts[] = { { "rotten", -50, 0, 0 },  /* ROTTEN_TIN = 0 */
                { "homemade", 50, 1, 0 }, /* HOMEMADE_TIN = 1 */
                { "soup made from", 20, 1, 0 },
                { "french fried", 40, 0, 1 },
                { "pickled", 40, 1, 0 },
                { "boiled", 50, 1, 0 },
                { "smoked", 50, 1, 0 },
                { "dried", 55, 1, 0 },
                { "deep fried", 60, 0, 1 },
                { "szechuan", 70, 1, 0 },
                { "broiled", 80, 0, 0 },
                { "stir fried", 80, 0, 1 },
                { "sauteed", 95, 0, 0 },
                { "candied", 100, 1, 0 },
                { "pureed", 500, 1, 0 },
                { "", 0, 0, 0 } };
#define TTSZ SIZE(tintxts)

/* called after mimicing is over */
STATIC_PTR int
eatmdone(VOID_ARGS)
{
    /* release `eatmbuf' */
    if (g.eatmbuf) {
        if (g.nomovemsg == g.eatmbuf)
            g.nomovemsg = 0;
        free((genericptr_t) g.eatmbuf), g.eatmbuf = 0;
    }
    /* update display */
    if (U_AP_TYPE) {
        g.youmonst.m_ap_type = M_AP_NOTHING;
        newsym(u.ux, u.uy);
    }
    return 0;
}

/* called when hallucination is toggled */
void
eatmupdate()
{
    const char *altmsg = 0;
    int altapp = 0; /* lint suppression */

    if (!g.eatmbuf || g.nomovemsg != g.eatmbuf)
        return;

    if (is_obj_mappear(&g.youmonst,ORANGE) && !Hallucination) {
        /* revert from hallucinatory to "normal" mimicking */
        altmsg = "You now prefer mimicking yourself.";
        altapp = GOLD_PIECE;
    } else if (is_obj_mappear(&g.youmonst,GOLD_PIECE) && Hallucination) {
        /* won't happen; anything which might make immobilized
           hero begin hallucinating (black light attack, theft
           of Grayswandir) will terminate the mimicry first */
        altmsg = "Your rind escaped intact.";
        altapp = ORANGE;
    }

    if (altmsg) {
        /* replace end-of-mimicking message */
        if (strlen(altmsg) > strlen(g.eatmbuf)) {
            free((genericptr_t) g.eatmbuf);
            g.eatmbuf = (char *) alloc(strlen(altmsg) + 1);
        }
        g.nomovemsg = strcpy(g.eatmbuf, altmsg);
        /* update current image */
        g.youmonst.mappearance = altapp;
        newsym(u.ux, u.uy);
    }
}

/* ``[the(] singular(food, xname) [)]'' */
STATIC_OVL const char *
food_xname(food, the_pfx)
struct obj *food;
boolean the_pfx;
{
    const char *result;

    if (food->otyp == CORPSE) {
        result = corpse_xname(food, (const char *) 0,
                              CXN_SINGULAR | (the_pfx ? CXN_PFX_THE : 0));
        /* not strictly needed since pname values are capitalized
           and the() is a no-op for them */
        if (type_is_pname(&mons[food->corpsenm]))
            the_pfx = FALSE;
    } else {
        /* the ordinary case */
        result = singular(food, xname);
    }
    if (the_pfx)
        result = the(result);
    return result;
}

/* Created by GAN 01/28/87
 * Amended by AKP 09/22/87: if not hard, don't choke, just vomit.
 * Amended by 3.  06/12/89: if not hard, sometimes choke anyway, to keep risk.
 *                11/10/89: if hard, rarely vomit anyway, for slim chance.
 *
 * To a full belly all food is bad. (It.)
 */
STATIC_OVL void
choke(food)
struct obj *food;
{
    /* only happens if you were satiated */
    if (u.uhs != SATIATED) {
        if (!food || food->otyp != AMULET_OF_STRANGULATION)
            return;
    } else if (Role_if(PM_KNIGHT) && u.ualign.type == A_LAWFUL) {
        adjalign(-1); /* gluttony is unchivalrous */
        You_feel("like a glutton!");
    }

    exercise(A_CON, FALSE);

    if (Breathless || (!Strangled && !rn2(20))) {
        /* choking by eating AoS doesn't involve stuffing yourself */
        if (food && food->otyp == AMULET_OF_STRANGULATION) {
            You("choke, but recover your composure.");
            return;
        }
        You("stuff yourself and then vomit voluminously.");
        morehungry(1000); /* you just got *very* sick! */
        vomit();
    } else {
        g.killer.format = KILLED_BY_AN;
        /*
         * Note all "killer"s below read "Choked on %s" on the
         * high score list & tombstone.  So plan accordingly.
         */
        if (food) {
            You("choke over your %s.", foodword(food));
            if (food->oclass == COIN_CLASS) {
                Strcpy(g.killer.name, "very rich meal");
            } else {
                g.killer.format = KILLED_BY;
                Strcpy(g.killer.name, killer_xname(food));
            }
        } else {
            You("choke over it.");
            Strcpy(g.killer.name, "quick snack");
        }
        You("die...");
        done(CHOKING);
    }
}

/* modify object wt. depending on time spent consuming it */
STATIC_OVL void
recalc_wt()
{
    struct obj *piece = g.context.victual.piece;
    if (!piece) {
        impossible("recalc_wt without piece");
        return;
    }
    debugpline1("Old weight = %d", piece->owt);
    debugpline2("Used time = %d, Req'd time = %d", g.context.victual.usedtime,
                g.context.victual.reqtime);
    piece->owt = weight(piece);
    debugpline1("New weight = %d", piece->owt);
}

/* called when eating interrupted by an event */
void
reset_eat()
{
    /* we only set a flag here - the actual reset process is done after
     * the round is spent eating.
     */
    if (g.context.victual.eating && !g.context.victual.doreset) {
        debugpline0("reset_eat...");
        g.context.victual.doreset = TRUE;
    }
    return;
}

/* base nutrition of a food-class object */
STATIC_OVL unsigned
obj_nutrition(otmp)
struct obj *otmp;
{
    unsigned nut = (otmp->otyp == CORPSE) ? mons[otmp->corpsenm].cnutrit
                      : otmp->globby ? otmp->owt
                         : (unsigned) objects[otmp->otyp].oc_nutrition;

    if (otmp->otyp == LEMBAS_WAFER) {
        if (maybe_polyd(is_elf(g.youmonst.data), Race_if(PM_ELF)))
            nut += nut / 4; /* 800 -> 1000 */
        else if (maybe_polyd(is_orc(g.youmonst.data), Race_if(PM_ORC)))
            nut -= nut / 4; /* 800 -> 600 */
        /* prevent polymorph making a partly eaten wafer
           become more nutritious than an untouched one */
        if (otmp->oeaten >= nut)
            otmp->oeaten = (otmp->oeaten < objects[LEMBAS_WAFER].oc_nutrition)
                              ? (nut - 1) : nut;
    } else if (otmp->otyp == CRAM_RATION) {
        if (maybe_polyd(is_dwarf(g.youmonst.data), Race_if(PM_DWARF)))
            nut += nut / 6; /* 600 -> 700 */
    }
    return nut;
}

STATIC_OVL struct obj *
touchfood(otmp)
struct obj *otmp;
{
    if (otmp->quan > 1L) {
        if (!carried(otmp))
            (void) splitobj(otmp, otmp->quan - 1L);
        else
            otmp = splitobj(otmp, 1L);
        debugpline0("split object,");
    }

    if (!otmp->oeaten) {
        costly_alteration(otmp, COST_BITE);
        otmp->oeaten = obj_nutrition(otmp);
    }

    if (carried(otmp)) {
        freeinv(otmp);
        if (inv_cnt(FALSE) >= 52) {
            sellobj_state(SELL_DONTSELL);
            dropy(otmp);
            sellobj_state(SELL_NORMAL);
        } else {
            otmp->nomerge = 1; /* used to prevent merge */
            otmp = addinv(otmp);
            otmp->nomerge = 0;
        }
    }
    return otmp;
}

/* When food decays, in the middle of your meal, we don't want to dereference
 * any dangling pointers, so set it to null (which should still trigger
 * do_reset_eat() at the beginning of eatfood()) and check for null pointers
 * in do_reset_eat().
 */
void
food_disappears(obj)
struct obj *obj;
{
    if (obj == g.context.victual.piece) {
        g.context.victual.piece = (struct obj *) 0;
        g.context.victual.o_id = 0;
    }
    if (obj->timed)
        obj_stop_timers(obj);
}

/* renaming an object used to result in it having a different address,
   so the sequence start eating/opening, get interrupted, name the food,
   resume eating/opening would restart from scratch */
void
food_substitution(old_obj, new_obj)
struct obj *old_obj, *new_obj;
{
    if (old_obj == g.context.victual.piece) {
        g.context.victual.piece = new_obj;
        g.context.victual.o_id = new_obj->o_id;
    }
    if (old_obj == g.context.tin.tin) {
        g.context.tin.tin = new_obj;
        g.context.tin.o_id = new_obj->o_id;
    }
}

STATIC_OVL void
do_reset_eat()
{
    debugpline0("do_reset_eat...");
    if (g.context.victual.piece) {
        g.context.victual.o_id = 0;
        g.context.victual.piece = touchfood(g.context.victual.piece);
        if (g.context.victual.piece)
            g.context.victual.o_id = g.context.victual.piece->o_id;
        recalc_wt();
    }
    g.context.victual.fullwarn = g.context.victual.eating =
        g.context.victual.doreset = FALSE;
    /* Do not set canchoke to FALSE; if we continue eating the same object
     * we need to know if canchoke was set when they started eating it the
     * previous time.  And if we don't continue eating the same object
     * canchoke always gets recalculated anyway.
     */
    stop_occupation();
    newuhs(FALSE);
}

/* called each move during eating process */
STATIC_PTR int
eatfood(VOID_ARGS)
{
    if (!g.context.victual.piece
        || (!carried(g.context.victual.piece)
            && !obj_here(g.context.victual.piece, u.ux, u.uy))) {
        /* maybe it was stolen? */
        do_reset_eat();
        return 0;
    }
    if (!g.context.victual.eating)
        return 0;

    if (++g.context.victual.usedtime <= g.context.victual.reqtime) {
        if (bite())
            return 0;
        return 1; /* still busy */
    } else {        /* done */
        done_eating(TRUE);
        return 0;
    }
}

STATIC_OVL void
done_eating(message)
boolean message;
{
    struct obj *piece = g.context.victual.piece;

    piece->in_use = TRUE;
    g.occupation = 0; /* do this early, so newuhs() knows we're done */
    newuhs(FALSE);
    if (g.nomovemsg) {
        if (message)
            pline1(g.nomovemsg);
        g.nomovemsg = 0;
    } else if (message)
        You("finish eating %s.", food_xname(piece, TRUE));

    if (piece->otyp == CORPSE || piece->globby)
        cpostfx(piece->corpsenm);
    else
        fpostfx(piece);

    if (carried(piece))
        useup(piece);
    else
        useupf(piece, 1L);
    g.context.victual.piece = (struct obj *) 0;
    g.context.victual.o_id = 0;
    g.context.victual.fullwarn = g.context.victual.eating =
        g.context.victual.doreset = FALSE;
}

void
eating_conducts(pd)
struct permonst *pd;
{
    u.uconduct.food++;
    if (!vegan(pd))
        u.uconduct.unvegan++;
    if (!vegetarian(pd))
        violated_vegetarian();
}

/* handle side-effects of mind flayer's tentacle attack */
int
eat_brains(magr, mdef, visflag, dmg_p)
struct monst *magr, *mdef;
boolean visflag;
int *dmg_p; /* for dishing out extra damage in lieu of Int loss */
{
    struct permonst *pd = mdef->data;
    boolean give_nutrit = FALSE;
    int result = MM_HIT, xtra_dmg = rnd(10);

    if (noncorporeal(pd)) {
        if (visflag)
            pline("%s brain is unharmed.",
                  (mdef == &g.youmonst) ? "Your" : s_suffix(Monnam(mdef)));
        return MM_MISS; /* side-effects can't occur */
    } else if (magr == &g.youmonst) {
        You("eat %s brain!", s_suffix(mon_nam(mdef)));
    } else if (mdef == &g.youmonst) {
        Your("brain is eaten!");
    } else { /* monster against monster */
        if (visflag && canspotmon(mdef))
            pline("%s brain is eaten!", s_suffix(Monnam(mdef)));
    }

    if (flesh_petrifies(pd)) {
        /* mind flayer has attempted to eat the brains of a petrification
           inducing critter (most likely Medusa; attacking a cockatrice via
           tentacle-touch should have been caught before reaching this far) */
        if (magr == &g.youmonst) {
            if (!Stone_resistance && !Stoned)
                make_stoned(5L, (char *) 0, KILLED_BY_AN, pd->mname);
        } else {
            /* no need to check for poly_when_stoned or Stone_resistance;
               mind flayers don't have those capabilities */
            if (visflag && canseemon(magr))
                pline("%s turns to stone!", Monnam(magr));
            monstone(magr);
            if (!DEADMONSTER(magr)) {
                /* life-saved; don't continue eating the brains */
                return MM_MISS;
            } else {
                if (magr->mtame && !visflag)
                    /* parallels mhitm.c's brief_feeling */
                    You("have a sad thought for a moment, then it passes.");
                return MM_AGR_DIED;
            }
        }
    }

    if (magr == &g.youmonst) {
        /*
         * player mind flayer is eating something's brain
         */
        eating_conducts(pd);
        if (mindless(pd)) { /* (cannibalism not possible here) */
            pline("%s doesn't notice.", Monnam(mdef));
            /* all done; no extra harm inflicted upon target */
            return MM_MISS;
        } else if (is_rider(pd)) {
            pline("Ingesting that is fatal.");
            Sprintf(g.killer.name, "unwisely ate the brain of %s", pd->mname);
            g.killer.format = NO_KILLER_PREFIX;
            done(DIED);
            /* life-saving needed to reach here */
            exercise(A_WIS, FALSE);
            *dmg_p += xtra_dmg; /* Rider takes extra damage */
        } else {
            morehungry(-rnd(30)); /* cannot choke */
            if (ABASE(A_INT) < AMAX(A_INT)) {
                /* recover lost Int; won't increase current max */
                ABASE(A_INT) += rnd(4);
                if (ABASE(A_INT) > AMAX(A_INT))
                    ABASE(A_INT) = AMAX(A_INT);
                g.context.botl = 1;
            }
            exercise(A_WIS, TRUE);
            *dmg_p += xtra_dmg;
        }
        /* targetting another mind flayer or your own underlying species
           is cannibalism */
        (void) maybe_cannibal(monsndx(pd), TRUE);

    } else if (mdef == &g.youmonst) {
        /*
         * monster mind flayer is eating hero's brain
         */
        /* no such thing as mindless players */
        if (ABASE(A_INT) <= ATTRMIN(A_INT)) {
            static NEARDATA const char brainlessness[] = "brainlessness";

            if (Lifesaved) {
                Strcpy(g.killer.name, brainlessness);
                g.killer.format = KILLED_BY;
                done(DIED);
                /* amulet of life saving has now been used up */
                pline("Unfortunately your brain is still gone.");
                /* sanity check against adding other forms of life-saving */
                u.uprops[LIFESAVED].extrinsic =
                    u.uprops[LIFESAVED].intrinsic = 0L;
            } else {
                Your("last thought fades away.");
            }
            Strcpy(g.killer.name, brainlessness);
            g.killer.format = KILLED_BY;
            done(DIED);
            /* can only get here when in wizard or explore mode and user has
               explicitly chosen not to die; arbitrarily boost intelligence */
            ABASE(A_INT) = ATTRMIN(A_INT) + 2;
            You_feel("like a scarecrow.");
        }
        give_nutrit = TRUE; /* in case a conflicted pet is doing this */
        exercise(A_WIS, FALSE);
        /* caller handles Int and memory loss */

    } else { /* mhitm */
        /*
         * monster mind flayer is eating another monster's brain
         */
        if (mindless(pd)) {
            if (visflag && canspotmon(mdef))
                pline("%s doesn't notice.", Monnam(mdef));
            return MM_MISS;
        } else if (is_rider(pd)) {
            mondied(magr);
            if (DEADMONSTER(magr))
                result = MM_AGR_DIED;
            /* Rider takes extra damage regardless of whether attacker dies */
            *dmg_p += xtra_dmg;
        } else {
            *dmg_p += xtra_dmg;
            give_nutrit = TRUE;
            if (*dmg_p >= mdef->mhp && visflag && canspotmon(mdef))
                pline("%s last thought fades away...",
                      s_suffix(Monnam(mdef)));
        }
    }

    if (give_nutrit && magr->mtame && !magr->isminion) {
        EDOG(magr)->hungrytime += rnd(60);
        magr->mconf = 0;
    }

    return result;
}

/* eating a corpse or egg of one's own species is usually naughty */
STATIC_OVL boolean
maybe_cannibal(pm, allowmsg)
int pm;
boolean allowmsg;
{
    static NEARDATA long ate_brains = 0L;
    struct permonst *fptr = &mons[pm]; /* food type */

    /* when poly'd into a mind flayer, multiple tentacle hits in one
       turn cause multiple digestion checks to occur; avoid giving
       multiple luck penalties for the same attack */
    if (g.moves == ate_brains)
        return FALSE;
    ate_brains = g.moves; /* ate_anything, not just brains... */

    if (!CANNIBAL_ALLOWED()
        /* non-cannibalistic heroes shouldn't eat own species ever
           and also shouldn't eat current species when polymorphed
           (even if having the form of something which doesn't care
           about cannibalism--hero's innate traits aren't altered) */
        && (your_race(fptr)
            || (Upolyd && same_race(g.youmonst.data, fptr))
            || (u.ulycn >= LOW_PM && were_beastie(pm) == u.ulycn))) {
        if (allowmsg) {
            if (Upolyd && your_race(fptr))
                You("have a bad feeling deep inside.");
            You("cannibal!  You will regret this!");
        }
        HAggravate_monster |= FROMOUTSIDE;
        change_luck(-rn1(4, 2)); /* -5..-2 */
        return TRUE;
    }
    return FALSE;
}

STATIC_OVL void
cprefx(pm)
register int pm;
{
    (void) maybe_cannibal(pm, TRUE);
    if (flesh_petrifies(&mons[pm])) {
        if (!Stone_resistance
            && !(poly_when_stoned(g.youmonst.data)
                 && polymon(PM_STONE_GOLEM))) {
            Sprintf(g.killer.name, "tasting %s meat", mons[pm].mname);
            g.killer.format = KILLED_BY;
            You("turn to stone.");
            done(STONING);
            if (g.context.victual.piece)
                g.context.victual.eating = FALSE;
            return; /* lifesaved */
        }
    }

    switch (pm) {
    case PM_LITTLE_DOG:
    case PM_DOG:
    case PM_LARGE_DOG:
    case PM_KITTEN:
    case PM_HOUSECAT:
    case PM_LARGE_CAT:
        /* cannibals are allowed to eat domestic animals without penalty */
        if (!CANNIBAL_ALLOWED()) {
            You_feel("that eating the %s was a bad idea.", mons[pm].mname);
            HAggravate_monster |= FROMOUTSIDE;
        }
        break;
    case PM_LIZARD:
        if (Stoned)
            fix_petrification();
        break;
    case PM_DEATH:
    case PM_PESTILENCE:
    case PM_FAMINE: {
        pline("Eating that is instantly fatal.");
        Sprintf(g.killer.name, "unwisely ate the body of %s", mons[pm].mname);
        g.killer.format = NO_KILLER_PREFIX;
        done(DIED);
        /* life-saving needed to reach here */
        exercise(A_WIS, FALSE);
        /* It so happens that since we know these monsters */
        /* cannot appear in tins, g.context.victual.piece will always */
        /* be what we want, which is not generally true. */
        if (revive_corpse(g.context.victual.piece)) {
            g.context.victual.piece = (struct obj *) 0;
            g.context.victual.o_id = 0;
        }
        return;
    }
    case PM_GREEN_SLIME:
        if (!Slimed && !Unchanging && !slimeproof(g.youmonst.data)) {
            You("don't feel very well.");
            make_slimed(10L, (char *) 0);
            delayed_killer(SLIMED, KILLED_BY_AN, "");
        }
    /* Fall through */
    default:
        if (acidic(&mons[pm]) && Stoned)
            fix_petrification();
        break;
    }
}

void
fix_petrification()
{
    char buf[BUFSZ];

    if (Hallucination)
        Sprintf(buf, "What a pity--you just ruined a future piece of %sart!",
                ACURR(A_CHA) > 15 ? "fine " : "");
    else
        Strcpy(buf, "You feel limber!");
    make_stoned(0L, buf, 0, (char *) 0);
}

/*
 * If you add an intrinsic that can be gotten by eating a monster, add it
 * to intrinsic_possible() and givit().  (It must already be in prop.h to
 * be an intrinsic property.)
 * It would be very easy to make the intrinsics not try to give you one
 * that you already had by checking to see if you have it in
 * intrinsic_possible() instead of givit(), but we're not that nice.
 */

/* intrinsic_possible() returns TRUE iff a monster can give an intrinsic. */
STATIC_OVL int
intrinsic_possible(type, ptr)
int type;
register struct permonst *ptr;
{
    int res = 0;

#ifdef DEBUG
#define ifdebugresist(Msg)      \
    do {                        \
        if (res)                \
            debugpline0(Msg);   \
    } while (0)
#else
#define ifdebugresist(Msg) /*empty*/
#endif
    switch (type) {
    case FIRE_RES:
        res = (ptr->mconveys & MR_FIRE) != 0;
        ifdebugresist("can get fire resistance");
        break;
    case SLEEP_RES:
        res = (ptr->mconveys & MR_SLEEP) != 0;
        ifdebugresist("can get sleep resistance");
        break;
    case COLD_RES:
        res = (ptr->mconveys & MR_COLD) != 0;
        ifdebugresist("can get cold resistance");
        break;
    case DISINT_RES:
        res = (ptr->mconveys & MR_DISINT) != 0;
        ifdebugresist("can get disintegration resistance");
        break;
    case SHOCK_RES: /* shock (electricity) resistance */
        res = (ptr->mconveys & MR_ELEC) != 0;
        ifdebugresist("can get shock resistance");
        break;
    case POISON_RES:
        res = (ptr->mconveys & MR_POISON) != 0;
        ifdebugresist("can get poison resistance");
        break;
    case TELEPORT:
        res = can_teleport(ptr);
        ifdebugresist("can get teleport");
        break;
    case TELEPORT_CONTROL:
        res = control_teleport(ptr);
        ifdebugresist("can get teleport control");
        break;
    case TELEPAT:
        res = telepathic(ptr);
        ifdebugresist("can get telepathy");
        break;
    default:
        /* res stays 0 */
        break;
    }
#undef ifdebugresist
    return res;
}

/* givit() tries to give you an intrinsic based on the monster's level
 * and what type of intrinsic it is trying to give you.
 */
STATIC_OVL void
givit(type, ptr)
int type;
register struct permonst *ptr;
{
    register int chance;

    debugpline1("Attempting to give intrinsic %d", type);
    /* some intrinsics are easier to get than others */
    switch (type) {
    case POISON_RES:
        if ((ptr == &mons[PM_KILLER_BEE] || ptr == &mons[PM_SCORPION])
            && !rn2(4))
            chance = 1;
        else
            chance = 15;
        break;
    case TELEPORT:
        chance = 10;
        break;
    case TELEPORT_CONTROL:
        chance = 12;
        break;
    case TELEPAT:
        chance = 1;
        break;
    default:
        chance = 15;
        break;
    }

    if (ptr->mlevel <= rn2(chance))
        return; /* failed die roll */

    switch (type) {
    case FIRE_RES:
        debugpline0("Trying to give fire resistance");
        if (!(HFire_resistance & FROMOUTSIDE)) {
            You(Hallucination ? "be chillin'." : "feel a momentary chill.");
            HFire_resistance |= FROMOUTSIDE;
        }
        break;
    case SLEEP_RES:
        debugpline0("Trying to give sleep resistance");
        if (!(HSleep_resistance & FROMOUTSIDE)) {
            You_feel("wide awake.");
            HSleep_resistance |= FROMOUTSIDE;
        }
        break;
    case COLD_RES:
        debugpline0("Trying to give cold resistance");
        if (!(HCold_resistance & FROMOUTSIDE)) {
            You_feel("full of hot air.");
            HCold_resistance |= FROMOUTSIDE;
        }
        break;
    case DISINT_RES:
        debugpline0("Trying to give disintegration resistance");
        if (!(HDisint_resistance & FROMOUTSIDE)) {
            You_feel(Hallucination ? "totally together, man." : "very firm.");
            HDisint_resistance |= FROMOUTSIDE;
        }
        break;
    case SHOCK_RES: /* shock (electricity) resistance */
        debugpline0("Trying to give shock resistance");
        if (!(HShock_resistance & FROMOUTSIDE)) {
            if (Hallucination)
                You_feel("grounded in reality.");
            else
                Your("health currently feels amplified!");
            HShock_resistance |= FROMOUTSIDE;
        }
        break;
    case POISON_RES:
        debugpline0("Trying to give poison resistance");
        if (!(HPoison_resistance & FROMOUTSIDE)) {
            You_feel(Poison_resistance ? "especially healthy." : "healthy.");
            HPoison_resistance |= FROMOUTSIDE;
        }
        break;
    case TELEPORT:
        debugpline0("Trying to give teleport");
        if (!(HTeleportation & FROMOUTSIDE)) {
            You_feel(Hallucination ? "diffuse." : "very jumpy.");
            HTeleportation |= FROMOUTSIDE;
        }
        break;
    case TELEPORT_CONTROL:
        debugpline0("Trying to give teleport control");
        if (!(HTeleport_control & FROMOUTSIDE)) {
            You_feel(Hallucination ? "centered in your personal space."
                                   : "in control of yourself.");
            HTeleport_control |= FROMOUTSIDE;
        }
        break;
    case TELEPAT:
        debugpline0("Trying to give telepathy");
        if (!(HTelepat & FROMOUTSIDE)) {
            You_feel(Hallucination ? "in touch with the cosmos."
                                   : "a strange mental acuity.");
            HTelepat |= FROMOUTSIDE;
            /* If blind, make sure monsters show up. */
            if (Blind)
                see_monsters();
        }
        break;
    default:
        debugpline0("Tried to give an impossible intrinsic");
        break;
    }
}

/* called after completely consuming a corpse */
STATIC_OVL void
cpostfx(pm)
int pm;
{
    int tmp = 0;
    int catch_lycanthropy = NON_PM;
    boolean check_intrinsics = FALSE;

    /* in case `afternmv' didn't get called for previously mimicking
       gold, clean up now to avoid `eatmbuf' memory leak */
    if (g.eatmbuf)
        (void) eatmdone();

    switch (pm) {
    case PM_NEWT:
        /* MRKR: "eye of newt" may give small magical energy boost */
        if (rn2(3) || 3 * u.uen <= 2 * u.uenmax) {
            int old_uen = u.uen;

            u.uen += rnd(3);
            if (u.uen > u.uenmax) {
                if (!rn2(3))
                    u.uenmax++;
                u.uen = u.uenmax;
            }
            if (old_uen != u.uen) {
                You_feel("a mild buzz.");
                g.context.botl = 1;
            }
        }
        break;
    case PM_WRAITH:
        pluslvl(FALSE);
        break;
    case PM_HUMAN_WERERAT:
        catch_lycanthropy = PM_WERERAT;
        break;
    case PM_HUMAN_WEREJACKAL:
        catch_lycanthropy = PM_WEREJACKAL;
        break;
    case PM_HUMAN_WEREWOLF:
        catch_lycanthropy = PM_WEREWOLF;
        break;
    case PM_NURSE:
        if (Upolyd)
            u.mh = u.mhmax;
        else
            u.uhp = u.uhpmax;
        make_blinded(0L, !u.ucreamed);
        g.context.botl = 1;
        check_intrinsics = TRUE; /* might also convey poison resistance */
        break;
    case PM_STALKER:
        if (!Invis) {
            set_itimeout(&HInvis, (long) rn1(100, 50));
            if (!Blind && !BInvis)
                self_invis_message();
        } else {
            if (!(HInvis & INTRINSIC))
                You_feel("hidden!");
            HInvis |= FROMOUTSIDE;
            HSee_invisible |= FROMOUTSIDE;
        }
        newsym(u.ux, u.uy);
        /*FALLTHRU*/
    case PM_YELLOW_LIGHT:
    case PM_GIANT_BAT:
        make_stunned((HStun & TIMEOUT) + 30L, FALSE);
        /*FALLTHRU*/
    case PM_BAT:
        make_stunned((HStun & TIMEOUT) + 30L, FALSE);
        break;
    case PM_GIANT_MIMIC:
        tmp += 10;
        /*FALLTHRU*/
    case PM_LARGE_MIMIC:
        tmp += 20;
        /*FALLTHRU*/
    case PM_SMALL_MIMIC:
        tmp += 20;
        if (g.youmonst.data->mlet != S_MIMIC && !Unchanging) {
            char buf[BUFSZ];

            u.uconduct.polyselfs++; /* you're changing form */
            You_cant("resist the temptation to mimic %s.",
                     Hallucination ? "an orange" : "a pile of gold");
            /* A pile of gold can't ride. */
            if (u.usteed)
                dismount_steed(DISMOUNT_FELL);
            nomul(-tmp);
            g.multi_reason = "pretending to be a pile of gold";
            Sprintf(buf,
                    Hallucination
                       ? "You suddenly dread being peeled and mimic %s again!"
                       : "You now prefer mimicking %s again.",
                    an(Upolyd ? g.youmonst.data->mname : g.urace.noun));
            g.eatmbuf = dupstr(buf);
            g.nomovemsg = g.eatmbuf;
            g.afternmv = eatmdone;
            /* ??? what if this was set before? */
            g.youmonst.m_ap_type = M_AP_OBJECT;
            g.youmonst.mappearance = Hallucination ? ORANGE : GOLD_PIECE;
            newsym(u.ux, u.uy);
            curs_on_u();
            /* make gold symbol show up now */
            display_nhwindow(WIN_MAP, TRUE);
        }
        break;
    case PM_QUANTUM_MECHANIC:
        Your("velocity suddenly seems very uncertain!");
        if (HFast & INTRINSIC) {
            HFast &= ~INTRINSIC;
            You("seem slower.");
        } else {
            HFast |= FROMOUTSIDE;
            You("seem faster.");
        }
        break;
    case PM_LIZARD:
        if ((HStun & TIMEOUT) > 2)
            make_stunned(2L, FALSE);
        if ((HConfusion & TIMEOUT) > 2)
            make_confused(2L, FALSE);
        break;
    case PM_CHAMELEON:
    case PM_DOPPELGANGER:
    case PM_SANDESTIN: /* moot--they don't leave corpses */
        if (Unchanging) {
            You_feel("momentarily different."); /* same as poly trap */
        } else {
            You_feel("a change coming over you.");
            polyself(0);
        }
        break;
    case PM_DISENCHANTER:
        /* picks an intrinsic at random and removes it; there's
           no feedback if hero already lacks the chosen ability */
        debugpline0("using attrcurse to strip an intrinsic");
        attrcurse();
        break;
    case PM_MIND_FLAYER:
    case PM_MASTER_MIND_FLAYER:
        if (ABASE(A_INT) < ATTRMAX(A_INT)) {
            if (!rn2(2)) {
                pline("Yum!  That was real brain food!");
                (void) adjattrib(A_INT, 1, FALSE);
                break; /* don't give them telepathy, too */
            }
        } else {
            pline("For some reason, that tasted bland.");
        }
    /*FALLTHRU*/
    default:
        check_intrinsics = TRUE;
        break;
    }

    /* possibly convey an intrinsic */
    if (check_intrinsics) {
        struct permonst *ptr = &mons[pm];
        boolean conveys_STR = is_giant(ptr);
        int i, count;

        if (dmgtype(ptr, AD_STUN) || dmgtype(ptr, AD_HALU)
            || pm == PM_VIOLET_FUNGUS) {
            pline("Oh wow!  Great stuff!");
            (void) make_hallucinated((HHallucination & TIMEOUT) + 200L, FALSE,
                                     0L);
        }

        /* Check the monster for all of the intrinsics.  If this
         * monster can give more than one, pick one to try to give
         * from among all it can give.
         *
         * Strength from giants is now treated like an intrinsic
         * rather than being given unconditionally.
         */
        count = 0; /* number of possible intrinsics */
        tmp = 0;   /* which one we will try to give */
        if (conveys_STR) {
            count = 1;
            tmp = -1; /* use -1 as fake prop index for STR */
            debugpline1("\"Intrinsic\" strength, %d", tmp);
        }
        for (i = 1; i <= LAST_PROP; i++) {
            if (!intrinsic_possible(i, ptr))
                continue;
            ++count;
            /* a 1 in count chance of replacing the old choice
               with this one, and a count-1 in count chance
               of keeping the old choice (note that 1 in 1 and
               0 in 1 are what we want for the first candidate) */
            if (!rn2(count)) {
                debugpline2("Intrinsic %d replacing %d", i, tmp);
                tmp = i;
            }
        }
        /* if strength is the only candidate, give it 50% chance */
        if (conveys_STR && count == 1 && !rn2(2))
            tmp = 0;
        /* if something was chosen, give it now (givit() might fail) */
        if (tmp == -1)
            gainstr((struct obj *) 0, 0, TRUE);
        else if (tmp > 0)
            givit(tmp, ptr);
    } /* check_intrinsics */

    if (catch_lycanthropy >= LOW_PM) {
        set_ulycn(catch_lycanthropy);
        retouch_equipment(2);
    }
    return;
}

void
violated_vegetarian()
{
    u.uconduct.unvegetarian++;
    if (Role_if(PM_MONK)) {
        You_feel("guilty.");
        adjalign(-1);
    }
    return;
}

/* common code to check and possibly charge for 1 g.context.tin.tin,
 * will split() g.context.tin.tin if necessary */
STATIC_PTR struct obj *
costly_tin(alter_type)
int alter_type; /* COST_xxx */
{
    struct obj *tin = g.context.tin.tin;

    if (carried(tin) ? tin->unpaid
                     : (costly_spot(tin->ox, tin->oy) && !tin->no_charge)) {
        if (tin->quan > 1L) {
            tin = g.context.tin.tin = splitobj(tin, 1L);
            g.context.tin.o_id = tin->o_id;
        }
        costly_alteration(tin, alter_type);
    }
    return tin;
}

int
tin_variety_txt(s, tinvariety)
char *s;
int *tinvariety;
{
    int k, l;

    if (s && tinvariety) {
        *tinvariety = -1;
        for (k = 0; k < TTSZ - 1; ++k) {
            l = (int) strlen(tintxts[k].txt);
            if (!strncmpi(s, tintxts[k].txt, l) && ((int) strlen(s) > l)
                && s[l] == ' ') {
                *tinvariety = k;
                return (l + 1);
            }
        }
    }
    return 0;
}

/*
 * This assumes that buf already contains the word "tin",
 * as is the case with caller xname().
 */
void
tin_details(obj, mnum, buf)
struct obj *obj;
int mnum;
char *buf;
{
    char buf2[BUFSZ];
    int r = tin_variety(obj, TRUE);

    if (obj && buf) {
        if (r == SPINACH_TIN)
            Strcat(buf, " of spinach");
        else if (mnum == NON_PM)
            Strcpy(buf, "empty tin");
        else {
            if ((obj->cknown || iflags.override_ID) && obj->spe < 0) {
                if (r == ROTTEN_TIN || r == HOMEMADE_TIN) {
                    /* put these before the word tin */
                    Sprintf(buf2, "%s %s of ", tintxts[r].txt, buf);
                    Strcpy(buf, buf2);
                } else {
                    Sprintf(eos(buf), " of %s ", tintxts[r].txt);
                }
            } else {
                Strcpy(eos(buf), " of ");
            }
            if (vegetarian(&mons[mnum]))
                Sprintf(eos(buf), "%s", mons[mnum].mname);
            else
                Sprintf(eos(buf), "%s meat", mons[mnum].mname);
        }
    }
}

void
set_tin_variety(obj, forcetype)
struct obj *obj;
int forcetype;
{
    register int r;

    if (forcetype == SPINACH_TIN
        || (forcetype == HEALTHY_TIN
            && (obj->corpsenm == NON_PM /* empty or already spinach */
                || !vegetarian(&mons[obj->corpsenm])))) { /* replace meat */
        obj->corpsenm = NON_PM; /* not based on any monster */
        obj->spe = 1;           /* spinach */
        return;
    } else if (forcetype == HEALTHY_TIN) {
        r = tin_variety(obj, FALSE);
        if (r < 0 || r >= TTSZ)
            r = ROTTEN_TIN; /* shouldn't happen */
        while ((r == ROTTEN_TIN && !obj->cursed) || !tintxts[r].fodder)
            r = rn2(TTSZ - 1);
    } else if (forcetype >= 0 && forcetype < TTSZ - 1) {
        r = forcetype;
    } else {               /* RANDOM_TIN */
        r = rn2(TTSZ - 1); /* take your pick */
        if (r == ROTTEN_TIN && nonrotting_corpse(obj->corpsenm))
            r = HOMEMADE_TIN; /* lizards don't rot */
    }
    obj->spe = -(r + 1); /* offset by 1 to allow index 0 */
}

STATIC_OVL int
tin_variety(obj, disp)
struct obj *obj;
boolean disp; /* we're just displaying so leave things alone */
{
    register int r;

    if (obj->spe == 1) {
        r = SPINACH_TIN;
    } else if (obj->cursed) {
        r = ROTTEN_TIN; /* always rotten if cursed */
    } else if (obj->spe < 0) {
        r = -(obj->spe);
        --r; /* get rid of the offset */
    } else
        r = rn2(TTSZ - 1);

    if (!disp && r == HOMEMADE_TIN && !obj->blessed && !rn2(7))
        r = ROTTEN_TIN; /* some homemade tins go bad */

    if (r == ROTTEN_TIN && nonrotting_corpse(obj->corpsenm))
        r = HOMEMADE_TIN; /* lizards don't rot */
    return r;
}

STATIC_OVL void
consume_tin(mesg)
const char *mesg;
{
    const char *what;
    int which, mnum, r;
    struct obj *tin = g.context.tin.tin;

    r = tin_variety(tin, FALSE);
    if (tin->otrapped || (tin->cursed && r != HOMEMADE_TIN && !rn2(8))) {
        b_trapped("tin", 0);
        tin = costly_tin(COST_DSTROY);
        goto use_up_tin;
    }

    pline1(mesg); /* "You succeed in opening the tin." */

    if (r != SPINACH_TIN) {
        mnum = tin->corpsenm;
        if (mnum == NON_PM) {
            pline("It turns out to be empty.");
            tin->dknown = tin->known = 1;
            tin = costly_tin(COST_OPEN);
            goto use_up_tin;
        }

        which = 0; /* 0=>plural, 1=>as-is, 2=>"the" prefix */
        if ((mnum == PM_COCKATRICE || mnum == PM_CHICKATRICE)
            && (Stone_resistance || Hallucination)) {
            what = "chicken";
            which = 1; /* suppress pluralization */
        } else if (Hallucination) {
            what = rndmonnam(NULL);
        } else {
            what = mons[mnum].mname;
            if (the_unique_pm(&mons[mnum]))
                which = 2;
            else if (type_is_pname(&mons[mnum]))
                which = 1;
        }
        if (which == 0)
            what = makeplural(what);
        else if (which == 2)
            what = the(what);

        pline("It smells like %s.", what);
        if (yn("Eat it?") == 'n') {
            if (flags.verbose)
                You("discard the open tin.");
            if (!Hallucination)
                tin->dknown = tin->known = 1;
            tin = costly_tin(COST_OPEN);
            goto use_up_tin;
        }

        /* in case stop_occupation() was called on previous meal */
        g.context.victual.piece = (struct obj *) 0;
        g.context.victual.o_id = 0;
        g.context.victual.fullwarn = g.context.victual.eating =
            g.context.victual.doreset = FALSE;

        You("consume %s %s.", tintxts[r].txt, mons[mnum].mname);

        eating_conducts(&mons[mnum]);

        tin->dknown = tin->known = 1;
        cprefx(mnum);
        cpostfx(mnum);

        /* charge for one at pre-eating cost */
        tin = costly_tin(COST_OPEN);

        if (tintxts[r].nut < 0) /* rotten */
            make_vomiting((long) rn1(15, 10), FALSE);
        else
            lesshungry(tintxts[r].nut);

        if (tintxts[r].greasy) {
            /* Assume !Glib, because you can't open tins when Glib. */
            incr_itimeout(&Glib, rnd(15));
            pline("Eating %s food made your %s very slippery.",
                  tintxts[r].txt, makeplural(body_part(FINGER)));
        }

    } else { /* spinach... */
        if (tin->cursed) {
            pline("It contains some decaying%s%s substance.",
                  Blind ? "" : " ", Blind ? "" : hcolor(NH_GREEN));
        } else {
            pline("It contains spinach.");
            tin->dknown = tin->known = 1;
        }

        if (yn("Eat it?") == 'n') {
            if (flags.verbose)
                You("discard the open tin.");
            tin = costly_tin(COST_OPEN);
            goto use_up_tin;
        }

        /*
         * Same order as with non-spinach above:
         * conduct update, side-effects, shop handling, and nutrition.
         */
        u.uconduct.food++; /* don't need vegetarian checks for spinach */
        if (!tin->cursed)
            pline("This makes you feel like %s!",
                  /* "Swee'pea" is a character from the Popeye cartoons */
                  Hallucination ? "Swee'pea"
                  /* "feel like Popeye" unless sustain ability suppresses
                     any attribute change; this slightly oversimplifies
                     things:  we want "Popeye" if no strength increase
                     occurs due to already being at maximum, but we won't
                     get it if at-maximum and fixed-abil both apply */
                  : !Fixed_abil ? "Popeye"
                  /* no gain, feel like another character from Popeye */
                  : (flags.female ? "Olive Oyl" : "Bluto"));
        gainstr(tin, 0, FALSE);

        tin = costly_tin(COST_OPEN);
        lesshungry(tin->blessed ? 600                   /* blessed */
                   : !tin->cursed ? (400 + rnd(200))    /* uncursed */
                     : (200 + rnd(400)));               /* cursed */
    }

 use_up_tin:
    if (carried(tin))
        useup(tin);
    else
        useupf(tin, 1L);
    g.context.tin.tin = (struct obj *) 0;
    g.context.tin.o_id = 0;
}

/* called during each move whilst opening a tin */
STATIC_PTR int
opentin(VOID_ARGS)
{
    /* perhaps it was stolen (although that should cause interruption) */
    if (!carried(g.context.tin.tin)
        && (!obj_here(g.context.tin.tin, u.ux, u.uy) || !can_reach_floor(TRUE)))
        return 0; /* %% probably we should use tinoid */
    if (g.context.tin.usedtime++ >= 50) {
        You("give up your attempt to open the tin.");
        return 0;
    }
    if (g.context.tin.usedtime < g.context.tin.reqtime)
        return 1; /* still busy */

    consume_tin("You succeed in opening the tin.");
    return 0;
}

/* called when starting to open a tin */
STATIC_OVL void
start_tin(otmp)
struct obj *otmp;
{
    const char *mesg = 0;
    register int tmp;

    if (metallivorous(g.youmonst.data)) {
        mesg = "You bite right into the metal tin...";
        tmp = 0;
    } else if (cantwield(g.youmonst.data)) { /* nohands || verysmall */
        You("cannot handle the tin properly to open it.");
        return;
    } else if (otmp->blessed) {
        /* 50/50 chance for immediate access vs 1 turn delay (unless
           wielding blessed tin opener which always yields immediate
           access); 1 turn delay case is non-deterministic:  getting
           interrupted and retrying might yield another 1 turn delay
           or might open immediately on 2nd (or 3rd, 4th, ...) try */
        tmp = (uwep && uwep->blessed && uwep->otyp == TIN_OPENER) ? 0 : rn2(2);
        if (!tmp)
            mesg = "The tin opens like magic!";
        else
            pline_The("tin seems easy to open.");
    } else if (uwep) {
        switch (uwep->otyp) {
        case TIN_OPENER:
            mesg = "You easily open the tin."; /* iff tmp==0 */
            tmp = rn2(uwep->cursed ? 3 : !uwep->blessed ? 2 : 1);
            break;
        case DAGGER:
        case SILVER_DAGGER:
        case ELVEN_DAGGER:
        case ORCISH_DAGGER:
        case ATHAME:
        case KNIFE:
        case STILETTO:
        case CRYSKNIFE:
            tmp = 3;
            break;
        case PICK_AXE:
        case AXE:
            tmp = 6;
            break;
        default:
            goto no_opener;
        }
        pline("Using %s you try to open the tin.", yobjnam(uwep, (char *) 0));
    } else {
 no_opener:
        pline("It is not so easy to open this tin.");
        if (Glib) {
            pline_The("tin slips from your %s.",
                      makeplural(body_part(FINGER)));
            if (otmp->quan > 1L) {
                otmp = splitobj(otmp, 1L);
            }
            if (carried(otmp))
                dropx(otmp);
            else
                stackobj(otmp);
            return;
        }
        tmp = rn1(1 + 500 / ((int) (ACURR(A_DEX) + ACURRSTR)), 10);
    }

    g.context.tin.tin = otmp;
    g.context.tin.o_id = otmp->o_id;
    if (!tmp) {
        consume_tin(mesg); /* begin immediately */
    } else {
        g.context.tin.reqtime = tmp;
        g.context.tin.usedtime = 0;
        set_occupation(opentin, "opening the tin", 0);
    }
    return;
}

/* called when waking up after fainting */
int
Hear_again(VOID_ARGS)
{
    /* Chance of deafness going away while fainted/sleeping/etc. */
    if (!rn2(2)) {
        make_deaf(0L, FALSE);
        g.context.botl = TRUE;
    }
    return 0;
}

/* called on the "first bite" of rotten food */
STATIC_OVL int
rottenfood(obj)
struct obj *obj;
{
    pline("Blecch!  Rotten %s!", foodword(obj));
    if (!rn2(4)) {
        if (Hallucination)
            You_feel("rather trippy.");
        else
            You_feel("rather %s.", body_part(LIGHT_HEADED));
        make_confused(HConfusion + d(2, 4), FALSE);
    } else if (!rn2(4) && !Blind) {
        pline("Everything suddenly goes dark.");
        /* hero is not Blind, but Blinded timer might be nonzero if
           blindness is being overridden by the Eyes of the Overworld */
        make_blinded((Blinded & TIMEOUT) + (long) d(2, 10), FALSE);
        if (!Blind)
            Your1(vision_clears);
    } else if (!rn2(3)) {
        const char *what, *where;
        int duration = rnd(10);

        if (!Blind)
            what = "goes", where = "dark";
        else if (Levitation || Is_airlevel(&u.uz) || Is_waterlevel(&u.uz))
            what = "you lose control of", where = "yourself";
        else
            what = "you slap against the",
            where = (u.usteed) ? "saddle" : surface(u.ux, u.uy);
        pline_The("world spins and %s %s.", what, where);
        incr_itimeout(&HDeaf, duration);
        g.context.botl = TRUE;
        nomul(-duration);
        g.multi_reason = "unconscious from rotten food";
        g.nomovemsg = "You are conscious again.";
        g.afternmv = Hear_again;
        return 1;
    }
    return 0;
}

/* called when a corpse is selected as food */
STATIC_OVL int
eatcorpse(otmp)
struct obj *otmp;
{
    int retcode = 0, tp = 0, mnum = otmp->corpsenm;
    long rotted = 0L;
    boolean stoneable = (flesh_petrifies(&mons[mnum]) && !Stone_resistance
                         && !poly_when_stoned(g.youmonst.data)),
            slimeable = (mnum == PM_GREEN_SLIME && !Slimed && !Unchanging
                         && !slimeproof(g.youmonst.data)),
            glob = otmp->globby ? TRUE : FALSE;

    /* KMH, conduct */
    if (!vegan(&mons[mnum]))
        u.uconduct.unvegan++;
    if (!vegetarian(&mons[mnum]))
        violated_vegetarian();

    if (!nonrotting_corpse(mnum)) {
        long age = peek_at_iced_corpse_age(otmp);

        rotted = (g.monstermoves - age) / (10L + rn2(20));
        if (otmp->cursed)
            rotted += 2L;
        else if (otmp->blessed)
            rotted -= 2L;
    }

    if (mnum != PM_ACID_BLOB && !stoneable && !slimeable && rotted > 5L) {
        boolean cannibal = maybe_cannibal(mnum, FALSE);

        pline("Ulch - that %s was tainted%s!",
              (mons[mnum].mlet == S_FUNGUS) ? "fungoid vegetation"
                  : glob ? "glob"
                      : vegetarian(&mons[mnum]) ? "protoplasm"
                          : "meat",
              cannibal ? ", you cannibal" : "");
        if (Sick_resistance) {
            pline("It doesn't seem at all sickening, though...");
        } else {
            long sick_time;

            sick_time = (long) rn1(10, 10);
            /* make sure new ill doesn't result in improvement */
            if (Sick && (sick_time > Sick))
                sick_time = (Sick > 1L) ? Sick - 1L : 1L;
            make_sick(sick_time, corpse_xname(otmp, "rotted", CXN_NORMAL),
                      TRUE, SICK_VOMITABLE);

            pline("(It must have died too long ago to be safe to eat.)");
        }
        if (carried(otmp))
            useup(otmp);
        else
            useupf(otmp, 1L);
        return 2;
    } else if (acidic(&mons[mnum]) && !Acid_resistance) {
        tp++;
        You("have a very bad case of stomach acid.");   /* not body_part() */
        losehp(rnd(15), !glob ? "acidic corpse" : "acidic glob",
               KILLED_BY_AN); /* acid damage */
    } else if (poisonous(&mons[mnum]) && rn2(5)) {
        tp++;
        pline("Ecch - that must have been poisonous!");
        if (!Poison_resistance) {
            losestr(rnd(4));
            losehp(rnd(15), !glob ? "poisonous corpse" : "poisonous glob",
                   KILLED_BY_AN);
        } else
            You("seem unaffected by the poison.");
    /* now any corpse left too long will make you mildly ill */
    } else if ((rotted > 5L || (rotted > 3L && rn2(5))) && !Sick_resistance) {
        tp++;
        You_feel("%ssick.", (Sick) ? "very " : "");
        losehp(rnd(8), !glob ? "cadaver" : "rotted glob", KILLED_BY_AN);
    }

    /* delay is weight dependent */
    g.context.victual.reqtime = 3 + ((!glob ? mons[mnum].cwt : otmp->owt) >> 6);

    if (!tp && !nonrotting_corpse(mnum) && (otmp->orotten || !rn2(7))) {
        if (rottenfood(otmp)) {
            otmp->orotten = TRUE;
            (void) touchfood(otmp);
            retcode = 1;
        }

        if (!mons[otmp->corpsenm].cnutrit) {
            /* no nutrition: rots away, no message if you passed out */
            if (!retcode)
                pline_The("corpse rots away completely.");
            if (carried(otmp))
                useup(otmp);
            else
                useupf(otmp, 1L);
            retcode = 2;
        }

        if (!retcode)
            consume_oeaten(otmp, 2); /* oeaten >>= 2 */
    } else if ((mnum == PM_COCKATRICE || mnum == PM_CHICKATRICE)
               && (Stone_resistance || Hallucination)) {
        pline("This tastes just like chicken!");
    } else if (mnum == PM_FLOATING_EYE && u.umonnum == PM_RAVEN) {
        You("peck the eyeball with delight.");
    } else {
        /* yummy is always False for omnivores, palatable always True */
        boolean yummy = (vegan(&mons[mnum])
                            ? (!carnivorous(g.youmonst.data)
                               && herbivorous(g.youmonst.data))
                            : (carnivorous(g.youmonst.data)
                               && !herbivorous(g.youmonst.data))),
            palatable = ((vegetarian(&mons[mnum])
                          ? herbivorous(g.youmonst.data)
                          : carnivorous(g.youmonst.data))
                         && rn2(10)
                         && ((rotted < 1) ? TRUE : !rn2(rotted+1)));
        const char *pmxnam = food_xname(otmp, FALSE);

        if (!strncmpi(pmxnam, "the ", 4))
            pmxnam += 4;
        pline("%s%s %s %s%c",
              type_is_pname(&mons[mnum])
                 ? "" : the_unique_pm(&mons[mnum]) ? "The " : "This ",
              pmxnam,
              Hallucination ? "is" : "tastes",
                  /* tiger reference is to TV ads for "Frosted Flakes",
                     breakfast cereal targeted at kids by "Tony the tiger" */
              Hallucination
                 ? (yummy ? ((u.umonnum == PM_TIGER) ? "gr-r-reat" : "gnarly")
                          : palatable ? "copacetic" : "grody")
                 : (yummy ? "delicious" : palatable ? "okay" : "terrible"),
              (yummy || !palatable) ? '!' : '.');
    }

    return retcode;
}

/* called as you start to eat */
STATIC_OVL void
start_eating(otmp, already_partly_eaten)
struct obj *otmp;
boolean already_partly_eaten;
{
    const char *old_nomovemsg, *save_nomovemsg;
    static char msgbuf[BUFSZ];

    debugpline2("start_eating: %s (victual = %s)",
                /* note: fmt_ptr() returns a static buffer but supports
                   several such so we don't need to copy the first result
                   before calling it a second time */
                fmt_ptr((genericptr_t) otmp),
                fmt_ptr((genericptr_t) g.context.victual.piece));
    debugpline1("reqtime = %d", g.context.victual.reqtime);
    debugpline1("(original reqtime = %d)", objects[otmp->otyp].oc_delay);
    debugpline1("nmod = %d", g.context.victual.nmod);
    debugpline1("oeaten = %d", otmp->oeaten);
    g.context.victual.fullwarn = g.context.victual.doreset = FALSE;
    g.context.victual.eating = TRUE;

    if (otmp->otyp == CORPSE || otmp->globby) {
        cprefx(g.context.victual.piece->corpsenm);
        if (!g.context.victual.piece || !g.context.victual.eating) {
            /* rider revived, or died and lifesaved */
            return;
        }
    }

    old_nomovemsg = g.nomovemsg;
    if (bite()) {
        /* survived choking, finish off food that's nearly done;
           need this to handle cockatrice eggs, fortune cookies, etc */
        if (++g.context.victual.usedtime >= g.context.victual.reqtime) {
            /* don't want done_eating() to issue g.nomovemsg if it
               is due to vomit() called by bite() */
            save_nomovemsg = g.nomovemsg;
            if (!old_nomovemsg)
                g.nomovemsg = 0;
            done_eating(FALSE);
            if (!old_nomovemsg)
                g.nomovemsg = save_nomovemsg;
        }
        return;
    }

    if (++g.context.victual.usedtime >= g.context.victual.reqtime) {
        /* print "finish eating" message if they just resumed -dlc */
<<<<<<< HEAD
        done_eating(g.context.victual.reqtime > 1 ? TRUE : FALSE);
=======
        done_eating((context.victual.reqtime > 1
                     || already_partly_eaten) ? TRUE : FALSE);
>>>>>>> c968f03a
        return;
    }

    Sprintf(msgbuf, "eating %s", food_xname(otmp, TRUE));
    set_occupation(eatfood, msgbuf, 0);
}

/*
 * Called on "first bite" of (non-corpse) food, after touchfood() has
 * marked it 'partly eaten'.  Used for non-rotten non-tin non-corpse food.
 * Messages should use present tense since multi-turn food won't be
 * finishing at the time they're issued.
 */
STATIC_OVL void
fprefx(otmp)
struct obj *otmp;
{
    switch (otmp->otyp) {
    case FOOD_RATION: /* nutrition 800 */
        /* 200+800 remains below 1000+1, the satiation threshold */
        if (u.uhunger <= 200)
            pline("%s!", Hallucination ? "Oh wow, like, superior, man"
                                       : "This food really hits the spot");

        /* 700-1+800 remains below 1500, the choking threshold which
           triggers "you're having a hard time getting it down" feedback */
        else if (u.uhunger < 700)
            pline("This satiates your %s!", body_part(STOMACH));
        /* [satiation message may be inaccurate if eating gets interrupted] */
        break;
    case TRIPE_RATION:
<<<<<<< HEAD
        if (carnivorous(g.youmonst.data) && !humanoid(g.youmonst.data))
            pline("That tripe ration was surprisingly good!");
        else if (maybe_polyd(is_orc(g.youmonst.data), Race_if(PM_ORC)))
=======
        if (carnivorous(youmonst.data) && !humanoid(youmonst.data)) {
            pline("This tripe ration is surprisingly good!");
        } else if (maybe_polyd(is_orc(youmonst.data), Race_if(PM_ORC))) {
>>>>>>> c968f03a
            pline(Hallucination ? "Tastes great!  Less filling!"
                                : "Mmm, tripe... not bad!");
        } else {
            pline("Yak - dog food!");
            more_experienced(1, 0);
            newexplevel();
            /* not cannibalism, but we use similar criteria
               for deciding whether to be sickened by this meal */
            if (rn2(2) && !CANNIBAL_ALLOWED())
                make_vomiting((long) rn1(g.context.victual.reqtime, 14), FALSE);
        }
        break;
    case LEMBAS_WAFER:
        if (maybe_polyd(is_orc(g.youmonst.data), Race_if(PM_ORC))) {
            pline("%s", "!#?&* elf kibble!");
            break;
        } else if (maybe_polyd(is_elf(g.youmonst.data), Race_if(PM_ELF))) {
            pline("A little goes a long way.");
            break;
        }
        goto give_feedback;
    case MEATBALL:
    case MEAT_STICK:
    case HUGE_CHUNK_OF_MEAT:
    case MEAT_RING:
        goto give_feedback;
    case CLOVE_OF_GARLIC:
        if (is_undead(g.youmonst.data)) {
            make_vomiting((long) rn1(g.context.victual.reqtime, 5), FALSE);
            break;
        }
        /*FALLTHRU*/
    default:
        if (otmp->otyp == SLIME_MOLD && !otmp->cursed
<<<<<<< HEAD
            && otmp->spe == g.context.current_fruit) {
            pline("My, that was a %s %s!",
=======
            && otmp->spe == context.current_fruit) {
            pline("My, this is a %s %s!",
>>>>>>> c968f03a
                  Hallucination ? "primo" : "yummy",
                  singular(otmp, xname));
        } else if (otmp->otyp == APPLE && otmp->cursed && !Sleep_resistance) {
            ; /* skip core joke; feedback deferred til fpostfx() */

#if defined(MAC) || defined(MACOSX)
        /* KMH -- Why should Unix have all the fun?
           We check MACOSX before UNIX to get the Apple-specific apple
           message; the '#if UNIX' code will still kick in for pear. */
        } else if (otmp->otyp == APPLE) {
            pline("Delicious!  Must be a Macintosh!");
#endif

#ifdef UNIX
        } else if (otmp->otyp == APPLE || otmp->otyp == PEAR) {
            if (!Hallucination) {
                pline("Core dumped.");
            } else {
                /* based on an old Usenet joke, a fake a.out manual page */
                int x = rnd(100);

                pline("%s -- core dumped.",
                      (x <= 75)
                         ? "Segmentation fault"
                         : (x <= 99)
                            ? "Bus error"
                            : "Yo' mama");
            }
#endif
        } else if (otmp->otyp == EGG && stale_egg(otmp)) {
            pline("Ugh.  Rotten egg."); /* perhaps others like it */
            /* increasing existing nausea means that it will take longer
               before eventual vomit, but also means that constitution
               will be abused more times before illness completes */
            make_vomiting((Vomiting & TIMEOUT) + (long) d(10, 4), TRUE);
        } else {
 give_feedback:
            pline("This %s is %s", singular(otmp, xname),
                  otmp->cursed
                     ? (Hallucination ? "grody!" : "terrible!")
                     : (otmp->otyp == CRAM_RATION
                        || otmp->otyp == K_RATION
                        || otmp->otyp == C_RATION)
                        ? "bland."
                        : Hallucination ? "gnarly!" : "delicious!");
        }
        break; /* default */
    } /* switch */
}

/* increment a combat intrinsic with limits on its growth */
STATIC_OVL int
bounded_increase(old, inc, typ)
int old, inc, typ;
{
    int absold, absinc, sgnold, sgninc;

    /* don't include any amount coming from worn rings (caller handles
       'protection' differently) */
    if (uright && uright->otyp == typ && typ != RIN_PROTECTION)
        old -= uright->spe;
    if (uleft && uleft->otyp == typ && typ != RIN_PROTECTION)
        old -= uleft->spe;
    absold = abs(old), absinc = abs(inc);
    sgnold = sgn(old), sgninc = sgn(inc);

    if (absinc == 0 || sgnold != sgninc || absold + absinc < 10) {
        ; /* use inc as-is */
    } else if (absold + absinc < 20) {
        absinc = rnd(absinc); /* 1..n */
        if (absold + absinc < 10)
            absinc = 10 - absold;
        inc = sgninc * absinc;
    } else if (absold + absinc < 40) {
        absinc = rn2(absinc) ? 1 : 0;
        if (absold + absinc < 20)
            absinc = rnd(20 - absold);
        inc = sgninc * absinc;
    } else {
        inc = 0; /* no further increase allowed via this method */
    }
    /* put amount from worn rings back */
    if (uright && uright->otyp == typ && typ != RIN_PROTECTION)
        old += uright->spe;
    if (uleft && uleft->otyp == typ && typ != RIN_PROTECTION)
        old += uleft->spe;
    return old + inc;
}

STATIC_OVL void
accessory_has_effect(otmp)
struct obj *otmp;
{
    pline("Magic spreads through your body as you digest the %s.",
          (otmp->oclass == RING_CLASS) ? "ring" : "amulet");
}

STATIC_OVL void
eataccessory(otmp)
struct obj *otmp;
{
    int typ = otmp->otyp;
    long oldprop;

    /* Note: rings are not so common that this is unbalancing. */
    /* (How often do you even _find_ 3 rings of polymorph in a game?) */
    oldprop = u.uprops[objects[typ].oc_oprop].intrinsic;
    if (otmp == uleft || otmp == uright) {
        Ring_gone(otmp);
        if (u.uhp <= 0)
            return; /* died from sink fall */
    }
    otmp->known = otmp->dknown = 1; /* by taste */
    if (!rn2(otmp->oclass == RING_CLASS ? 3 : 5)) {
        switch (otmp->otyp) {
        default:
            if (!objects[typ].oc_oprop)
                break; /* should never happen */

            if (!(u.uprops[objects[typ].oc_oprop].intrinsic & FROMOUTSIDE))
                accessory_has_effect(otmp);

            u.uprops[objects[typ].oc_oprop].intrinsic |= FROMOUTSIDE;

            switch (typ) {
            case RIN_SEE_INVISIBLE:
                set_mimic_blocking();
                see_monsters();
                if (Invis && !oldprop && !ESee_invisible
                    && !perceives(g.youmonst.data) && !Blind) {
                    newsym(u.ux, u.uy);
                    pline("Suddenly you can see yourself.");
                    makeknown(typ);
                }
                break;
            case RIN_INVISIBILITY:
                if (!oldprop && !EInvis && !BInvis && !See_invisible
                    && !Blind) {
                    newsym(u.ux, u.uy);
                    Your("body takes on a %s transparency...",
                         Hallucination ? "normal" : "strange");
                    makeknown(typ);
                }
                break;
            case RIN_PROTECTION_FROM_SHAPE_CHAN:
                rescham();
                break;
            case RIN_LEVITATION:
                /* undo the `.intrinsic |= FROMOUTSIDE' done above */
                u.uprops[LEVITATION].intrinsic = oldprop;
                if (!Levitation) {
                    float_up();
                    incr_itimeout(&HLevitation, d(10, 20));
                    makeknown(typ);
                }
                break;
            } /* inner switch */
            break; /* default case of outer switch */

        case RIN_ADORNMENT:
            accessory_has_effect(otmp);
            if (adjattrib(A_CHA, otmp->spe, -1))
                makeknown(typ);
            break;
        case RIN_GAIN_STRENGTH:
            accessory_has_effect(otmp);
            if (adjattrib(A_STR, otmp->spe, -1))
                makeknown(typ);
            break;
        case RIN_GAIN_CONSTITUTION:
            accessory_has_effect(otmp);
            if (adjattrib(A_CON, otmp->spe, -1))
                makeknown(typ);
            break;
        case RIN_INCREASE_ACCURACY:
            accessory_has_effect(otmp);
            u.uhitinc = (schar) bounded_increase((int) u.uhitinc, otmp->spe,
                                                 RIN_INCREASE_ACCURACY);
            break;
        case RIN_INCREASE_DAMAGE:
            accessory_has_effect(otmp);
            u.udaminc = (schar) bounded_increase((int) u.udaminc, otmp->spe,
                                                 RIN_INCREASE_DAMAGE);
            break;
        case RIN_PROTECTION:
            accessory_has_effect(otmp);
            HProtection |= FROMOUTSIDE;
            u.ublessed = bounded_increase(u.ublessed, otmp->spe,
                                          RIN_PROTECTION);
            g.context.botl = 1;
            break;
        case RIN_FREE_ACTION:
            /* Give sleep resistance instead */
            if (!(HSleep_resistance & FROMOUTSIDE))
                accessory_has_effect(otmp);
            if (!Sleep_resistance)
                You_feel("wide awake.");
            HSleep_resistance |= FROMOUTSIDE;
            break;
        case AMULET_OF_CHANGE:
            accessory_has_effect(otmp);
            makeknown(typ);
            change_sex();
            You("are suddenly very %s!",
                flags.female ? "feminine" : "masculine");
            g.context.botl = 1;
            break;
        case AMULET_OF_UNCHANGING:
            /* un-change: it's a pun */
            if (!Unchanging && Upolyd) {
                accessory_has_effect(otmp);
                makeknown(typ);
                rehumanize();
            }
            break;
        case AMULET_OF_STRANGULATION: /* bad idea! */
            /* no message--this gives no permanent effect */
            choke(otmp);
            break;
        case AMULET_OF_RESTFUL_SLEEP: { /* another bad idea! */
            long newnap = (long) rnd(100), oldnap = (HSleepy & TIMEOUT);

            if (!(HSleepy & FROMOUTSIDE))
                accessory_has_effect(otmp);
            HSleepy |= FROMOUTSIDE;
            /* might also be wearing one; use shorter of two timeouts */
            if (newnap < oldnap || oldnap == 0L)
                HSleepy = (HSleepy & ~TIMEOUT) | newnap;
            break;
        }
        case RIN_SUSTAIN_ABILITY:
        case AMULET_OF_LIFE_SAVING:
        case AMULET_OF_REFLECTION: /* nice try */
            /* can't eat Amulet of Yendor or fakes,
             * and no oc_prop even if you could -3.
             */
            break;
        }
    }
}

/* called after eating non-food */
STATIC_OVL void
eatspecial()
{
    struct obj *otmp = g.context.victual.piece;

    /* lesshungry wants an occupation to handle choke messages correctly */
    set_occupation(eatfood, "eating non-food", 0);
    lesshungry(g.context.victual.nmod);
    g.occupation = 0;
    g.context.victual.piece = (struct obj *) 0;
    g.context.victual.o_id = 0;
    g.context.victual.eating = 0;
    if (otmp->oclass == COIN_CLASS) {
        if (carried(otmp))
            useupall(otmp);
        else
            useupf(otmp, otmp->quan);
        vault_gd_watching(GD_EATGOLD);
        return;
    }
    if (objects[otmp->otyp].oc_material == PAPER) {
#ifdef MAIL
        if (otmp->otyp == SCR_MAIL)
            /* no nutrition */
            pline("This junk mail is less than satisfying.");
        else
#endif
        if (otmp->otyp == SCR_SCARE_MONSTER)
            /* to eat scroll, hero is currently polymorphed into a monster */
            pline("Yuck%c", otmp->blessed ? '!' : '.');
        else if (otmp->oclass == SCROLL_CLASS
                 /* check description after checking for specific scrolls */
                 && !strcmpi(OBJ_DESCR(objects[otmp->otyp]), "YUM YUM"))
            pline("Yum%c", otmp->blessed ? '!' : '.');
        else
            pline("Needs salt...");
    }
    if (otmp->oclass == POTION_CLASS) {
        otmp->quan++; /* dopotion() does a useup() */
        (void) dopotion(otmp);
    } else if (otmp->oclass == RING_CLASS || otmp->oclass == AMULET_CLASS) {
        eataccessory(otmp);
    } else if (otmp->otyp == LEASH && otmp->leashmon) {
        o_unleash(otmp);
    }

    /* KMH -- idea by "Tommy the Terrorist" */
    if (otmp->otyp == TRIDENT && !otmp->cursed) {
        /* sugarless chewing gum which used to be heavily advertised on TV */
        pline(Hallucination ? "Four out of five dentists agree."
                            : "That was pure chewing satisfaction!");
        exercise(A_WIS, TRUE);
    }
    if (otmp->otyp == FLINT && !otmp->cursed) {
        /* chewable vitamin for kids based on "The Flintstones" TV cartoon */
        pline("Yabba-dabba delicious!");
        exercise(A_CON, TRUE);
    }

    if (otmp == uwep && otmp->quan == 1L)
        uwepgone();
    if (otmp == uquiver && otmp->quan == 1L)
        uqwepgone();
    if (otmp == uswapwep && otmp->quan == 1L)
        uswapwepgone();

    if (otmp == uball)
        unpunish();
    if (otmp == uchain)
        unpunish(); /* but no useup() */
    else if (carried(otmp))
        useup(otmp);
    else
        useupf(otmp, 1L);
}

/* NOTE: the order of these words exactly corresponds to the
   order of oc_material values #define'd in objclass.h. */
static const char *foodwords[] = {
    "meal",    "liquid",  "wax",       "food", "meat",     "paper",
    "cloth",   "leather", "wood",      "bone", "scale",    "metal",
    "metal",   "metal",   "silver",    "gold", "platinum", "mithril",
    "plastic", "glass",   "rich food", "stone"
};

STATIC_OVL const char *
foodword(otmp)
struct obj *otmp;
{
    if (otmp->oclass == FOOD_CLASS)
        return "food";
    if (otmp->oclass == GEM_CLASS && objects[otmp->otyp].oc_material == GLASS
        && otmp->dknown)
        makeknown(otmp->otyp);
    return foodwords[objects[otmp->otyp].oc_material];
}

/* called after consuming (non-corpse) food */
STATIC_OVL void
fpostfx(otmp)
struct obj *otmp;
{
    switch (otmp->otyp) {
    case SPRIG_OF_WOLFSBANE:
        if (u.ulycn >= LOW_PM || is_were(g.youmonst.data))
            you_unwere(TRUE);
        break;
    case CARROT:
        if (!u.uswallow
            || !attacktype_fordmg(u.ustuck->data, AT_ENGL, AD_BLND))
            make_blinded((long) u.ucreamed, TRUE);
        break;
    case FORTUNE_COOKIE:
        outrumor(bcsign(otmp), BY_COOKIE);
        if (!Blind)
            u.uconduct.literate++;
        break;
    case LUMP_OF_ROYAL_JELLY:
        /* This stuff seems to be VERY healthy! */
        gainstr(otmp, 1, TRUE);
        if (Upolyd) {
            u.mh += otmp->cursed ? -rnd(20) : rnd(20);
            if (u.mh > u.mhmax) {
                if (!rn2(17))
                    u.mhmax++;
                u.mh = u.mhmax;
            } else if (u.mh <= 0) {
                rehumanize();
            }
        } else {
            u.uhp += otmp->cursed ? -rnd(20) : rnd(20);
            if (u.uhp > u.uhpmax) {
                if (!rn2(17))
                    u.uhpmax++;
                u.uhp = u.uhpmax;
            } else if (u.uhp <= 0) {
                g.killer.format = KILLED_BY_AN;
                Strcpy(g.killer.name, "rotten lump of royal jelly");
                done(POISONING);
            }
        }
        if (!otmp->cursed)
            heal_legs(0);
        break;
    case EGG:
        if (flesh_petrifies(&mons[otmp->corpsenm])) {
            if (!Stone_resistance
                && !(poly_when_stoned(g.youmonst.data)
                     && polymon(PM_STONE_GOLEM))) {
                if (!Stoned) {
                    Sprintf(g.killer.name, "%s egg",
                            mons[otmp->corpsenm].mname);
                    make_stoned(5L, (char *) 0, KILLED_BY_AN, g.killer.name);
                }
            }
            /* note: no "tastes like chicken" message for eggs */
        }
        break;
    case EUCALYPTUS_LEAF:
        if (Sick && !otmp->cursed)
            make_sick(0L, (char *) 0, TRUE, SICK_ALL);
        if (Vomiting && !otmp->cursed)
            make_vomiting(0L, TRUE);
        break;
    case APPLE:
        if (otmp->cursed && !Sleep_resistance) {
            /* Snow White; 'poisoned' applies to [a subset of] weapons,
               not food, so we substitute cursed; fortunately our hero
               won't have to wait for a prince to be rescued/revived */
            if (Race_if(PM_DWARF) && Hallucination)
                verbalize("Heigh-ho, ho-hum, I think I'll skip work today.");
            else if (Deaf || !flags.acoustics)
                You("fall asleep.");
            else
                You_hear("sinister laughter as you fall asleep...");
            fall_asleep(-rn1(11, 20), TRUE);
        }
        break;
    }
    return;
}

#if 0
/* intended for eating a spellbook while polymorphed, but not used;
   "leather" applied to appearance, not composition, and has been
   changed to "leathery" to reflect that */
STATIC_DCL boolean FDECL(leather_cover, (struct obj *));

STATIC_OVL boolean
leather_cover(otmp)
struct obj *otmp;
{
    const char *odesc = OBJ_DESCR(objects[otmp->otyp]);

    if (odesc && (otmp->oclass == SPBOOK_CLASS)) {
        if (!strcmp(odesc, "leather"))
            return TRUE;
    }
    return FALSE;
}
#endif

/*
 * return 0 if the food was not dangerous.
 * return 1 if the food was dangerous and you chose to stop.
 * return 2 if the food was dangerous and you chose to eat it anyway.
 */
STATIC_OVL int
edibility_prompts(otmp)
struct obj *otmp;
{
    /* Blessed food detection grants hero a one-use
     * ability to detect food that is unfit for consumption
     * or dangerous and avoid it.
     */
    char buf[BUFSZ], foodsmell[BUFSZ],
         it_or_they[QBUFSZ], eat_it_anyway[QBUFSZ];
    boolean cadaver = (otmp->otyp == CORPSE || otmp->globby),
            stoneorslime = FALSE;
    int material = objects[otmp->otyp].oc_material, mnum = otmp->corpsenm;
    long rotted = 0L;

    Strcpy(foodsmell, Tobjnam(otmp, "smell"));
    Strcpy(it_or_they, (otmp->quan == 1L) ? "it" : "they");
    Sprintf(eat_it_anyway, "Eat %s anyway?",
            (otmp->quan == 1L) ? "it" : "one");

    if (cadaver || otmp->otyp == EGG || otmp->otyp == TIN) {
        /* These checks must match those in eatcorpse() */
        stoneorslime = (flesh_petrifies(&mons[mnum]) && !Stone_resistance
                        && !poly_when_stoned(g.youmonst.data));

        if (mnum == PM_GREEN_SLIME || otmp->otyp == GLOB_OF_GREEN_SLIME)
            stoneorslime = (!Unchanging && !slimeproof(g.youmonst.data));

        if (cadaver && !nonrotting_corpse(mnum)) {
            long age = peek_at_iced_corpse_age(otmp);

            /* worst case rather than random
               in this calculation to force prompt */
            rotted = (g.monstermoves - age) / (10L + 0 /* was rn2(20) */);
            if (otmp->cursed)
                rotted += 2L;
            else if (otmp->blessed)
                rotted -= 2L;
        }
    }

    /*
     * These problems with food should be checked in
     * order from most detrimental to least detrimental.
     */
    if (cadaver && mnum != PM_ACID_BLOB && rotted > 5L && !Sick_resistance) {
        /* Tainted meat */
        Sprintf(buf, "%s like %s could be tainted!  %s", foodsmell, it_or_they,
                eat_it_anyway);
        if (yn_function(buf, ynchars, 'n') == 'n')
            return 1;
        else
            return 2;
    }
    if (stoneorslime) {
        Sprintf(buf, "%s like %s could be something very dangerous!  %s",
                foodsmell, it_or_they, eat_it_anyway);
        if (yn_function(buf, ynchars, 'n') == 'n')
            return 1;
        else
            return 2;
    }
    if (otmp->orotten || (cadaver && rotted > 3L)) {
        /* Rotten */
        Sprintf(buf, "%s like %s could be rotten! %s",  foodsmell, it_or_they,
                eat_it_anyway);
        if (yn_function(buf, ynchars, 'n') == 'n')
            return 1;
        else
            return 2;
    }
    if (cadaver && poisonous(&mons[mnum]) && !Poison_resistance) {
        /* poisonous */
        Sprintf(buf, "%s like %s might be poisonous!  %s", foodsmell,
                it_or_they, eat_it_anyway);
        if (yn_function(buf, ynchars, 'n') == 'n')
            return 1;
        else
            return 2;
    }
    if (otmp->otyp == APPLE && otmp->cursed && !Sleep_resistance) {
        /* causes sleep, for long enough to be dangerous */
        Sprintf(buf, "%s like %s might have been poisoned.  %s", foodsmell,
                it_or_they, eat_it_anyway);
        return (yn_function(buf, ynchars, 'n') == 'n') ? 1 : 2;
    }
    if (cadaver && !vegetarian(&mons[mnum]) && !u.uconduct.unvegetarian
        && Role_if(PM_MONK)) {
        Sprintf(buf, "%s unhealthy.  %s", foodsmell, eat_it_anyway);
        if (yn_function(buf, ynchars, 'n') == 'n')
            return 1;
        else
            return 2;
    }
    if (cadaver && acidic(&mons[mnum]) && !Acid_resistance) {
        Sprintf(buf, "%s rather acidic.  %s", foodsmell, eat_it_anyway);
        if (yn_function(buf, ynchars, 'n') == 'n')
            return 1;
        else
            return 2;
    }
    if (Upolyd && u.umonnum == PM_RUST_MONSTER && is_metallic(otmp)
        && otmp->oerodeproof) {
        Sprintf(buf, "%s disgusting to you right now.  %s", foodsmell,
                eat_it_anyway);
        if (yn_function(buf, ynchars, 'n') == 'n')
            return 1;
        else
            return 2;
    }

    /*
     * Breaks conduct, but otherwise safe.
     */
    if (!u.uconduct.unvegan
        && ((material == LEATHER || material == BONE
             || material == DRAGON_HIDE || material == WAX)
            || (cadaver && !vegan(&mons[mnum])))) {
        Sprintf(buf, "%s foul and unfamiliar to you.  %s", foodsmell,
                eat_it_anyway);
        if (yn_function(buf, ynchars, 'n') == 'n')
            return 1;
        else
            return 2;
    }
    if (!u.uconduct.unvegetarian
        && ((material == LEATHER || material == BONE
             || material == DRAGON_HIDE)
            || (cadaver && !vegetarian(&mons[mnum])))) {
        Sprintf(buf, "%s unfamiliar to you.  %s", foodsmell, eat_it_anyway);
        if (yn_function(buf, ynchars, 'n') == 'n')
            return 1;
        else
            return 2;
    }

    if (cadaver && mnum != PM_ACID_BLOB && rotted > 5L && Sick_resistance) {
        /* Tainted meat with Sick_resistance */
        Sprintf(buf, "%s like %s could be tainted!  %s",
                foodsmell, it_or_they, eat_it_anyway);
        if (yn_function(buf, ynchars, 'n') == 'n')
            return 1;
        else
            return 2;
    }
    return 0;
}

/* 'e' command */
int
doeat()
{
    struct obj *otmp;
    int basenutrit; /* nutrition of full item */
    boolean dont_start = FALSE, nodelicious = FALSE,
            already_partly_eaten;

    if (Strangled) {
        pline("If you can't breathe air, how can you consume solids?");
        return 0;
    }
    if (!(otmp = floorfood("eat", 0)))
        return 0;
    if (check_capacity((char *) 0))
        return 0;

    if (u.uedibility) {
        int res = edibility_prompts(otmp);

        if (res) {
            Your(
               "%s stops tingling and your sense of smell returns to normal.",
                 body_part(NOSE));
            u.uedibility = 0;
            if (res == 1)
                return 0;
        }
    }

    /* We have to make non-foods take 1 move to eat, unless we want to
     * do ridiculous amounts of coding to deal with partly eaten plate
     * mails, players who polymorph back to human in the middle of their
     * metallic meal, etc....
     */
    if (!is_edible(otmp)) {
        You("cannot eat that!");
        return 0;
    } else if ((otmp->owornmask & (W_ARMOR | W_TOOL | W_AMUL | W_SADDLE))
               != 0) {
        /* let them eat rings */
        You_cant("eat %s you're wearing.", something);
        return 0;
    } else if (!(carried(otmp) ? retouch_object(&otmp, FALSE)
                               : touch_artifact(otmp, &g.youmonst))) {
        return 1; /* got blasted so use a turn */
    }
    if (is_metallic(otmp) && u.umonnum == PM_RUST_MONSTER
        && otmp->oerodeproof) {
        otmp->rknown = TRUE;
        if (otmp->quan > 1L) {
            if (!carried(otmp))
                (void) splitobj(otmp, otmp->quan - 1L);
            else
                otmp = splitobj(otmp, 1L);
        }
        pline("Ulch - that %s was rustproofed!", xname(otmp));
        /* The regurgitated object's rustproofing is gone now */
        otmp->oerodeproof = 0;
        make_stunned((HStun & TIMEOUT) + (long) rn2(10), TRUE);
        /*
         * We don't expect rust monsters to be wielding welded weapons
         * or wearing cursed rings which were rustproofed, but guard
         * against the possibility just in case.
         */
        if (welded(otmp) || (otmp->cursed && (otmp->owornmask & W_RING))) {
            set_bknown(otmp, 1); /* for ring; welded() does this for weapon */
            You("spit out %s.", the(xname(otmp)));
        } else {
            You("spit %s out onto the %s.", the(xname(otmp)),
                surface(u.ux, u.uy));
            if (carried(otmp)) {
                /* no need to check for leash in use; it's not metallic */
                if (otmp->owornmask)
                    remove_worn_item(otmp, FALSE);
                freeinv(otmp);
                dropy(otmp);
            }
            stackobj(otmp);
        }
        return 1;
    }
    /* KMH -- Slow digestion is... indigestible */
    if (otmp->otyp == RIN_SLOW_DIGESTION) {
        pline("This ring is indigestible!");
        (void) rottenfood(otmp);
        if (otmp->dknown && !objects[otmp->otyp].oc_name_known
            && !objects[otmp->otyp].oc_uname)
            docall(otmp);
        return 1;
    }
    if (otmp->oclass != FOOD_CLASS) {
        int material;

        g.context.victual.reqtime = 1;
        g.context.victual.piece = otmp;
        g.context.victual.o_id = otmp->o_id;
        /* Don't split it, we don't need to if it's 1 move */
        g.context.victual.usedtime = 0;
        g.context.victual.canchoke = (u.uhs == SATIATED);
        /* Note: gold weighs 1 pt. for each 1000 pieces (see
           pickup.c) so gold and non-gold is consistent. */
        if (otmp->oclass == COIN_CLASS)
            basenutrit = ((otmp->quan > 200000L)
                             ? 2000
                             : (int) (otmp->quan / 100L));
        else if (otmp->oclass == BALL_CLASS || otmp->oclass == CHAIN_CLASS)
            basenutrit = weight(otmp);
        /* oc_nutrition is usually weight anyway */
        else
            basenutrit = objects[otmp->otyp].oc_nutrition;
#ifdef MAIL
        if (otmp->otyp == SCR_MAIL) {
            basenutrit = 0;
            nodelicious = TRUE;
        }
#endif
        g.context.victual.nmod = basenutrit;
        g.context.victual.eating = TRUE; /* needed for lesshungry() */

        material = objects[otmp->otyp].oc_material;
        if (material == LEATHER || material == BONE
            || material == DRAGON_HIDE) {
            u.uconduct.unvegan++;
            violated_vegetarian();
        } else if (material == WAX)
            u.uconduct.unvegan++;
        u.uconduct.food++;

        if (otmp->cursed) {
            (void) rottenfood(otmp);
            nodelicious = TRUE;
        } else if (objects[otmp->otyp].oc_material == PAPER)
            nodelicious = TRUE;

        if (otmp->oclass == WEAPON_CLASS && otmp->opoisoned) {
            pline("Ecch - that must have been poisonous!");
            if (!Poison_resistance) {
                losestr(rnd(4));
                losehp(rnd(15), xname(otmp), KILLED_BY_AN);
            } else
                You("seem unaffected by the poison.");
        } else if (!nodelicious) {
            pline("%s%s is delicious!",
                  (obj_is_pname(otmp)
                   && otmp->oartifact < ART_ORB_OF_DETECTION)
                      ? ""
                      : "This ",
                  (otmp->oclass == COIN_CLASS)
                      ? foodword(otmp)
                      : singular(otmp, xname));
        }
        eatspecial();
        return 1;
    }

    if (otmp == g.context.victual.piece) {
        /* If they weren't able to choke, they don't suddenly become able to
         * choke just because they were interrupted.  On the other hand, if
         * they were able to choke before, if they lost food it's possible
         * they shouldn't be able to choke now.
         */
        if (u.uhs != SATIATED)
<<<<<<< HEAD
            g.context.victual.canchoke = FALSE;
        g.context.victual.o_id = 0;
        g.context.victual.piece = touchfood(otmp);
        if (g.context.victual.piece)
            g.context.victual.o_id = g.context.victual.piece->o_id;
        You("resume your meal.");
        start_eating(g.context.victual.piece);
=======
            context.victual.canchoke = FALSE;
        context.victual.o_id = 0;
        context.victual.piece = touchfood(otmp);
        if (context.victual.piece)
            context.victual.o_id = context.victual.piece->o_id;
        You("resume %syour meal.",
            (context.victual.usedtime + 1 >= context.victual.reqtime)
            ? "the last bite of " : "");
        start_eating(context.victual.piece, FALSE);
>>>>>>> c968f03a
        return 1;
    }

    /* nothing in progress - so try to find something. */
    /* tins are a special case */
    /* tins must also check conduct separately in case they're discarded */
    if (otmp->otyp == TIN) {
        start_tin(otmp);
        return 1;
    }

    /* KMH, conduct */
    u.uconduct.food++;

<<<<<<< HEAD
    g.context.victual.o_id = 0;
    g.context.victual.piece = otmp = touchfood(otmp);
    if (g.context.victual.piece)
        g.context.victual.o_id = g.context.victual.piece->o_id;
    g.context.victual.usedtime = 0;
=======
    already_partly_eaten = otmp->oeaten ? TRUE : FALSE;
    context.victual.o_id = 0;
    context.victual.piece = otmp = touchfood(otmp);
    if (context.victual.piece)
        context.victual.o_id = context.victual.piece->o_id;
    context.victual.usedtime = 0;
>>>>>>> c968f03a

    /* Now we need to calculate delay and nutritional info.
     * The base nutrition calculated here and in eatcorpse() accounts
     * for normal vs. rotten food.  The reqtime and nutrit values are
     * then adjusted in accordance with the amount of food left.
     */
    if (otmp->otyp == CORPSE || otmp->globby) {
        int tmp = eatcorpse(otmp);

        if (tmp == 2) {
            /* used up */
            g.context.victual.piece = (struct obj *) 0;
            g.context.victual.o_id = 0;
            return 1;
        } else if (tmp)
            dont_start = TRUE;
        /* if not used up, eatcorpse sets up reqtime and may modify oeaten */
    } else {
        /* No checks for WAX, LEATHER, BONE, DRAGON_HIDE.  These are
         * all handled in the != FOOD_CLASS case, above.
         */
        switch (objects[otmp->otyp].oc_material) {
        case FLESH:
            u.uconduct.unvegan++;
            if (otmp->otyp != EGG) {
                violated_vegetarian();
            }
            break;

        default:
            if (otmp->otyp == PANCAKE || otmp->otyp == FORTUNE_COOKIE /*eggs*/
                || otmp->otyp == CREAM_PIE || otmp->otyp == CANDY_BAR /*milk*/
                || otmp->otyp == LUMP_OF_ROYAL_JELLY)
                u.uconduct.unvegan++;
            break;
        }

        g.context.victual.reqtime = objects[otmp->otyp].oc_delay;
        if (otmp->otyp != FORTUNE_COOKIE
            && (otmp->cursed || (!nonrotting_food(otmp->otyp)
                                 && (g.monstermoves - otmp->age)
                                        > (otmp->blessed ? 50L : 30L)
                                 && (otmp->orotten || !rn2(7))))) {
            if (rottenfood(otmp)) {
                otmp->orotten = TRUE;
                dont_start = TRUE;
            }
            consume_oeaten(otmp, 1); /* oeaten >>= 1 */
        } else if (!already_partly_eaten) {
            fprefx(otmp);
        } else {
            You("%s %s.",
                (context.victual.reqtime == 1) ? "eat" : "begin eating",
                doname(otmp));
        }
    }

    /* re-calc the nutrition */
    basenutrit = (int) obj_nutrition(otmp);

    debugpline3(
     "before rounddiv: victual.reqtime == %d, oeaten == %d, basenutrit == %d",
                g.context.victual.reqtime, otmp->oeaten, basenutrit);

    g.context.victual.reqtime = (basenutrit == 0) ? 0
        : rounddiv(g.context.victual.reqtime * (long) otmp->oeaten, basenutrit);

    debugpline1("after rounddiv: victual.reqtime == %d",
                g.context.victual.reqtime);
    /*
     * calculate the modulo value (nutrit. units per round eating)
     * note: this isn't exact - you actually lose a little nutrition due
     *       to this method.
     * TODO: add in a "remainder" value to be given at the end of the meal.
     */
    if (g.context.victual.reqtime == 0 || otmp->oeaten == 0)
        /* possible if most has been eaten before */
        g.context.victual.nmod = 0;
    else if ((int) otmp->oeaten >= g.context.victual.reqtime)
        g.context.victual.nmod = -((int) otmp->oeaten
                                 / g.context.victual.reqtime);
    else
        g.context.victual.nmod = g.context.victual.reqtime % otmp->oeaten;
    g.context.victual.canchoke = (u.uhs == SATIATED);

    if (!dont_start)
        start_eating(otmp, already_partly_eaten);
    return 1;
}

int
use_tin_opener(obj)
struct obj *obj;
{
    struct obj *otmp;
    int res = 0;

    if (!carrying(TIN)) {
        You("have no tin to open.");
        return 0;
    }

    if (obj != uwep) {
        if (obj->cursed && obj->bknown) {
            char qbuf[QBUFSZ];

            if (ynq(safe_qbuf(qbuf, "Really wield ", "?",
                              obj, doname, thesimpleoname, "that")) != 'y')
                return 0;
        }
        if (!wield_tool(obj, "use"))
            return 0;
        res = 1;
    }

    otmp = getobj(comestibles, "open");
    if (!otmp)
        return res;

    start_tin(otmp);
    return 1;
}

/* Take a single bite from a piece of food, checking for choking and
 * modifying usedtime.  Returns 1 if they choked and survived, 0 otherwise.
 */
STATIC_OVL int
bite()
{
    if (g.context.victual.canchoke && u.uhunger >= 2000) {
        choke(g.context.victual.piece);
        return 1;
    }
    if (g.context.victual.doreset) {
        do_reset_eat();
        return 0;
    }
    g.force_save_hs = TRUE;
    if (g.context.victual.nmod < 0) {
        lesshungry(-g.context.victual.nmod);
        consume_oeaten(g.context.victual.piece,
                       g.context.victual.nmod); /* -= -nmod */
    } else if (g.context.victual.nmod > 0
               && (g.context.victual.usedtime % g.context.victual.nmod)) {
        lesshungry(1);
        consume_oeaten(g.context.victual.piece, -1); /* -= 1 */
    }
    g.force_save_hs = FALSE;
    recalc_wt();
    return 0;
}

/* as time goes by - called by moveloop(every move) & domove(melee attack) */
void
gethungry()
{
    if (u.uinvulnerable)
        return; /* you don't feel hungrier */

    /* being polymorphed into a creature which doesn't eat prevents
       this first uhunger decrement, but to stay in such form the hero
       will need to wear an Amulet of Unchanging so still burn a small
       amount of nutrition in the 'moves % 20' ring/amulet check below */
    if ((!Unaware || !rn2(10)) /* slow metabolic rate while asleep */
        && (carnivorous(g.youmonst.data)
            || herbivorous(g.youmonst.data)
            || metallivorous(g.youmonst.data))
        && !Slow_digestion)
        u.uhunger--; /* ordinary food consumption */

    if (g.moves % 2) { /* odd turns */
        /* Regeneration uses up food, unless due to an artifact */
        if ((HRegeneration & ~FROMFORM)
            || (ERegeneration & ~(W_ARTI | W_WEP)))
            u.uhunger--;
        if (near_capacity() > SLT_ENCUMBER)
            u.uhunger--;
    } else { /* even turns */
        if (Hunger)
            u.uhunger--;
        /* Conflict uses up food too */
        if (HConflict || (EConflict & (~W_ARTI)))
            u.uhunger--;
        /* +0 charged rings don't do anything, so don't affect hunger.
           Slow digestion cancels move hunger but still causes ring hunger. */
        switch ((int) (g.moves % 20)) { /* note: use even cases only */
        case 4:
            if (uleft && (uleft->spe || !objects[uleft->otyp].oc_charged))
                u.uhunger--;
            break;
        case 8:
            if (uamul)
                u.uhunger--;
            break;
        case 12:
            if (uright && (uright->spe || !objects[uright->otyp].oc_charged))
                u.uhunger--;
            break;
        case 16:
            if (u.uhave.amulet)
                u.uhunger--;
            break;
        default:
            break;
        }
    }
    newuhs(TRUE);
}

/* called after vomiting and after performing feats of magic */
void
morehungry(num)
int num;
{
    u.uhunger -= num;
    newuhs(TRUE);
}

/* called after eating (and after drinking fruit juice) */
void
lesshungry(num)
int num;
{
    /* See comments in newuhs() for discussion on force_save_hs */
    boolean iseating = (g.occupation == eatfood) || g.force_save_hs;

    debugpline1("lesshungry(%d)", num);
    u.uhunger += num;
    if (u.uhunger >= 2000) {
        if (!iseating || g.context.victual.canchoke) {
            if (iseating) {
                choke(g.context.victual.piece);
                reset_eat();
            } else
                choke(g.occupation == opentin ? g.context.tin.tin
                                            : (struct obj *) 0);
            /* no reset_eat() */
        }
    } else {
        /* Have lesshungry() report when you're nearly full so all eating
         * warns when you're about to choke.
         */
        if (u.uhunger >= 1500) {
            if (!g.context.victual.eating
                || (g.context.victual.eating && !g.context.victual.fullwarn)) {
                pline("You're having a hard time getting all of it down.");
                g.nomovemsg = "You're finally finished.";
                if (!g.context.victual.eating) {
                    g.multi = -2;
                } else {
                    g.context.victual.fullwarn = TRUE;
                    if (g.context.victual.canchoke
                        && g.context.victual.reqtime > 1) {
                        /* a one-gulp food will not survive a stop */
                        if (yn_function("Continue eating?", ynchars, 'n')
                            != 'y') {
                            reset_eat();
                            g.nomovemsg = (char *) 0;
                        }
                    }
                }
            }
        }
    }
    newuhs(FALSE);
}

STATIC_PTR
int
unfaint(VOID_ARGS)
{
    (void) Hear_again();
    if (u.uhs > FAINTING)
        u.uhs = FAINTING;
    stop_occupation();
    g.context.botl = 1;
    return 0;
}

boolean
is_fainted()
{
    return (boolean) (u.uhs == FAINTED);
}

/* call when a faint must be prematurely terminated */
void
reset_faint()
{
    if (g.afternmv == unfaint)
        unmul("You revive.");
}

/* compute and comment on your (new?) hunger status */
void
newuhs(incr)
boolean incr;
{
    unsigned newhs;
    static unsigned save_hs;
    static boolean saved_hs = FALSE;
    int h = u.uhunger;

    newhs = (h > 1000)
                ? SATIATED
                : (h > 150) ? NOT_HUNGRY
                            : (h > 50) ? HUNGRY : (h > 0) ? WEAK : FAINTING;

    /* While you're eating, you may pass from WEAK to HUNGRY to NOT_HUNGRY.
     * This should not produce the message "you only feel hungry now";
     * that message should only appear if HUNGRY is an endpoint.  Therefore
     * we check to see if we're in the middle of eating.  If so, we save
     * the first hunger status, and at the end of eating we decide what
     * message to print based on the _entire_ meal, not on each little bit.
     */
    /* It is normally possible to check if you are in the middle of a meal
     * by checking occupation == eatfood, but there is one special case:
     * start_eating() can call bite() for your first bite before it
     * sets the occupation.
     * Anyone who wants to get that case to work _without_ an ugly static
     * force_save_hs variable, feel free.
     */
    /* Note: If you become a certain hunger status in the middle of the
     * meal, and still have that same status at the end of the meal,
     * this will incorrectly print the associated message at the end of
     * the meal instead of the middle.  Such a case is currently
     * impossible, but could become possible if a message for SATIATED
     * were added or if HUNGRY and WEAK were separated by a big enough
     * gap to fit two bites.
     */
    if (g.occupation == eatfood || g.force_save_hs) {
        if (!saved_hs) {
            save_hs = u.uhs;
            saved_hs = TRUE;
        }
        u.uhs = newhs;
        return;
    } else {
        if (saved_hs) {
            u.uhs = save_hs;
            saved_hs = FALSE;
        }
    }

    if (newhs == FAINTING) {
        /* u,uhunger is likely to be negative at this point */
        int uhunger_div_by_10 = sgn(u.uhunger) * ((abs(u.uhunger) + 5) / 10);

        if (is_fainted())
            newhs = FAINTED;
        if (u.uhs <= WEAK || rn2(20 - uhunger_div_by_10) >= 19) {
            if (!is_fainted() && g.multi >= 0 /* %% */) {
                int duration = 10 - uhunger_div_by_10;

                /* stop what you're doing, then faint */
                stop_occupation();
                You("faint from lack of food.");
                incr_itimeout(&HDeaf, duration);
                g.context.botl = TRUE;
                nomul(-duration);
                g.multi_reason = "fainted from lack of food";
                g.nomovemsg = "You regain consciousness.";
                g.afternmv = unfaint;
                newhs = FAINTED;
                if (!Levitation)
                    selftouch("Falling, you");
            }

        /* this used to be -(200 + 20 * Con) but that was when being asleep
           suppressed per-turn uhunger decrement but being fainted didn't;
           now uhunger becomes more negative at a slower rate */
        } else if (u.uhunger < -(100 + 10 * (int) ACURR(A_CON))) {
            u.uhs = STARVED;
            g.context.botl = 1;
            bot();
            You("die from starvation.");
            g.killer.format = KILLED_BY;
            Strcpy(g.killer.name, "starvation");
            done(STARVING);
            /* if we return, we lifesaved, and that calls newuhs */
            return;
        }
    }

    if (newhs != u.uhs) {
        if (newhs >= WEAK && u.uhs < WEAK) {
            /* this used to be losestr(1) which had the potential to
               be fatal (still handled below) by reducing HP if it
               tried to take base strength below minimum of 3 */
            ATEMP(A_STR) = -1; /* temporary loss overrides Fixed_abil */
            /* defer g.context.botl status update until after hunger message */
        } else if (newhs < WEAK && u.uhs >= WEAK) {
            /* this used to be losestr(-1) which could be abused by
               becoming weak while wearing ring of sustain ability,
               removing ring, eating to 'restore' strength which boosted
               strength by a point each time the cycle was performed;
               substituting "while polymorphed" for sustain ability and
               "rehumanize" for ring removal might have done that too */
            ATEMP(A_STR) = 0; /* repair of loss also overrides Fixed_abil */
            /* defer g.context.botl status update until after hunger message */
        }

        switch (newhs) {
        case HUNGRY:
            if (Hallucination) {
                You((!incr) ? "now have a lesser case of the munchies."
                            : "are getting the munchies.");
            } else
                You((!incr) ? "only feel hungry now."
                            : (u.uhunger < 145)
                                  ? "feel hungry."
                                  : "are beginning to feel hungry.");
            if (incr && g.occupation
                && (g.occupation != eatfood && g.occupation != opentin))
                stop_occupation();
            g.context.travel = g.context.travel1 = g.context.mv = g.context.run = 0;
            break;
        case WEAK:
            if (Hallucination)
                pline((!incr) ? "You still have the munchies."
              : "The munchies are interfering with your motor capabilities.");
            else if (incr && (Role_if(PM_WIZARD) || Race_if(PM_ELF)
                              || Role_if(PM_VALKYRIE)))
                pline("%s needs food, badly!",
                      (Role_if(PM_WIZARD) || Role_if(PM_VALKYRIE))
                          ? g.urole.name.m
                          : "Elf");
            else
                You((!incr)
                        ? "feel weak now."
                        : (u.uhunger < 45) ? "feel weak."
                                           : "are beginning to feel weak.");
            if (incr && g.occupation
                && (g.occupation != eatfood && g.occupation != opentin))
                stop_occupation();
            g.context.travel = g.context.travel1 = g.context.mv = g.context.run = 0;
            break;
        }
        u.uhs = newhs;
        g.context.botl = 1;
        bot();
        if ((Upolyd ? u.mh : u.uhp) < 1) {
            You("die from hunger and exhaustion.");
            g.killer.format = KILLED_BY;
            Strcpy(g.killer.name, "exhaustion");
            done(STARVING);
            return;
        }
    }
}

/* Returns an object representing food.
 * Object may be either on floor or in inventory.
 */
struct obj *
floorfood(verb, corpsecheck)
const char *verb;
int corpsecheck; /* 0, no check, 1, corpses, 2, tinnable corpses */
{
    register struct obj *otmp;
    char qbuf[QBUFSZ];
    char c;
    boolean feeding = !strcmp(verb, "eat"),    /* corpsecheck==0 */
        offering = !strcmp(verb, "sacrifice"); /* corpsecheck==1 */

    /* if we can't touch floor objects then use invent food only */
    if (iflags.menu_requested /* command was preceded by 'm' prefix */
        || !can_reach_floor(TRUE) || (feeding && u.usteed)
        || (is_pool_or_lava(u.ux, u.uy)
            && (Wwalking || is_clinger(g.youmonst.data)
                || (Flying && !Breathless))))
        goto skipfloor;

    if (feeding && metallivorous(g.youmonst.data)) {
        struct obj *gold;
        struct trap *ttmp = t_at(u.ux, u.uy);

        if (ttmp && ttmp->tseen && ttmp->ttyp == BEAR_TRAP) {
            boolean u_in_beartrap = (u.utrap && u.utraptype == TT_BEARTRAP);

            /* If not already stuck in the trap, perhaps there should
               be a chance to becoming trapped?  Probably not, because
               then the trap would just get eaten on the _next_ turn... */
            Sprintf(qbuf, "There is a bear trap here (%s); eat it?",
                    u_in_beartrap ? "holding you" : "armed");
            if ((c = yn_function(qbuf, ynqchars, 'n')) == 'y') {
                deltrap(ttmp);
                if (u_in_beartrap)
                    reset_utrap(TRUE);
                return mksobj(BEARTRAP, TRUE, FALSE);
            } else if (c == 'q') {
                return (struct obj *) 0;
            }
        }

        if (g.youmonst.data != &mons[PM_RUST_MONSTER]
            && (gold = g_at(u.ux, u.uy)) != 0) {
            if (gold->quan == 1L)
                Sprintf(qbuf, "There is 1 gold piece here; eat it?");
            else
                Sprintf(qbuf, "There are %ld gold pieces here; eat them?",
                        gold->quan);
            if ((c = yn_function(qbuf, ynqchars, 'n')) == 'y') {
                return gold;
            } else if (c == 'q') {
                return (struct obj *) 0;
            }
        }
    }

    /* Is there some food (probably a heavy corpse) here on the ground? */
    for (otmp = g.level.objects[u.ux][u.uy]; otmp; otmp = otmp->nexthere) {
        if (corpsecheck
                ? (otmp->otyp == CORPSE
                   && (corpsecheck == 1 || tinnable(otmp)))
                : feeding ? (otmp->oclass != COIN_CLASS && is_edible(otmp))
                          : otmp->oclass == FOOD_CLASS) {
            char qsfx[QBUFSZ];
            boolean one = (otmp->quan == 1L);

            /* if blind and without gloves, attempting to eat (or tin or
               offer) a cockatrice corpse is fatal before asking whether
               or not to use it; otherwise, 'm<dir>' followed by 'e' could
               be used to locate cockatrice corpses without touching them */
            if (otmp->otyp == CORPSE && will_feel_cockatrice(otmp, FALSE)) {
                feel_cockatrice(otmp, FALSE);
                /* if life-saved (or poly'd into stone golem), terminate
                   attempt to eat off floor */
                return (struct obj *) 0;
            }
            /* "There is <an object> here; <verb> it?" or
               "There are <N objects> here; <verb> one?" */
            Sprintf(qbuf, "There %s ", otense(otmp, "are"));
            Sprintf(qsfx, " here; %s %s?", verb, one ? "it" : "one");
            (void) safe_qbuf(qbuf, qbuf, qsfx, otmp, doname, ansimpleoname,
                             one ? something : (const char *) "things");
            if ((c = yn_function(qbuf, ynqchars, 'n')) == 'y')
                return  otmp;
            else if (c == 'q')
                return (struct obj *) 0;
        }
    }

 skipfloor:
    /* We cannot use ALL_CLASSES since that causes getobj() to skip its
     * "ugly checks" and we need to check for inedible items.
     */
    otmp = getobj(feeding ? allobj : offering ? offerfodder : comestibles,
                  verb);
    if (corpsecheck && otmp && !(offering && otmp->oclass == AMULET_CLASS))
        if (otmp->otyp != CORPSE || (corpsecheck == 2 && !tinnable(otmp))) {
            You_cant("%s that!", verb);
            return (struct obj *) 0;
        }
    return otmp;
}

/* Side effects of vomiting */
/* added nomul (MRS) - it makes sense, you're too busy being sick! */
void
vomit() /* A good idea from David Neves */
{
    if (cantvomit(g.youmonst.data)) {
        /* doesn't cure food poisoning; message assumes that we aren't
           dealing with some esoteric body_part() */
        Your("jaw gapes convulsively.");
    } else {
        if (Sick && (u.usick_type & SICK_VOMITABLE) != 0)
            make_sick(0L, (char *) 0, TRUE, SICK_VOMITABLE);
        /* if not enough in stomach to actually vomit then dry heave;
           vomiting_dialog() gives a vomit message when its countdown
           reaches 0, but only if u.uhs < FAINTING (and !cantvomit()) */
        if (u.uhs >= FAINTING)
            Your("%s heaves convulsively!", body_part(STOMACH));
    }

    /* nomul()/You_can_move_again used to be unconditional, which was
       viable while eating but not for Vomiting countdown where hero might
       be immobilized for some other reason at the time vomit() is called */
    if (g.multi >= -2) {
        nomul(-2);
        g.multi_reason = "vomiting";
        g.nomovemsg = You_can_move_again;
    }
}

int
eaten_stat(base, obj)
int base;
struct obj *obj;
{
    long uneaten_amt, full_amount;

    /* get full_amount first; obj_nutrition() might modify obj->oeaten */
    full_amount = (long) obj_nutrition(obj);
    uneaten_amt = (long) obj->oeaten;
    if (uneaten_amt > full_amount) {
        impossible(
          "partly eaten food (%ld) more nutritious than untouched food (%ld)",
                   uneaten_amt, full_amount);
        uneaten_amt = full_amount;
    }

    base = (int) (full_amount ? (long) base * uneaten_amt / full_amount : 0L);
    return (base < 1) ? 1 : base;
}

/* reduce obj's oeaten field, making sure it never hits or passes 0 */
void
consume_oeaten(obj, amt)
struct obj *obj;
int amt;
{
    /*
     * This is a hack to try to squelch several long standing mystery
     * food bugs.  A better solution would be to rewrite the entire
     * victual handling mechanism from scratch using a less complex
     * model.  Alternatively, this routine could call done_eating()
     * or food_disappears() but its callers would need revisions to
     * cope with g.context.victual.piece unexpectedly going away.
     *
     * Multi-turn eating operates by setting the food's oeaten field
     * to its full nutritional value and then running a counter which
     * independently keeps track of whether there is any food left.
     * The oeaten field can reach exactly zero on the last turn, and
     * the object isn't removed from inventory until the next turn
     * when the "you finish eating" message gets delivered, so the
     * food would be restored to the status of untouched during that
     * interval.  This resulted in unexpected encumbrance messages
     * at the end of a meal (if near enough to a threshold) and would
     * yield full food if there was an interruption on the critical
     * turn.  Also, there have been reports over the years of food
     * becoming massively heavy or producing unlimited satiation;
     * this would occur if reducing oeaten via subtraction attempted
     * to drop it below 0 since its unsigned type would produce a
     * huge positive value instead.  So far, no one has figured out
     * _why_ that inappropriate subtraction might sometimes happen.
     */

    if (amt > 0) {
        /* bit shift to divide the remaining amount of food */
        obj->oeaten >>= amt;
    } else {
        /* simple decrement; value is negative so we actually add it */
        if ((int) obj->oeaten > -amt)
            obj->oeaten += amt;
        else
            obj->oeaten = 0;
    }

    if (obj->oeaten == 0) {
        if (obj == g.context.victual.piece) /* always true unless wishing... */
            g.context.victual.reqtime =
                g.context.victual.usedtime; /* no bites left */
        obj->oeaten = 1; /* smallest possible positive value */
    }
}

/* called when eatfood occupation has been interrupted,
   or in the case of theft, is about to be interrupted */
boolean
maybe_finished_meal(stopping)
boolean stopping;
{
    /* in case consume_oeaten() has decided that the food is all gone */
    if (g.occupation == eatfood
        && g.context.victual.usedtime >= g.context.victual.reqtime) {
        if (stopping)
            g.occupation = 0; /* for do_reset_eat */
        (void) eatfood();   /* calls done_eating() to use up
                               g.context.victual.piece */
        return TRUE;
    }
    return FALSE;
}

/* Tin of <something> to the rescue?  Decide whether current occupation
   is an attempt to eat a tin of something capable of saving hero's life.
   We don't care about consumption of non-tinned food here because special
   effects there take place on first bite rather than at end of occupation.
   [Popeye the Sailor gets out of trouble by eating tins of spinach. :-] */
boolean
Popeye(threat)
int threat;
{
    struct obj *otin;
    int mndx;

    if (g.occupation != opentin)
        return FALSE;
    otin = g.context.tin.tin;
    /* make sure hero still has access to tin */
    if (!carried(otin)
        && (!obj_here(otin, u.ux, u.uy) || !can_reach_floor(TRUE)))
        return FALSE;
    /* unknown tin is assumed to be helpful */
    if (!otin->known)
        return TRUE;
    /* known tin is helpful if it will stop life-threatening problem */
    mndx = otin->corpsenm;
    switch (threat) {
    /* note: not used; hunger code bypasses stop_occupation() when eating */
    case HUNGER:
        return (boolean) (mndx != NON_PM || otin->spe == 1);
    /* flesh from lizards and acidic critters stops petrification */
    case STONED:
        return (boolean) (mndx >= LOW_PM
                          && (mndx == PM_LIZARD || acidic(&mons[mndx])));
    /* no tins can cure these (yet?) */
    case SLIMED:
    case SICK:
    case VOMITING:
        break;
    default:
        break;
    }
    return FALSE;
}

/*eat.c*/<|MERGE_RESOLUTION|>--- conflicted
+++ resolved
@@ -1767,12 +1767,8 @@
 
     if (++g.context.victual.usedtime >= g.context.victual.reqtime) {
         /* print "finish eating" message if they just resumed -dlc */
-<<<<<<< HEAD
-        done_eating(g.context.victual.reqtime > 1 ? TRUE : FALSE);
-=======
-        done_eating((context.victual.reqtime > 1
+        done_eating((g.context.victual.reqtime > 1
                      || already_partly_eaten) ? TRUE : FALSE);
->>>>>>> c968f03a
         return;
     }
 
@@ -1804,15 +1800,9 @@
         /* [satiation message may be inaccurate if eating gets interrupted] */
         break;
     case TRIPE_RATION:
-<<<<<<< HEAD
-        if (carnivorous(g.youmonst.data) && !humanoid(g.youmonst.data))
-            pline("That tripe ration was surprisingly good!");
-        else if (maybe_polyd(is_orc(g.youmonst.data), Race_if(PM_ORC)))
-=======
-        if (carnivorous(youmonst.data) && !humanoid(youmonst.data)) {
+        if (carnivorous(g.youmonst.data) && !humanoid(g.youmonst.data)) {
             pline("This tripe ration is surprisingly good!");
-        } else if (maybe_polyd(is_orc(youmonst.data), Race_if(PM_ORC))) {
->>>>>>> c968f03a
+        } else if (maybe_polyd(is_orc(g.youmonst.data), Race_if(PM_ORC))) {
             pline(Hallucination ? "Tastes great!  Less filling!"
                                 : "Mmm, tripe... not bad!");
         } else {
@@ -1847,13 +1837,8 @@
         /*FALLTHRU*/
     default:
         if (otmp->otyp == SLIME_MOLD && !otmp->cursed
-<<<<<<< HEAD
             && otmp->spe == g.context.current_fruit) {
-            pline("My, that was a %s %s!",
-=======
-            && otmp->spe == context.current_fruit) {
             pline("My, this is a %s %s!",
->>>>>>> c968f03a
                   Hallucination ? "primo" : "yummy",
                   singular(otmp, xname));
         } else if (otmp->otyp == APPLE && otmp->cursed && !Sleep_resistance) {
@@ -2615,25 +2600,15 @@
          * they shouldn't be able to choke now.
          */
         if (u.uhs != SATIATED)
-<<<<<<< HEAD
             g.context.victual.canchoke = FALSE;
         g.context.victual.o_id = 0;
         g.context.victual.piece = touchfood(otmp);
         if (g.context.victual.piece)
             g.context.victual.o_id = g.context.victual.piece->o_id;
-        You("resume your meal.");
-        start_eating(g.context.victual.piece);
-=======
-            context.victual.canchoke = FALSE;
-        context.victual.o_id = 0;
-        context.victual.piece = touchfood(otmp);
-        if (context.victual.piece)
-            context.victual.o_id = context.victual.piece->o_id;
         You("resume %syour meal.",
-            (context.victual.usedtime + 1 >= context.victual.reqtime)
+            (g.context.victual.usedtime + 1 >= g.context.victual.reqtime)
             ? "the last bite of " : "");
-        start_eating(context.victual.piece, FALSE);
->>>>>>> c968f03a
+        start_eating(g.context.victual.piece, FALSE);
         return 1;
     }
 
@@ -2648,20 +2623,11 @@
     /* KMH, conduct */
     u.uconduct.food++;
 
-<<<<<<< HEAD
-    g.context.victual.o_id = 0;
+    already_partly_eaten = otmp->oeaten ? TRUE : FALSE;
     g.context.victual.piece = otmp = touchfood(otmp);
     if (g.context.victual.piece)
         g.context.victual.o_id = g.context.victual.piece->o_id;
     g.context.victual.usedtime = 0;
-=======
-    already_partly_eaten = otmp->oeaten ? TRUE : FALSE;
-    context.victual.o_id = 0;
-    context.victual.piece = otmp = touchfood(otmp);
-    if (context.victual.piece)
-        context.victual.o_id = context.victual.piece->o_id;
-    context.victual.usedtime = 0;
->>>>>>> c968f03a
 
     /* Now we need to calculate delay and nutritional info.
      * The base nutrition calculated here and in eatcorpse() accounts
@@ -2714,7 +2680,7 @@
             fprefx(otmp);
         } else {
             You("%s %s.",
-                (context.victual.reqtime == 1) ? "eat" : "begin eating",
+                (g.context.victual.reqtime == 1) ? "eat" : "begin eating",
                 doname(otmp));
         }
     }
