/* NetHack 3.6	allmain.c	$NHDT-Date: 1555552624 2019/04/18 01:57:04 $  $NHDT-Branch: NetHack-3.6.2-beta01 $:$NHDT-Revision: 1.100 $ */
/* Copyright (c) Stichting Mathematisch Centrum, Amsterdam, 1985. */
/*-Copyright (c) Robert Patrick Rankin, 2012. */
/* NetHack may be freely redistributed.  See license for details. */

/* various code that was replicated in *main.c */

#include "hack.h"
#include <ctype.h>

#ifndef NO_SIGNAL
#include <signal.h>
#endif

#ifdef POSITIONBAR
STATIC_DCL void NDECL(do_positionbar);
#endif
STATIC_DCL void FDECL(regen_hp, (int));
STATIC_DCL void FDECL(interrupt_multi, (const char *));
STATIC_DCL void FDECL(debug_fields, (const char *));

void
early_init()
{
    decl_globals_init();
    objects_globals_init();
    monst_globals_init();
    sys_early_init();
}

void
moveloop(resuming)
boolean resuming;
{
#if defined(MICRO) || defined(WIN32)
    char ch;
    int abort_lev;
#endif
    int moveamt = 0, wtcap = 0, change = 0;
    boolean monscanmove = FALSE;

    /* if a save file created in normal mode is now being restored in
       explore mode, treat it as normal restore followed by 'X' command
       to use up the save file and require confirmation for explore mode */
    if (resuming && iflags.deferred_X)
        (void) enter_explore_mode();

    /* side-effects from the real world */
    flags.moonphase = phase_of_the_moon();
    if (flags.moonphase == FULL_MOON) {
        You("are lucky!  Full moon tonight.");
        change_luck(1);
    } else if (flags.moonphase == NEW_MOON) {
        pline("Be careful!  New moon tonight.");
    }
    flags.friday13 = friday_13th();
    if (flags.friday13) {
        pline("Watch out!  Bad things can happen on Friday the 13th.");
        change_luck(-1);
    }

    if (!resuming) { /* new game */
        g.context.rndencode = rnd(9000);
        set_wear((struct obj *) 0); /* for side-effects of starting gear */
        (void) pickup(1);      /* autopickup at initial location */
    }
    g.context.botlx = TRUE; /* for STATUS_HILITES */
    update_inventory(); /* for perm_invent */
    if (resuming) { /* restoring old game */
        read_engr_at(u.ux, u.uy); /* subset of pickup() */
    }

    (void) encumber_msg(); /* in case they auto-picked up something */
    if (g.defer_see_monsters) {
        g.defer_see_monsters = FALSE;
        see_monsters();
    }
    initrack();

    u.uz0.dlevel = u.uz.dlevel;
    g.youmonst.movement = NORMAL_SPEED; /* give the hero some movement points */
    g.context.move = 0;

    g.program_state.in_moveloop = 1;
    for (;;) {
#ifdef SAFERHANGUP
        if (g.program_state.done_hup)
            end_of_input();
#endif
        get_nh_event();
#ifdef POSITIONBAR
        do_positionbar();
#endif

        if (g.context.move) {
            /* actual time passed */
            g.youmonst.movement -= NORMAL_SPEED;

            do { /* hero can't move this turn loop */
                wtcap = encumber_msg();

                g.context.mon_moving = TRUE;
                do {
                    monscanmove = movemon();
                    if (g.youmonst.movement >= NORMAL_SPEED)
                        break; /* it's now your turn */
                } while (monscanmove);
                g.context.mon_moving = FALSE;

                if (!monscanmove && g.youmonst.movement < NORMAL_SPEED) {
                    /* both hero and monsters are out of steam this round */
                    struct monst *mtmp;

                    /* set up for a new turn */
                    mcalcdistress(); /* adjust monsters' trap, blind, etc */

                    /* reallocate movement rations to monsters; don't need
                       to skip dead monsters here because they will have
                       been purged at end of their previous round of moving */
                    for (mtmp = fmon; mtmp; mtmp = mtmp->nmon)
                        mtmp->movement += mcalcmove(mtmp);

                    /* occasionally add another monster; since this takes
                       place after movement has been allotted, the new
                       monster effectively loses its first turn */
                    if (!rn2(u.uevent.udemigod ? 25
                             : (depth(&u.uz) > depth(&stronghold_level)) ? 50
                               : 70))
                        (void) makemon((struct permonst *) 0, 0, 0,
                                       NO_MM_FLAGS);

                    /* calculate how much time passed. */
                    if (u.usteed && u.umoved) {
                        /* your speed doesn't augment steed's speed */
                        moveamt = mcalcmove(u.usteed);
                    } else {
                        moveamt = g.youmonst.data->mmove;

                        if (Very_fast) { /* speed boots, potion, or spell */
                            /* gain a free action on 2/3 of turns */
                            if (rn2(3) != 0)
                                moveamt += NORMAL_SPEED;
                        } else if (Fast) { /* intrinsic */
                            /* gain a free action on 1/3 of turns */
                            if (rn2(3) == 0)
                                moveamt += NORMAL_SPEED;
                        }
                    }

                    switch (wtcap) {
                    case UNENCUMBERED:
                        break;
                    case SLT_ENCUMBER:
                        moveamt -= (moveamt / 4);
                        break;
                    case MOD_ENCUMBER:
                        moveamt -= (moveamt / 2);
                        break;
                    case HVY_ENCUMBER:
                        moveamt -= ((moveamt * 3) / 4);
                        break;
                    case EXT_ENCUMBER:
                        moveamt -= ((moveamt * 7) / 8);
                        break;
                    default:
                        break;
                    }

                    g.youmonst.movement += moveamt;
                    if (g.youmonst.movement < 0)
                        g.youmonst.movement = 0;
                    settrack();

                    g.monstermoves++;
                    g.moves++;

                    /********************************/
                    /* once-per-turn things go here */
                    /********************************/

                    if (Glib)
                        glibr();
                    nh_timeout();
                    run_regions();

                    if (u.ublesscnt)
                        u.ublesscnt--;
                    if (flags.time && !g.context.run)
                        iflags.time_botl = TRUE;

                    /* One possible result of prayer is healing.  Whether or
                     * not you get healed depends on your current hit points.
                     * If you are allowed to regenerate during the prayer,
                     * the end-of-prayer calculation messes up on this.
                     * Another possible result is rehumanization, which
                     * requires that encumbrance and movement rate be
                     * recalculated.
                     */
                    if (u.uinvulnerable) {
                        /* for the moment at least, you're in tiptop shape */
                        wtcap = UNENCUMBERED;
                    } else if (!Upolyd ? (u.uhp < u.uhpmax)
                                       : (u.mh < u.mhmax
                                          || g.youmonst.data->mlet == S_EEL)) {
                        /* maybe heal */
                        regen_hp(wtcap);
                    }

                    /* moving around while encumbered is hard work */
                    if (wtcap > MOD_ENCUMBER && u.umoved) {
                        if (!(wtcap < EXT_ENCUMBER ? g.moves % 30
                                                   : g.moves % 10)) {
                            if (Upolyd && u.mh > 1) {
                                u.mh--;
                                g.context.botl = TRUE;
                            } else if (!Upolyd && u.uhp > 1) {
                                u.uhp--;
                                g.context.botl = TRUE;
                            } else {
                                You("pass out from exertion!");
                                exercise(A_CON, FALSE);
                                fall_asleep(-10, FALSE);
                            }
                        }
                    }

                    if (u.uen < u.uenmax
                        && ((wtcap < MOD_ENCUMBER
                             && (!(g.moves % ((MAXULEV + 8 - u.ulevel)
                                            * (Role_if(PM_WIZARD) ? 3 : 4)
                                            / 6)))) || Energy_regeneration)) {
                        u.uen += rn1(
                            (int) (ACURR(A_WIS) + ACURR(A_INT)) / 15 + 1, 1);
                        if (u.uen > u.uenmax)
                            u.uen = u.uenmax;
                        g.context.botl = TRUE;
                        if (u.uen == u.uenmax)
                            interrupt_multi("You feel full of energy.");
                    }

                    if (!u.uinvulnerable) {
                        if (Teleportation && !rn2(85)) {
                            xchar old_ux = u.ux, old_uy = u.uy;

                            tele();
                            if (u.ux != old_ux || u.uy != old_uy) {
                                if (!next_to_u()) {
                                    check_leash(old_ux, old_uy);
                                }
                                /* clear doagain keystrokes */
                                pushch(0);
                                savech(0);
                            }
                        }
                        /* delayed change may not be valid anymore */
                        if ((change == 1 && !Polymorph)
                            || (change == 2 && u.ulycn == NON_PM))
                            change = 0;
                        if (Polymorph && !rn2(100))
                            change = 1;
                        else if (u.ulycn >= LOW_PM && !Upolyd
                                 && !rn2(80 - (20 * night())))
                            change = 2;
                        if (change && !Unchanging) {
                            if (g.multi >= 0) {
                                stop_occupation();
                                if (change == 1)
                                    polyself(0);
                                else
                                    you_were();
                                change = 0;
                            }
                        }
                    }

                    if (Searching && g.multi >= 0)
                        (void) dosearch0(1);
                    if (Warning)
                        warnreveal();
                    mkot_trap_warn();
                    dosounds();
                    do_storms();
                    gethungry();
                    age_spells();
                    exerchk();
                    invault();
                    if (u.uhave.amulet)
                        amulet();
                    if (!rn2(40 + (int) (ACURR(A_DEX) * 3)))
                        u_wipe_engr(rnd(3));
                    if (u.uevent.udemigod && !u.uinvulnerable) {
                        if (u.udg_cnt)
                            u.udg_cnt--;
                        if (!u.udg_cnt) {
                            intervene();
                            u.udg_cnt = rn1(200, 50);
                        }
                    }
                    restore_attrib();
/* XXX This should be recoded to use something like regions - a list of
 * things that are active and need to be handled that is dynamically
 * maintained and not a list of special cases. */
                    /* underwater and waterlevel vision are done here */
                    if (Is_waterlevel(&u.uz) || Is_airlevel(&u.uz))
                        movebubbles();
                    else if (Is_firelevel(&u.uz))
                        fumaroles();
                    else if (Underwater)
                        under_water(0);
                    /* vision while buried done here */
                    else if (u.uburied)
                        under_ground(0);

                    /* when immobile, count is in turns */
                    if (g.multi < 0) {
                        if (++g.multi == 0) { /* finished yet? */
                            unmul((char *) 0);
                            /* if unmul caused a level change, take it now */
                            if (u.utotype)
                                deferred_goto();
                        }
                    }
                }
            } while (g.youmonst.movement < NORMAL_SPEED); /* hero can't move */

            /******************************************/
            /* once-per-hero-took-time things go here */
            /******************************************/

#ifdef STATUS_HILITES
            if (iflags.hilite_delta)
                status_eval_next_unhilite();
#endif
            if (g.context.bypasses)
                clear_bypasses();
            if ((u.uhave.amulet || Clairvoyant) && !In_endgame(&u.uz)
                && !BClairvoyant && !(g.moves % 15) && !rn2(2))
                do_vicinity_map((struct obj *) 0);
            if (u.utrap && u.utraptype == TT_LAVA)
                sink_into_lava();
            /* when/if hero escapes from lava, he can't just stay there */
            else if (!u.umoved)
                (void) pooleffects(FALSE);

        } /* actual time passed */

        /****************************************/
        /* once-per-player-input things go here */
        /****************************************/

        clear_splitobjs();
        find_ac();
        if (!g.context.mv || Blind) {
            /* redo monsters if hallu or wearing a helm of telepathy */
            if (Hallucination) { /* update screen randomly */
                see_monsters();
                see_objects();
                see_traps();
                if (u.uswallow)
                    swallowed(0);
            } else if (Unblind_telepat) {
                see_monsters();
            } else if (Warning || Warn_of_mon)
                see_monsters();

            if (g.vision_full_recalc)
                vision_recalc(0); /* vision! */
        }
        if (g.context.botl || g.context.botlx) {
            bot();
            curs_on_u();
        } else if (iflags.time_botl) {
            timebot();
            curs_on_u();
        }

        g.context.move = 1;

        if (g.multi >= 0 && g.occupation) {
#if defined(MICRO) || defined(WIN32)
            abort_lev = 0;
            if (kbhit()) {
                if ((ch = pgetchar()) == ABORT)
                    abort_lev++;
                else
                    pushch(ch);
            }
            if (!abort_lev && (*g.occupation)() == 0)
#else
            if ((*g.occupation)() == 0)
#endif
                g.occupation = 0;
            if (
#if defined(MICRO) || defined(WIN32)
                abort_lev ||
#endif
                monster_nearby()) {
                stop_occupation();
                reset_eat();
            }
#if defined(MICRO) || defined(WIN32)
            if (!(++g.occtime % 7))
                display_nhwindow(WIN_MAP, FALSE);
#endif
            continue;
        }

        if (iflags.sanity_check || iflags.debug_fuzzer)
            sanity_check();

#ifdef CLIPPING
        /* just before rhack */
        cliparound(u.ux, u.uy);
#endif

        u.umoved = FALSE;

        if (g.multi > 0) {
            lookaround();
            if (!g.multi) {
                /* lookaround may clear multi */
                g.context.move = 0;
                if (flags.time)
                    g.context.botl = TRUE;
                continue;
            }
            if (g.context.mv) {
                if (g.multi < COLNO && !--g.multi)
                    g.context.travel = g.context.travel1 = g.context.mv =
                        g.context.run = 0;
                domove();
            } else {
                --g.multi;
                rhack(g.save_cm);
            }
        } else if (g.multi == 0) {
#ifdef MAIL
            ckmailstatus();
#endif
            rhack((char *) 0);
        }
        if (u.utotype)       /* change dungeon level */
            deferred_goto(); /* after rhack() */
        /* !g.context.move here: multiple movement command stopped */
        else if (flags.time && (!g.context.move || !g.context.mv))
            g.context.botl = TRUE;

        if (g.vision_full_recalc)
            vision_recalc(0); /* vision! */
        /* when running in non-tport mode, this gets done through domove() */
        if ((!g.context.run || flags.runmode == RUN_TPORT)
            && (g.multi && (!g.context.travel ? !(g.multi % 7) : !(g.moves % 7L)))) {
            if (flags.time && g.context.run)
                g.context.botl = TRUE;
            /* [should this be flush_screen() instead?] */
            display_nhwindow(WIN_MAP, FALSE);
        }
    }
}

/* maybe recover some lost health (or lose some when an eel out of water) */
STATIC_OVL void
regen_hp(wtcap)
int wtcap;
{
    int heal = 0;
    boolean reached_full = FALSE,
            encumbrance_ok = (wtcap < MOD_ENCUMBER || !u.umoved);

    if (Upolyd) {
        if (u.mh < 1) { /* shouldn't happen... */
            rehumanize();
        } else if (g.youmonst.data->mlet == S_EEL
                   && !is_pool(u.ux, u.uy) && !Is_waterlevel(&u.uz)) {
            /* eel out of water loses hp, similar to monster eels;
               as hp gets lower, rate of further loss slows down */
            if (u.mh > 1 && !Regeneration && rn2(u.mh) > rn2(8)
                && (!Half_physical_damage || !(g.moves % 2L)))
                heal = -1;
        } else if (u.mh < u.mhmax) {
            if (Regeneration || (encumbrance_ok && !(g.moves % 20L)))
                heal = 1;
        }
        if (heal) {
            g.context.botl = TRUE;
            u.mh += heal;
            reached_full = (u.mh == u.mhmax);
        }

    /* !Upolyd */
    } else {
        /* [when this code was in-line within moveloop(), there was
           no !Upolyd check here, so poly'd hero recovered lost u.uhp
           once u.mh reached u.mhmax; that may have been convenient
           for the player, but it didn't make sense for gameplay...] */
        if (u.uhp < u.uhpmax && (encumbrance_ok || Regeneration)) {
            if (u.ulevel > 9) {
                if (!(g.moves % 3L)) {
                    int Con = (int) ACURR(A_CON);

                    if (Con <= 12) {
                        heal = 1;
                    } else {
                        heal = rnd(Con);
                        if (heal > u.ulevel - 9)
                            heal = u.ulevel - 9;
                    }
                }
            } else { /* u.ulevel <= 9 */
                if (!(g.moves % (long) ((MAXULEV + 12) / (u.ulevel + 2) + 1)))
                    heal = 1;
            }
            if (Regeneration && !heal)
                heal = 1;

            if (heal) {
                g.context.botl = TRUE;
                u.uhp += heal;
                if (u.uhp > u.uhpmax)
                    u.uhp = u.uhpmax;
                /* stop voluntary multi-turn activity if now fully healed */
                reached_full = (u.uhp == u.uhpmax);
            }
        }
    }

    if (reached_full)
        interrupt_multi("You are in full health.");
}

void
stop_occupation()
{
    if (g.occupation) {
        if (!maybe_finished_meal(TRUE))
            You("stop %s.", g.occtxt);
        g.occupation = 0;
        g.context.botl = TRUE; /* in case u.uhs changed */
        nomul(0);
        pushch(0);
    } else if (g.multi >= 0) {
        nomul(0);
    }
}

void
display_gamewindows()
{
    WIN_MESSAGE = create_nhwindow(NHW_MESSAGE);
    if (VIA_WINDOWPORT()) {
        status_initialize(0);
    } else {
        WIN_STATUS = create_nhwindow(NHW_STATUS);
    }
    WIN_MAP = create_nhwindow(NHW_MAP);
    WIN_INVEN = create_nhwindow(NHW_MENU);
    /* in case of early quit where WIN_INVEN could be destroyed before
       ever having been used, use it here to pacify the Qt interface */
    start_menu(WIN_INVEN), end_menu(WIN_INVEN, (char *) 0);

#ifdef MAC
    /* This _is_ the right place for this - maybe we will
     * have to split display_gamewindows into create_gamewindows
     * and show_gamewindows to get rid of this ifdef...
     */
    if (!strcmp(windowprocs.name, "mac"))
        SanePositions();
#endif

    /*
     * The mac port is not DEPENDENT on the order of these
     * displays, but it looks a lot better this way...
     */
#ifndef STATUS_HILITES
    display_nhwindow(WIN_STATUS, FALSE);
#endif
    display_nhwindow(WIN_MESSAGE, FALSE);
    clear_glyph_buffer();
    display_nhwindow(WIN_MAP, FALSE);
}

void
newgame()
{
    int i;

#ifdef MFLOPPY
    gameDiskPrompt();
#endif

    g.context.botlx = TRUE;
    g.context.ident = 1;
    g.context.stethoscope_move = -1L;
    g.context.warnlevel = 1;
    g.context.next_attrib_check = 600L; /* arbitrary first setting */
    g.context.tribute.enabled = TRUE;   /* turn on 3.6 tributes    */
    g.context.tribute.tributesz = sizeof(struct tribute_info);

    for (i = LOW_PM; i < NUMMONS; i++)
        g.mvitals[i].mvflags = mons[i].geno & G_NOCORPSE;

    init_objects(); /* must be before u_init() */

    flags.pantheon = -1; /* role_init() will reset this */
    role_init();         /* must be before init_dungeons(), u_init(),
                          * and init_artifacts() */

    init_dungeons();  /* must be before u_init() to avoid rndmonst()
                       * creating odd monsters for any tins and eggs
                       * in hero's initial inventory */
    init_artifacts(); /* before u_init() in case $WIZKIT specifies
                       * any artifacts */
    u_init();

#ifndef NO_SIGNAL
    (void) signal(SIGINT, (SIG_RET_TYPE) done1);
#endif
#ifdef NEWS
    if (iflags.news)
        display_file(NEWS, FALSE);
#endif
    load_qtlist();          /* load up the quest text info */
    /* quest_init();  --  Now part of role_init() */

    mklev();
    u_on_upstairs();
    if (wizard)
        obj_delivery(FALSE); /* finish wizkit */
    vision_reset();          /* set up internals for level (after mklev) */
    check_special_room(FALSE);

    if (MON_AT(u.ux, u.uy))
        mnexto(m_at(u.ux, u.uy));
    (void) makedog();
    docrt();

    if (flags.legacy) {
        flush_screen(1);
        com_pager(1);
    }

    urealtime.realtime = 0L;
    urealtime.start_timing = getnow();
#ifdef INSURANCE
    save_currentstate();
#endif
    g.program_state.something_worth_saving++; /* useful data now exists */

    /* Success! */
    welcome(TRUE);
    return;
}

/* show "welcome [back] to nethack" message at program startup */
void
welcome(new_game)
boolean new_game; /* false => restoring an old game */
{
    char buf[BUFSZ];
    boolean currentgend = Upolyd ? u.mfemale : flags.female;

    /* skip "welcome back" if restoring a doomed character */
    if (!new_game && Upolyd && ugenocided()) {
        /* death via self-genocide is pending */
        pline("You're back, but you still feel %s inside.", udeadinside());
        return;
    }

    /*
     * The "welcome back" message always describes your innate form
     * even when polymorphed or wearing a helm of opposite alignment.
     * Alignment is shown unconditionally for new games; for restores
     * it's only shown if it has changed from its original value.
     * Sex is shown for new games except when it is redundant; for
     * restores it's only shown if different from its original value.
     */
    *buf = '\0';
    if (new_game || u.ualignbase[A_ORIGINAL] != u.ualignbase[A_CURRENT])
        Sprintf(eos(buf), " %s", align_str(u.ualignbase[A_ORIGINAL]));
    if (!g.urole.name.f
        && (new_game
                ? (g.urole.allow & ROLE_GENDMASK) == (ROLE_MALE | ROLE_FEMALE)
                : currentgend != flags.initgend))
        Sprintf(eos(buf), " %s", genders[currentgend].adj);

    pline(new_game ? "%s %s, welcome to NetHack!  You are a%s %s %s."
                   : "%s %s, the%s %s %s, welcome back to NetHack!",
          Hello((struct monst *) 0), g.plname, buf, g.urace.adj,
          (currentgend && g.urole.name.f) ? g.urole.name.f : g.urole.name.m);
}

#ifdef POSITIONBAR
STATIC_DCL void
do_positionbar()
{
    static char pbar[COLNO];
    char *p;

    p = pbar;
    /* up stairway */
    if (g.upstair.sx
        && (glyph_to_cmap(g.level.locations[g.upstair.sx][g.upstair.sy].glyph)
                == S_upstair
            || glyph_to_cmap(g.level.locations[g.upstair.sx][g.upstair.sy].glyph)
                   == S_upladder)) {
        *p++ = '<';
        *p++ = g.upstair.sx;
    }
    if (g.sstairs.sx
        && (glyph_to_cmap(g.level.locations[g.sstairs.sx][g.sstairs.sy].glyph)
                == S_upstair
            || glyph_to_cmap(g.level.locations[g.sstairs.sx][g.sstairs.sy].glyph)
                   == S_upladder)) {
        *p++ = '<';
        *p++ = g.sstairs.sx;
    }

    /* down stairway */
    if (g.dnstair.sx
        && (glyph_to_cmap(g.level.locations[g.dnstair.sx][g.dnstair.sy].glyph)
                == S_dnstair
            || glyph_to_cmap(g.level.locations[g.dnstair.sx][g.dnstair.sy].glyph)
                   == S_dnladder)) {
        *p++ = '>';
        *p++ = g.dnstair.sx;
    }
    if (g.sstairs.sx
        && (glyph_to_cmap(g.level.locations[g.sstairs.sx][g.sstairs.sy].glyph)
                == S_dnstair
            || glyph_to_cmap(g.level.locations[g.sstairs.sx][g.sstairs.sy].glyph)
                   == S_dnladder)) {
        *p++ = '>';
        *p++ = g.sstairs.sx;
    }

    /* hero location */
    if (u.ux) {
        *p++ = '@';
        *p++ = u.ux;
    }
    /* fence post */
    *p = 0;

    update_positionbar(pbar);
}
#endif

STATIC_DCL void
interrupt_multi(msg)
const char *msg;
{
    if (g.multi > 0 && !g.context.travel && !g.context.run) {
        nomul(0);
        if (flags.verbose && msg)
            Norep("%s", msg);
    }
}

/*
 * Argument processing helpers - for xxmain() to share
 * and call.
 *
 * These should return TRUE if the argument matched,
 * whether the processing of the argument was
 * successful or not.
 *
 * Most of these do their thing, then after returning
 * to xxmain(), the code exits without starting a game.
 *
 */

static const struct early_opt earlyopts[] = {
    {ARG_DEBUG, "debug", 5, TRUE},
    {ARG_VERSION, "version", 4, TRUE},
#ifdef WIN32
    {ARG_WINDOWS, "windows", 4, TRUE},
#endif
};

#ifdef WIN32
extern int FDECL(windows_early_options, (const char *));
#endif

/*
 * Returns:
 *    0 = no match
 *    1 = found and skip past this argument
 *    2 = found and trigger immediate exit
 */

int
argcheck(argc, argv, e_arg)
int argc;
char *argv[];
enum earlyarg e_arg;
{
    int i, idx;
    boolean match = FALSE;
    char *userea = (char *)0;
    const char *dashdash = "";

    for (idx = 0; idx < SIZE(earlyopts); idx++) {
        if (earlyopts[idx].e == e_arg)
            break;
    }
    if ((idx >= SIZE(earlyopts)) || (argc <= 1))
            return FALSE;

    for (i = 0; i < argc; ++i) {
        if (argv[i][0] != '-')
            continue;
        if (argv[i][1] == '-') {
            userea = &argv[i][2];
            dashdash = "-";
        } else {
            userea = &argv[i][1];
        }
        match = match_optname(userea, earlyopts[idx].name,
                              earlyopts[idx].minlength,
                              earlyopts[idx].valallowed);
        if (match) break;
    }

    if (match) {
        const char *extended_opt = index(userea, ':');

        if (!extended_opt)
            extended_opt = index(userea, '=');
        switch(e_arg) {
        case ARG_DEBUG:
            if (extended_opt) {
                extended_opt++;
                debug_fields(extended_opt);
            }
            return 1;
        case ARG_VERSION: {
            boolean insert_into_pastebuf = FALSE;

            if (extended_opt) {
                extended_opt++;
                if (match_optname(extended_opt, "paste", 5, FALSE)) {
                    insert_into_pastebuf = TRUE;
                } else {
                    raw_printf(
                   "-%sversion can only be extended with -%sversion:paste.\n",
                               dashdash, dashdash);
                    return TRUE;
                }
            }
            early_version_info(insert_into_pastebuf);
            return 2;
        }
#ifdef WIN32
        case ARG_WINDOWS: {
            if (extended_opt) {
                extended_opt++;
                return windows_early_options(extended_opt);
            }
        }
#endif
        default:
            break;
        }
    };
    return FALSE;
}

/*
 * These are internal controls to aid developers with
 * testing and debugging particular aspects of the code.
 * They are not player options and the only place they
 * are documented is right here. No gameplay is altered.
 *
 * test             - test whether this parser is working
 * ttystatus        - TTY:
 * immediateflips   - WIN32: turn off display performance
 *                    optimization so that display output
 *                    can be debugged without buffering.
 */
STATIC_OVL void
debug_fields(opts)
const char *opts;
{
    char *op;
    boolean negated = FALSE;

    while ((op = index(opts, ',')) != 0) {
        *op++ = 0;
        /* recurse */
        debug_fields(op);
    }
    if (strlen(opts) > BUFSZ / 2)
        return;


    /* strip leading and trailing white space */
    while (isspace((uchar) *opts))
        opts++;
    op = eos((char *) opts);
    while (--op >= opts && isspace((uchar) *op))
        *op = '\0';

    if (!*opts) {
        /* empty */
        return;
    }
    while ((*opts == '!') || !strncmpi(opts, "no", 2)) {
        if (*opts == '!')
            opts++;
        else
            opts += 2;
        negated = !negated;
    }
    if (match_optname(opts, "test", 4, FALSE))
        iflags.debug.test = negated ? FALSE : TRUE;
#ifdef TTY_GRAPHICS
    if (match_optname(opts, "ttystatus", 9, FALSE))
        iflags.debug.ttystatus = negated ? FALSE : TRUE;
#endif
#ifdef WIN32
    if (match_optname(opts, "immediateflips", 14, FALSE))
        iflags.debug.immediateflips = negated ? FALSE : TRUE;
#endif
    return;
}
<<<<<<< HEAD

/* fuzzer_toggle() toggles fuzzer state */
void
fuzzer_toggle()
{
    if (iflags.debug_fuzzer)
        fuzzer_stop();
    else
        fuzzer_start();
}

/* fuzzer_check() is called prior to rhack(0) to allow the fuzzer to
 * check if it should stop and to allow it to reseed the game.
 */
void
fuzzer_check()
{
    if (iflags.debug_fuzzer)
    {
        unsigned long seed;
        if (g.moves >= iflags.fuzzer_stop_and_save) {
            iflags.fuzzer_saving = TRUE;
            dosave0();
            exit_nhwindows("Goodbye from the fuzzer...");
            fuzzer_stop();
            nh_terminate(EXIT_SUCCESS);
        }

        seed = rul();
        set_random(seed, rn2);
        fuzzer_log(LOG_MINIMAL, "SEED:%ld:%lu\n", g.moves, seed);

    }
}

/* fuzzer_auto_start is called when creating a new game to allow
 * the fuzzer to start itself.
 */
void
fuzzer_auto_start()
{
    if (iflags.fuzzer_auto_start) {
        unsigned long seed;
        nhassert(!iflags.debug_fuzzer);
        fuzzer_start();
        seed = rul();
        set_random(seed, rn2);
        fuzzer_log(LOG_MINIMAL, "START:%ld:%lu\n", g.moves, seed);
    }
}

/* fuzzer_msg_history is called during save file recovery to allow
 * the fuzzer to snoop the messages being recovered.  The fuzzer
 * saves a seed as a message in save files and this is the mechanism
 * used to recover that seed if the fuzzer is being auto started.
 */
boolean
fuzzer_msg_history(msg)
    const char * msg;
{
    long saved_moves;
    unsigned long saved_seed;
    if (sscanf(msg, "SEED:%ld:%lu", &saved_moves, &saved_seed) == 2) {
        nhassert(saved_moves == g.moves);
        if (iflags.fuzzer_auto_start) {
            fuzzer_start();
            set_random(saved_seed, rn2);
            fuzzer_log(LOG_MINIMAL, "START:%ld:%lu\n", g.moves, saved_seed);
        }
        return TRUE;
    }

    return FALSE;
}
=======
>>>>>>> a607ea2b
/*allmain.c*/<|MERGE_RESOLUTION|>--- conflicted
+++ resolved
@@ -923,81 +923,4 @@
 #endif
     return;
 }
-<<<<<<< HEAD
-
-/* fuzzer_toggle() toggles fuzzer state */
-void
-fuzzer_toggle()
-{
-    if (iflags.debug_fuzzer)
-        fuzzer_stop();
-    else
-        fuzzer_start();
-}
-
-/* fuzzer_check() is called prior to rhack(0) to allow the fuzzer to
- * check if it should stop and to allow it to reseed the game.
- */
-void
-fuzzer_check()
-{
-    if (iflags.debug_fuzzer)
-    {
-        unsigned long seed;
-        if (g.moves >= iflags.fuzzer_stop_and_save) {
-            iflags.fuzzer_saving = TRUE;
-            dosave0();
-            exit_nhwindows("Goodbye from the fuzzer...");
-            fuzzer_stop();
-            nh_terminate(EXIT_SUCCESS);
-        }
-
-        seed = rul();
-        set_random(seed, rn2);
-        fuzzer_log(LOG_MINIMAL, "SEED:%ld:%lu\n", g.moves, seed);
-
-    }
-}
-
-/* fuzzer_auto_start is called when creating a new game to allow
- * the fuzzer to start itself.
- */
-void
-fuzzer_auto_start()
-{
-    if (iflags.fuzzer_auto_start) {
-        unsigned long seed;
-        nhassert(!iflags.debug_fuzzer);
-        fuzzer_start();
-        seed = rul();
-        set_random(seed, rn2);
-        fuzzer_log(LOG_MINIMAL, "START:%ld:%lu\n", g.moves, seed);
-    }
-}
-
-/* fuzzer_msg_history is called during save file recovery to allow
- * the fuzzer to snoop the messages being recovered.  The fuzzer
- * saves a seed as a message in save files and this is the mechanism
- * used to recover that seed if the fuzzer is being auto started.
- */
-boolean
-fuzzer_msg_history(msg)
-    const char * msg;
-{
-    long saved_moves;
-    unsigned long saved_seed;
-    if (sscanf(msg, "SEED:%ld:%lu", &saved_moves, &saved_seed) == 2) {
-        nhassert(saved_moves == g.moves);
-        if (iflags.fuzzer_auto_start) {
-            fuzzer_start();
-            set_random(saved_seed, rn2);
-            fuzzer_log(LOG_MINIMAL, "START:%ld:%lu\n", g.moves, saved_seed);
-        }
-        return TRUE;
-    }
-
-    return FALSE;
-}
-=======
->>>>>>> a607ea2b
 /*allmain.c*/