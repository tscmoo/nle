/* NetHack 3.6	read.c	$NHDT-Date: 1431192759 2015/05/09 17:32:39 $  $NHDT-Branch: master $:$NHDT-Revision: 1.111 $ */
/* NetHack 3.6	read.c	$Date: 2012/04/06 08:35:00 $  $Revision: 1.78 $ */
/* Copyright (c) Stichting Mathematisch Centrum, Amsterdam, 1985. */
/* NetHack may be freely redistributed.  See license for details. */

#include "hack.h"

#define Your_Own_Role(mndx)  \
    ((mndx) == urole.malenum \
     || (urole.femalenum != NON_PM && (mndx) == urole.femalenum))
#define Your_Own_Race(mndx)  \
    ((mndx) == urace.malenum \
     || (urace.femalenum != NON_PM && (mndx) == urace.femalenum))

boolean known;

static NEARDATA const char readable[] = { ALL_CLASSES, SCROLL_CLASS,
                                          SPBOOK_CLASS, 0 };
static const char all_count[] = { ALLOW_COUNT, ALL_CLASSES, 0 };

STATIC_DCL boolean FDECL(learnscrolltyp, (SHORT_P));
STATIC_DCL void NDECL(do_class_genocide);
STATIC_DCL void FDECL(stripspe, (struct obj *));
STATIC_DCL void FDECL(p_glow1, (struct obj *));
STATIC_DCL void FDECL(p_glow2, (struct obj *, const char *));
STATIC_DCL void FDECL(randomize, (int *, int));
STATIC_DCL void FDECL(forget_single_object, (int));
STATIC_DCL void FDECL(forget, (int));
STATIC_DCL int FDECL(maybe_tame, (struct monst *, struct obj *));
STATIC_DCL boolean FDECL(is_valid_stinking_cloud_pos, (int, int, BOOLEAN_P));
STATIC_DCL void FDECL(display_stinking_cloud_positions, (int));
STATIC_PTR void FDECL(set_lit, (int, int, genericptr_t));

STATIC_OVL boolean
learnscrolltyp(scrolltyp)
short scrolltyp;
{
    if (!objects[scrolltyp].oc_name_known) {
        makeknown(scrolltyp);
        more_experienced(0, 10);
        return TRUE;
    } else
        return FALSE;
}

/* also called from teleport.c for scroll of teleportation */
void
learnscroll(sobj)
struct obj *sobj;
{
    /* it's implied that sobj->dknown is set;
       we couldn't be reading this scroll otherwise */
    if (sobj->oclass != SPBOOK_CLASS)
        (void) learnscrolltyp(sobj->otyp);
}

char *
erode_obj_text(otmp, buf)
struct obj *otmp;
char *buf;
{
    int erosion = greatest_erosion(otmp);
    if (erosion)
        wipeout_text(buf, (int) (strlen(buf) * erosion / (2 * MAX_ERODE)),
                     otmp->o_id ^ (unsigned) ubirthday);
    return buf;
}

char *
tshirt_text(tshirt, buf)
struct obj *tshirt;
char *buf;
{
    static const char *shirt_msgs[] = {
        /* Scott Bigham */
        "I explored the Dungeons of Doom and all I got was this lousy "
        "T-shirt!",
        "Is that Mjollnir in your pocket or are you just happy to see me?",
        "It's not the size of your sword, it's how #enhance'd you are with "
        "it.",
        "Madame Elvira's House O' Succubi Lifetime Customer",
        "Madame Elvira's House O' Succubi Employee of the Month",
        "Ludios Vault Guards Do It In Small, Dark Rooms",
        "Yendor Military Soldiers Do It In Large Groups",
        "I survived Yendor Military Boot Camp",
        "Ludios Accounting School Intra-Mural Lacrosse Team",
        "Oracle(TM) Fountains 10th Annual Wet T-Shirt Contest",
        "Hey, black dragon!  Disintegrate THIS!", "I'm With Stupid -->",
        "Don't blame me, I voted for Izchak!", "Don't Panic", /* HHGTTG */
        "Furinkan High School Athletic Dept.",                /* Ranma 1/2 */
        "Hel-LOOO, Nurse!",                                   /* Animaniacs */
        "=^.^=", "100% goblin hair - do not wash", "Aberzombie and Fitch",
        "cK -- Cockatrice touches the Kop",
        "Don't ask me, I only adventure here", "Down with pants!",
        "d, your dog or a killer?", "FREE PUG AND NEWT!", "Go team ant!",
        "Got newt?", "Hello, my darlings!", /* Charlie Drake */
        "Hey! Nymphs! Steal This T-Shirt!", "I <3 Dungeon of Doom",
        "I <3 Maud",
        "I am a Valkyrie. If you see me running, try to keep up.",
        "I am not a pack rat - I am a collector",
        "I bounced off a rubber tree",         /* Monkey Island */
        "Plunder Island Brimstone Beach Club", /* Monkey Island */
        "If you can read this, I can hit you with my polearm",
        "I'm confused!", "I scored with the princess",
        "I want to live forever or die in the attempt.", "Lichen Park",
        "LOST IN THOUGHT - please send search party", "Meat is Mordor",
        "Minetown Better Business Bureau", "Minetown Watch",
        "Ms. Palm's House of Negotiable Affection -- A Very Reputable House "
        "Of Disrepute",
        "Protection Racketeer", "Real men love Crom",
        "Somebody stole my Mojo!", "The Hellhound Gang", "The Werewolves",
        "They Might Be Storm Giants",
        "Weapons don't kill people, I kill people", "White Zombie",
        "You're killing me!",
        "Anhur State University - Home of the Fighting Fire Ants!",
        "FREE HUGS", "Serial Ascender", "Real men are valkyries",
        "Young Men's Cavedigging Association", "Occupy Fort Ludios",
        "I couldn't afford this T-shirt so I stole it!", "Mind flayers suck",
        "I'm not wearing any pants", "Down with the living!",
        "Pudding farmer", "Vegetarian",
    };
    Strcpy(buf, shirt_msgs[tshirt->o_id % SIZE(shirt_msgs)]);
    return erode_obj_text(tshirt, buf);
}

char *
apron_text(apron, buf)
struct obj *apron;
char *buf;
{
    static const char *apron_msgs[] = {
        "Kiss the cook", "I'm making SCIENCE!", "Don't mess with the chef",
        "Don't make me poison you", "Gehennom's Kitchen",
        "Rat: The other white meat",
        "If you can't stand the heat, get out of Gehennom!",
        "If we weren't meant to eat animals, why are they made out of meat?",
        "If you don't like the food, I'll stab you",
    };
    Strcpy(buf, apron_msgs[apron->o_id % SIZE(apron_msgs)]);
    return erode_obj_text(apron, buf);
}

int
doread()
{
    register struct obj *scroll;
    boolean confused, nodisappear;

    known = FALSE;
    if (check_capacity((char *) 0))
        return (0);
    scroll = getobj(readable, "read");
    if (!scroll)
        return (0);

    /* outrumor has its own blindness check */
    if (scroll->otyp == FORTUNE_COOKIE) {
        if (flags.verbose)
            You("break up the cookie and throw away the pieces.");
        outrumor(bcsign(scroll), BY_COOKIE);
        if (!Blind)
            u.uconduct.literate++;
        useup(scroll);
        return (1);
    } else if (scroll->otyp == T_SHIRT || scroll->otyp == ALCHEMY_SMOCK) {
        char buf[BUFSZ];
        if (Blind) {
            You_cant("feel any Braille writing.");
            return 0;
        }
        /* can't read shirt worn under suit (under cloak is ok though) */
        if (scroll->otyp == T_SHIRT && uarm && scroll == uarmu) {
            pline("%s shirt is obscured by %s%s.",
                  scroll->unpaid ? "That" : "Your", shk_your(buf, uarm),
                  suit_simple_name(uarm));
            return 0;
        }
        u.uconduct.literate++;
        if (flags.verbose)
            pline("It reads:");
        pline("\"%s\"", (scroll->otyp == T_SHIRT) ? tshirt_text(scroll, buf)
                                                  : apron_text(scroll, buf));
        return 1;
    } else if (scroll->otyp == CREDIT_CARD) {
        static const char *card_msgs[] = {
            "Leprechaun Gold Tru$t - Shamrock Card",
            "Magic Memory Vault Charge Card", "Larn National Bank", /* Larn */
            "First Bank of Omega",               /* Omega */
            "Bank of Zork - Frobozz Magic Card", /* Zork */
            "Ankh-Morpork Merchant's Guild Barter Card",
            "Ankh-Morpork Thieves' Guild Unlimited Transaction Card",
            "Ransmannsby Moneylenders Association",
            "Bank of Gehennom - 99% Interest Card",
            "Yendorian Express - Copper Card",
            "Yendorian Express - Silver Card",
            "Yendorian Express - Gold Card",
            "Yendorian Express - Mithril Card",
            "Yendorian Express - Platinum Card", /* must be last */
        };
        if (Blind) {
            You("feel the embossed numbers:");
        } else {
            if (flags.verbose)
                pline("It reads:");
            pline("\"%s\"",
                  scroll->oartifact
                      ? card_msgs[SIZE(card_msgs) - 1]
                      : card_msgs[scroll->o_id % (SIZE(card_msgs) - 1)]);
        }
        /* Make a credit card number */
        pline("\"%d0%d %d%d1 0%d%d0\"", ((scroll->o_id % 89) + 10),
              (scroll->o_id % 4), (((scroll->o_id * 499) % 899999) + 100000),
              (scroll->o_id % 10), (!(scroll->o_id % 3)),
              ((scroll->o_id * 7) % 10));
        u.uconduct.literate++;
        return 1;
    } else if (scroll->otyp == CAN_OF_GREASE) {
        pline("This %s has no label.", singular(scroll, xname));
        return 0;
    } else if (scroll->otyp == MAGIC_MARKER) {
        if (Blind) {
            You_cant("feel any Braille writing.");
            return 0;
        }
        if (flags.verbose)
            pline("It reads:");
        pline("\"Magic Marker(TM) Red Ink Marker Pen. Water Soluble.\"");
        u.uconduct.literate++;
        return 1;
    } else if (scroll->oclass == COIN_CLASS) {
        if (Blind)
            You("feel the embossed words:");
        else if (flags.verbose)
            You("read:");
        pline("\"1 Zorkmid. 857 GUE. In Frobs We Trust.\"");
        u.uconduct.literate++;
        return 1;
    } else if (scroll->oartifact == ART_ORB_OF_FATE) {
        if (Blind)
            You("feel the engraved signature:");
        else
            pline("It is signed:");
        pline("\"Odin.\"");
        u.uconduct.literate++;
        return 1;
    } else if (scroll->otyp == CANDY_BAR) {
        static const char *wrapper_msgs[] = {
            "Apollo",       /* Lost */
            "Moon Crunchy", /* South Park */
            "Snacky Cake",    "Chocolate Nuggie", "The Small Bar",
            "Crispy Yum Yum", "Nilla Crunchie",   "Berry Bar",
            "Choco Nummer",   "Om-nom", /* Cat Macro */
            "Fruity Oaty",              /* Serenity */
            "Wonka Bar" /* Charlie and the Chocolate Factory */
        };
        if (Blind) {
            You_cant("feel any Braille writing.");
            return 0;
        }
        pline("The wrapper reads: \"%s\"",
              wrapper_msgs[scroll->o_id % SIZE(wrapper_msgs)]);
        u.uconduct.literate++;
        return 1;
    } else if (scroll->oclass != SCROLL_CLASS
               && scroll->oclass != SPBOOK_CLASS) {
        pline(silly_thing_to, "read");
        return (0);
    } else if (Blind && (scroll->otyp != SPE_BOOK_OF_THE_DEAD)) {
        const char *what = 0;
        if (scroll->oclass == SPBOOK_CLASS)
            what = "mystic runes";
        else if (!scroll->dknown)
            what = "formula on the scroll";
        if (what) {
            pline("Being blind, you cannot read the %s.", what);
            return (0);
        }
    }

    confused = (Confusion != 0);
#ifdef MAIL
    if (scroll->otyp == SCR_MAIL) {
        confused = FALSE; /* override */
        /* reading mail is a convenience for the player and takes
           place outside the game, so shouldn't affect gameplay;
           on the other hand, it starts by explicitly making the
           hero actively read something, which is pretty hard
           to simply ignore; as a compromise, if the player has
           maintained illiterate conduct so far, and this mail
           scroll didn't come from bones, ask for confirmation */
        if (!u.uconduct.literate) {
            if (!scroll->spe && yn("Reading mail will violate \"illiterate\" "
                                   "conduct.  Read anyway?") != 'y')
                return 0;
        }
    }
#endif

    /* Actions required to win the game aren't counted towards conduct */
    /* Novel conduct is handled in read_tribute so exclude it too*/
    if (scroll->otyp != SPE_BOOK_OF_THE_DEAD
        && scroll->otyp != SPE_BLANK_PAPER && scroll->otyp != SCR_BLANK_PAPER
        && scroll->otyp != SPE_NOVEL)
        u.uconduct.literate++;

    if (scroll->oclass == SPBOOK_CLASS) {
        return (study_book(scroll));
    }
    scroll->in_use = TRUE; /* scroll, not spellbook, now being read */
    if (scroll->otyp != SCR_BLANK_PAPER) {
        /* a few scroll feedback messages describe something happening
           to the scroll itself, so avoid "it disappears" for those */
        nodisappear =
            (scroll->otyp == SCR_FIRE
             || (scroll->otyp == SCR_REMOVE_CURSE && scroll->cursed));
        if (Blind)
            pline(nodisappear
                      ? "You %s the formula on the scroll."
                      : "As you %s the formula on it, the scroll disappears.",
                  is_silent(youmonst.data) ? "cogitate" : "pronounce");
        else
            pline(nodisappear ? "You read the scroll."
                              : "As you read the scroll, it disappears.");
        if (confused) {
            if (Hallucination)
                pline("Being so trippy, you screw up...");
            else
                pline("Being confused, you %s the magic words...",
                      is_silent(youmonst.data) ? "misunderstand"
                                               : "mispronounce");
        }
    }
    if (!seffects(scroll)) {
        if (!objects[scroll->otyp].oc_name_known) {
            if (known)
                learnscroll(scroll);
            else if (!objects[scroll->otyp].oc_uname)
                docall(scroll);
        }
        scroll->in_use = FALSE;
        if (scroll->otyp != SCR_BLANK_PAPER)
            useup(scroll);
    }
    return (1);
}

STATIC_OVL void
stripspe(obj)
register struct obj *obj;
{
    if (obj->blessed || obj->spe <= 0) {
        pline1(nothing_happens);
    } else {
        /* order matters: message, shop handling, actual transformation */
        pline("%s briefly.", Yobjnam2(obj, "vibrate"));
        costly_alteration(obj, COST_UNCHRG);
        obj->spe = 0;
        if (obj->otyp == OIL_LAMP || obj->otyp == BRASS_LANTERN)
            obj->age = 0;
    }
}

STATIC_OVL void
p_glow1(otmp)
register struct obj *otmp;
{
    pline("%s briefly.", Yobjnam2(otmp, Blind ? "vibrate" : "glow"));
}

STATIC_OVL void
p_glow2(otmp, color)
register struct obj *otmp;
register const char *color;
{
    pline("%s%s%s for a moment.", Yobjnam2(otmp, Blind ? "vibrate" : "glow"),
          Blind ? "" : " ", Blind ? "" : hcolor(color));
}

/* Is the object chargeable?  For purposes of inventory display; it is */
/* possible to be able to charge things for which this returns FALSE. */
boolean
is_chargeable(obj)
struct obj *obj;
{
    if (obj->oclass == WAND_CLASS)
        return TRUE;
    /* known && !oc_name_known is possible after amnesia/mind flayer */
    if (obj->oclass == RING_CLASS)
        return (boolean)(
            objects[obj->otyp].oc_charged
            && (obj->known
                || (obj->dknown && objects[obj->otyp].oc_name_known)));
    if (is_weptool(obj)) /* specific check before general tools */
        return FALSE;
    if (obj->oclass == TOOL_CLASS)
        return (boolean)(objects[obj->otyp].oc_charged);
    return FALSE; /* why are weapons/armor considered charged anyway? */
}

/*
 * recharge an object; curse_bless is -1 if the recharging implement
 * was cursed, +1 if blessed, 0 otherwise.
 */
void
recharge(obj, curse_bless)
struct obj *obj;
int curse_bless;
{
    register int n;
    boolean is_cursed, is_blessed;

    is_cursed = curse_bless < 0;
    is_blessed = curse_bless > 0;

    if (obj->oclass == WAND_CLASS) {
        int lim = (obj->otyp == WAN_WISHING)
                      ? 3
                      : (objects[obj->otyp].oc_dir != NODIR) ? 8 : 15;

        /* undo any prior cancellation, even when is_cursed */
        if (obj->spe == -1)
            obj->spe = 0;

        /*
         * Recharging might cause wands to explode.
         *	v = number of previous recharges
         *	      v = percentage chance to explode on this attempt
         *		      v = cumulative odds for exploding
         *	0 :   0       0
         *	1 :   0.29    0.29
         *	2 :   2.33    2.62
         *	3 :   7.87   10.28
         *	4 :  18.66   27.02
         *	5 :  36.44   53.62
         *	6 :  62.97   82.83
         *	7 : 100     100
         */
        n = (int) obj->recharged;
        if (n > 0 && (obj->otyp == WAN_WISHING
                      || (n * n * n > rn2(7 * 7 * 7)))) { /* recharge_limit */
            wand_explode(obj, rnd(lim));
            return;
        }
        /* didn't explode, so increment the recharge count */
        obj->recharged = (unsigned) (n + 1);

        /* now handle the actual recharging */
        if (is_cursed) {
            stripspe(obj);
        } else {
            n = (lim == 3) ? 3 : rn1(5, lim + 1 - 5);
            if (!is_blessed)
                n = rnd(n);

            if (obj->spe < n)
                obj->spe = n;
            else
                obj->spe++;
            if (obj->otyp == WAN_WISHING && obj->spe > 3) {
                wand_explode(obj, 1);
                return;
            }
            if (obj->spe >= lim)
                p_glow2(obj, NH_BLUE);
            else
                p_glow1(obj);
#if 0 /*[shop price doesn't vary by charge count]*/
		/* update shop bill to reflect new higher price */
		if (obj->unpaid) alter_cost(obj, 0L);
#endif
        }

    } else if (obj->oclass == RING_CLASS && objects[obj->otyp].oc_charged) {
        /* charging does not affect ring's curse/bless status */
        int s = is_blessed ? rnd(3) : is_cursed ? -rnd(2) : 1;
        boolean is_on = (obj == uleft || obj == uright);

        /* destruction depends on current state, not adjustment */
        if (obj->spe > rn2(7) || obj->spe <= -5) {
            pline("%s momentarily, then %s!", Yobjnam2(obj, "pulsate"),
                  otense(obj, "explode"));
            if (is_on)
                Ring_gone(obj);
            s = rnd(3 * abs(obj->spe)); /* amount of damage */
            useup(obj);
            losehp(Maybe_Half_Phys(s), "exploding ring", KILLED_BY_AN);
        } else {
            long mask = is_on ? (obj == uleft ? LEFT_RING : RIGHT_RING) : 0L;
            pline("%s spins %sclockwise for a moment.", Yname2(obj),
                  s < 0 ? "counter" : "");
            if (s < 0)
                costly_alteration(obj, COST_DECHNT);
            /* cause attributes and/or properties to be updated */
            if (is_on)
                Ring_off(obj);
            obj->spe += s; /* update the ring while it's off */
            if (is_on)
                setworn(obj, mask), Ring_on(obj);
            /* oartifact: if a touch-sensitive artifact ring is
               ever created the above will need to be revised  */
            /* update shop bill to reflect new higher price */
            if (s > 0 && obj->unpaid)
                alter_cost(obj, 0L);
        }

    } else if (obj->oclass == TOOL_CLASS) {
        int rechrg = (int) obj->recharged;

        if (objects[obj->otyp].oc_charged) {
            /* tools don't have a limit, but the counter used does */
            if (rechrg < 7) /* recharge_limit */
                obj->recharged++;
        }
        switch (obj->otyp) {
        case BELL_OF_OPENING:
            if (is_cursed)
                stripspe(obj);
            else if (is_blessed)
                obj->spe += rnd(3);
            else
                obj->spe += 1;
            if (obj->spe > 5)
                obj->spe = 5;
            break;
        case MAGIC_MARKER:
        case TINNING_KIT:
        case EXPENSIVE_CAMERA:
            if (is_cursed)
                stripspe(obj);
            else if (rechrg
                     && obj->otyp
                            == MAGIC_MARKER) { /* previously recharged */
                obj->recharged = 1; /* override increment done above */
                if (obj->spe < 3)
                    Your("marker seems permanently dried out.");
                else
                    pline1(nothing_happens);
            } else if (is_blessed) {
                n = rn1(16, 15); /* 15..30 */
                if (obj->spe + n <= 50)
                    obj->spe = 50;
                else if (obj->spe + n <= 75)
                    obj->spe = 75;
                else {
                    int chrg = (int) obj->spe;
                    if ((chrg + n) > 127)
                        obj->spe = 127;
                    else
                        obj->spe += n;
                }
                p_glow2(obj, NH_BLUE);
            } else {
                n = rn1(11, 10); /* 10..20 */
                if (obj->spe + n <= 50)
                    obj->spe = 50;
                else {
                    int chrg = (int) obj->spe;
                    if ((chrg + n) > 127)
                        obj->spe = 127;
                    else
                        obj->spe += n;
                }
                p_glow2(obj, NH_WHITE);
            }
            break;
        case OIL_LAMP:
        case BRASS_LANTERN:
            if (is_cursed) {
                stripspe(obj);
                if (obj->lamplit) {
                    if (!Blind)
                        pline("%s out!", Tobjnam(obj, "go"));
                    end_burn(obj, TRUE);
                }
            } else if (is_blessed) {
                obj->spe = 1;
                obj->age = 1500;
                p_glow2(obj, NH_BLUE);
            } else {
                obj->spe = 1;
                obj->age += 750;
                if (obj->age > 1500)
                    obj->age = 1500;
                p_glow1(obj);
            }
            break;
        case CRYSTAL_BALL:
            if (is_cursed)
                stripspe(obj);
            else if (is_blessed) {
                obj->spe = 6;
                p_glow2(obj, NH_BLUE);
            } else {
                if (obj->spe < 5) {
                    obj->spe++;
                    p_glow1(obj);
                } else
                    pline1(nothing_happens);
            }
            break;
        case HORN_OF_PLENTY:
        case BAG_OF_TRICKS:
        case CAN_OF_GREASE:
            if (is_cursed)
                stripspe(obj);
            else if (is_blessed) {
                if (obj->spe <= 10)
                    obj->spe += rn1(10, 6);
                else
                    obj->spe += rn1(5, 6);
                if (obj->spe > 50)
                    obj->spe = 50;
                p_glow2(obj, NH_BLUE);
            } else {
                obj->spe += rnd(5);
                if (obj->spe > 50)
                    obj->spe = 50;
                p_glow1(obj);
            }
            break;
        case MAGIC_FLUTE:
        case MAGIC_HARP:
        case FROST_HORN:
        case FIRE_HORN:
        case DRUM_OF_EARTHQUAKE:
            if (is_cursed) {
                stripspe(obj);
            } else if (is_blessed) {
                obj->spe += d(2, 4);
                if (obj->spe > 20)
                    obj->spe = 20;
                p_glow2(obj, NH_BLUE);
            } else {
                obj->spe += rnd(4);
                if (obj->spe > 20)
                    obj->spe = 20;
                p_glow1(obj);
            }
            break;
        default:
            goto not_chargable;
            /*NOTREACHED*/
            break;
        } /* switch */

    } else {
    not_chargable:
        You("have a feeling of loss.");
    }
}

/* Forget known information about this object class. */
STATIC_OVL void
forget_single_object(obj_id)
int obj_id;
{
    objects[obj_id].oc_name_known = 0;
    objects[obj_id].oc_pre_discovered = 0; /* a discovery when relearned */
    if (objects[obj_id].oc_uname) {
        free((genericptr_t) objects[obj_id].oc_uname);
        objects[obj_id].oc_uname = 0;
    }
    undiscover_object(obj_id); /* after clearing oc_name_known */

    /* clear & free object names from matching inventory items too? */
}

#if 0 /* here if anyone wants it.... */
/* Forget everything known about a particular object class. */
STATIC_OVL void
forget_objclass(oclass)
	int oclass;
{
	int i;

	for (i=bases[oclass];
		i < NUM_OBJECTS && objects[i].oc_class==oclass; i++)
	    forget_single_object(i);
}
#endif

/* randomize the given list of numbers  0 <= i < count */
STATIC_OVL void
randomize(indices, count)
int *indices;
int count;
{
    int i, iswap, temp;

    for (i = count - 1; i > 0; i--) {
        if ((iswap = rn2(i + 1)) == i)
            continue;
        temp = indices[i];
        indices[i] = indices[iswap];
        indices[iswap] = temp;
    }
}

/* Forget % of known objects. */
void
forget_objects(percent)
int percent;
{
    int i, count;
    int indices[NUM_OBJECTS];

    if (percent == 0)
        return;
    if (percent <= 0 || percent > 100) {
        impossible("forget_objects: bad percent %d", percent);
        return;
    }

    for (count = 0, i = 1; i < NUM_OBJECTS; i++)
        if (OBJ_DESCR(objects[i])
            && (objects[i].oc_name_known || objects[i].oc_uname))
            indices[count++] = i;

    randomize(indices, count);

    /* forget first % of randomized indices */
    count = ((count * percent) + rn2(100)) / 100;
    for (i = 0; i < count; i++)
        forget_single_object(indices[i]);
}

/* Forget some or all of map (depends on parameters). */
void
forget_map(howmuch)
int howmuch;
{
    register int zx, zy;

    if (Sokoban)
        return;

    known = TRUE;
    for (zx = 0; zx < COLNO; zx++)
        for (zy = 0; zy < ROWNO; zy++)
            if (howmuch & ALL_MAP || rn2(7)) {
                /* Zonk all memory of this location. */
                levl[zx][zy].seenv = 0;
                levl[zx][zy].waslit = 0;
                levl[zx][zy].glyph = cmap_to_glyph(S_stone);
                lastseentyp[zx][zy] = STONE;
            }
}

/* Forget all traps on the level. */
void
forget_traps()
{
    register struct trap *trap;

    /* forget all traps (except the one the hero is in :-) */
    for (trap = ftrap; trap; trap = trap->ntrap)
        if ((trap->tx != u.ux || trap->ty != u.uy) && (trap->ttyp != HOLE))
            trap->tseen = 0;
}

/*
 * Forget given % of all levels that the hero has visited and not forgotten,
 * except this one.
 */
void
forget_levels(percent)
int percent;
{
    int i, count;
    xchar maxl, this_lev;
    int indices[MAXLINFO];

    if (percent == 0)
        return;

    if (percent <= 0 || percent > 100) {
        impossible("forget_levels: bad percent %d", percent);
        return;
    }

    this_lev = ledger_no(&u.uz);
    maxl = maxledgerno();

    /* count & save indices of non-forgotten visited levels */
    /* Sokoban levels are pre-mapped for the player, and should stay
     * so, or they become nearly impossible to solve.  But try to
     * shift the forgetting elsewhere by fiddling with percent
     * instead of forgetting fewer levels.
     */
    for (count = 0, i = 0; i <= maxl; i++)
        if ((level_info[i].flags & VISITED)
            && !(level_info[i].flags & FORGOTTEN) && i != this_lev) {
            if (ledger_to_dnum(i) == sokoban_dnum)
                percent += 2;
            else
                indices[count++] = i;
        }

    if (percent > 100)
        percent = 100;

    randomize(indices, count);

    /* forget first % of randomized indices */
    count = ((count * percent) + 50) / 100;
    for (i = 0; i < count; i++) {
        level_info[indices[i]].flags |= FORGOTTEN;
        forget_mapseen(indices[i]);
    }
}

/*
 * Forget some things (e.g. after reading a scroll of amnesia).  When called,
 * the following are always forgotten:
 *
 *	- felt ball & chain
 *	- traps
 *	- part (6 out of 7) of the map
 *
 * Other things are subject to flags:
 *
 *	howmuch & ALL_MAP	= forget whole map
 *	howmuch & ALL_SPELLS	= forget all spells
 */
STATIC_OVL void
forget(howmuch)
int howmuch;
{
    if (Punished)
        u.bc_felt = 0; /* forget felt ball&chain */

    forget_map(howmuch);
    forget_traps();

    /* 1 in 3 chance of forgetting some levels */
    if (!rn2(3))
        forget_levels(rn2(25));

    /* 1 in 3 chance of forgeting some objects */
    if (!rn2(3))
        forget_objects(rn2(25));

    if (howmuch & ALL_SPELLS)
        losespells();
    /*
     * Make sure that what was seen is restored correctly.  To do this,
     * we need to go blind for an instant --- turn off the display,
     * then restart it.  All this work is needed to correctly handle
     * walls which are stone on one side and wall on the other.  Turning
     * off the seen bits above will make the wall revert to stone,  but
     * there are cases where we don't want this to happen.  The easiest
     * thing to do is to run it through the vision system again, which
     * is always correct.
     */
    docrt(); /* this correctly will reset vision */
}

/* monster is hit by scroll of taming's effect */
STATIC_OVL int
maybe_tame(mtmp, sobj)
struct monst *mtmp;
struct obj *sobj;
{
    int was_tame = mtmp->mtame;
    unsigned was_peaceful = mtmp->mpeaceful;

    if (sobj->cursed) {
        setmangry(mtmp);
        if (was_peaceful && !mtmp->mpeaceful)
            return -1;
    } else {
        if (mtmp->isshk)
            make_happy_shk(mtmp, FALSE);
        else if (!resist(mtmp, sobj->oclass, 0, NOTELL))
            (void) tamedog(mtmp, (struct obj *) 0);
        if ((!was_peaceful && mtmp->mpeaceful) || (!was_tame && mtmp->mtame))
            return 1;
    }
    return 0;
}

boolean
is_valid_stinking_cloud_pos(x, y, showmsg)
int x, y;
boolean showmsg;
{
    if (!cansee(x, y) || !ACCESSIBLE(levl[x][y].typ) || distu(x, y) >= 32) {
        if (showmsg)
            You("smell rotten eggs.");
        return FALSE;
    }
    return TRUE;
}

void
display_stinking_cloud_positions(state)
int state;
{
    if (state == 0) {
        tmp_at(DISP_BEAM, cmap_to_glyph(S_goodpos));
    } else if (state == 1) {
        int x, y, dx, dy;
        int dist = 6;
        for (dx = -dist; dx <= dist; dx++)
            for (dy = -dist; dy <= dist; dy++) {
                x = u.ux + dx;
                y = u.uy + dy;
                if (isok(x, y) && is_valid_stinking_cloud_pos(x, y, FALSE))
                    tmp_at(x, y);
            }
    } else {
        tmp_at(DISP_END, 0);
    }
}

/* scroll effects; return 1 if we use up the scroll and possibly make it
   become discovered, 0 if caller should take care of those side-effects */
int
seffects(sobj)
struct obj *sobj; /* scroll, or fake spellbook object for scroll-like spell */
{
    int cval, otyp = sobj->otyp;
    boolean confused = (Confusion != 0), sblessed = sobj->blessed,
            scursed = sobj->cursed, already_known, old_erodeproof,
            new_erodeproof;
    struct obj *otmp;

    if (objects[otyp].oc_magic)
        exercise(A_WIS, TRUE);                       /* just for trying */
    already_known = (sobj->oclass == SPBOOK_CLASS || /* spell */
                     objects[otyp].oc_name_known);

    switch (otyp) {
#ifdef MAIL
    case SCR_MAIL:
        known = TRUE;
        if (sobj->spe)
            pline("This seems to be junk mail addressed to the finder of the "
                  "Eye of Larn.");
        /* note to the puzzled: the game Larn actually sends you junk
         * mail if you win!
         */
        else
            readmail(sobj);
        break;
#endif
<<<<<<< HEAD
    case SCR_ENCHANT_ARMOR: {
        register schar s;
        boolean special_armor;
        boolean same_color;

        otmp = some_armor(&youmonst);
        if (!otmp) {
            strange_feeling(sobj, !Blind
                                      ? "Your skin glows then fades."
                                      : "Your skin feels warm for a moment.");
            sobj = 0; /* useup() in strange_feeling() */
            exercise(A_CON, !scursed);
            exercise(A_STR, !scursed);
            break;
        }
        if (confused) {
            old_erodeproof = (otmp->oerodeproof != 0);
            new_erodeproof = !scursed;
            otmp->oerodeproof = 0; /* for messages */
            if (Blind) {
                otmp->rknown = FALSE;
                pline("%s warm for a moment.", Yobjnam2(otmp, "feel"));
            } else {
                otmp->rknown = TRUE;
                pline("%s covered by a %s %s %s!", Yobjnam2(otmp, "are"),
                      scursed ? "mottled" : "shimmering",
                      hcolor(scursed ? NH_BLACK : NH_GOLDEN),
                      scursed ? "glow"
                              : (is_shield(otmp) ? "layer" : "shield"));
            }
            if (new_erodeproof && (otmp->oeroded || otmp->oeroded2)) {
                otmp->oeroded = otmp->oeroded2 = 0;
                pline("%s as good as new!",
                      Yobjnam2(otmp, Blind ? "feel" : "look"));
            }
            if (old_erodeproof && !new_erodeproof) {
                /* restore old_erodeproof before shop charges */
                otmp->oerodeproof = 1;
                costly_alteration(otmp, COST_DEGRD);
            }
            otmp->oerodeproof = new_erodeproof ? 1 : 0;
            break;
        }
        /* elven armor vibrates warningly when enchanted beyond a limit */
        special_armor = is_elven_armor(otmp)
                        || (Role_if(PM_WIZARD) && otmp->otyp == CORNUTHAUM);
        if (scursed)
            same_color = (otmp->otyp == BLACK_DRAGON_SCALE_MAIL
                          || otmp->otyp == BLACK_DRAGON_SCALES);
        else
            same_color = (otmp->otyp == SILVER_DRAGON_SCALE_MAIL
                          || otmp->otyp == SILVER_DRAGON_SCALES
                          || otmp->otyp == SHIELD_OF_REFLECTION);
        if (Blind)
            same_color = FALSE;

        /* KMH -- catch underflow */
        s = scursed ? -otmp->spe : otmp->spe;
        if (s > (special_armor ? 5 : 3) && rn2(s)) {
            otmp->in_use = TRUE;
            pline("%s violently %s%s%s for a while, then %s.", Yname2(otmp),
                  otense(otmp, Blind ? "vibrate" : "glow"),
                  (!Blind && !same_color) ? " " : "",
                  (Blind || same_color) ? "" : hcolor(scursed ? NH_BLACK
                                                              : NH_SILVER),
                  otense(otmp, "evaporate"));
            remove_worn_item(otmp, FALSE);
            useup(otmp);
            break;
        }
        s = scursed ? -1 : otmp->spe >= 9
                               ? (rn2(otmp->spe) == 0)
                               : sblessed ? rnd(3 - otmp->spe / 3) : 1;
        if (s >= 0 && Is_dragon_scales(otmp)) {
            /* dragon scales get turned into dragon scale mail */
            pline("%s merges and hardens!", Yname2(otmp));
            setworn((struct obj *) 0, W_ARM);
            /* assumes same order */
            otmp->otyp += GRAY_DRAGON_SCALE_MAIL - GRAY_DRAGON_SCALES;
            if (sblessed) {
                otmp->spe++;
                if (!otmp->blessed)
                    bless(otmp);
            } else if (otmp->cursed)
                uncurse(otmp);
            otmp->known = 1;
            setworn(otmp, W_ARM);
            if (otmp->unpaid)
                alter_cost(otmp, 0L); /* shop bill */
            break;
        }
        pline("%s %s%s%s%s for a %s.", Yname2(otmp),
              s == 0 ? "violently " : "",
              otense(otmp, Blind ? "vibrate" : "glow"),
              (!Blind && !same_color) ? " " : "",
              (Blind || same_color) ? ""
                                    : hcolor(scursed ? NH_BLACK : NH_SILVER),
              (s * s > 1) ? "while" : "moment");
        /* [this cost handling will need updating if shop pricing is
           ever changed to care about curse/bless status of armor] */
        if (s < 0)
            costly_alteration(otmp, COST_DECHNT);
        if (scursed && !otmp->cursed)
            curse(otmp);
        else if (sblessed && !otmp->blessed)
            bless(otmp);
        if (s) {
            otmp->spe += s;
            adj_abon(otmp, s);
            known = otmp->known;
            /* update shop bill to reflect new higher price */
            if (s > 0 && otmp->unpaid)
                alter_cost(otmp, 0L);
        }

        if ((otmp->spe > (special_armor ? 5 : 3))
            && (special_armor || !rn2(7)))
            pline("%s %s.", Yobjnam2(otmp, "suddenly vibrate"),
                  Blind ? "again" : "unexpectedly");
        break;
    }
    case SCR_DESTROY_ARMOR: {
        otmp = some_armor(&youmonst);
        if (confused) {
            if (!otmp) {
                strange_feeling(sobj, "Your bones itch.");
                sobj = 0; /* useup() in strange_feeling() */
                exercise(A_STR, FALSE);
                exercise(A_CON, FALSE);
                break;
            }
            old_erodeproof = (otmp->oerodeproof != 0);
            new_erodeproof = scursed;
            otmp->oerodeproof = 0; /* for messages */
            p_glow2(otmp, NH_PURPLE);
            if (old_erodeproof && !new_erodeproof) {
                /* restore old_erodeproof before shop charges */
                otmp->oerodeproof = 1;
                costly_alteration(otmp, COST_DEGRD);
            }
            otmp->oerodeproof = new_erodeproof ? 1 : 0;
            break;
        }
        if (!scursed || !otmp || !otmp->cursed) {
            if (!destroy_arm(otmp)) {
                strange_feeling(sobj, "Your skin itches.");
                sobj = 0; /* useup() in strange_feeling() */
                exercise(A_STR, FALSE);
                exercise(A_CON, FALSE);
                break;
            } else
                known = TRUE;
        } else { /* armor and scroll both cursed */
            pline("%s.", Yobjnam2(otmp, "vibrate"));
            if (otmp->spe >= -6) {
                otmp->spe += -1;
                adj_abon(otmp, -1);
            }
            make_stunned((HStun & TIMEOUT) + (long) rn1(10, 10), TRUE);
        }
    } break;
    case SCR_CONFUSE_MONSTER:
    case SPE_CONFUSE_MONSTER:
        if (youmonst.data->mlet != S_HUMAN || scursed) {
            if (!HConfusion)
                You_feel("confused.");
            make_confused(HConfusion + rnd(100), FALSE);
        } else if (confused) {
            if (!sblessed) {
                Your("%s begin to %s%s.", makeplural(body_part(HAND)),
                     Blind ? "tingle" : "glow ",
                     Blind ? "" : hcolor(NH_PURPLE));
                make_confused(HConfusion + rnd(100), FALSE);
            } else {
                pline("A %s%s surrounds your %s.",
                      Blind ? "" : hcolor(NH_RED),
                      Blind ? "faint buzz" : " glow", body_part(HEAD));
                make_confused(0L, TRUE);
            }
        } else {
            if (!sblessed) {
                Your("%s%s %s%s.", makeplural(body_part(HAND)),
                     Blind ? "" : " begin to glow",
                     Blind ? (const char *) "tingle" : hcolor(NH_RED),
                     u.umconf ? " even more" : "");
                u.umconf++;
            } else {
                if (Blind)
                    Your("%s tingle %s sharply.", makeplural(body_part(HAND)),
                         u.umconf ? "even more" : "very");
                else
                    Your("%s glow a%s brilliant %s.",
                         makeplural(body_part(HAND)),
                         u.umconf ? "n even more" : "", hcolor(NH_RED));
                /* after a while, repeated uses become less effective */
                if (u.umconf >= 40)
                    u.umconf++;
                else
                    u.umconf += rn1(8, 2);
            }
        }
        break;
    case SCR_SCARE_MONSTER:
    case SPE_CAUSE_FEAR: {
        register int ct = 0;
        register struct monst *mtmp;

        for (mtmp = fmon; mtmp; mtmp = mtmp->nmon) {
            if (DEADMONSTER(mtmp))
                continue;
            if (cansee(mtmp->mx, mtmp->my)) {
                if (confused || scursed) {
                    mtmp->mflee = mtmp->mfrozen = mtmp->msleeping = 0;
                    mtmp->mcanmove = 1;
                } else if (!resist(mtmp, sobj->oclass, 0, NOTELL))
                    monflee(mtmp, 0, FALSE, FALSE);
                if (!mtmp->mtame)
                    ct++; /* pets don't laugh at you */
            }
        }
        if (otyp == SCR_SCARE_MONSTER || !ct)
            You_hear("%s %s.", (confused || scursed) ? "sad wailing"
                                                     : "maniacal laughter",
                     !ct ? "in the distance" : "close by");
        break;
    }
    case SCR_BLANK_PAPER:
        if (Blind)
            You("don't remember there being any magic words on this scroll.");
        else
            pline("This scroll seems to be blank.");
        known = TRUE;
        break;
    case SCR_REMOVE_CURSE:
    case SPE_REMOVE_CURSE: {
        register struct obj *obj;

        You_feel(!Hallucination
                     ? (!confused ? "like someone is helping you."
                                  : "like you need some help.")
                     : (!confused ? "in touch with the Universal Oneness."
                                  : "the power of the Force against you!"));

        if (scursed) {
            pline_The("scroll disintegrates.");
        } else {
            for (obj = invent; obj; obj = obj->nobj) {
                long wornmask;
                /* gold isn't subject to cursing and blessing */
                if (obj->oclass == COIN_CLASS)
                    continue;
                wornmask = (obj->owornmask & ~(W_BALL | W_ART | W_ARTI));
                if (wornmask && !sblessed) {
                    /* handle a couple of special cases; we don't
                       allow auxiliary weapon slots to be used to
                       artificially increase number of worn items */
                    if (obj == uswapwep) {
                        if (!u.twoweap)
                            wornmask = 0L;
                    } else if (obj == uquiver) {
                        if (obj->oclass == WEAPON_CLASS) {
                            /* mergeable weapon test covers ammo,
                               missiles, spears, daggers & knives */
                            if (!objects[obj->otyp].oc_merge)
                                wornmask = 0L;
                        } else if (obj->oclass == GEM_CLASS) {
                            /* possibly ought to check whether
                               alternate weapon is a sling... */
                            if (!uslinging())
                                wornmask = 0L;
                        } else {
                            /* weptools don't merge and aren't
                               reasonable quivered weapons */
                            wornmask = 0L;
                        }
                    }
                }
                if (sblessed || wornmask || obj->otyp == LOADSTONE
                    || (obj->otyp == LEASH && obj->leashmon)) {
                    /* water price varies by curse/bless status */
                    boolean shop_h2o =
                        (obj->unpaid && obj->otyp == POT_WATER);

                    if (confused) {
                        blessorcurse(obj, 2);
                        /* lose knowledge of this object's curse/bless
                           state (even if it didn't actually change) */
                        obj->bknown = 0;
                        /* blessorcurse() only affects uncursed items
                           so no need to worry about price of water
                           going down (hence no costly_alteration) */
                        if (shop_h2o && (obj->cursed || obj->blessed))
                            alter_cost(obj, 0L); /* price goes up */
                    } else if (obj->cursed) {
                        if (shop_h2o)
                            costly_alteration(obj, COST_UNCURS);
                        uncurse(obj);
                    }
                }
            }
        }
        if (Punished && !confused)
            unpunish();
        if (u.utrap && u.utraptype == TT_BURIEDBALL) {
            buried_ball_to_freedom();
            pline_The("clasp on your %s vanishes.", body_part(LEG));
        }
        update_inventory();
        break;
    }
    case SCR_CREATE_MONSTER:
    case SPE_CREATE_MONSTER:
        if (create_critters(1 + ((confused || scursed) ? 12 : 0)
                                + ((sblessed || rn2(73)) ? 0 : rnd(4)),
                            confused ? &mons[PM_ACID_BLOB]
                                     : (struct permonst *) 0,
                            FALSE))
            known = TRUE;
        /* no need to flush monsters; we ask for identification only if the
         * monsters are not visible
         */
        break;
    case SCR_ENCHANT_WEAPON:
        if (confused && uwep
            && (uwep->oclass == WEAPON_CLASS || is_weptool(uwep))) {
            old_erodeproof = (uwep->oerodeproof != 0);
            new_erodeproof = !scursed;
            uwep->oerodeproof = 0; /* for messages */
            if (Blind) {
                uwep->rknown = FALSE;
                Your("weapon feels warm for a moment.");
            } else {
                uwep->rknown = TRUE;
                pline("%s covered by a %s %s %s!", Yobjnam2(uwep, "are"),
                      scursed ? "mottled" : "shimmering",
                      hcolor(scursed ? NH_PURPLE : NH_GOLDEN),
                      scursed ? "glow" : "shield");
            }
            if (uwep->oerodeproof && (uwep->oeroded || uwep->oeroded2)) {
                uwep->oeroded = uwep->oeroded2 = 0;
                pline("%s as good as new!",
                      Yobjnam2(uwep, Blind ? "feel" : "look"));
            }
            if (old_erodeproof && !new_erodeproof) {
                /* restore old_erodeproof before shop charges */
                uwep->oerodeproof = 1;
                costly_alteration(uwep, COST_DEGRD);
            }
            uwep->oerodeproof = new_erodeproof ? 1 : 0;
            break;
        }
        if (!chwepon(sobj,
                     scursed
                         ? -1
                         : !uwep ? 1 : (uwep->spe >= 9)
                                           ? !rn2(uwep->spe)
                                           : sblessed ? rnd(3 - uwep->spe / 3)
                                                      : 1))
            sobj = 0; /* nothing enchanted: strange_feeling -> useup */
        break;
    case SCR_TAMING:
    case SPE_CHARM_MONSTER: {
        int candidates, res, results, vis_results;

        if (u.uswallow) {
            candidates = 1;
            results = vis_results = maybe_tame(u.ustuck, sobj);
        } else {
            int i, j, bd = confused ? 5 : 1;
            struct monst *mtmp;

            /* note: maybe_tame() can return either positive or
               negative values, but not both for the same scroll */
            candidates = results = vis_results = 0;
            for (i = -bd; i <= bd; i++)
                for (j = -bd; j <= bd; j++) {
                    if (!isok(u.ux + i, u.uy + j))
                        continue;
                    if ((mtmp = m_at(u.ux + i, u.uy + j)) != 0
                        || (!i && !j && (mtmp = u.usteed) != 0)) {
                        ++candidates;
                        res = maybe_tame(mtmp, sobj);
                        results += res;
                        if (canspotmon(mtmp))
                            vis_results += res;
                    }
                }
        }
        if (!results) {
            pline("Nothing interesting %s.",
                  !candidates ? "happens" : "seems to happen");
        } else {
            pline_The("neighborhood %s %sfriendlier.",
                      vis_results ? "is" : "seems",
                      (results < 0) ? "un" : "");
            if (vis_results > 0)
                known = TRUE;
        }
    } break;
    case SCR_GENOCIDE:
        if (!already_known)
            You("have found a scroll of genocide!");
        known = TRUE;
        if (sblessed)
            do_class_genocide();
        else
            do_genocide(!scursed | (2 * !!Confusion));
        break;
    case SCR_LIGHT:
        if (!confused || rn2(5)) {
            if (!Blind)
                known = TRUE;
            litroom(!confused && !scursed, sobj);
            if (!confused && !scursed) {
                if (lightdamage(sobj, TRUE, 5))
                    known = TRUE;
            }
        } else {
            /* could be scroll of create monster, don't set known ...*/
            (void) create_critters(1, !scursed ? &mons[PM_YELLOW_LIGHT]
                                               : &mons[PM_BLACK_LIGHT],
                                   TRUE);
            if (!objects[sobj->otyp].oc_uname)
                docall(sobj);
        }
        break;
    case SCR_TELEPORTATION:
        if (confused || scursed) {
            level_tele();
        } else {
            known = scrolltele(sobj);
        }
        break;
    case SCR_GOLD_DETECTION:
        if ((confused || scursed) ? trap_detect(sobj) : gold_detect(sobj))
            sobj = 0; /* failure: strange_feeling() -> useup() */
        break;
    case SCR_FOOD_DETECTION:
    case SPE_DETECT_FOOD:
        if (food_detect(sobj))
            sobj = 0; /* nothing detected: strange_feeling -> useup */
        break;
    case SCR_IDENTIFY:
        /* known = TRUE; -- handled inline here */
        /* use up the scroll first, before makeknown() performs a
           perm_invent update; also simplifies empty invent check */
        useup(sobj);
        sobj = 0; /* it's gone */
        if (confused)
            You("identify this as an identify scroll.");
        else if (!already_known || !invent)
            /* force feedback now if invent became
               empty after using up this scroll */
            pline("This is an identify scroll.");
        if (!already_known)
            (void) learnscrolltyp(SCR_IDENTIFY);
    /*FALLTHRU*/
    case SPE_IDENTIFY:
        cval = 1;
        if (sblessed || (!scursed && !rn2(5))) {
            cval = rn2(5);
            /* note: if cval==0, identify all items */
            if (cval == 1 && sblessed && Luck > 0)
                ++cval;
        }
        if (invent && !confused) {
            identify_pack(cval, !already_known);
        } else if (otyp == SPE_IDENTIFY) {
            /* when casting a spell we know we're not confused,
               so inventory must be empty (another message has
               already been given above if reading a scroll) */
            pline("You're not carrying anything to be identified.");
        }
        break;
    case SCR_CHARGING:
        if (confused) {
            if (scursed) {
                You_feel("discharged.");
                u.uen = 0;
            } else {
                You_feel("charged up!");
                if (u.uen < u.uenmax)
                    u.uen = u.uenmax;
                else
                    u.uen = (u.uenmax += d(5, 4));
            }
            context.botl = 1;
            break;
        }
        /* known = TRUE; -- handled inline here */
        if (!already_known) {
            pline("This is a charging scroll.");
            learnscroll(sobj);
        }
        /* use it up now to prevent it from showing in the
           getobj picklist because the "disappears" message
           was already delivered */
        useup(sobj);
        sobj = 0; /* it's gone */
        otmp = getobj(all_count, "charge");
        if (otmp)
            recharge(otmp, scursed ? -1 : sblessed ? 1 : 0);
        break;
    case SCR_MAGIC_MAPPING:
        if (level.flags.nommap) {
            Your("mind is filled with crazy lines!");
            if (Hallucination)
                pline("Wow!  Modern art.");
            else
                Your("%s spins in bewilderment.", body_part(HEAD));
            make_confused(HConfusion + rnd(30), FALSE);
            break;
        }
        if (sblessed) {
            register int x, y;

            for (x = 1; x < COLNO; x++)
                for (y = 0; y < ROWNO; y++)
                    if (levl[x][y].typ == SDOOR)
                        cvt_sdoor_to_door(&levl[x][y]);
            /* do_mapping() already reveals secret passages */
        }
        known = TRUE;
    case SPE_MAGIC_MAPPING:
        if (level.flags.nommap) {
            Your("%s spins as %s blocks the spell!", body_part(HEAD),
                 something);
            make_confused(HConfusion + rnd(30), FALSE);
            break;
        }
        pline("A map coalesces in your mind!");
        cval = (scursed && !confused);
        if (cval)
            HConfusion = 1; /* to screw up map */
        do_mapping();
        if (cval) {
            HConfusion = 0; /* restore */
            pline("Unfortunately, you can't grasp the details.");
        }
        break;
    case SCR_AMNESIA:
        known = TRUE;
        forget((!sblessed ? ALL_SPELLS : 0)
               | (!confused || scursed ? ALL_MAP : 0));
        if (Hallucination) /* Ommmmmm! */
            Your("mind releases itself from mundane concerns.");
        else if (!strncmpi(plname, "Maud", 4))
            pline("As your mind turns inward on itself, you forget "
                  "everything else.");
        else if (rn2(2))
            pline("Who was that Maud person anyway?");
        else
            pline("Thinking of Maud you forget everything else.");
        exercise(A_WIS, FALSE);
        break;
    case SCR_FIRE:
        cval = bcsign(sobj);
        useup(sobj);
        sobj = 0; /* it's gone */
        if (!already_known)
            (void) learnscrolltyp(SCR_FIRE);
        if (confused) {
            if (Fire_resistance) {
                shieldeff(u.ux, u.uy);
                if (!Blind)
                    pline("Oh, look, what a pretty fire in your %s.",
                          makeplural(body_part(HAND)));
                else
                    You_feel("a pleasant warmth in your %s.",
                             makeplural(body_part(HAND)));
            } else {
                pline_The("scroll catches fire and you burn your %s.",
                          makeplural(body_part(HAND)));
                losehp(1, "scroll of fire", KILLED_BY_AN);
            }
            break;
        }
        if (Underwater) {
            pline_The("water around you vaporizes violently!");
        } else {
            pline_The("scroll erupts in a tower of flame!");
            iflags.last_msg = PLNMSG_TOWER_OF_FLAME; /* for explode() */
            burn_away_slime();
        }
        explode(u.ux, u.uy, 11, (2 * (rn1(3, 3) + 2 * cval) + 1) / 3,
                SCROLL_CLASS, EXPL_FIERY);
        break;
    case SCR_EARTH:
        /* TODO: handle steeds */
        if (!Is_rogue_level(&u.uz)
=======
	case SCR_ENCHANT_ARMOR:
	    {
		register schar s;
		boolean special_armor;
		boolean same_color;

		otmp = some_armor(&youmonst);
		if(!otmp) {
			strange_feeling(sobj,
					!Blind ? "Your skin glows then fades." :
					"Your skin feels warm for a moment.");
			sobj = 0;	/* useup() in strange_feeling() */
			exercise(A_CON, !scursed);
			exercise(A_STR, !scursed);
			break;
		}
		if(confused) {
			old_erodeproof = (otmp->oerodeproof != 0);
			new_erodeproof = !scursed;
			otmp->oerodeproof = 0;	/* for messages */
			if(Blind) {
			    otmp->rknown = FALSE;
			    pline("%s warm for a moment.",
				  Yobjnam2(otmp, "feel"));
			} else {
			    otmp->rknown = TRUE;
			    pline("%s covered by a %s %s %s!",
				Yobjnam2(otmp, "are"),
				scursed ? "mottled" : "shimmering",
				hcolor(scursed ? NH_BLACK : NH_GOLDEN),
				scursed ? "glow" :
				  (is_shield(otmp) ? "layer" : "shield"));
			}
			if (new_erodeproof &&
			    (otmp->oeroded || otmp->oeroded2)) {
			    otmp->oeroded = otmp->oeroded2 = 0;
			    pline("%s as good as new!",
				  Yobjnam2(otmp, Blind ? "feel" : "look"));
			}
			if (old_erodeproof && !new_erodeproof) {
			    /* restore old_erodeproof before shop charges */
			    otmp->oerodeproof = 1;
			    costly_alteration(otmp, COST_DEGRD);
			}
			otmp->oerodeproof = new_erodeproof ? 1 : 0;
			break;
		}
		/* elven armor vibrates warningly when enchanted beyond a limit */
		special_armor = is_elven_armor(otmp) ||
			(Role_if(PM_WIZARD) && otmp->otyp == CORNUTHAUM);
		if (scursed)
		    same_color =
			(otmp->otyp == BLACK_DRAGON_SCALE_MAIL ||
			 otmp->otyp == BLACK_DRAGON_SCALES);
		else
		    same_color =
			(otmp->otyp == SILVER_DRAGON_SCALE_MAIL ||
			 otmp->otyp == SILVER_DRAGON_SCALES ||
			 otmp->otyp == SHIELD_OF_REFLECTION);
		if (Blind) same_color = FALSE;

		/* KMH -- catch underflow */
		s = scursed ? -otmp->spe : otmp->spe;
		if (s > (special_armor ? 5 : 3) && rn2(s)) {
			otmp->in_use = TRUE;
			pline("%s violently %s%s%s for a while, then %s.",
			      Yname2(otmp),
			      otense(otmp, Blind ? "vibrate" : "glow"),
			      (!Blind && !same_color) ? " " : "",
			      (Blind || same_color) ? "" :
				hcolor(scursed ? NH_BLACK : NH_SILVER),
			      otense(otmp, "evaporate"));
			remove_worn_item(otmp, FALSE);
			useup(otmp);
			break;
		}
		s = scursed ? -1 :
		    otmp->spe >= 9 ? (rn2(otmp->spe) == 0) :
		    sblessed ? rnd(3 - otmp->spe / 3) : 1;
		if (s >= 0 && Is_dragon_scales(otmp)) {
			/* dragon scales get turned into dragon scale mail */
			pline("%s merges and hardens!", Yname2(otmp));
			setworn((struct obj *)0, W_ARM);
			/* assumes same order */
			otmp->otyp += GRAY_DRAGON_SCALE_MAIL
					- GRAY_DRAGON_SCALES;
			if (sblessed) {
			    otmp->spe++;
			    if (!otmp->blessed) bless(otmp);
			} else if (otmp->cursed)
			    uncurse(otmp);
			otmp->known = 1;
			setworn(otmp, W_ARM);
			if (otmp->unpaid) alter_cost(otmp, 0L); /* shop bill */
			break;
		}
		pline("%s %s%s%s%s for a %s.",
		      Yname2(otmp),
		      s == 0 ? "violently " : "",
		      otense(otmp, Blind ? "vibrate" : "glow"),
		      (!Blind && !same_color) ? " " : "",
		      (Blind || same_color) ? "" :
			  hcolor(scursed ? NH_BLACK : NH_SILVER),
		      (s * s > 1) ? "while" : "moment");
		/* [this cost handling will need updating if shop pricing is
		   ever changed to care about curse/bless status of armor] */
		if (s < 0) costly_alteration(otmp, COST_DECHNT);
		if (scursed && !otmp->cursed) curse(otmp);
		else if (sblessed && !otmp->blessed) bless(otmp);
		if (s) {
			otmp->spe += s;
			adj_abon(otmp, s);
			known = otmp->known;
			/* update shop bill to reflect new higher price */
			if (s > 0 && otmp->unpaid) alter_cost(otmp, 0L);
		}

		if ((otmp->spe > (special_armor ? 5 : 3)) &&
		    (special_armor || !rn2(7)))
			pline("%s %s.",
				Yobjnam2(otmp, "suddenly vibrate"),
				Blind ? "again" : "unexpectedly");
		break;
	    }
	case SCR_DESTROY_ARMOR:
	    {
		otmp = some_armor(&youmonst);
		if (confused) {
			if (!otmp) {
			    strange_feeling(sobj,"Your bones itch.");
			    sobj = 0;	/* useup() in strange_feeling() */
			    exercise(A_STR, FALSE);
			    exercise(A_CON, FALSE);
			    break;
			}
			old_erodeproof = (otmp->oerodeproof != 0);
			new_erodeproof = scursed;
			otmp->oerodeproof = 0;	/* for messages */
			p_glow2(otmp, NH_PURPLE);
			if (old_erodeproof && !new_erodeproof) {
			    /* restore old_erodeproof before shop charges */
			    otmp->oerodeproof = 1;
			    costly_alteration(otmp, COST_DEGRD);
			}
			otmp->oerodeproof = new_erodeproof ? 1 : 0;
			break;
		}
		if (!scursed || !otmp || !otmp->cursed) {
		    if (!destroy_arm(otmp)) {
			strange_feeling(sobj,"Your skin itches.");
			sobj = 0;	/* useup() in strange_feeling() */
			exercise(A_STR, FALSE);
			exercise(A_CON, FALSE);
			break;
		    } else
			known = TRUE;
		} else {	/* armor and scroll both cursed */
		    pline("%s.", Yobjnam2(otmp, "vibrate"));
		    if (otmp->spe >= -6) {
			otmp->spe += -1;
			adj_abon(otmp, -1);
		    }
		    make_stunned((HStun & TIMEOUT) + (long)rn1(10, 10), TRUE);
		}
	    }
	    break;
	case SCR_CONFUSE_MONSTER:
	case SPE_CONFUSE_MONSTER:
		if (youmonst.data->mlet != S_HUMAN || scursed) {
			if (!HConfusion) You_feel("confused.");
			make_confused(HConfusion + rnd(100),FALSE);
		} else if (confused) {
		    if (!sblessed) {
			Your("%s begin to %s%s.",
			    makeplural(body_part(HAND)),
			    Blind ? "tingle" : "glow ",
			    Blind ? "" : hcolor(NH_PURPLE));
			make_confused(HConfusion + rnd(100),FALSE);
		    } else {
			pline("A %s%s surrounds your %s.",
			    Blind ? "" : hcolor(NH_RED),
			    Blind ? "faint buzz" : " glow",
			    body_part(HEAD));
			make_confused(0L,TRUE);
		    }
		} else {
		    if (!sblessed) {
			Your("%s%s %s%s.",
			makeplural(body_part(HAND)),
			Blind ? "" : " begin to glow",
			Blind ? (const char *)"tingle" : hcolor(NH_RED),
			u.umconf ? " even more" : "");
			u.umconf++;
		    } else {
			if (Blind)
			    Your("%s tingle %s sharply.",
				makeplural(body_part(HAND)),
				u.umconf ? "even more" : "very");
			else
			    Your("%s glow a%s brilliant %s.",
				makeplural(body_part(HAND)),
				u.umconf ? "n even more" : "",
				hcolor(NH_RED));
			/* after a while, repeated uses become less effective */
			if (u.umconf >= 40)
			    u.umconf++;
			else
			    u.umconf += rn1(8, 2);
		    }
		}
		break;
	case SCR_SCARE_MONSTER:
	case SPE_CAUSE_FEAR:
	    {
		register int ct = 0;
		register struct monst *mtmp;

		for(mtmp = fmon; mtmp; mtmp = mtmp->nmon) {
		    if (DEADMONSTER(mtmp)) continue;
		    if(cansee(mtmp->mx,mtmp->my)) {
			if (confused || scursed) {
			    mtmp->mflee = mtmp->mfrozen = mtmp->msleeping = 0;
			    mtmp->mcanmove = 1;
			} else
			    if (! resist(mtmp, sobj->oclass, 0, NOTELL))
				monflee(mtmp, 0, FALSE, FALSE);
			if(!mtmp->mtame) ct++;	/* pets don't laugh at you */
		    }
		}
		if (otyp == SCR_SCARE_MONSTER || !ct)
		    You_hear("%s %s.",
			     (confused || scursed) ? "sad wailing" :
				"maniacal laughter",
			     !ct ? "in the distance" : "close by");
		break;
	    }
	case SCR_BLANK_PAPER:
	    if (Blind)
		You("don't remember there being any magic words on this scroll.");
	    else
		pline("This scroll seems to be blank.");
	    known = TRUE;
	    break;
	case SCR_REMOVE_CURSE:
	case SPE_REMOVE_CURSE:
	    {
		register struct obj *obj;

		You_feel(!Hallucination ?
			    (!confused ?
				"like someone is helping you." :
				"like you need some help.") :
			    (!confused ?
				"in touch with the Universal Oneness." :
				"the power of the Force against you!"));

		if (scursed) {
		    pline_The("scroll disintegrates.");
		} else {
		    for (obj = invent; obj; obj = obj->nobj) {
			long wornmask;
			/* gold isn't subject to cursing and blessing */
			if (obj->oclass == COIN_CLASS) continue;
			wornmask = (obj->owornmask & ~(W_BALL|W_ART|W_ARTI));
			if (wornmask && !sblessed) {
			    /* handle a couple of special cases; we don't
			       allow auxiliary weapon slots to be used to
			       artificially increase number of worn items */
			    if (obj == uswapwep) {
				if (!u.twoweap) wornmask = 0L;
			    } else if (obj == uquiver) {
				if (obj->oclass == WEAPON_CLASS) {
				    /* mergeable weapon test covers ammo,
				       missiles, spears, daggers & knives */
				    if (!objects[obj->otyp].oc_merge) 
					wornmask = 0L;
				} else if (obj->oclass == GEM_CLASS) {
				    /* possibly ought to check whether
				       alternate weapon is a sling... */
				    if (!uslinging()) wornmask = 0L;
				} else {
				    /* weptools don't merge and aren't
				       reasonable quivered weapons */
				    wornmask = 0L;
				}
			    }
			}
			if (sblessed || wornmask ||
			     obj->otyp == LOADSTONE ||
			     (obj->otyp == LEASH && obj->leashmon)) {
			    /* water price varies by curse/bless status */
			    boolean shop_h2o = (obj->unpaid &&
						obj->otyp == POT_WATER);

			    if (confused) {
				blessorcurse(obj, 2);
				/* lose knowledge of this object's curse/bless
				   state (even if it didn't actually change) */
				obj->bknown = 0;
				/* blessorcurse() only affects uncursed items
				   so no need to worry about price of water
				   going down (hence no costly_alteration) */
				if (shop_h2o && (obj->cursed || obj->blessed))
				    alter_cost(obj, 0L);  /* price goes up */
			    } else if (obj->cursed) {
				if (shop_h2o)
				    costly_alteration(obj, COST_UNCURS);
				uncurse(obj);
			    }
			}
		    }
		}
		if(Punished && !confused) unpunish();
		if(u.utrap && u.utraptype == TT_BURIEDBALL) {
			buried_ball_to_freedom();
			pline_The("clasp on your %s vanishes.",
				body_part(LEG));
		}
		update_inventory();
		break;
	    }
	case SCR_CREATE_MONSTER:
	case SPE_CREATE_MONSTER:
	    if (create_critters(1 + ((confused || scursed) ? 12 : 0) +
				((sblessed || rn2(73)) ? 0 : rnd(4)),
			confused ? &mons[PM_ACID_BLOB] : (struct permonst *)0,FALSE))
		known = TRUE;
	    /* no need to flush monsters; we ask for identification only if the
	     * monsters are not visible
	     */
	    break;
	case SCR_ENCHANT_WEAPON:
		if (confused && uwep &&
		    (uwep->oclass == WEAPON_CLASS || is_weptool(uwep))) {
			old_erodeproof = (uwep->oerodeproof != 0);
			new_erodeproof = !scursed;
			uwep->oerodeproof = 0;	/* for messages */
			if (Blind) {
			    uwep->rknown = FALSE;
			    Your("weapon feels warm for a moment.");
			} else {
			    uwep->rknown = TRUE;
			    pline("%s covered by a %s %s %s!",
				Yobjnam2(uwep, "are"),
				scursed ? "mottled" : "shimmering",
				hcolor(scursed ? NH_PURPLE : NH_GOLDEN),
				scursed ? "glow" : "shield");
			}
			if (new_erodeproof && (uwep->oeroded || uwep->oeroded2)) {
			    uwep->oeroded = uwep->oeroded2 = 0;
			    pline("%s as good as new!",
				  Yobjnam2(uwep, Blind ? "feel" : "look"));
			}
			if (old_erodeproof && !new_erodeproof) {
			    /* restore old_erodeproof before shop charges */
			    uwep->oerodeproof = 1;
			    costly_alteration(uwep, COST_DEGRD);
			}
			uwep->oerodeproof = new_erodeproof ? 1 : 0;
			break;
		}
		if (!chwepon(sobj,
			     scursed ? -1 : !uwep ? 1 :
			     (uwep->spe >= 9) ? !rn2(uwep->spe) :
			     sblessed ? rnd(3 - uwep->spe / 3) : 1))
		    sobj = 0; /* nothing enchanted: strange_feeling -> useup */
		break;
	case SCR_TAMING:
	case SPE_CHARM_MONSTER:
	    {
		int candidates, res, results, vis_results;

		if (u.uswallow) {
		    candidates = 1;
		    results = vis_results = maybe_tame(u.ustuck, sobj);
		} else {
		    int i, j, bd = confused ? 5 : 1;
		    struct monst *mtmp;

		    /* note: maybe_tame() can return either positive or
		       negative values, but not both for the same scroll */
		    candidates = results = vis_results = 0;
		    for (i = -bd; i <= bd; i++) for(j = -bd; j <= bd; j++) {
			if (!isok(u.ux + i, u.uy + j)) continue;
			if ((mtmp = m_at(u.ux + i, u.uy + j)) != 0
			    || (!i && !j && (mtmp = u.usteed) != 0)) {
			    ++candidates;
			    res = maybe_tame(mtmp, sobj);
			    results += res;
			    if (canspotmon(mtmp)) vis_results += res;
			}
		    }
		}
		if (!results) {
		    pline("Nothing interesting %s.",
			  !candidates ? "happens" : "seems to happen");
		} else {
		    pline_The("neighborhood %s %sfriendlier.",
			  vis_results ? "is" : "seems",
			  (results < 0) ? "un" : "");
		    if (vis_results > 0) known = TRUE;
		}
	    }
		break;
	case SCR_GENOCIDE:
		if (!already_known)
		    You("have found a scroll of genocide!");
		known = TRUE;
		if (sblessed) do_class_genocide();
		else do_genocide(!scursed | (2 * !!Confusion));
		break;
	case SCR_LIGHT:
		if (!confused || rn2(5)) {
			if(!Blind) known = TRUE;
			litroom(!confused && !scursed, sobj);
			if (!confused && !scursed) {
			    if (lightdamage(sobj, TRUE, 5)) known = TRUE;
			}
		} else {
		   /* could be scroll of create monster, don't set known ...*/
		    (void) create_critters(1, !scursed ?
				&mons[PM_YELLOW_LIGHT] :
			        &mons[PM_BLACK_LIGHT], TRUE);
		    if(!objects[sobj->otyp].oc_uname)
			docall(sobj);
		}
		break;
	case SCR_TELEPORTATION:
		if (confused || scursed) {
		    level_tele();
		} else {
		    known = scrolltele(sobj);
		}
		break;
	case SCR_GOLD_DETECTION:
		if ((confused || scursed) ? trap_detect(sobj) :
			gold_detect(sobj))
		    sobj = 0;	/* failure: strange_feeling() -> useup() */
		break;
	case SCR_FOOD_DETECTION:
	case SPE_DETECT_FOOD:
		if (food_detect(sobj))
		    sobj = 0; /* nothing detected: strange_feeling -> useup */
		break;
	case SCR_IDENTIFY:
		/* known = TRUE; -- handled inline here */
		/* use up the scroll first, before makeknown() performs a
		   perm_invent update; also simplifies empty invent check */
		useup(sobj);
		sobj = 0;	/* it's gone */
		if (confused)
		    You("identify this as an identify scroll.");
		else if (!already_known || !invent)
			/* force feedback now if invent became
			   empty after using up this scroll */
		    pline("This is an identify scroll.");
		if (!already_known)
		    (void) learnscrolltyp(SCR_IDENTIFY);
		/*FALLTHRU*/
	case SPE_IDENTIFY:
		cval = 1;
		if (sblessed || (!scursed && !rn2(5))) {
		    cval = rn2(5);
		    /* note: if cval==0, identify all items */
		    if (cval == 1 && sblessed && Luck > 0) ++cval;
		}
		if (invent && !confused) {
		    identify_pack(cval, !already_known);
		} else if (otyp == SPE_IDENTIFY) {
		    /* when casting a spell we know we're not confused,
		       so inventory must be empty (another message has
		       already been given above if reading a scroll) */
		    pline("You're not carrying anything to be identified.");
		}
		break;
	case SCR_CHARGING:
		if (confused) {
		    if (scursed) {
			You_feel("discharged.");
			u.uen = 0;
		    } else {
			You_feel("charged up!");
			if (u.uen < u.uenmax)
			    u.uen = u.uenmax;
			else
			    u.uen = (u.uenmax += d(5,4));
		    }
		    context.botl = 1;
		    break;
		}
		/* known = TRUE; -- handled inline here */
		if (!already_known) {
		    pline("This is a charging scroll.");
		    learnscroll(sobj);
		}
		/* use it up now to prevent it from showing in the
		   getobj picklist because the "disappears" message
		   was already delivered */
		useup(sobj);
		sobj = 0;	/* it's gone */
		otmp = getobj(all_count, "charge");
		if (otmp) recharge(otmp, scursed ? -1 : sblessed ? 1 : 0);
		break;
	case SCR_MAGIC_MAPPING:
		if (level.flags.nommap) {
		    Your("mind is filled with crazy lines!");
		    if (Hallucination)
			pline("Wow!  Modern art.");
		    else
			Your("%s spins in bewilderment.", body_part(HEAD));
		    make_confused(HConfusion + rnd(30), FALSE);
		    break;
		}
		if (sblessed) {
		    register int x, y;

		    for (x = 1; x < COLNO; x++)
		    	for (y = 0; y < ROWNO; y++)
		    	    if (levl[x][y].typ == SDOOR)
		    	    	cvt_sdoor_to_door(&levl[x][y]);
		    /* do_mapping() already reveals secret passages */
		}
		known = TRUE;
	case SPE_MAGIC_MAPPING:
		if (level.flags.nommap) {
		    Your("%s spins as %s blocks the spell!", body_part(HEAD), something);
		    make_confused(HConfusion + rnd(30), FALSE);
		    break;
		}
		pline("A map coalesces in your mind!");
		cval = (scursed && !confused);
		if(cval) HConfusion = 1;	/* to screw up map */
		do_mapping();
		if(cval) {
		    HConfusion = 0;		/* restore */
		    pline("Unfortunately, you can't grasp the details.");
		}
		break;
	case SCR_AMNESIA:
		known = TRUE;
		forget((!sblessed ? ALL_SPELLS : 0) |
			(!confused || scursed ? ALL_MAP : 0));
		if (Hallucination) /* Ommmmmm! */
			Your("mind releases itself from mundane concerns.");
		else if (!strncmpi(plname, "Maud", 4))
			pline("As your mind turns inward on itself, you forget everything else.");
		else if (rn2(2))
			pline("Who was that Maud person anyway?");
		else
			pline("Thinking of Maud you forget everything else.");
		exercise(A_WIS, FALSE);
		break;
	case SCR_FIRE:
		cval = bcsign(sobj);
		useup(sobj);
		sobj = 0;	/* it's gone */
		if (!already_known)
		    (void) learnscrolltyp(SCR_FIRE);
		if(confused) {
		    if(Fire_resistance) {
			shieldeff(u.ux, u.uy);
			if(!Blind)
			    pline("Oh, look, what a pretty fire in your %s.",
				makeplural(body_part(HAND)));
			else You_feel("a pleasant warmth in your %s.",
				makeplural(body_part(HAND)));
		    } else {
			pline_The("scroll catches fire and you burn your %s.",
				makeplural(body_part(HAND)));
			losehp(1, "scroll of fire", KILLED_BY_AN);
		    }
		    break;
		}
		if (Underwater) {
		    pline_The("water around you vaporizes violently!");
		} else {
		    pline_The("scroll erupts in a tower of flame!");
		    iflags.last_msg = PLNMSG_TOWER_OF_FLAME; /* for explode() */
		    burn_away_slime();
		}
		explode(u.ux, u.uy, 11, (2*(rn1(3, 3) + 2 * cval) + 1)/3,
							SCROLL_CLASS, EXPL_FIERY);
		break;
	case SCR_EARTH:
	    /* TODO: handle steeds */
	    if (!Is_rogue_level(&u.uz)
>>>>>>> 6a664089
            && (!In_endgame(&u.uz) || Is_earthlevel(&u.uz))) {
            register int x, y;
            int nboulders = 0;

            /* Identify the scroll */
            pline_The("%s rumbles %s you!", ceiling(u.ux, u.uy),
                      sblessed ? "around" : "above");
            known = 1;
            sokoban_guilt();

            /* Loop through the surrounding squares */
            if (!scursed)
                for (x = u.ux - 1; x <= u.ux + 1; x++) {
                    for (y = u.uy - 1; y <= u.uy + 1; y++) {
                        /* Is this a suitable spot? */
                        if (isok(x, y) && !closed_door(x, y)
                            && !IS_ROCK(levl[x][y].typ)
                            && !IS_AIR(levl[x][y].typ)
                            && (x != u.ux || y != u.uy)) {
                            nboulders +=
                                drop_boulder_on_monster(x, y, confused, TRUE);
                        }
                    }
                }
            /* Attack the player */
            if (!sblessed) {
                drop_boulder_on_player(confused, !scursed, TRUE, FALSE);
            } else if (!nboulders)
                pline("But nothing else happens.");
        }
        break;
    case SCR_PUNISHMENT:
        known = TRUE;
        if (confused || sblessed) {
            You_feel("guilty.");
            break;
        }
        punish(sobj);
        break;
    case SCR_STINKING_CLOUD: {
        coord cc;

        if (!already_known)
            You("have found a scroll of stinking cloud!");
        known = TRUE;
        pline("Where do you want to center the %scloud?",
              already_known ? "stinking " : "");
        cc.x = u.ux;
        cc.y = u.uy;
        getpos_sethilite(display_stinking_cloud_positions);
        if (getpos(&cc, TRUE, "the desired position") < 0) {
            pline1(Never_mind);
            break;
        }
        if (!is_valid_stinking_cloud_pos(cc.x, cc.y, TRUE))
            break;
        (void) create_gas_cloud(cc.x, cc.y, 3 + bcsign(sobj),
                                8 + 4 * bcsign(sobj));
        break;
    }
    default:
        impossible("What weird effect is this? (%u)", otyp);
    }
    return sobj ? 0 : 1;
}

void
drop_boulder_on_player(confused, helmet_protects, byu, skip_uswallow)
boolean confused;
boolean helmet_protects;
boolean byu;
boolean skip_uswallow;
{
    int dmg;
    struct obj *otmp2;

    /* hit monster if swallowed */
    if (u.uswallow && !skip_uswallow) {
        drop_boulder_on_monster(u.ux, u.uy, confused, byu);
        return;
    }

    otmp2 = mksobj(confused ? ROCK : BOULDER, FALSE, FALSE);
    if (!otmp2)
        return;
    otmp2->quan = confused ? rn1(5, 2) : 1;
    otmp2->owt = weight(otmp2);
    if (!amorphous(youmonst.data) && !Passes_walls
        && !noncorporeal(youmonst.data) && !unsolid(youmonst.data)) {
        You("are hit by %s!", doname(otmp2));
        dmg = dmgval(otmp2, &youmonst) * otmp2->quan;
        if (uarmh && helmet_protects) {
            if (is_metallic(uarmh)) {
                pline("Fortunately, you are wearing a hard helmet.");
                if (dmg > 2)
                    dmg = 2;
            } else if (flags.verbose) {
                pline("%s does not protect you.", Yname2(uarmh));
            }
        }
    } else
        dmg = 0;
    /* Must be before the losehp(), for bones files */
    if (!flooreffects(otmp2, u.ux, u.uy, "fall")) {
        place_object(otmp2, u.ux, u.uy);
        stackobj(otmp2);
        newsym(u.ux, u.uy);
    }
    if (dmg)
        losehp(Maybe_Half_Phys(dmg), "scroll of earth", KILLED_BY_AN);
}

boolean
drop_boulder_on_monster(x, y, confused, byu)
int x, y;
boolean confused;
boolean byu;
{
    register struct obj *otmp2;
    register struct monst *mtmp;

    /* Make the object(s) */
    otmp2 = mksobj(confused ? ROCK : BOULDER, FALSE, FALSE);
    if (!otmp2)
        return FALSE; /* Shouldn't happen */
    otmp2->quan = confused ? rn1(5, 2) : 1;
    otmp2->owt = weight(otmp2);

    /* Find the monster here (won't be player) */
    mtmp = m_at(x, y);
    if (mtmp && !amorphous(mtmp->data) && !passes_walls(mtmp->data)
        && !noncorporeal(mtmp->data) && !unsolid(mtmp->data)) {
        struct obj *helmet = which_armor(mtmp, W_ARMH);
        int mdmg;

        if (cansee(mtmp->mx, mtmp->my)) {
            pline("%s is hit by %s!", Monnam(mtmp), doname(otmp2));
            if (mtmp->minvis && !canspotmon(mtmp))
                map_invisible(mtmp->mx, mtmp->my);
        } else if (u.uswallow && mtmp == u.ustuck)
            You_hear("something hit %s %s over your %s!",
                     s_suffix(mon_nam(mtmp)), mbodypart(mtmp, STOMACH),
                     body_part(HEAD));

        mdmg = dmgval(otmp2, mtmp) * otmp2->quan;
        if (helmet) {
            if (is_metallic(helmet)) {
                if (canspotmon(mtmp))
                    pline("Fortunately, %s is wearing a hard helmet.",
                          mon_nam(mtmp));
                else if (!Deaf)
                    You_hear("a clanging sound.");
                if (mdmg > 2)
                    mdmg = 2;
            } else {
                if (canspotmon(mtmp))
                    pline("%s's %s does not protect %s.", Monnam(mtmp),
                          xname(helmet), mhim(mtmp));
            }
        }
        mtmp->mhp -= mdmg;
        if (mtmp->mhp <= 0) {
            if (byu)
                xkilled(mtmp, 1);
            else {
                pline("%s is killed.", Monnam(mtmp));
                mondied(mtmp);
            }
        }
    } else if (u.uswallow && mtmp == u.ustuck) {
        obfree(otmp2, (struct obj *) 0);
        /* fall through to player */
        drop_boulder_on_player(confused, TRUE, FALSE, TRUE);
        return 1;
    }
    /* Drop the rock/boulder to the floor */
    if (!flooreffects(otmp2, x, y, "fall")) {
        place_object(otmp2, x, y);
        stackobj(otmp2);
        newsym(x, y); /* map the rock */
    }
    return TRUE;
}

/* overcharging any wand or zapping/engraving cursed wand */
void
wand_explode(obj, chg)
struct obj *obj;
int chg; /* recharging */
{
    const char *expl = !chg ? "suddenly" : "vibrates violently and";
    int dmg, n, k;

    /* number of damage dice */
    if (!chg)
        chg = 2; /* zap/engrave adjustment */
    n = obj->spe + chg;
    if (n < 2)
        n = 2; /* arbitrary minimum */
    /* size of damage dice */
    switch (obj->otyp) {
    case WAN_WISHING:
        k = 12;
        break;
    case WAN_CANCELLATION:
    case WAN_DEATH:
    case WAN_POLYMORPH:
    case WAN_UNDEAD_TURNING:
        k = 10;
        break;
    case WAN_COLD:
    case WAN_FIRE:
    case WAN_LIGHTNING:
    case WAN_MAGIC_MISSILE:
        k = 8;
        break;
    case WAN_NOTHING:
        k = 4;
        break;
    default:
        k = 6;
        break;
    }
    /* inflict damage and destroy the wand */
    dmg = d(n, k);
    obj->in_use = TRUE; /* in case losehp() is fatal (or --More--^C) */
    pline("%s %s explodes!", Yname2(obj), expl);
    losehp(Maybe_Half_Phys(dmg), "exploding wand", KILLED_BY_AN);
    useup(obj);
    /* obscure side-effect */
    exercise(A_STR, FALSE);
}

/* used to collect gremlins being hit by light so that they can be processed
   after vision for the entire lit area has been brought up to date */
struct litmon {
    struct monst *mon;
    struct litmon *nxt;
};
STATIC_VAR struct litmon *gremlins = 0;

/*
 * Low-level lit-field update routine.
 */
STATIC_PTR void
set_lit(x, y, val)
int x, y;
genericptr_t val;
{
    struct monst *mtmp;
    struct litmon *gremlin;

    if (val) {
        levl[x][y].lit = 1;
        if ((mtmp = m_at(x, y)) != 0 && mtmp->data == &mons[PM_GREMLIN]) {
            gremlin = (struct litmon *) alloc(sizeof *gremlin);
            gremlin->mon = mtmp;
            gremlin->nxt = gremlins;
            gremlins = gremlin;
        }
    } else {
        levl[x][y].lit = 0;
        snuff_light_source(x, y);
    }
}

void
litroom(on, obj)
register boolean on;
struct obj *obj;
{
    char is_lit; /* value is irrelevant; we use its address
                    as a `not null' flag for set_lit() */

    /* first produce the text (provided you're not blind) */
    if (!on) {
        register struct obj *otmp;

        if (!Blind) {
            if (u.uswallow) {
                pline("It seems even darker in here than before.");
                return;
            }
            if (uwep && artifact_light(uwep) && uwep->lamplit)
                pline("Suddenly, the only light left comes from %s!",
                      the(xname(uwep)));
            else
                You("are surrounded by darkness!");
        }

        /* the magic douses lamps, et al, too */
        for (otmp = invent; otmp; otmp = otmp->nobj)
            if (otmp->lamplit)
                (void) snuff_lit(otmp);
        if (Blind)
            goto do_it;
    } else {
        if (Blind)
            goto do_it;
        if (u.uswallow) {
            if (is_animal(u.ustuck->data))
                pline("%s %s is lit.", s_suffix(Monnam(u.ustuck)),
                      mbodypart(u.ustuck, STOMACH));
            else if (is_whirly(u.ustuck->data))
                pline("%s shines briefly.", Monnam(u.ustuck));
            else
                pline("%s glistens.", Monnam(u.ustuck));
            return;
        }
        pline("A lit field surrounds you!");
    }

do_it:
    /* No-op in water - can only see the adjacent squares and that's it! */
    if (Underwater || Is_waterlevel(&u.uz))
        return;
    /*
     *  If we are darkening the room and the hero is punished but not
     *  blind, then we have to pick up and replace the ball and chain so
     *  that we don't remember them if they are out of sight.
     */
    if (Punished && !on && !Blind)
        move_bc(1, 0, uball->ox, uball->oy, uchain->ox, uchain->oy);

    if (Is_rogue_level(&u.uz)) {
        /* Can't use do_clear_area because MAX_RADIUS is too small */
        /* rogue lighting must light the entire room */
        int rnum = levl[u.ux][u.uy].roomno - ROOMOFFSET;
        int rx, ry;
        if (rnum >= 0) {
            for (rx = rooms[rnum].lx - 1; rx <= rooms[rnum].hx + 1; rx++)
                for (ry = rooms[rnum].ly - 1; ry <= rooms[rnum].hy + 1; ry++)
                    set_lit(rx, ry,
                            (genericptr_t)(on ? &is_lit : (char *) 0));
            rooms[rnum].rlit = on;
        }
        /* hallways remain dark on the rogue level */
    } else
        do_clear_area(
            u.ux, u.uy,
            (obj && obj->oclass == SCROLL_CLASS && obj->blessed) ? 9 : 5,
            set_lit, (genericptr_t)(on ? &is_lit : (char *) 0));

    /*
     *  If we are not blind, then force a redraw on all positions in sight
     *  by temporarily blinding the hero.  The vision recalculation will
     *  correctly update all previously seen positions *and* correctly
     *  set the waslit bit [could be messed up from above].
     */
    if (!Blind) {
        vision_recalc(2);

        /* replace ball&chain */
        if (Punished && !on)
            move_bc(0, 0, uball->ox, uball->oy, uchain->ox, uchain->oy);
    }

    vision_full_recalc = 1; /* delayed vision recalculation */
    if (gremlins) {
        struct litmon *gremlin;

        /* can't delay vision recalc after all */
        vision_recalc(0);
        /* after vision has been updated, monsters who are affected
           when hit by light can now be hit by it */
        do {
            gremlin = gremlins;
            gremlins = gremlin->nxt;
            light_hits_gremlin(gremlin->mon, rnd(5));
            free((genericptr_t) gremlin);
        } while (gremlins);
    }
}

STATIC_OVL void
do_class_genocide()
{
    int i, j, immunecnt, gonecnt, goodcnt, class, feel_dead = 0;
    char buf[BUFSZ];
    boolean gameover = FALSE; /* true iff killed self */

    for (j = 0;; j++) {
        if (j >= 5) {
            pline1(thats_enough_tries);
            return;
        }
        do {
            getlin("What class of monsters do you wish to genocide?", buf);
            (void) mungspaces(buf);
        } while (!*buf);
        /* choosing "none" preserves genocideless conduct */
        if (*buf == '\033' || !strcmpi(buf, "none")
            || !strcmpi(buf, "nothing"))
            return;

        class = name_to_monclass(buf, (int *) 0);
        if (class == 0 && (i = name_to_mon(buf)) != NON_PM)
            class = mons[i].mlet;
        immunecnt = gonecnt = goodcnt = 0;
        for (i = LOW_PM; i < NUMMONS; i++) {
            if (mons[i].mlet == class) {
                if (!(mons[i].geno & G_GENO))
                    immunecnt++;
                else if (mvitals[i].mvflags & G_GENOD)
                    gonecnt++;
                else
                    goodcnt++;
            }
        }
        if (!goodcnt && class != mons[urole.malenum].mlet
            && class != mons[urace.malenum].mlet) {
            if (gonecnt)
                pline("All such monsters are already nonexistent.");
            else if (immunecnt || class == S_invisible)
                You("aren't permitted to genocide such monsters.");
            else if (wizard && buf[0] == '*') {
                register struct monst *mtmp, *mtmp2;

                gonecnt = 0;
                for (mtmp = fmon; mtmp; mtmp = mtmp2) {
                    mtmp2 = mtmp->nmon;
                    if (DEADMONSTER(mtmp))
                        continue;
                    mongone(mtmp);
                    gonecnt++;
                }
                pline("Eliminated %d monster%s.", gonecnt, plur(gonecnt));
                return;
            } else
                pline("That %s does not represent any monster.",
                      strlen(buf) == 1 ? "symbol" : "response");
            continue;
        }

        for (i = LOW_PM; i < NUMMONS; i++) {
            if (mons[i].mlet == class) {
                char nam[BUFSZ];

                Strcpy(nam, makeplural(mons[i].mname));
                /* Although "genus" is Latin for race, the hero benefits
                 * from both race and role; thus genocide affects either.
                 */
                if (Your_Own_Role(i) || Your_Own_Race(i)
                    || ((mons[i].geno & G_GENO)
                        && !(mvitals[i].mvflags & G_GENOD))) {
                    /* This check must be first since player monsters might
                     * have G_GENOD or !G_GENO.
                     */
                    mvitals[i].mvflags |= (G_GENOD | G_NOCORPSE);
                    reset_rndmonst(i);
                    kill_genocided_monsters();
                    update_inventory(); /* eggs & tins */
                    pline("Wiped out all %s.", nam);
                    if (Upolyd && i == u.umonnum) {
                        u.mh = -1;
                        if (Unchanging) {
                            if (!feel_dead++)
                                You("die.");
                            /* finish genociding this class of
                               monsters before ultimately dying */
                            gameover = TRUE;
                        } else
                            rehumanize();
                    }
                    /* Self-genocide if it matches either your race
                       or role.  Assumption:  male and female forms
                       share same monster class. */
                    if (i == urole.malenum || i == urace.malenum) {
                        u.uhp = -1;
                        if (Upolyd) {
                            if (!feel_dead++)
                                You_feel("dead inside.");
                        } else {
                            if (!feel_dead++)
                                You("die.");
                            gameover = TRUE;
                        }
                    }
                } else if (mvitals[i].mvflags & G_GENOD) {
                    if (!gameover)
                        pline("All %s are already nonexistent.", nam);
                } else if (!gameover) {
                    /* suppress feedback about quest beings except
                       for those applicable to our own role */
                    if ((mons[i].msound != MS_LEADER
                         || quest_info(MS_LEADER) == i)
                        && (mons[i].msound != MS_NEMESIS
                            || quest_info(MS_NEMESIS) == i)
                        && (mons[i].msound != MS_GUARDIAN
                            || quest_info(MS_GUARDIAN) == i)
                        /* non-leader/nemesis/guardian role-specific monster
                           */
                        && (i != PM_NINJA || /* nuisance */
                            Role_if(PM_SAMURAI))) {
                        boolean named, uniq;

                        named = type_is_pname(&mons[i]) ? TRUE : FALSE;
                        uniq = (mons[i].geno & G_UNIQ) ? TRUE : FALSE;
                        /* one special case */
                        if (i == PM_HIGH_PRIEST)
                            uniq = FALSE;

                        You("aren't permitted to genocide %s%s.",
                            (uniq && !named) ? "the " : "",
                            (uniq || named) ? mons[i].mname : nam);
                    }
                }
            }
        }
        if (gameover || u.uhp == -1) {
            killer.format = KILLED_BY_AN;
            Strcpy(killer.name, "scroll of genocide");
            if (gameover)
                done(GENOCIDED);
        }
        return;
    }
}

#define REALLY 1
#define PLAYER 2
#define ONTHRONE 4
void
do_genocide(how)
int how;
/* 0 = no genocide; create monsters (cursed scroll) */
/* 1 = normal genocide */
/* 3 = forced genocide of player */
/* 5 (4 | 1) = normal genocide from throne */
{
    char buf[BUFSZ];
    register int i, killplayer = 0;
    register int mndx;
    register struct permonst *ptr;
    const char *which;

    if (how & PLAYER) {
        mndx = u.umonster; /* non-polymorphed mon num */
        ptr = &mons[mndx];
        Strcpy(buf, ptr->mname);
        killplayer++;
    } else {
        for (i = 0;; i++) {
            if (i >= 5) {
                pline1(thats_enough_tries);
                return;
            }
            getlin("What monster do you want to genocide? [type the name]",
                   buf);
            (void) mungspaces(buf);
            /* choosing "none" preserves genocideless conduct */
            if (!strcmpi(buf, "none") || !strcmpi(buf, "nothing")) {
                /* ... but no free pass if cursed */
                if (!(how & REALLY)) {
                    ptr = rndmonst();
                    if (!ptr)
                        return; /* no message, like normal case */
                    mndx = monsndx(ptr);
                    break; /* remaining checks don't apply */
                } else
                    return;
            }

            mndx = name_to_mon(buf);
            if (mndx == NON_PM || (mvitals[mndx].mvflags & G_GENOD)) {
                pline("Such creatures %s exist in this world.",
                      (mndx == NON_PM) ? "do not" : "no longer");
                continue;
            }
            ptr = &mons[mndx];
            /* Although "genus" is Latin for race, the hero benefits
             * from both race and role; thus genocide affects either.
             */
            if (Your_Own_Role(mndx) || Your_Own_Race(mndx)) {
                killplayer++;
                break;
            }
            if (is_human(ptr))
                adjalign(-sgn(u.ualign.type));
            if (is_demon(ptr))
                adjalign(sgn(u.ualign.type));

            if (!(ptr->geno & G_GENO)) {
                if (!Deaf) {
                    /* fixme: unconditional "caverns" will be silly in some
                     * circumstances */
                    if (flags.verbose)
                        pline(
                            "A thunderous voice booms through the caverns:");
                    verbalize("No, mortal!  That will not be done.");
                }
                continue;
            }
            /* KMH -- Unchanging prevents rehumanization */
            if (Unchanging && ptr == youmonst.data)
                killplayer++;
            break;
        }
    }

    which = "all ";
    if (Hallucination) {
        if (Upolyd)
            Strcpy(buf, youmonst.data->mname);
        else {
            Strcpy(buf, (flags.female && urole.name.f) ? urole.name.f
                                                       : urole.name.m);
            buf[0] = lowc(buf[0]);
        }
    } else {
        Strcpy(buf, ptr->mname); /* make sure we have standard singular */
        if ((ptr->geno & G_UNIQ) && ptr != &mons[PM_HIGH_PRIEST])
            which = !type_is_pname(ptr) ? "the " : "";
    }
    if (how & REALLY) {
        /* setting no-corpse affects wishing and random tin generation */
        mvitals[mndx].mvflags |= (G_GENOD | G_NOCORPSE);
        pline("Wiped out %s%s.", which,
              (*which != 'a') ? buf : makeplural(buf));

        if (killplayer) {
            /* might need to wipe out dual role */
            if (urole.femalenum != NON_PM && mndx == urole.malenum)
                mvitals[urole.femalenum].mvflags |= (G_GENOD | G_NOCORPSE);
            if (urole.femalenum != NON_PM && mndx == urole.femalenum)
                mvitals[urole.malenum].mvflags |= (G_GENOD | G_NOCORPSE);
            if (urace.femalenum != NON_PM && mndx == urace.malenum)
                mvitals[urace.femalenum].mvflags |= (G_GENOD | G_NOCORPSE);
            if (urace.femalenum != NON_PM && mndx == urace.femalenum)
                mvitals[urace.malenum].mvflags |= (G_GENOD | G_NOCORPSE);

            u.uhp = -1;
            if (how & PLAYER) {
                killer.format = KILLED_BY;
                Strcpy(killer.name, "genocidal confusion");
            } else if (how & ONTHRONE) {
                /* player selected while on a throne */
                killer.format = KILLED_BY_AN;
                Strcpy(killer.name, "imperious order");
            } else { /* selected player deliberately, not confused */
                killer.format = KILLED_BY_AN;
                Strcpy(killer.name, "scroll of genocide");
            }

            /* Polymorphed characters will die as soon as they're rehumanized.
             */
            /* KMH -- Unchanging prevents rehumanization */
            if (Upolyd && ptr != youmonst.data) {
                delayed_killer(POLYMORPH, killer.format, killer.name);
                You_feel("dead inside.");
            } else
                done(GENOCIDED);
        } else if (ptr == youmonst.data) {
            rehumanize();
        }
        reset_rndmonst(mndx);
        kill_genocided_monsters();
        update_inventory(); /* in case identified eggs were affected */
    } else {
        int cnt = 0, census = monster_census(FALSE);

        if (!(mons[mndx].geno & G_UNIQ)
            && !(mvitals[mndx].mvflags & (G_GENOD | G_EXTINCT)))
            for (i = rn1(3, 4); i > 0; i--) {
                if (!makemon(ptr, u.ux, u.uy, NO_MINVENT))
                    break; /* couldn't make one */
                ++cnt;
                if (mvitals[mndx].mvflags & G_EXTINCT)
                    break; /* just made last one */
            }
        if (cnt) {
            /* accumulated 'cnt' doesn't take groups into account;
               assume bringing in new mon(s) didn't remove any old ones */
            cnt = monster_census(FALSE) - census;
            pline("Sent in %s%s.", (cnt > 1) ? "some " : "",
                  (cnt > 1) ? makeplural(buf) : an(buf));
        } else
            pline1(nothing_happens);
    }
}

void
punish(sobj)
register struct obj *sobj;
{
    struct obj *reuse_ball =
        (sobj && sobj->otyp == HEAVY_IRON_BALL) ? sobj : (struct obj *) 0;
    /* KMH -- Punishment is still okay when you are riding */
    if (!reuse_ball)
        You("are being punished for your misbehavior!");
    if (Punished) {
        Your("iron ball gets heavier.");
        uball->owt += 160 * (1 + sobj->cursed);
        return;
    }
    if (amorphous(youmonst.data) || is_whirly(youmonst.data)
        || unsolid(youmonst.data)) {
        if (!reuse_ball) {
            pline("A ball and chain appears, then falls away.");
            dropy(mkobj(BALL_CLASS, TRUE));
        } else {
            dropy(reuse_ball);
        }
        return;
    }
    setworn(mkobj(CHAIN_CLASS, TRUE), W_CHAIN);
    if (!reuse_ball)
        setworn(mkobj(BALL_CLASS, TRUE), W_BALL);
    else
        setworn(reuse_ball, W_BALL);
    uball->spe = 1; /* special ball (see save) */

    /*
     *  Place ball & chain if not swallowed.  If swallowed, the ball &
     *  chain variables will be set at the next call to placebc().
     */
    if (!u.uswallow) {
        placebc();
        if (Blind)
            set_bc(1);      /* set up ball and chain variables */
        newsym(u.ux, u.uy); /* see ball&chain if can't see self */
    }
}

void
unpunish()
{ /* remove the ball and chain */
    struct obj *savechain = uchain;

    obj_extract_self(uchain);
    newsym(uchain->ox, uchain->oy);
    setworn((struct obj *) 0, W_CHAIN);
    dealloc_obj(savechain);
    uball->spe = 0;
    setworn((struct obj *) 0, W_BALL);
}

/* some creatures have special data structures that only make sense in their
 * normal locations -- if the player tries to create one elsewhere, or to
 * revive one, the disoriented creature becomes a zombie
 */
boolean
cant_revive(mtype, revival, from_obj)
int *mtype;
boolean revival;
struct obj *from_obj;
{
    /* SHOPKEEPERS can be revived now */
    if (*mtype == PM_GUARD || (*mtype == PM_SHOPKEEPER && !revival)
        || *mtype == PM_HIGH_PRIEST || *mtype == PM_ALIGNED_PRIEST
        || *mtype == PM_ANGEL) {
        *mtype = PM_HUMAN_ZOMBIE;
        return TRUE;
    } else if (*mtype == PM_LONG_WORM_TAIL) { /* for create_particular() */
        *mtype = PM_LONG_WORM;
        return TRUE;
    } else if (unique_corpstat(&mons[*mtype])
               && (!from_obj || !has_omonst(from_obj))) {
        /* unique corpses (from bones or wizard mode wish) or
           statues (bones or any wish) end up as shapechangers */
        *mtype = PM_DOPPELGANGER;
        return TRUE;
    }
    return FALSE;
}

/*
 * Make a new monster with the type controlled by the user.
 *
 * Note:  when creating a monster by class letter, specifying the
 * "strange object" (']') symbol produces a random monster rather
 * than a mimic; this behavior quirk is useful so don't "fix" it...
 */
boolean
create_particular()
{
    char buf[BUFSZ], *bufp, monclass;
    int which, tryct, i, firstchoice = NON_PM;
    struct permonst *whichpm = NULL;
    struct monst *mtmp;
    boolean madeany = FALSE;
    boolean maketame, makepeaceful, makehostile;
    boolean randmonst = FALSE;

    tryct = 5;
    do {
        monclass = MAXMCLASSES;
        which = urole.malenum; /* an arbitrary index into mons[] */
        maketame = makepeaceful = makehostile = FALSE;
        getlin("Create what kind of monster? [type the name or symbol]", buf);
        bufp = mungspaces(buf);
        if (*bufp == '\033')
            return FALSE;
        /* allow the initial disposition to be specified */
        if (!strncmpi(bufp, "tame ", 5)) {
            bufp += 5;
            maketame = TRUE;
        } else if (!strncmpi(bufp, "peaceful ", 9)) {
            bufp += 9;
            makepeaceful = TRUE;
        } else if (!strncmpi(bufp, "hostile ", 8)) {
            bufp += 8;
            makehostile = TRUE;
        }
        /* decide whether a valid monster was chosen */
        if (wizard && (!strcmp(bufp, "*") || !strcmp(bufp, "random"))) {
            randmonst = TRUE;
            break;
        }
        which = name_to_mon(bufp);
        if (which >= LOW_PM)
            break; /* got one */
        monclass = name_to_monclass(bufp, &which);
        if (which >= LOW_PM) {
            monclass = MAXMCLASSES; /* matters below */
            break;
        } else if (monclass > 0) {
            which = urole.malenum; /* reset from NON_PM */
            break;
        }
        /* no good; try again... */
        pline("I've never heard of such monsters.");
    } while (--tryct > 0);

    if (!tryct) {
        pline1(thats_enough_tries);
    } else {
        if (!randmonst) {
            firstchoice = which;
            if (cant_revive(&which, FALSE, (struct obj *) 0)) {
                /* wizard mode can override handling of special monsters */
                Sprintf(buf, "Creating %s instead; force %s?",
                        mons[which].mname, mons[firstchoice].mname);
                if (yn(buf) == 'y')
                    which = firstchoice;
            }
            whichpm = &mons[which];
        }
        for (i = 0; i <= multi; i++) {
            if (monclass != MAXMCLASSES)
                whichpm = mkclass(monclass, 0);
            else if (randmonst)
                whichpm = rndmonst();
            mtmp = makemon(whichpm, u.ux, u.uy, NO_MM_FLAGS);
            if (!mtmp) {
                /* quit trying if creation failed and is going to repeat */
                if (monclass == MAXMCLASSES && !randmonst)
                    break;
                /* otherwise try again */
                continue;
            }
            if (maketame) {
                (void) tamedog(mtmp, (struct obj *) 0);
            } else if (makepeaceful || makehostile) {
                mtmp->mtame = 0; /* sanity precaution */
                mtmp->mpeaceful = makepeaceful ? 1 : 0;
                set_malign(mtmp);
            }
            madeany = TRUE;
            /* in case we got a doppelganger instead of what was asked
               for, make it start out looking like what was asked for */
            if (mtmp->cham != NON_PM && firstchoice != NON_PM
                && mtmp->cham != firstchoice)
                (void) newcham(mtmp, &mons[firstchoice], FALSE, FALSE);
        }
    }
    return madeany;
}

/*read.c*/<|MERGE_RESOLUTION|>--- conflicted
+++ resolved
@@ -944,7 +944,6 @@
             readmail(sobj);
         break;
 #endif
-<<<<<<< HEAD
     case SCR_ENCHANT_ARMOR: {
         register schar s;
         boolean special_armor;
@@ -1283,7 +1282,7 @@
                       hcolor(scursed ? NH_PURPLE : NH_GOLDEN),
                       scursed ? "glow" : "shield");
             }
-            if (uwep->oerodeproof && (uwep->oeroded || uwep->oeroded2)) {
+			if (new_erodeproof && (uwep->oeroded || uwep->oeroded2)) {
                 uwep->oeroded = uwep->oeroded2 = 0;
                 pline("%s as good as new!",
                       Yobjnam2(uwep, Blind ? "feel" : "look"));
@@ -1535,594 +1534,6 @@
     case SCR_EARTH:
         /* TODO: handle steeds */
         if (!Is_rogue_level(&u.uz)
-=======
-	case SCR_ENCHANT_ARMOR:
-	    {
-		register schar s;
-		boolean special_armor;
-		boolean same_color;
-
-		otmp = some_armor(&youmonst);
-		if(!otmp) {
-			strange_feeling(sobj,
-					!Blind ? "Your skin glows then fades." :
-					"Your skin feels warm for a moment.");
-			sobj = 0;	/* useup() in strange_feeling() */
-			exercise(A_CON, !scursed);
-			exercise(A_STR, !scursed);
-			break;
-		}
-		if(confused) {
-			old_erodeproof = (otmp->oerodeproof != 0);
-			new_erodeproof = !scursed;
-			otmp->oerodeproof = 0;	/* for messages */
-			if(Blind) {
-			    otmp->rknown = FALSE;
-			    pline("%s warm for a moment.",
-				  Yobjnam2(otmp, "feel"));
-			} else {
-			    otmp->rknown = TRUE;
-			    pline("%s covered by a %s %s %s!",
-				Yobjnam2(otmp, "are"),
-				scursed ? "mottled" : "shimmering",
-				hcolor(scursed ? NH_BLACK : NH_GOLDEN),
-				scursed ? "glow" :
-				  (is_shield(otmp) ? "layer" : "shield"));
-			}
-			if (new_erodeproof &&
-			    (otmp->oeroded || otmp->oeroded2)) {
-			    otmp->oeroded = otmp->oeroded2 = 0;
-			    pline("%s as good as new!",
-				  Yobjnam2(otmp, Blind ? "feel" : "look"));
-			}
-			if (old_erodeproof && !new_erodeproof) {
-			    /* restore old_erodeproof before shop charges */
-			    otmp->oerodeproof = 1;
-			    costly_alteration(otmp, COST_DEGRD);
-			}
-			otmp->oerodeproof = new_erodeproof ? 1 : 0;
-			break;
-		}
-		/* elven armor vibrates warningly when enchanted beyond a limit */
-		special_armor = is_elven_armor(otmp) ||
-			(Role_if(PM_WIZARD) && otmp->otyp == CORNUTHAUM);
-		if (scursed)
-		    same_color =
-			(otmp->otyp == BLACK_DRAGON_SCALE_MAIL ||
-			 otmp->otyp == BLACK_DRAGON_SCALES);
-		else
-		    same_color =
-			(otmp->otyp == SILVER_DRAGON_SCALE_MAIL ||
-			 otmp->otyp == SILVER_DRAGON_SCALES ||
-			 otmp->otyp == SHIELD_OF_REFLECTION);
-		if (Blind) same_color = FALSE;
-
-		/* KMH -- catch underflow */
-		s = scursed ? -otmp->spe : otmp->spe;
-		if (s > (special_armor ? 5 : 3) && rn2(s)) {
-			otmp->in_use = TRUE;
-			pline("%s violently %s%s%s for a while, then %s.",
-			      Yname2(otmp),
-			      otense(otmp, Blind ? "vibrate" : "glow"),
-			      (!Blind && !same_color) ? " " : "",
-			      (Blind || same_color) ? "" :
-				hcolor(scursed ? NH_BLACK : NH_SILVER),
-			      otense(otmp, "evaporate"));
-			remove_worn_item(otmp, FALSE);
-			useup(otmp);
-			break;
-		}
-		s = scursed ? -1 :
-		    otmp->spe >= 9 ? (rn2(otmp->spe) == 0) :
-		    sblessed ? rnd(3 - otmp->spe / 3) : 1;
-		if (s >= 0 && Is_dragon_scales(otmp)) {
-			/* dragon scales get turned into dragon scale mail */
-			pline("%s merges and hardens!", Yname2(otmp));
-			setworn((struct obj *)0, W_ARM);
-			/* assumes same order */
-			otmp->otyp += GRAY_DRAGON_SCALE_MAIL
-					- GRAY_DRAGON_SCALES;
-			if (sblessed) {
-			    otmp->spe++;
-			    if (!otmp->blessed) bless(otmp);
-			} else if (otmp->cursed)
-			    uncurse(otmp);
-			otmp->known = 1;
-			setworn(otmp, W_ARM);
-			if (otmp->unpaid) alter_cost(otmp, 0L); /* shop bill */
-			break;
-		}
-		pline("%s %s%s%s%s for a %s.",
-		      Yname2(otmp),
-		      s == 0 ? "violently " : "",
-		      otense(otmp, Blind ? "vibrate" : "glow"),
-		      (!Blind && !same_color) ? " " : "",
-		      (Blind || same_color) ? "" :
-			  hcolor(scursed ? NH_BLACK : NH_SILVER),
-		      (s * s > 1) ? "while" : "moment");
-		/* [this cost handling will need updating if shop pricing is
-		   ever changed to care about curse/bless status of armor] */
-		if (s < 0) costly_alteration(otmp, COST_DECHNT);
-		if (scursed && !otmp->cursed) curse(otmp);
-		else if (sblessed && !otmp->blessed) bless(otmp);
-		if (s) {
-			otmp->spe += s;
-			adj_abon(otmp, s);
-			known = otmp->known;
-			/* update shop bill to reflect new higher price */
-			if (s > 0 && otmp->unpaid) alter_cost(otmp, 0L);
-		}
-
-		if ((otmp->spe > (special_armor ? 5 : 3)) &&
-		    (special_armor || !rn2(7)))
-			pline("%s %s.",
-				Yobjnam2(otmp, "suddenly vibrate"),
-				Blind ? "again" : "unexpectedly");
-		break;
-	    }
-	case SCR_DESTROY_ARMOR:
-	    {
-		otmp = some_armor(&youmonst);
-		if (confused) {
-			if (!otmp) {
-			    strange_feeling(sobj,"Your bones itch.");
-			    sobj = 0;	/* useup() in strange_feeling() */
-			    exercise(A_STR, FALSE);
-			    exercise(A_CON, FALSE);
-			    break;
-			}
-			old_erodeproof = (otmp->oerodeproof != 0);
-			new_erodeproof = scursed;
-			otmp->oerodeproof = 0;	/* for messages */
-			p_glow2(otmp, NH_PURPLE);
-			if (old_erodeproof && !new_erodeproof) {
-			    /* restore old_erodeproof before shop charges */
-			    otmp->oerodeproof = 1;
-			    costly_alteration(otmp, COST_DEGRD);
-			}
-			otmp->oerodeproof = new_erodeproof ? 1 : 0;
-			break;
-		}
-		if (!scursed || !otmp || !otmp->cursed) {
-		    if (!destroy_arm(otmp)) {
-			strange_feeling(sobj,"Your skin itches.");
-			sobj = 0;	/* useup() in strange_feeling() */
-			exercise(A_STR, FALSE);
-			exercise(A_CON, FALSE);
-			break;
-		    } else
-			known = TRUE;
-		} else {	/* armor and scroll both cursed */
-		    pline("%s.", Yobjnam2(otmp, "vibrate"));
-		    if (otmp->spe >= -6) {
-			otmp->spe += -1;
-			adj_abon(otmp, -1);
-		    }
-		    make_stunned((HStun & TIMEOUT) + (long)rn1(10, 10), TRUE);
-		}
-	    }
-	    break;
-	case SCR_CONFUSE_MONSTER:
-	case SPE_CONFUSE_MONSTER:
-		if (youmonst.data->mlet != S_HUMAN || scursed) {
-			if (!HConfusion) You_feel("confused.");
-			make_confused(HConfusion + rnd(100),FALSE);
-		} else if (confused) {
-		    if (!sblessed) {
-			Your("%s begin to %s%s.",
-			    makeplural(body_part(HAND)),
-			    Blind ? "tingle" : "glow ",
-			    Blind ? "" : hcolor(NH_PURPLE));
-			make_confused(HConfusion + rnd(100),FALSE);
-		    } else {
-			pline("A %s%s surrounds your %s.",
-			    Blind ? "" : hcolor(NH_RED),
-			    Blind ? "faint buzz" : " glow",
-			    body_part(HEAD));
-			make_confused(0L,TRUE);
-		    }
-		} else {
-		    if (!sblessed) {
-			Your("%s%s %s%s.",
-			makeplural(body_part(HAND)),
-			Blind ? "" : " begin to glow",
-			Blind ? (const char *)"tingle" : hcolor(NH_RED),
-			u.umconf ? " even more" : "");
-			u.umconf++;
-		    } else {
-			if (Blind)
-			    Your("%s tingle %s sharply.",
-				makeplural(body_part(HAND)),
-				u.umconf ? "even more" : "very");
-			else
-			    Your("%s glow a%s brilliant %s.",
-				makeplural(body_part(HAND)),
-				u.umconf ? "n even more" : "",
-				hcolor(NH_RED));
-			/* after a while, repeated uses become less effective */
-			if (u.umconf >= 40)
-			    u.umconf++;
-			else
-			    u.umconf += rn1(8, 2);
-		    }
-		}
-		break;
-	case SCR_SCARE_MONSTER:
-	case SPE_CAUSE_FEAR:
-	    {
-		register int ct = 0;
-		register struct monst *mtmp;
-
-		for(mtmp = fmon; mtmp; mtmp = mtmp->nmon) {
-		    if (DEADMONSTER(mtmp)) continue;
-		    if(cansee(mtmp->mx,mtmp->my)) {
-			if (confused || scursed) {
-			    mtmp->mflee = mtmp->mfrozen = mtmp->msleeping = 0;
-			    mtmp->mcanmove = 1;
-			} else
-			    if (! resist(mtmp, sobj->oclass, 0, NOTELL))
-				monflee(mtmp, 0, FALSE, FALSE);
-			if(!mtmp->mtame) ct++;	/* pets don't laugh at you */
-		    }
-		}
-		if (otyp == SCR_SCARE_MONSTER || !ct)
-		    You_hear("%s %s.",
-			     (confused || scursed) ? "sad wailing" :
-				"maniacal laughter",
-			     !ct ? "in the distance" : "close by");
-		break;
-	    }
-	case SCR_BLANK_PAPER:
-	    if (Blind)
-		You("don't remember there being any magic words on this scroll.");
-	    else
-		pline("This scroll seems to be blank.");
-	    known = TRUE;
-	    break;
-	case SCR_REMOVE_CURSE:
-	case SPE_REMOVE_CURSE:
-	    {
-		register struct obj *obj;
-
-		You_feel(!Hallucination ?
-			    (!confused ?
-				"like someone is helping you." :
-				"like you need some help.") :
-			    (!confused ?
-				"in touch with the Universal Oneness." :
-				"the power of the Force against you!"));
-
-		if (scursed) {
-		    pline_The("scroll disintegrates.");
-		} else {
-		    for (obj = invent; obj; obj = obj->nobj) {
-			long wornmask;
-			/* gold isn't subject to cursing and blessing */
-			if (obj->oclass == COIN_CLASS) continue;
-			wornmask = (obj->owornmask & ~(W_BALL|W_ART|W_ARTI));
-			if (wornmask && !sblessed) {
-			    /* handle a couple of special cases; we don't
-			       allow auxiliary weapon slots to be used to
-			       artificially increase number of worn items */
-			    if (obj == uswapwep) {
-				if (!u.twoweap) wornmask = 0L;
-			    } else if (obj == uquiver) {
-				if (obj->oclass == WEAPON_CLASS) {
-				    /* mergeable weapon test covers ammo,
-				       missiles, spears, daggers & knives */
-				    if (!objects[obj->otyp].oc_merge) 
-					wornmask = 0L;
-				} else if (obj->oclass == GEM_CLASS) {
-				    /* possibly ought to check whether
-				       alternate weapon is a sling... */
-				    if (!uslinging()) wornmask = 0L;
-				} else {
-				    /* weptools don't merge and aren't
-				       reasonable quivered weapons */
-				    wornmask = 0L;
-				}
-			    }
-			}
-			if (sblessed || wornmask ||
-			     obj->otyp == LOADSTONE ||
-			     (obj->otyp == LEASH && obj->leashmon)) {
-			    /* water price varies by curse/bless status */
-			    boolean shop_h2o = (obj->unpaid &&
-						obj->otyp == POT_WATER);
-
-			    if (confused) {
-				blessorcurse(obj, 2);
-				/* lose knowledge of this object's curse/bless
-				   state (even if it didn't actually change) */
-				obj->bknown = 0;
-				/* blessorcurse() only affects uncursed items
-				   so no need to worry about price of water
-				   going down (hence no costly_alteration) */
-				if (shop_h2o && (obj->cursed || obj->blessed))
-				    alter_cost(obj, 0L);  /* price goes up */
-			    } else if (obj->cursed) {
-				if (shop_h2o)
-				    costly_alteration(obj, COST_UNCURS);
-				uncurse(obj);
-			    }
-			}
-		    }
-		}
-		if(Punished && !confused) unpunish();
-		if(u.utrap && u.utraptype == TT_BURIEDBALL) {
-			buried_ball_to_freedom();
-			pline_The("clasp on your %s vanishes.",
-				body_part(LEG));
-		}
-		update_inventory();
-		break;
-	    }
-	case SCR_CREATE_MONSTER:
-	case SPE_CREATE_MONSTER:
-	    if (create_critters(1 + ((confused || scursed) ? 12 : 0) +
-				((sblessed || rn2(73)) ? 0 : rnd(4)),
-			confused ? &mons[PM_ACID_BLOB] : (struct permonst *)0,FALSE))
-		known = TRUE;
-	    /* no need to flush monsters; we ask for identification only if the
-	     * monsters are not visible
-	     */
-	    break;
-	case SCR_ENCHANT_WEAPON:
-		if (confused && uwep &&
-		    (uwep->oclass == WEAPON_CLASS || is_weptool(uwep))) {
-			old_erodeproof = (uwep->oerodeproof != 0);
-			new_erodeproof = !scursed;
-			uwep->oerodeproof = 0;	/* for messages */
-			if (Blind) {
-			    uwep->rknown = FALSE;
-			    Your("weapon feels warm for a moment.");
-			} else {
-			    uwep->rknown = TRUE;
-			    pline("%s covered by a %s %s %s!",
-				Yobjnam2(uwep, "are"),
-				scursed ? "mottled" : "shimmering",
-				hcolor(scursed ? NH_PURPLE : NH_GOLDEN),
-				scursed ? "glow" : "shield");
-			}
-			if (new_erodeproof && (uwep->oeroded || uwep->oeroded2)) {
-			    uwep->oeroded = uwep->oeroded2 = 0;
-			    pline("%s as good as new!",
-				  Yobjnam2(uwep, Blind ? "feel" : "look"));
-			}
-			if (old_erodeproof && !new_erodeproof) {
-			    /* restore old_erodeproof before shop charges */
-			    uwep->oerodeproof = 1;
-			    costly_alteration(uwep, COST_DEGRD);
-			}
-			uwep->oerodeproof = new_erodeproof ? 1 : 0;
-			break;
-		}
-		if (!chwepon(sobj,
-			     scursed ? -1 : !uwep ? 1 :
-			     (uwep->spe >= 9) ? !rn2(uwep->spe) :
-			     sblessed ? rnd(3 - uwep->spe / 3) : 1))
-		    sobj = 0; /* nothing enchanted: strange_feeling -> useup */
-		break;
-	case SCR_TAMING:
-	case SPE_CHARM_MONSTER:
-	    {
-		int candidates, res, results, vis_results;
-
-		if (u.uswallow) {
-		    candidates = 1;
-		    results = vis_results = maybe_tame(u.ustuck, sobj);
-		} else {
-		    int i, j, bd = confused ? 5 : 1;
-		    struct monst *mtmp;
-
-		    /* note: maybe_tame() can return either positive or
-		       negative values, but not both for the same scroll */
-		    candidates = results = vis_results = 0;
-		    for (i = -bd; i <= bd; i++) for(j = -bd; j <= bd; j++) {
-			if (!isok(u.ux + i, u.uy + j)) continue;
-			if ((mtmp = m_at(u.ux + i, u.uy + j)) != 0
-			    || (!i && !j && (mtmp = u.usteed) != 0)) {
-			    ++candidates;
-			    res = maybe_tame(mtmp, sobj);
-			    results += res;
-			    if (canspotmon(mtmp)) vis_results += res;
-			}
-		    }
-		}
-		if (!results) {
-		    pline("Nothing interesting %s.",
-			  !candidates ? "happens" : "seems to happen");
-		} else {
-		    pline_The("neighborhood %s %sfriendlier.",
-			  vis_results ? "is" : "seems",
-			  (results < 0) ? "un" : "");
-		    if (vis_results > 0) known = TRUE;
-		}
-	    }
-		break;
-	case SCR_GENOCIDE:
-		if (!already_known)
-		    You("have found a scroll of genocide!");
-		known = TRUE;
-		if (sblessed) do_class_genocide();
-		else do_genocide(!scursed | (2 * !!Confusion));
-		break;
-	case SCR_LIGHT:
-		if (!confused || rn2(5)) {
-			if(!Blind) known = TRUE;
-			litroom(!confused && !scursed, sobj);
-			if (!confused && !scursed) {
-			    if (lightdamage(sobj, TRUE, 5)) known = TRUE;
-			}
-		} else {
-		   /* could be scroll of create monster, don't set known ...*/
-		    (void) create_critters(1, !scursed ?
-				&mons[PM_YELLOW_LIGHT] :
-			        &mons[PM_BLACK_LIGHT], TRUE);
-		    if(!objects[sobj->otyp].oc_uname)
-			docall(sobj);
-		}
-		break;
-	case SCR_TELEPORTATION:
-		if (confused || scursed) {
-		    level_tele();
-		} else {
-		    known = scrolltele(sobj);
-		}
-		break;
-	case SCR_GOLD_DETECTION:
-		if ((confused || scursed) ? trap_detect(sobj) :
-			gold_detect(sobj))
-		    sobj = 0;	/* failure: strange_feeling() -> useup() */
-		break;
-	case SCR_FOOD_DETECTION:
-	case SPE_DETECT_FOOD:
-		if (food_detect(sobj))
-		    sobj = 0; /* nothing detected: strange_feeling -> useup */
-		break;
-	case SCR_IDENTIFY:
-		/* known = TRUE; -- handled inline here */
-		/* use up the scroll first, before makeknown() performs a
-		   perm_invent update; also simplifies empty invent check */
-		useup(sobj);
-		sobj = 0;	/* it's gone */
-		if (confused)
-		    You("identify this as an identify scroll.");
-		else if (!already_known || !invent)
-			/* force feedback now if invent became
-			   empty after using up this scroll */
-		    pline("This is an identify scroll.");
-		if (!already_known)
-		    (void) learnscrolltyp(SCR_IDENTIFY);
-		/*FALLTHRU*/
-	case SPE_IDENTIFY:
-		cval = 1;
-		if (sblessed || (!scursed && !rn2(5))) {
-		    cval = rn2(5);
-		    /* note: if cval==0, identify all items */
-		    if (cval == 1 && sblessed && Luck > 0) ++cval;
-		}
-		if (invent && !confused) {
-		    identify_pack(cval, !already_known);
-		} else if (otyp == SPE_IDENTIFY) {
-		    /* when casting a spell we know we're not confused,
-		       so inventory must be empty (another message has
-		       already been given above if reading a scroll) */
-		    pline("You're not carrying anything to be identified.");
-		}
-		break;
-	case SCR_CHARGING:
-		if (confused) {
-		    if (scursed) {
-			You_feel("discharged.");
-			u.uen = 0;
-		    } else {
-			You_feel("charged up!");
-			if (u.uen < u.uenmax)
-			    u.uen = u.uenmax;
-			else
-			    u.uen = (u.uenmax += d(5,4));
-		    }
-		    context.botl = 1;
-		    break;
-		}
-		/* known = TRUE; -- handled inline here */
-		if (!already_known) {
-		    pline("This is a charging scroll.");
-		    learnscroll(sobj);
-		}
-		/* use it up now to prevent it from showing in the
-		   getobj picklist because the "disappears" message
-		   was already delivered */
-		useup(sobj);
-		sobj = 0;	/* it's gone */
-		otmp = getobj(all_count, "charge");
-		if (otmp) recharge(otmp, scursed ? -1 : sblessed ? 1 : 0);
-		break;
-	case SCR_MAGIC_MAPPING:
-		if (level.flags.nommap) {
-		    Your("mind is filled with crazy lines!");
-		    if (Hallucination)
-			pline("Wow!  Modern art.");
-		    else
-			Your("%s spins in bewilderment.", body_part(HEAD));
-		    make_confused(HConfusion + rnd(30), FALSE);
-		    break;
-		}
-		if (sblessed) {
-		    register int x, y;
-
-		    for (x = 1; x < COLNO; x++)
-		    	for (y = 0; y < ROWNO; y++)
-		    	    if (levl[x][y].typ == SDOOR)
-		    	    	cvt_sdoor_to_door(&levl[x][y]);
-		    /* do_mapping() already reveals secret passages */
-		}
-		known = TRUE;
-	case SPE_MAGIC_MAPPING:
-		if (level.flags.nommap) {
-		    Your("%s spins as %s blocks the spell!", body_part(HEAD), something);
-		    make_confused(HConfusion + rnd(30), FALSE);
-		    break;
-		}
-		pline("A map coalesces in your mind!");
-		cval = (scursed && !confused);
-		if(cval) HConfusion = 1;	/* to screw up map */
-		do_mapping();
-		if(cval) {
-		    HConfusion = 0;		/* restore */
-		    pline("Unfortunately, you can't grasp the details.");
-		}
-		break;
-	case SCR_AMNESIA:
-		known = TRUE;
-		forget((!sblessed ? ALL_SPELLS : 0) |
-			(!confused || scursed ? ALL_MAP : 0));
-		if (Hallucination) /* Ommmmmm! */
-			Your("mind releases itself from mundane concerns.");
-		else if (!strncmpi(plname, "Maud", 4))
-			pline("As your mind turns inward on itself, you forget everything else.");
-		else if (rn2(2))
-			pline("Who was that Maud person anyway?");
-		else
-			pline("Thinking of Maud you forget everything else.");
-		exercise(A_WIS, FALSE);
-		break;
-	case SCR_FIRE:
-		cval = bcsign(sobj);
-		useup(sobj);
-		sobj = 0;	/* it's gone */
-		if (!already_known)
-		    (void) learnscrolltyp(SCR_FIRE);
-		if(confused) {
-		    if(Fire_resistance) {
-			shieldeff(u.ux, u.uy);
-			if(!Blind)
-			    pline("Oh, look, what a pretty fire in your %s.",
-				makeplural(body_part(HAND)));
-			else You_feel("a pleasant warmth in your %s.",
-				makeplural(body_part(HAND)));
-		    } else {
-			pline_The("scroll catches fire and you burn your %s.",
-				makeplural(body_part(HAND)));
-			losehp(1, "scroll of fire", KILLED_BY_AN);
-		    }
-		    break;
-		}
-		if (Underwater) {
-		    pline_The("water around you vaporizes violently!");
-		} else {
-		    pline_The("scroll erupts in a tower of flame!");
-		    iflags.last_msg = PLNMSG_TOWER_OF_FLAME; /* for explode() */
-		    burn_away_slime();
-		}
-		explode(u.ux, u.uy, 11, (2*(rn1(3, 3) + 2 * cval) + 1)/3,
-							SCROLL_CLASS, EXPL_FIERY);
-		break;
-	case SCR_EARTH:
-	    /* TODO: handle steeds */
-	    if (!Is_rogue_level(&u.uz)
->>>>>>> 6a664089
             && (!In_endgame(&u.uz) || Is_earthlevel(&u.uz))) {
             register int x, y;
             int nboulders = 0;
