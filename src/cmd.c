/* NetHack 3.6	cmd.c	$NHDT-Date: 1559382745 2019/06/01 09:52:25 $  $NHDT-Branch: NetHack-3.6 $:$NHDT-Revision: 1.335 $ */
/* Copyright (c) Stichting Mathematisch Centrum, Amsterdam, 1985. */
/*-Copyright (c) Robert Patrick Rankin, 2013. */
/* NetHack may be freely redistributed.  See license for details. */

#include "hack.h"
#include "lev.h"
#include "func_tab.h"

/* Macros for meta and ctrl modifiers:
 *   M and C return the meta/ctrl code for the given character;
 *     e.g., (C('c') is ctrl-c
 */
#ifndef M
#ifndef NHSTDC
#define M(c) (0x80 | (c))
#else
#define M(c) ((c) - 128)
#endif /* NHSTDC */
#endif

#ifndef C
#define C(c) (0x1f & (c))
#endif

#define unctrl(c) ((c) <= C('z') ? (0x60 | (c)) : (c))
#define unmeta(c) (0x7f & (c))

#ifdef ALTMETA
STATIC_VAR boolean alt_esc = FALSE;
#endif

extern const char *hu_stat[];  /* hunger status from eat.c */
extern const char *enc_stat[]; /* encumbrance status from botl.c */

#ifdef UNIX
/*
 * Some systems may have getchar() return EOF for various reasons, and
 * we should not quit before seeing at least NR_OF_EOFS consecutive EOFs.
 */
#if defined(SYSV) || defined(DGUX) || defined(HPUX)
#define NR_OF_EOFS 20
#endif
#endif

#define CMD_TRAVEL (char) 0x90
#define CMD_CLICKLOOK (char) 0x8F

#ifdef DEBUG
extern int NDECL(wiz_debug_cmd_bury);
#endif

#ifdef DUMB /* stuff commented out in extern.h, but needed here */
extern int NDECL(doapply);            /**/
extern int NDECL(dorub);              /**/
extern int NDECL(dojump);             /**/
extern int NDECL(doextlist);          /**/
extern int NDECL(enter_explore_mode); /**/
extern int NDECL(dodrop);             /**/
extern int NDECL(doddrop);            /**/
extern int NDECL(dodown);             /**/
extern int NDECL(doup);               /**/
extern int NDECL(donull);             /**/
extern int NDECL(dowipe);             /**/
extern int NDECL(docallcnd);          /**/
extern int NDECL(dotakeoff);          /**/
extern int NDECL(doremring);          /**/
extern int NDECL(dowear);             /**/
extern int NDECL(doputon);            /**/
extern int NDECL(doddoremarm);        /**/
extern int NDECL(dokick);             /**/
extern int NDECL(dofire);             /**/
extern int NDECL(dothrow);            /**/
extern int NDECL(doeat);              /**/
extern int NDECL(done2);              /**/
extern int NDECL(vanquished);         /**/
extern int NDECL(doengrave);          /**/
extern int NDECL(dopickup);           /**/
extern int NDECL(ddoinv);             /**/
extern int NDECL(dotypeinv);          /**/
extern int NDECL(dolook);             /**/
extern int NDECL(doprgold);           /**/
extern int NDECL(doprwep);            /**/
extern int NDECL(doprarm);            /**/
extern int NDECL(doprring);           /**/
extern int NDECL(dopramulet);         /**/
extern int NDECL(doprtool);           /**/
extern int NDECL(dosuspend);          /**/
extern int NDECL(doforce);            /**/
extern int NDECL(doopen);             /**/
extern int NDECL(doclose);            /**/
extern int NDECL(dosh);               /**/
extern int NDECL(dodiscovered);       /**/
extern int NDECL(doclassdisco);       /**/
extern int NDECL(doset);              /**/
extern int NDECL(dotogglepickup);     /**/
extern int NDECL(dowhatis);           /**/
extern int NDECL(doquickwhatis);      /**/
extern int NDECL(dowhatdoes);         /**/
extern int NDECL(dohelp);             /**/
extern int NDECL(dohistory);          /**/
extern int NDECL(doloot);             /**/
extern int NDECL(dodrink);            /**/
extern int NDECL(dodip);              /**/
extern int NDECL(dosacrifice);        /**/
extern int NDECL(dopray);             /**/
extern int NDECL(dotip);              /**/
extern int NDECL(doturn);             /**/
extern int NDECL(doredraw);           /**/
extern int NDECL(doread);             /**/
extern int NDECL(dosave);             /**/
extern int NDECL(dosearch);           /**/
extern int NDECL(doidtrap);           /**/
extern int NDECL(dopay);              /**/
extern int NDECL(dosit);              /**/
extern int NDECL(dotalk);             /**/
extern int NDECL(docast);             /**/
extern int NDECL(dovspell);           /**/
extern int NDECL(dotelecmd);          /**/
extern int NDECL(dountrap);           /**/
extern int NDECL(doversion);          /**/
extern int NDECL(doextversion);       /**/
extern int NDECL(doswapweapon);       /**/
extern int NDECL(dowield);            /**/
extern int NDECL(dowieldquiver);      /**/
extern int NDECL(dozap);              /**/
extern int NDECL(doorganize);         /**/
#endif /* DUMB */

static int NDECL((*timed_occ_fn));

STATIC_PTR int NDECL(dosuspend_core);
STATIC_PTR int NDECL(dosh_core);
STATIC_PTR int NDECL(doherecmdmenu);
STATIC_PTR int NDECL(dotherecmdmenu);
STATIC_PTR int NDECL(doprev_message);
STATIC_PTR int NDECL(timed_occupation);
STATIC_PTR int NDECL(doextcmd);
STATIC_PTR int NDECL(dotravel);
STATIC_PTR int NDECL(doterrain);
STATIC_PTR int NDECL(wiz_wish);
STATIC_PTR int NDECL(wiz_identify);
STATIC_PTR int NDECL(wiz_intrinsic);
STATIC_PTR int NDECL(wiz_map);
STATIC_PTR int NDECL(wiz_makemap);
STATIC_PTR int NDECL(wiz_genesis);
STATIC_PTR int NDECL(wiz_where);
STATIC_PTR int NDECL(wiz_detect);
STATIC_PTR int NDECL(wiz_panic);
STATIC_PTR int NDECL(wiz_polyself);
STATIC_PTR int NDECL(wiz_level_tele);
STATIC_PTR int NDECL(wiz_level_change);
STATIC_PTR int NDECL(wiz_show_seenv);
STATIC_PTR int NDECL(wiz_show_vision);
STATIC_PTR int NDECL(wiz_smell);
STATIC_PTR int NDECL(wiz_intrinsic);
STATIC_PTR int NDECL(wiz_show_wmodes);
STATIC_DCL void NDECL(wiz_map_levltyp);
STATIC_DCL void NDECL(wiz_levltyp_legend);
#if defined(__BORLANDC__) && !defined(_WIN32)
extern void FDECL(show_borlandc_stats, (winid));
#endif
#ifdef DEBUG_MIGRATING_MONS
STATIC_PTR int NDECL(wiz_migrate_mons);
#endif
STATIC_DCL int FDECL(size_monst, (struct monst *, BOOLEAN_P));
STATIC_DCL int FDECL(size_obj, (struct obj *));
STATIC_DCL void FDECL(count_obj, (struct obj *, long *, long *,
                                  BOOLEAN_P, BOOLEAN_P));
STATIC_DCL void FDECL(obj_chain, (winid, const char *, struct obj *,
                                  BOOLEAN_P, long *, long *));
STATIC_DCL void FDECL(mon_invent_chain, (winid, const char *, struct monst *,
                                         long *, long *));
STATIC_DCL void FDECL(mon_chain, (winid, const char *, struct monst *,
                                  BOOLEAN_P, long *, long *));
STATIC_DCL void FDECL(contained_stats, (winid, const char *, long *, long *));
STATIC_DCL void FDECL(misc_stats, (winid, long *, long *));
STATIC_PTR int NDECL(wiz_show_stats);
STATIC_DCL boolean FDECL(accept_menu_prefix, (int NDECL((*))));
STATIC_PTR int NDECL(wiz_rumor_check);
STATIC_PTR int NDECL(doattributes);

STATIC_DCL void FDECL(enlght_out, (const char *));
STATIC_DCL void FDECL(enlght_line, (const char *, const char *, const char *,
                                    const char *));
STATIC_DCL char *FDECL(enlght_combatinc, (const char *, int, int, char *));
STATIC_DCL void FDECL(enlght_halfdmg, (int, int));
STATIC_DCL boolean NDECL(walking_on_water);
STATIC_DCL boolean FDECL(cause_known, (int));
STATIC_DCL char *FDECL(attrval, (int, int, char *));
STATIC_DCL void FDECL(background_enlightenment, (int, int));
STATIC_DCL void FDECL(basics_enlightenment, (int, int));
STATIC_DCL void FDECL(characteristics_enlightenment, (int, int));
STATIC_DCL void FDECL(one_characteristic, (int, int, int));
STATIC_DCL void FDECL(status_enlightenment, (int, int));
STATIC_DCL void FDECL(attributes_enlightenment, (int, int));

STATIC_DCL void FDECL(add_herecmd_menuitem, (winid, int NDECL((*)),
                                             const char *));
STATIC_DCL char FDECL(here_cmd_menu, (BOOLEAN_P));
STATIC_DCL char FDECL(there_cmd_menu, (BOOLEAN_P, int, int));
STATIC_DCL char *NDECL(parse);
STATIC_DCL void FDECL(show_direction_keys, (winid, CHAR_P, BOOLEAN_P));
STATIC_DCL boolean FDECL(help_dir, (CHAR_P, int, const char *));

static const char *readchar_queue = "";
/* for rejecting attempts to use wizard mode commands */
static const char unavailcmd[] = "Unavailable command '%s'.";
/* for rejecting #if !SHELL, !SUSPEND */
static const char cmdnotavail[] = "'%s' command not available.";

STATIC_PTR int
doprev_message(VOID_ARGS)
{
    return nh_doprev_message();
}

/* Count down by decrementing multi */
STATIC_PTR int
timed_occupation(VOID_ARGS)
{
    (*timed_occ_fn)();
    if (g.multi > 0)
        g.multi--;
    return g.multi > 0;
}

/* If you have moved since initially setting some occupations, they
 * now shouldn't be able to restart.
 *
 * The basic rule is that if you are carrying it, you can continue
 * since it is with you.  If you are acting on something at a distance,
 * your orientation to it must have changed when you moved.
 *
 * The exception to this is taking off items, since they can be taken
 * off in a number of ways in the intervening time, screwing up ordering.
 *
 *      Currently:      Take off all armor.
 *                      Picking Locks / Forcing Chests.
 *                      Setting traps.
 */
void
reset_occupations()
{
    reset_remarm();
    reset_pick();
    reset_trapset();
}

/* If a time is given, use it to timeout this function, otherwise the
 * function times out by its own means.
 */
void
set_occupation(fn, txt, xtime)
int NDECL((*fn));
const char *txt;
int xtime;
{
    if (xtime) {
        g.occupation = timed_occupation;
        timed_occ_fn = fn;
    } else
        g.occupation = fn;
    g.occtxt = txt;
    g.occtime = 0;
    return;
}

STATIC_DCL char NDECL(popch);

STATIC_OVL char
popch()
{
    /* If occupied, return '\0', letting tgetch know a character should
     * be read from the keyboard.  If the character read is not the
     * ABORT character (as checked in pcmain.c), that character will be
     * pushed back on the pushq.
     */
    if (g.occupation)
        return '\0';
    if (g.in_doagain)
        return (char) ((g.shead != g.stail) ? g.saveq[g.stail++] : '\0');
    else
        return (char) ((g.phead != g.ptail) ? g.pushq[g.ptail++] : '\0');
}

char
pgetchar() /* courtesy of aeb@cwi.nl */
{
    register int ch;

    if (iflags.debug_fuzzer)
        return randomkey();
    if (!(ch = popch()))
        ch = nhgetch();
    return (char) ch;
}

/* A ch == 0 resets the pushq */
void
pushch(ch)
char ch;
{
    if (!ch)
        g.phead = g.ptail = 0;
    if (g.phead < BSIZE)
        g.pushq[g.phead++] = ch;
    return;
}

/* A ch == 0 resets the saveq.  Only save keystrokes when not
 * replaying a previous command.
 */
void
savech(ch)
char ch;
{
    if (!g.in_doagain) {
        if (!ch)
            g.phead = g.ptail = g.shead = g.stail = 0;
        else if (g.shead < BSIZE)
            g.saveq[g.shead++] = ch;
    }
    return;
}

/* here after # - now read a full-word command */
STATIC_PTR int
doextcmd(VOID_ARGS)
{
    int idx, retval;
    int NDECL((*func));

    /* keep repeating until we don't run help or quit */
    do {
        idx = get_ext_cmd();
        if (idx < 0)
            return 0; /* quit */

        func = extcmdlist[idx].ef_funct;
        if (!wizard && (extcmdlist[idx].flags & WIZMODECMD)) {
            You("can't do that.");
            return 0;
        }
        if (iflags.menu_requested && !accept_menu_prefix(func)) {
            pline("'%s' prefix has no effect for the %s command.",
                  visctrl(g.Cmd.spkeys[NHKF_REQMENU]),
                  extcmdlist[idx].ef_txt);
            iflags.menu_requested = FALSE;
        }
        retval = (*func)();
    } while (func == doextlist);

    return retval;
}

/* here after #? - now list all full-word commands and provid
   some navigation capability through the long list */
int
doextlist(VOID_ARGS)
{
    register const struct ext_func_tab *efp;
    char buf[BUFSZ], searchbuf[BUFSZ], promptbuf[QBUFSZ];
    winid menuwin;
    anything any;
    menu_item *selected;
    int n, pass;
    int menumode = 0, menushown[2], onelist = 0;
    boolean redisplay = TRUE, search = FALSE;
    static const char *headings[] = { "Extended commands",
                                      "Debugging Extended Commands" };

    searchbuf[0] = '\0';
    menuwin = create_nhwindow(NHW_MENU);

    while (redisplay) {
        redisplay = FALSE;
        any = cg.zeroany;
        start_menu(menuwin);
        add_menu(menuwin, NO_GLYPH, &any, 0, 0, ATR_NONE,
                 "Extended Commands List", MENU_UNSELECTED);
        add_menu(menuwin, NO_GLYPH, &any, 0, 0, ATR_NONE,
                 "", MENU_UNSELECTED);

        Strcpy(buf, menumode ? "Show" : "Hide");
        Strcat(buf, " commands that don't autocomplete");
        if (!menumode)
            Strcat(buf, " (those not marked with [A])");
        any.a_int = 1;
        add_menu(menuwin, NO_GLYPH, &any, 'a', 0, ATR_NONE, buf,
                 MENU_UNSELECTED);

        if (!*searchbuf) {
            any.a_int = 2;
            /* was 's', but then using ':' handling within the interface
               would only examine the two or three meta entries, not the
               actual list of extended commands shown via separator lines;
               having ':' as an explicit selector overrides the default
               menu behavior for it; we retain 's' as a group accelerator */
            add_menu(menuwin, NO_GLYPH, &any, ':', 's', ATR_NONE,
                     "Search extended commands", MENU_UNSELECTED);
        } else {
            Strcpy(buf, "Show all, clear search");
            if (strlen(buf) + strlen(searchbuf) + strlen(" (\"\")") < QBUFSZ)
                Sprintf(eos(buf), " (\"%s\")", searchbuf);
            any.a_int = 3;
            /* specifying ':' as a group accelerator here is mostly a
               statement of intent (we'd like to accept it as a synonym but
               also want to hide it from general menu use) because it won't
               work for interfaces which support ':' to search; use as a
               general menu command takes precedence over group accelerator */
            add_menu(menuwin, NO_GLYPH, &any, 's', ':', ATR_NONE,
                     buf, MENU_UNSELECTED);
        }
        if (wizard) {
            any.a_int = 4;
            add_menu(menuwin, NO_GLYPH, &any, 'z', 0, ATR_NONE,
                     onelist ? "Show debugging commands in separate section"
                     : "Show all alphabetically, including debugging commands",
                     MENU_UNSELECTED);
        }
        any = cg.zeroany;
        add_menu(menuwin, NO_GLYPH, &any, 0, 0, ATR_NONE,
                 "", MENU_UNSELECTED);
        menushown[0] = menushown[1] = 0;
        n = 0;
        for (pass = 0; pass <= 1; ++pass) {
            /* skip second pass if not in wizard mode or wizard mode
               commands are being integrated into a single list */
            if (pass == 1 && (onelist || !wizard))
                break;
            for (efp = extcmdlist; efp->ef_txt; efp++) {
                int wizc;

                if ((efp->flags & CMD_NOT_AVAILABLE) != 0)
                    continue;
                /* if hiding non-autocomplete commands, skip such */
                if (menumode == 1 && (efp->flags & AUTOCOMPLETE) == 0)
                    continue;
                /* if searching, skip this command if it doesn't match */
                if (*searchbuf
                    /* first try case-insensitive substring match */
                    && !strstri(efp->ef_txt, searchbuf)
                    && !strstri(efp->ef_desc, searchbuf)
                    /* wildcard support; most interfaces use case-insensitve
                       pmatch rather than regexp for menu searching */
                    && !pmatchi(searchbuf, efp->ef_txt)
                    && !pmatchi(searchbuf, efp->ef_desc))
                    continue;
                /* skip wizard mode commands if not in wizard mode;
                   when showing two sections, skip wizard mode commands
                   in pass==0 and skip other commands in pass==1 */
                wizc = (efp->flags & WIZMODECMD) != 0;
                if (wizc && !wizard)
                    continue;
                if (!onelist && pass != wizc)
                    continue;

                /* We're about to show an item, have we shown the menu yet?
                   Doing menu in inner loop like this on demand avoids a
                   heading with no subordinate entries on the search
                   results menu. */
                if (!menushown[pass]) {
                    Strcpy(buf, headings[pass]);
                    add_menu(menuwin, NO_GLYPH, &any, 0, 0,
                             iflags.menu_headings, buf, MENU_UNSELECTED);
                    menushown[pass] = 1;
                }
                Sprintf(buf, " %-14s %-3s %s",
                        efp->ef_txt,
                        (efp->flags & AUTOCOMPLETE) ? "[A]" : " ",
                        efp->ef_desc);
                add_menu(menuwin, NO_GLYPH, &any, 0, 0, ATR_NONE,
                         buf, MENU_UNSELECTED);
                ++n;
            }
            if (n)
                add_menu(menuwin, NO_GLYPH, &any, 0, 0, ATR_NONE,
                         "", MENU_UNSELECTED);
        }
        if (*searchbuf && !n)
            add_menu(menuwin, NO_GLYPH, &any, 0, 0, ATR_NONE,
                     "no matches", MENU_UNSELECTED);

        end_menu(menuwin, (char *) 0);
        n = select_menu(menuwin, PICK_ONE, &selected);
        if (n > 0) {
            switch (selected[0].item.a_int) {
            case 1: /* 'a': toggle show/hide non-autocomplete */
                menumode = 1 - menumode;  /* toggle 0 -> 1, 1 -> 0 */
                redisplay = TRUE;
                break;
            case 2: /* ':' when not searching yet: enable search */
                search = TRUE;
                break;
            case 3: /* 's' when already searching: disable search */
                search = FALSE;
                searchbuf[0] = '\0';
                redisplay = TRUE;
                break;
            case 4: /* 'z': toggle showing wizard mode commands separately */
                search = FALSE;
                searchbuf[0] = '\0';
                onelist = 1 - onelist;  /* toggle 0 -> 1, 1 -> 0 */
                redisplay = TRUE;
                break;
            }
            free((genericptr_t) selected);
        } else {
            search = FALSE;
            searchbuf[0] = '\0';
        }
        if (search) {
            Strcpy(promptbuf, "Extended command list search phrase");
            Strcat(promptbuf, "?");
            getlin(promptbuf, searchbuf);
            (void) mungspaces(searchbuf);
            if (searchbuf[0] == '\033')
                searchbuf[0] = '\0';
            if (*searchbuf)
                redisplay = TRUE;
            search = FALSE;
        }
    }
    destroy_nhwindow(menuwin);
    return 0;
}

#if defined(TTY_GRAPHICS) || defined(CURSES_GRAPHICS)
#define MAX_EXT_CMD 200 /* Change if we ever have more ext cmds */

/*
 * This is currently used only by the tty interface and is
 * controlled via runtime option 'extmenu'.  (Most other interfaces
 * already use a menu all the time for extended commands.)
 *
 * ``# ?'' is counted towards the limit of the number of commands,
 * so we actually support MAX_EXT_CMD-1 "real" extended commands.
 *
 * Here after # - now show pick-list of possible commands.
 */
int
extcmd_via_menu()
{
    const struct ext_func_tab *efp;
    menu_item *pick_list = (menu_item *) 0;
    winid win;
    anything any;
    const struct ext_func_tab *choices[MAX_EXT_CMD + 1];
    char buf[BUFSZ];
    char cbuf[QBUFSZ], prompt[QBUFSZ], fmtstr[20];
    int i, n, nchoices, acount;
    int ret, len, biggest;
    int accelerator, prevaccelerator;
    int matchlevel = 0;
    boolean wastoolong, one_per_line;

    ret = 0;
    cbuf[0] = '\0';
    biggest = 0;
    while (!ret) {
        i = n = 0;
        any = cg.zeroany;
        /* populate choices */
        for (efp = extcmdlist; efp->ef_txt; efp++) {
            if ((efp->flags & CMD_NOT_AVAILABLE)
                || !(efp->flags & AUTOCOMPLETE)
                || (!wizard && (efp->flags & WIZMODECMD)))
                continue;
            if (!matchlevel || !strncmp(efp->ef_txt, cbuf, matchlevel)) {
                choices[i] = efp;
                if ((len = (int) strlen(efp->ef_desc)) > biggest)
                    biggest = len;
                if (++i > MAX_EXT_CMD) {
#if (NH_DEVEL_STATUS != NH_STATUS_RELEASED)
                    impossible(
      "Exceeded %d extended commands in doextcmd() menu; 'extmenu' disabled.",
                               MAX_EXT_CMD);
#endif /* NH_DEVEL_STATUS != NH_STATUS_RELEASED */
                    iflags.extmenu = 0;
                    return -1;
                }
            }
        }
        choices[i] = (struct ext_func_tab *) 0;
        nchoices = i;
        /* if we're down to one, we have our selection so get out of here */
        if (nchoices  <= 1) {
            ret = (nchoices == 1) ? (int) (choices[0] - extcmdlist) : -1;
            break;
        }

        /* otherwise... */
        win = create_nhwindow(NHW_MENU);
        start_menu(win);
        Sprintf(fmtstr, "%%-%ds", biggest + 15);
        prompt[0] = '\0';
        wastoolong = FALSE; /* True => had to wrap due to line width
                             * ('w' in wizard mode) */
        /* -3: two line menu header, 1 line menu footer (for prompt) */
        one_per_line = (nchoices < ROWNO - 3);
        accelerator = prevaccelerator = 0;
        acount = 0;
        for (i = 0; choices[i]; ++i) {
            accelerator = choices[i]->ef_txt[matchlevel];
            if (accelerator != prevaccelerator || one_per_line)
                wastoolong = FALSE;
            if (accelerator != prevaccelerator || one_per_line
                || (acount >= 2
                    /* +4: + sizeof " or " - sizeof "" */
                    && (strlen(prompt) + 4 + strlen(choices[i]->ef_txt)
                        /* -6: enough room for 1 space left margin
                         *   + "%c - " menu selector + 1 space right margin */
                        >= min(sizeof prompt, COLNO - 6)))) {
                if (acount) {
                    /* flush extended cmds for that letter already in buf */
                    Sprintf(buf, fmtstr, prompt);
                    any.a_char = prevaccelerator;
                    add_menu(win, NO_GLYPH, &any, any.a_char, 0, ATR_NONE,
                             buf, FALSE);
                    acount = 0;
                    if (!(accelerator != prevaccelerator || one_per_line))
                        wastoolong = TRUE;
                }
            }
            prevaccelerator = accelerator;
            if (!acount || one_per_line) {
                Sprintf(prompt, "%s%s [%s]", wastoolong ? "or " : "",
                        choices[i]->ef_txt, choices[i]->ef_desc);
            } else if (acount == 1) {
                Sprintf(prompt, "%s%s or %s", wastoolong ? "or " : "",
                        choices[i - 1]->ef_txt, choices[i]->ef_txt);
            } else {
                Strcat(prompt, " or ");
                Strcat(prompt, choices[i]->ef_txt);
            }
            ++acount;
        }
        if (acount) {
            /* flush buf */
            Sprintf(buf, fmtstr, prompt);
            any.a_char = prevaccelerator;
            add_menu(win, NO_GLYPH, &any, any.a_char, 0, ATR_NONE, buf,
                     FALSE);
        }
        Sprintf(prompt, "Extended Command: %s", cbuf);
        end_menu(win, prompt);
        n = select_menu(win, PICK_ONE, &pick_list);
        destroy_nhwindow(win);
        if (n == 1) {
            if (matchlevel > (QBUFSZ - 2)) {
                free((genericptr_t) pick_list);
#if (NH_DEVEL_STATUS != NH_STATUS_RELEASED)
                impossible("Too many chars (%d) entered in extcmd_via_menu()",
                           matchlevel);
#endif
                ret = -1;
            } else {
                cbuf[matchlevel++] = pick_list[0].item.a_char;
                cbuf[matchlevel] = '\0';
                free((genericptr_t) pick_list);
            }
        } else {
            if (matchlevel) {
                ret = 0;
                matchlevel = 0;
            } else
                ret = -1;
        }
    }
    return ret;
}
#endif /* TTY_GRAPHICS */

/* #monster command - use special monster ability while polymorphed */
int
domonability(VOID_ARGS)
{
    if (can_breathe(g.youmonst.data))
        return dobreathe();
    else if (attacktype(g.youmonst.data, AT_SPIT))
        return dospit();
    else if (g.youmonst.data->mlet == S_NYMPH)
        return doremove();
    else if (attacktype(g.youmonst.data, AT_GAZE))
        return dogaze();
    else if (is_were(g.youmonst.data))
        return dosummon();
    else if (webmaker(g.youmonst.data))
        return dospinweb();
    else if (is_hider(g.youmonst.data))
        return dohide();
    else if (is_mind_flayer(g.youmonst.data))
        return domindblast();
    else if (u.umonnum == PM_GREMLIN) {
        if (IS_FOUNTAIN(levl[u.ux][u.uy].typ)) {
            if (split_mon(&g.youmonst, (struct monst *) 0))
                dryup(u.ux, u.uy, TRUE);
        } else
            There("is no fountain here.");
    } else if (is_unicorn(g.youmonst.data)) {
        use_unicorn_horn((struct obj *) 0);
        return 1;
    } else if (g.youmonst.data->msound == MS_SHRIEK) {
        You("shriek.");
        if (u.uburied)
            pline("Unfortunately sound does not carry well through rock.");
        else
            aggravate();
    } else if (g.youmonst.data->mlet == S_VAMPIRE)
        return dopoly();
    else if (Upolyd)
        pline("Any special ability you may have is purely reflexive.");
    else
        You("don't have a special ability in your normal form!");
    return 0;
}

int
enter_explore_mode(VOID_ARGS)
{
    if (wizard) {
        You("are in debug mode.");
    } else if (discover) {
        You("are already in explore mode.");
    } else {
#ifdef SYSCF
#if defined(UNIX)
        if (!sysopt.explorers || !sysopt.explorers[0]
            || !check_user_string(sysopt.explorers)) {
            You("cannot access explore mode.");
            return 0;
        }
#endif
#endif
        pline(
        "Beware!  From explore mode there will be no return to normal game.");
        if (paranoid_query(ParanoidQuit,
                           "Do you want to enter explore mode?")) {
            clear_nhwindow(WIN_MESSAGE);
            You("are now in non-scoring explore mode.");
            discover = TRUE;
        } else {
            clear_nhwindow(WIN_MESSAGE);
            pline("Resuming normal game.");
        }
    }
    return 0;
}

/* ^W command - wish for something */
STATIC_PTR int
wiz_wish(VOID_ARGS) /* Unlimited wishes for debug mode by Paul Polderman */
{
    if (wizard) {
        boolean save_verbose = flags.verbose;

        flags.verbose = FALSE;
        makewish();
        flags.verbose = save_verbose;
        (void) encumber_msg();
    } else
        pline(unavailcmd, visctrl((int) cmd_from_func(wiz_wish)));
    return 0;
}

/* ^I command - reveal and optionally identify hero's inventory */
STATIC_PTR int
wiz_identify(VOID_ARGS)
{
    if (wizard) {
        iflags.override_ID = (int) cmd_from_func(wiz_identify);
        /* command remapping might leave #wizidentify as the only way
           to invoke us, in which case cmd_from_func() will yield NUL;
           it won't matter to display_inventory()/display_pickinv()
           if ^I invokes some other command--what matters is that
           display_pickinv() and xname() see override_ID as nonzero */
        if (!iflags.override_ID)
            iflags.override_ID = C('I');
        (void) display_inventory((char *) 0, FALSE);
        iflags.override_ID = 0;
    } else
        pline(unavailcmd, visctrl((int) cmd_from_func(wiz_identify)));
    return 0;
}

/* #wizmakemap - discard current dungeon level and replace with a new one */
STATIC_PTR int
wiz_makemap(VOID_ARGS)
{
    if (wizard) {
        struct monst *mtmp;
        boolean was_in_W_tower = In_W_tower(u.ux, u.uy, &u.uz);

        rm_mapseen(ledger_no(&u.uz));
        for (mtmp = fmon; mtmp; mtmp = mtmp->nmon) {
            if (mtmp->isgd) { /* vault is going away; get rid of guard */
                mtmp->isgd = 0;
                mongone(mtmp);
            }
            if (DEADMONSTER(mtmp))
                continue;
            if (mtmp->isshk)
                setpaid(mtmp);
            /* TODO?
             *  Reduce 'born' tally for each monster about to be discarded
             *  by savelev(), otherwise replacing heavily populated levels
             *  tends to make their inhabitants become extinct.
             */
        }
        if (Punished) {
            ballrelease(FALSE);
            unplacebc();
        }
        /* reset lock picking unless it's for a carried container */
        maybe_reset_pick((struct obj *) 0);
        /* reset interrupted digging if it was taking place on this level */
        if (on_level(&g.context.digging.level, &u.uz))
            (void) memset((genericptr_t) &g.context.digging, 0,
                          sizeof (struct dig_info));
        /* reset cached targets */
        iflags.travelcc.x = iflags.travelcc.y = 0; /* travel destination */
        g.context.polearm.hitmon = (struct monst *) 0; /* polearm target */
        /* escape from trap */
        reset_utrap(FALSE);
        check_special_room(TRUE); /* room exit */
        u.ustuck = (struct monst *) 0;
        u.uswallow = 0;
        u.uinwater = 0;
        u.uundetected = 0; /* not hidden, even if means are available */
        dmonsfree(); /* purge dead monsters from 'fmon' */
        /* keep steed and other adjacent pets after releasing them
           from traps, stopping eating, &c as if hero were ascending */
        keepdogs(TRUE); /* (pets-only; normally we'd be using 'FALSE' here) */

        /* discard current level; "saving" is used to release dynamic data */
        savelev(-1, ledger_no(&u.uz), FREE_SAVE);
        /* create a new level; various things like bestowing a guardian
           angel on Astral or setting off alarm on Ft.Ludios are handled
           by goto_level(do.c) so won't occur for replacement levels */
        mklev();

        vision_reset();
        g.vision_full_recalc = 1;
        cls();
        /* was using safe_teleds() but that doesn't honor arrival region
           on levels which have such; we don't force stairs, just area */
        u_on_rndspot((u.uhave.amulet ? 1 : 0) /* 'going up' flag */
                     | (was_in_W_tower ? 2 : 0));
        losedogs();
        /* u_on_rndspot() might pick a spot that has a monster, or losedogs()
           might pick the hero's spot (only if there isn't already a monster
           there), so we might have to move hero or the co-located monster */
        if ((mtmp = m_at(u.ux, u.uy)) != 0)
            u_collide_m(mtmp);
        initrack();
        if (Punished) {
            unplacebc();
            placebc();
        }
        docrt();
        flush_screen(1);
        deliver_splev_message(); /* level entry */
        check_special_room(FALSE); /* room entry */
#ifdef INSURANCE
        save_currentstate();
#endif
    } else {
        pline(unavailcmd, "#wizmakemap");
    }
    return 0;
}

/* ^F command - reveal the level map and any traps on it */
STATIC_PTR int
wiz_map(VOID_ARGS)
{
    if (wizard) {
        struct trap *t;
        long save_Hconf = HConfusion, save_Hhallu = HHallucination;

        HConfusion = HHallucination = 0L;
        for (t = g.ftrap; t != 0; t = t->ntrap) {
            t->tseen = 1;
            map_trap(t, TRUE);
        }
        do_mapping();
        HConfusion = save_Hconf;
        HHallucination = save_Hhallu;
    } else
        pline(unavailcmd, visctrl((int) cmd_from_func(wiz_map)));
    return 0;
}

/* ^G command - generate monster(s); a count prefix will be honored */
STATIC_PTR int
wiz_genesis(VOID_ARGS)
{
    if (wizard)
        (void) create_particular();
    else
        pline(unavailcmd, visctrl((int) cmd_from_func(wiz_genesis)));
    return 0;
}

/* ^O command - display dungeon layout */
STATIC_PTR int
wiz_where(VOID_ARGS)
{
    if (wizard)
        (void) print_dungeon(FALSE, (schar *) 0, (xchar *) 0);
    else
        pline(unavailcmd, visctrl((int) cmd_from_func(wiz_where)));
    return 0;
}

/* ^E command - detect unseen (secret doors, traps, hidden monsters) */
STATIC_PTR int
wiz_detect(VOID_ARGS)
{
    if (wizard)
        (void) findit();
    else
        pline(unavailcmd, visctrl((int) cmd_from_func(wiz_detect)));
    return 0;
}

/* ^V command - level teleport */
STATIC_PTR int
wiz_level_tele(VOID_ARGS)
{
    if (wizard)
        level_tele();
    else
        pline(unavailcmd, visctrl((int) cmd_from_func(wiz_level_tele)));
    return 0;
}

/* #levelchange command - adjust hero's experience level */
STATIC_PTR int
wiz_level_change(VOID_ARGS)
{
    char buf[BUFSZ] = DUMMY;
    int newlevel = 0;
    int ret;

    getlin("To what experience level do you want to be set?", buf);
    (void) mungspaces(buf);
    if (buf[0] == '\033' || buf[0] == '\0')
        ret = 0;
    else
        ret = sscanf(buf, "%d", &newlevel);

    if (ret != 1) {
        pline1(Never_mind);
        return 0;
    }
    if (newlevel == u.ulevel) {
        You("are already that experienced.");
    } else if (newlevel < u.ulevel) {
        if (u.ulevel == 1) {
            You("are already as inexperienced as you can get.");
            return 0;
        }
        if (newlevel < 1)
            newlevel = 1;
        while (u.ulevel > newlevel)
            losexp("#levelchange");
    } else {
        if (u.ulevel >= MAXULEV) {
            You("are already as experienced as you can get.");
            return 0;
        }
        if (newlevel > MAXULEV)
            newlevel = MAXULEV;
        while (u.ulevel < newlevel)
            pluslvl(FALSE);
    }
    u.ulevelmax = u.ulevel;
    return 0;
}

/* #panic command - test program's panic handling */
STATIC_PTR int
wiz_panic(VOID_ARGS)
{
    if (iflags.debug_fuzzer) {
        u.uhp = u.uhpmax = 1000;
        u.uen = u.uenmax = 1000;
        return 0;
    }
    if (yn("Do you want to call panic() and end your game?") == 'y')
        panic("Crash test.");
    return 0;
}

/* #polyself command - change hero's form */
STATIC_PTR int
wiz_polyself(VOID_ARGS)
{
    polyself(1);
    return 0;
}

/* #seenv command */
STATIC_PTR int
wiz_show_seenv(VOID_ARGS)
{
    winid win;
    int x, y, v, startx, stopx, curx;
    char row[COLNO + 1];

    win = create_nhwindow(NHW_TEXT);
    /*
     * Each seenv description takes up 2 characters, so center
     * the seenv display around the hero.
     */
    startx = max(1, u.ux - (COLNO / 4));
    stopx = min(startx + (COLNO / 2), COLNO);
    /* can't have a line exactly 80 chars long */
    if (stopx - startx == COLNO / 2)
        startx++;

    for (y = 0; y < ROWNO; y++) {
        for (x = startx, curx = 0; x < stopx; x++, curx += 2) {
            if (x == u.ux && y == u.uy) {
                row[curx] = row[curx + 1] = '@';
            } else {
                v = levl[x][y].seenv & 0xff;
                if (v == 0)
                    row[curx] = row[curx + 1] = ' ';
                else
                    Sprintf(&row[curx], "%02x", v);
            }
        }
        /* remove trailing spaces */
        for (x = curx - 1; x >= 0; x--)
            if (row[x] != ' ')
                break;
        row[x + 1] = '\0';

        putstr(win, 0, row);
    }
    display_nhwindow(win, TRUE);
    destroy_nhwindow(win);
    return 0;
}

/* #vision command */
STATIC_PTR int
wiz_show_vision(VOID_ARGS)
{
    winid win;
    int x, y, v;
    char row[COLNO + 1];

    win = create_nhwindow(NHW_TEXT);
    Sprintf(row, "Flags: 0x%x could see, 0x%x in sight, 0x%x temp lit",
            COULD_SEE, IN_SIGHT, TEMP_LIT);
    putstr(win, 0, row);
    putstr(win, 0, "");
    for (y = 0; y < ROWNO; y++) {
        for (x = 1; x < COLNO; x++) {
            if (x == u.ux && y == u.uy)
                row[x] = '@';
            else {
                v = g.viz_array[y][x]; /* data access should be hidden */
                if (v == 0)
                    row[x] = ' ';
                else
                    row[x] = '0' + g.viz_array[y][x];
            }
        }
        /* remove trailing spaces */
        for (x = COLNO - 1; x >= 1; x--)
            if (row[x] != ' ')
                break;
        row[x + 1] = '\0';

        putstr(win, 0, &row[1]);
    }
    display_nhwindow(win, TRUE);
    destroy_nhwindow(win);
    return 0;
}

/* #wmode command */
STATIC_PTR int
wiz_show_wmodes(VOID_ARGS)
{
    winid win;
    int x, y;
    char row[COLNO + 1];
    struct rm *lev;
    boolean istty = WINDOWPORT("tty");

    win = create_nhwindow(NHW_TEXT);
    if (istty)
        putstr(win, 0, ""); /* tty only: blank top line */
    for (y = 0; y < ROWNO; y++) {
        for (x = 0; x < COLNO; x++) {
            lev = &levl[x][y];
            if (x == u.ux && y == u.uy)
                row[x] = '@';
            else if (IS_WALL(lev->typ) || lev->typ == SDOOR)
                row[x] = '0' + (lev->wall_info & WM_MASK);
            else if (lev->typ == CORR)
                row[x] = '#';
            else if (IS_ROOM(lev->typ) || IS_DOOR(lev->typ))
                row[x] = '.';
            else
                row[x] = 'x';
        }
        row[COLNO] = '\0';
        /* map column 0, levl[0][], is off the left edge of the screen */
        putstr(win, 0, &row[1]);
    }
    display_nhwindow(win, TRUE);
    destroy_nhwindow(win);
    return 0;
}

/* wizard mode variant of #terrain; internal levl[][].typ values in base-36 */
STATIC_OVL void
wiz_map_levltyp(VOID_ARGS)
{
    winid win;
    int x, y, terrain;
    char row[COLNO + 1];
    boolean istty = !strcmp(windowprocs.name, "tty");

    win = create_nhwindow(NHW_TEXT);
    /* map row 0, levl[][0], is drawn on the second line of tty screen */
    if (istty)
        putstr(win, 0, ""); /* tty only: blank top line */
    for (y = 0; y < ROWNO; y++) {
        /* map column 0, levl[0][], is off the left edge of the screen;
           it should always have terrain type "undiggable stone" */
        for (x = 1; x < COLNO; x++) {
            terrain = levl[x][y].typ;
            /* assumes there aren't more than 10+26+26 terrain types */
            row[x - 1] = (char) ((terrain == STONE && !may_dig(x, y))
                                    ? '*'
                                    : (terrain < 10)
                                       ? '0' + terrain
                                       : (terrain < 36)
                                          ? 'a' + terrain - 10
                                          : 'A' + terrain - 36);
        }
        x--;
        if (levl[0][y].typ != STONE || may_dig(0, y))
            row[x++] = '!';
        row[x] = '\0';
        putstr(win, 0, row);
    }

    {
        char dsc[BUFSZ];
        s_level *slev = Is_special(&u.uz);

        Sprintf(dsc, "D:%d,L:%d", u.uz.dnum, u.uz.dlevel);
        /* [dungeon branch features currently omitted] */
        /* special level features */
        if (slev) {
            Sprintf(eos(dsc), " \"%s\"", slev->proto);
            /* special level flags (note: dungeon.def doesn't set `maze'
               or `hell' for any specific levels so those never show up) */
            if (slev->flags.maze_like)
                Strcat(dsc, " mazelike");
            if (slev->flags.hellish)
                Strcat(dsc, " hellish");
            if (slev->flags.town)
                Strcat(dsc, " town");
            if (slev->flags.rogue_like)
                Strcat(dsc, " roguelike");
            /* alignment currently omitted to save space */
        }
        /* level features */
        if (g.level.flags.nfountains)
            Sprintf(eos(dsc), " %c:%d", defsyms[S_fountain].sym,
                    (int) g.level.flags.nfountains);
        if (g.level.flags.nsinks)
            Sprintf(eos(dsc), " %c:%d", defsyms[S_sink].sym,
                    (int) g.level.flags.nsinks);
        if (g.level.flags.has_vault)
            Strcat(dsc, " vault");
        if (g.level.flags.has_shop)
            Strcat(dsc, " shop");
        if (g.level.flags.has_temple)
            Strcat(dsc, " temple");
        if (g.level.flags.has_court)
            Strcat(dsc, " throne");
        if (g.level.flags.has_zoo)
            Strcat(dsc, " zoo");
        if (g.level.flags.has_morgue)
            Strcat(dsc, " morgue");
        if (g.level.flags.has_barracks)
            Strcat(dsc, " barracks");
        if (g.level.flags.has_beehive)
            Strcat(dsc, " hive");
        if (g.level.flags.has_swamp)
            Strcat(dsc, " swamp");
        /* level flags */
        if (g.level.flags.noteleport)
            Strcat(dsc, " noTport");
        if (g.level.flags.hardfloor)
            Strcat(dsc, " noDig");
        if (g.level.flags.nommap)
            Strcat(dsc, " noMMap");
        if (!g.level.flags.hero_memory)
            Strcat(dsc, " noMem");
        if (g.level.flags.shortsighted)
            Strcat(dsc, " shortsight");
        if (g.level.flags.graveyard)
            Strcat(dsc, " graveyard");
        if (g.level.flags.is_maze_lev)
            Strcat(dsc, " maze");
        if (g.level.flags.is_cavernous_lev)
            Strcat(dsc, " cave");
        if (g.level.flags.arboreal)
            Strcat(dsc, " tree");
        if (Sokoban)
            Strcat(dsc, " sokoban-rules");
        /* non-flag info; probably should include dungeon branching
           checks (extra stairs and magic portals) here */
        if (Invocation_lev(&u.uz))
            Strcat(dsc, " invoke");
        if (On_W_tower_level(&u.uz))
            Strcat(dsc, " tower");
        /* append a branch identifier for completeness' sake */
        if (u.uz.dnum == 0)
            Strcat(dsc, " dungeon");
        else if (u.uz.dnum == mines_dnum)
            Strcat(dsc, " mines");
        else if (In_sokoban(&u.uz))
            Strcat(dsc, " sokoban");
        else if (u.uz.dnum == quest_dnum)
            Strcat(dsc, " quest");
        else if (Is_knox(&u.uz))
            Strcat(dsc, " ludios");
        else if (u.uz.dnum == 1)
            Strcat(dsc, " gehennom");
        else if (u.uz.dnum == tower_dnum)
            Strcat(dsc, " vlad");
        else if (In_endgame(&u.uz))
            Strcat(dsc, " endgame");
        else {
            /* somebody's added a dungeon branch we're not expecting */
            const char *brname = g.dungeons[u.uz.dnum].dname;

            if (!brname || !*brname)
                brname = "unknown";
            if (!strncmpi(brname, "the ", 4))
                brname += 4;
            Sprintf(eos(dsc), " %s", brname);
        }
        /* limit the line length to map width */
        if (strlen(dsc) >= COLNO)
            dsc[COLNO - 1] = '\0'; /* truncate */
        putstr(win, 0, dsc);
    }

    display_nhwindow(win, TRUE);
    destroy_nhwindow(win);
    return;
}

/* temporary? hack, since level type codes aren't the same as screen
   symbols and only the latter have easily accessible descriptions */
static const char *levltyp[] = {
    "stone", "vertical wall", "horizontal wall", "top-left corner wall",
    "top-right corner wall", "bottom-left corner wall",
    "bottom-right corner wall", "cross wall", "tee-up wall", "tee-down wall",
    "tee-left wall", "tee-right wall", "drawbridge wall", "tree",
    "secret door", "secret corridor", "pool", "moat", "water",
    "drawbridge up", "lava pool", "iron bars", "door", "corridor", "room",
    "stairs", "ladder", "fountain", "throne", "sink", "grave", "altar", "ice",
    "drawbridge down", "air", "cloud",
    /* not a real terrain type, but used for undiggable stone
       by wiz_map_levltyp() */
    "unreachable/undiggable",
    /* padding in case the number of entries above is odd */
    ""
};

/* explanation of base-36 output from wiz_map_levltyp() */
STATIC_OVL void
wiz_levltyp_legend(VOID_ARGS)
{
    winid win;
    int i, j, last, c;
    const char *dsc, *fmt;
    char buf[BUFSZ];

    win = create_nhwindow(NHW_TEXT);
    putstr(win, 0, "#terrain encodings:");
    putstr(win, 0, "");
    fmt = " %c - %-28s"; /* TODO: include tab-separated variant for win32 */
    *buf = '\0';
    /* output in pairs, left hand column holds [0],[1],...,[N/2-1]
       and right hand column holds [N/2],[N/2+1],...,[N-1];
       N ('last') will always be even, and may or may not include
       the empty string entry to pad out the final pair, depending
       upon how many other entries are present in levltyp[] */
    last = SIZE(levltyp) & ~1;
    for (i = 0; i < last / 2; ++i)
        for (j = i; j < last; j += last / 2) {
            dsc = levltyp[j];
            c = !*dsc ? ' '
                   : !strncmp(dsc, "unreachable", 11) ? '*'
                      /* same int-to-char conversion as wiz_map_levltyp() */
                      : (j < 10) ? '0' + j
                         : (j < 36) ? 'a' + j - 10
                            : 'A' + j - 36;
            Sprintf(eos(buf), fmt, c, dsc);
            if (j > i) {
                putstr(win, 0, buf);
                *buf = '\0';
            }
        }
    display_nhwindow(win, TRUE);
    destroy_nhwindow(win);
    return;
}

/* #wizsmell command - test usmellmon(). */
STATIC_PTR int
wiz_smell(VOID_ARGS)
{
    int ans = 0;
    int mndx;  /* monster index */
    coord cc;  /* screen pos of unknown glyph */
    int glyph; /* glyph at selected position */

    cc.x = u.ux;
    cc.y = u.uy;
    mndx = 0; /* gcc -Wall lint */
    if (!olfaction(g.youmonst.data)) {
        You("are incapable of detecting odors in your present form.");
        return 0;
    }

    pline("You can move the cursor to a monster that you want to smell.");
    do {
        pline("Pick a monster to smell.");
        ans = getpos(&cc, TRUE, "a monster");
        if (ans < 0 || cc.x < 0) {
            return 0; /* done */
        }
        /* Convert the glyph at the selected position to a mndxbol. */
        glyph = glyph_at(cc.x, cc.y);
        if (glyph_is_monster(glyph))
            mndx = glyph_to_mon(glyph);
        else
            mndx = 0;
        /* Is it a monster? */
        if (mndx) {
            if (!usmellmon(&mons[mndx]))
                pline("That monster seems to give off no smell.");
        } else
            pline("That is not a monster.");
    } while (TRUE);
    return 0;
}

/* #wizinstrinsic command to set some intrinsics for testing */
STATIC_PTR int
wiz_intrinsic(VOID_ARGS)
{
    if (wizard) {
        extern const struct propname {
            int prop_num;
            const char *prop_name;
        } propertynames[]; /* timeout.c */
        static const char wizintrinsic[] = "#wizintrinsic";
        static const char fmt[] = "You are%s %s.";
        winid win;
        anything any;
        char buf[BUFSZ];
        int i, j, n, p, amt, typ;
        long oldtimeout, newtimeout;
        const char *propname;
        menu_item *pick_list = (menu_item *) 0;

        any = cg.zeroany;
        win = create_nhwindow(NHW_MENU);
        start_menu(win);
        for (i = 0; (propname = propertynames[i].prop_name) != 0; ++i) {
            p = propertynames[i].prop_num;
            if (p == HALLUC_RES) {
                /* Grayswandir vs hallucination; ought to be redone to
                   use u.uprops[HALLUC].blocked instead of being treated
                   as a separate property; letting in be manually toggled
                   even only in wizard mode would be asking for trouble... */
                continue;
            }
            if (p == FIRE_RES) {
                any.a_int = 0;
                add_menu(win, NO_GLYPH, &any, 0, 0, ATR_NONE, "--", FALSE);
            }
            any.a_int = i + 1; /* +1: avoid 0 */
            oldtimeout = u.uprops[p].intrinsic & TIMEOUT;
            if (oldtimeout)
                Sprintf(buf, "%-27s [%li]", propname, oldtimeout);
            else
                Sprintf(buf, "%s", propname);
            add_menu(win, NO_GLYPH, &any, 0, 0, ATR_NONE, buf, FALSE);
        }
        end_menu(win, "Which intrinsics?");
        n = select_menu(win, PICK_ANY, &pick_list);
        destroy_nhwindow(win);

        amt = 30; /* TODO: prompt for duration */
        for (j = 0; j < n; ++j) {
            i = pick_list[j].item.a_int - 1; /* -1: reverse +1 above */
            p = propertynames[i].prop_num;
            oldtimeout = u.uprops[p].intrinsic & TIMEOUT;
            newtimeout = oldtimeout + (long) amt;
            switch (p) {
            case SICK:
            case SLIMED:
            case STONED:
                if (oldtimeout > 0L && newtimeout > oldtimeout)
                    newtimeout = oldtimeout;
                break;
            }

            switch (p) {
            case BLINDED:
                make_blinded(newtimeout, TRUE);
                break;
#if 0       /* make_confused() only gives feedback when confusion is
             * ending so use the 'default' case for it instead */
            case CONFUSION:
                make_confused(newtimeout, TRUE);
                break;
#endif /*0*/
            case DEAF:
                make_deaf(newtimeout, TRUE);
                break;
            case HALLUC:
                make_hallucinated(newtimeout, TRUE, 0L);
                break;
            case SICK:
                typ = !rn2(2) ? SICK_VOMITABLE : SICK_NONVOMITABLE;
                make_sick(newtimeout, wizintrinsic, TRUE, typ);
                break;
            case SLIMED:
                Sprintf(buf, fmt,
                        !Slimed ? "" : " still", "turning into slime");
                make_slimed(newtimeout, buf);
                break;
            case STONED:
                Sprintf(buf, fmt,
                        !Stoned ? "" : " still", "turning into stone");
                make_stoned(newtimeout, buf, KILLED_BY, wizintrinsic);
                break;
            case STUNNED:
                make_stunned(newtimeout, TRUE);
                break;
            case VOMITING:
                Sprintf(buf, fmt, !Vomiting ? "" : " still", "vomiting");
                make_vomiting(newtimeout, FALSE);
                pline1(buf);
                break;
            case WARN_OF_MON:
                if (!Warn_of_mon) {
                    g.context.warntype.speciesidx = PM_GRID_BUG;
                    g.context.warntype.species
                                         = &mons[g.context.warntype.speciesidx];
                }
                goto def_feedback;
            case LEVITATION:
            case FLYING:
                float_vs_flight();
                /*FALLTHRU*/
            default:
            def_feedback:
                pline("Timeout for %s %s %d.", propertynames[i].prop_name,
                      oldtimeout ? "increased by" : "set to", amt);
                incr_itimeout(&u.uprops[p].intrinsic, amt);
                break;
            }
            g.context.botl = 1; /* probably not necessary... */
        }
        if (n >= 1)
            free((genericptr_t) pick_list);
        doredraw();
    } else
        pline(unavailcmd, visctrl((int) cmd_from_func(wiz_intrinsic)));
    return 0;
}

/* #wizrumorcheck command - verify each rumor access */
STATIC_PTR int
wiz_rumor_check(VOID_ARGS)
{
    rumor_check();
    return 0;
}

/* #terrain command -- show known map, inspired by crawl's '|' command */
STATIC_PTR int
doterrain(VOID_ARGS)
{
    winid men;
    menu_item *sel;
    anything any;
    int n;
    int which;

    /*
     * normal play: choose between known map without mons, obj, and traps
     *  (to see underlying terrain only), or
     *  known map without mons and objs (to see traps under mons and objs), or
     *  known map without mons (to see objects under monsters);
     * explore mode: normal choices plus full map (w/o mons, objs, traps);
     * wizard mode: normal and explore choices plus
     *  a dump of the internal levl[][].typ codes w/ level flags, or
     *  a legend for the levl[][].typ codes dump
     */
    men = create_nhwindow(NHW_MENU);
    start_menu(men);
    any = cg.zeroany;
    any.a_int = 1;
    add_menu(men, NO_GLYPH, &any, 0, 0, ATR_NONE,
             "known map without monsters, objects, and traps",
             MENU_SELECTED);
    any.a_int = 2;
    add_menu(men, NO_GLYPH, &any, 0, 0, ATR_NONE,
             "known map without monsters and objects",
             MENU_UNSELECTED);
    any.a_int = 3;
    add_menu(men, NO_GLYPH, &any, 0, 0, ATR_NONE,
             "known map without monsters",
             MENU_UNSELECTED);
    if (discover || wizard) {
        any.a_int = 4;
        add_menu(men, NO_GLYPH, &any, 0, 0, ATR_NONE,
                 "full map without monsters, objects, and traps",
                 MENU_UNSELECTED);
        if (wizard) {
            any.a_int = 5;
            add_menu(men, NO_GLYPH, &any, 0, 0, ATR_NONE,
                     "internal levl[][].typ codes in base-36",
                     MENU_UNSELECTED);
            any.a_int = 6;
            add_menu(men, NO_GLYPH, &any, 0, 0, ATR_NONE,
                     "legend of base-36 levl[][].typ codes",
                     MENU_UNSELECTED);
        }
    }
    end_menu(men, "View which?");

    n = select_menu(men, PICK_ONE, &sel);
    destroy_nhwindow(men);
    /*
     * n <  0: player used ESC to cancel;
     * n == 0: preselected entry was explicitly chosen and got toggled off;
     * n == 1: preselected entry was implicitly chosen via <space>|<enter>;
     * n == 2: another entry was explicitly chosen, so skip preselected one.
     */
    which = (n < 0) ? -1 : (n == 0) ? 1 : sel[0].item.a_int;
    if (n > 1 && which == 1)
        which = sel[1].item.a_int;
    if (n > 0)
        free((genericptr_t) sel);

    switch (which) {
    case 1: /* known map */
        reveal_terrain(0, TER_MAP);
        break;
    case 2: /* known map with known traps */
        reveal_terrain(0, TER_MAP | TER_TRP);
        break;
    case 3: /* known map with known traps and objects */
        reveal_terrain(0, TER_MAP | TER_TRP | TER_OBJ);
        break;
    case 4: /* full map */
        reveal_terrain(1, TER_MAP);
        break;
    case 5: /* map internals */
        wiz_map_levltyp();
        break;
    case 6: /* internal details */
        wiz_levltyp_legend();
        break;
    default:
        break;
    }
    return 0; /* no time elapses */
}

/* -enlightenment and conduct- */
static const char You_[] = "You ", are[] = "are ", were[] = "were ",
                  have[] = "have ", had[] = "had ", can[] = "can ",
                  could[] = "could ";
static const char have_been[] = "have been ", have_never[] = "have never ",
                  never[] = "never ";

#define enl_msg(prefix, present, past, suffix, ps) \
    enlght_line(prefix, final ? past : present, suffix, ps)
#define you_are(attr, ps) enl_msg(You_, are, were, attr, ps)
#define you_have(attr, ps) enl_msg(You_, have, had, attr, ps)
#define you_can(attr, ps) enl_msg(You_, can, could, attr, ps)
#define you_have_been(goodthing) enl_msg(You_, have_been, were, goodthing, "")
#define you_have_never(badthing) \
    enl_msg(You_, have_never, never, badthing, "")
#define you_have_X(something) \
    enl_msg(You_, have, (const char *) "", something, "")

static void
enlght_out(buf)
const char *buf;
{
    if (g.en_via_menu) {
        anything any;

        any = cg.zeroany;
        add_menu(g.en_win, NO_GLYPH, &any, 0, 0, ATR_NONE, buf, FALSE);
    } else
        putstr(g.en_win, 0, buf);
}

static void
enlght_line(start, middle, end, ps)
const char *start, *middle, *end, *ps;
{
    char buf[BUFSZ];

    Sprintf(buf, " %s%s%s%s.", start, middle, end, ps);
    enlght_out(buf);
}

/* format increased chance to hit or damage or defense (Protection) */
static char *
enlght_combatinc(inctyp, incamt, final, outbuf)
const char *inctyp;
int incamt, final;
char *outbuf;
{
    const char *modif, *bonus;
    boolean invrt;
    int absamt;

    absamt = abs(incamt);
    /* Protection amount is typically larger than damage or to-hit;
       reduce magnitude by a third in order to stretch modifier ranges
       (small:1..5, moderate:6..10, large:11..19, huge:20+) */
    if (!strcmp(inctyp, "defense"))
        absamt = (absamt * 2) / 3;

    if (absamt <= 3)
        modif = "small";
    else if (absamt <= 6)
        modif = "moderate";
    else if (absamt <= 12)
        modif = "large";
    else
        modif = "huge";

    modif = !incamt ? "no" : an(modif); /* ("no" case shouldn't happen) */
    bonus = (incamt >= 0) ? "bonus" : "penalty";
    /* "bonus <foo>" (to hit) vs "<bar> bonus" (damage, defense) */
    invrt = strcmp(inctyp, "to hit") ? TRUE : FALSE;

    Sprintf(outbuf, "%s %s %s", modif, invrt ? inctyp : bonus,
            invrt ? bonus : inctyp);
    if (final || wizard)
        Sprintf(eos(outbuf), " (%s%d)", (incamt > 0) ? "+" : "", incamt);

    return outbuf;
}

/* report half physical or half spell damage */
STATIC_OVL void
enlght_halfdmg(category, final)
int category;
int final;
{
    const char *category_name;
    char buf[BUFSZ];

    switch (category) {
    case HALF_PHDAM:
        category_name = "physical";
        break;
    case HALF_SPDAM:
        category_name = "spell";
        break;
    default:
        category_name = "unknown";
        break;
    }
    Sprintf(buf, " %s %s damage", (final || wizard) ? "half" : "reduced",
            category_name);
    enl_msg(You_, "take", "took", buf, from_what(category));
}

/* is hero actively using water walking capability on water (or lava)? */
STATIC_OVL boolean
walking_on_water()
{
    if (u.uinwater || Levitation || Flying)
        return FALSE;
    return (boolean) (Wwalking
                      && (is_pool(u.ux, u.uy) || is_lava(u.ux, u.uy)));
}

/* check whether hero is wearing something that player definitely knows
   confers the target property; item must have been seen and its type
   discovered but it doesn't necessarily have to be fully identified */
STATIC_OVL boolean
cause_known(propindx)
int propindx; /* index of a property which can be conveyed by worn item */
{
    register struct obj *o;
    long mask = W_ARMOR | W_AMUL | W_RING | W_TOOL;

    /* simpler than from_what()/what_gives(); we don't attempt to
       handle artifacts and we deliberately ignore wielded items */
    for (o = g.invent; o; o = o->nobj) {
        if (!(o->owornmask & mask))
            continue;
        if ((int) objects[o->otyp].oc_oprop == propindx
            && objects[o->otyp].oc_name_known && o->dknown)
            return TRUE;
    }
    return FALSE;
}

/* format a characteristic value, accommodating Strength's strangeness */
STATIC_OVL char *
attrval(attrindx, attrvalue, resultbuf)
int attrindx, attrvalue;
char resultbuf[]; /* should be at least [7] to hold "18/100\0" */
{
    if (attrindx != A_STR || attrvalue <= 18)
        Sprintf(resultbuf, "%d", attrvalue);
    else if (attrvalue > STR18(100)) /* 19 to 25 */
        Sprintf(resultbuf, "%d", attrvalue - 100);
    else /* simplify "18/ **" to be "18/100" */
        Sprintf(resultbuf, "18/%02d", attrvalue - 18);
    return resultbuf;
}

void
enlightenment(mode, final)
int mode;  /* BASICENLIGHTENMENT | MAGICENLIGHTENMENT (| both) */
int final; /* ENL_GAMEINPROGRESS:0, ENL_GAMEOVERALIVE, ENL_GAMEOVERDEAD */
{
    char buf[BUFSZ], tmpbuf[BUFSZ];

    g.en_win = create_nhwindow(NHW_MENU);
    g.en_via_menu = !final;
    if (g.en_via_menu)
        start_menu(g.en_win);

    Strcpy(tmpbuf, g.plname);
    *tmpbuf = highc(*tmpbuf); /* same adjustment as bottom line */
    /* as in background_enlightenment, when poly'd we need to use the saved
       gender in u.mfemale rather than the current you-as-monster gender */
    Sprintf(buf, "%s the %s's attributes:", tmpbuf,
            ((Upolyd ? u.mfemale : flags.female) && g.urole.name.f)
                ? g.urole.name.f
                : g.urole.name.m);

    /* title */
    enlght_out(buf); /* "Conan the Archeologist's attributes:" */
    /* background and characteristics; ^X or end-of-game disclosure */
    if (mode & BASICENLIGHTENMENT) {
        /* role, race, alignment, deities, dungeon level, time, experience */
        background_enlightenment(mode, final);
        /* hit points, energy points, armor class, gold */
        basics_enlightenment(mode, final);
        /* strength, dexterity, &c */
        characteristics_enlightenment(mode, final);
    }
    /* expanded status line information, including things which aren't
       included there due to space considerations--such as obvious
       alternative movement indicators (riding, levitation, &c), and
       various troubles (turning to stone, trapped, confusion, &c);
       shown for both basic and magic enlightenment */
    status_enlightenment(mode, final);
    /* remaining attributes; shown for potion,&c or wizard mode and
       explore mode ^X or end of game disclosure */
    if (mode & MAGICENLIGHTENMENT) {
        /* intrinsics and other traditional enlightenment feedback */
        attributes_enlightenment(mode, final);
    }

    if (!g.en_via_menu) {
        display_nhwindow(g.en_win, TRUE);
    } else {
        menu_item *selected = 0;

        end_menu(g.en_win, (char *) 0);
        if (select_menu(g.en_win, PICK_NONE, &selected) > 0)
            free((genericptr_t) selected);
        g.en_via_menu = FALSE;
    }
    destroy_nhwindow(g.en_win);
    g.en_win = WIN_ERR;
}

/*ARGSUSED*/
/* display role, race, alignment and such to en_win */
STATIC_OVL void
background_enlightenment(unused_mode, final)
int unused_mode UNUSED;
int final;
{
    const char *role_titl, *rank_titl;
    int innategend, difgend, difalgn;
    char buf[BUFSZ], tmpbuf[BUFSZ];

    /* note that if poly'd, we need to use u.mfemale instead of flags.female
       to access hero's saved gender-as-human/elf/&c rather than current one */
    innategend = (Upolyd ? u.mfemale : flags.female) ? 1 : 0;
    role_titl = (innategend && g.urole.name.f) ? g.urole.name.f : g.urole.name.m;
    rank_titl = rank_of(u.ulevel, Role_switch, innategend);

    enlght_out(""); /* separator after title */
    enlght_out("Background:");

    /* if polymorphed, report current shape before underlying role;
       will be repeated as first status: "you are transformed" and also
       among various attributes: "you are in beast form" (after being
       told about lycanthropy) or "you are polymorphed into <a foo>"
       (with countdown timer appended for wizard mode); we really want
       the player to know he's not a samurai at the moment... */
    if (Upolyd) {
        struct permonst *uasmon = g.youmonst.data;

        tmpbuf[0] = '\0';
        /* here we always use current gender, not saved role gender */
        if (!is_male(uasmon) && !is_female(uasmon) && !is_neuter(uasmon))
            Sprintf(tmpbuf, "%s ", genders[flags.female ? 1 : 0].adj);
        Sprintf(buf, "%sin %s%s form", !final ? "currently " : "", tmpbuf,
                uasmon->mname);
        you_are(buf, "");
    }

    /* report role; omit gender if it's redundant (eg, "female priestess") */
    tmpbuf[0] = '\0';
    if (!g.urole.name.f
        && ((g.urole.allow & ROLE_GENDMASK) == (ROLE_MALE | ROLE_FEMALE)
            || innategend != flags.initgend))
        Sprintf(tmpbuf, "%s ", genders[innategend].adj);
    buf[0] = '\0';
    if (Upolyd)
        Strcpy(buf, "actually "); /* "You are actually a ..." */
    if (!strcmpi(rank_titl, role_titl)) {
        /* omit role when rank title matches it */
        Sprintf(eos(buf), "%s, level %d %s%s", an(rank_titl), u.ulevel,
                tmpbuf, g.urace.noun);
    } else {
        Sprintf(eos(buf), "%s, a level %d %s%s %s", an(rank_titl), u.ulevel,
                tmpbuf, g.urace.adj, role_titl);
    }
    you_are(buf, "");

    /* report alignment (bypass you_are() in order to omit ending period);
       adverb is used to distinguish between temporary change (helm of opp.
       alignment), permanent change (one-time conversion), and original */
    Sprintf(buf, " %s%s%s, %son a mission for %s",
            You_, !final ? are : were,
            align_str(u.ualign.type),
            /* helm of opposite alignment (might hide conversion) */
            (u.ualign.type != u.ualignbase[A_CURRENT])
               /* what's the past tense of "currently"? if we used "formerly"
                  it would sound like a reference to the original alignment */
               ? (!final ? "currently " : "temporarily ")
               /* permanent conversion */
               : (u.ualign.type != u.ualignbase[A_ORIGINAL])
                  /* and what's the past tense of "now"? certainly not "then"
                     in a context like this...; "belatedly" == weren't that
                     way sooner (in other words, didn't start that way) */
                  ? (!final ? "now " : "belatedly ")
                  /* atheist (ignored in very early game) */
                  : (!u.uconduct.gnostic && g.moves > 1000L)
                     ? "nominally "
                     /* lastly, normal case */
                     : "",
            u_gname());
    enlght_out(buf);
    /* show the rest of this game's pantheon (finishes previous sentence)
       [appending "also Moloch" at the end would allow for straightforward
       trailing "and" on all three aligned entries but looks too verbose] */
    Sprintf(buf, " who %s opposed by", !final ? "is" : "was");
    if (u.ualign.type != A_LAWFUL)
        Sprintf(eos(buf), " %s (%s) and", align_gname(A_LAWFUL),
                align_str(A_LAWFUL));
    if (u.ualign.type != A_NEUTRAL)
        Sprintf(eos(buf), " %s (%s)%s", align_gname(A_NEUTRAL),
                align_str(A_NEUTRAL),
                (u.ualign.type != A_CHAOTIC) ? " and" : "");
    if (u.ualign.type != A_CHAOTIC)
        Sprintf(eos(buf), " %s (%s)", align_gname(A_CHAOTIC),
                align_str(A_CHAOTIC));
    Strcat(buf, "."); /* terminate sentence */
    enlght_out(buf);

    /* show original alignment,gender,race,role if any have been changed;
       giving separate message for temporary alignment change bypasses need
       for tricky phrasing otherwise necessitated by possibility of having
       helm of opposite alignment mask a permanent alignment conversion */
    difgend = (innategend != flags.initgend);
    difalgn = (((u.ualign.type != u.ualignbase[A_CURRENT]) ? 1 : 0)
               + ((u.ualignbase[A_CURRENT] != u.ualignbase[A_ORIGINAL])
                  ? 2 : 0));
    if (difalgn & 1) { /* have temporary alignment so report permanent one */
        Sprintf(buf, "actually %s", align_str(u.ualignbase[A_CURRENT]));
        you_are(buf, "");
        difalgn &= ~1; /* suppress helm from "started out <foo>" message */
    }
    if (difgend || difalgn) { /* sex change or perm align change or both */
        Sprintf(buf, " You started out %s%s%s.",
                difgend ? genders[flags.initgend].adj : "",
                (difgend && difalgn) ? " and " : "",
                difalgn ? align_str(u.ualignbase[A_ORIGINAL]) : "");
        enlght_out(buf);
    }

    /* 3.6.2: dungeon level, so that ^X really has all status info as
       claimed by the comment below; this reveals more information than
       the basic status display, but that's one of the purposes of ^X;
       similar information is revealed by #overview; the "You died in
       <location>" given by really_done() is more rudimentary than this */
    *buf = *tmpbuf = '\0';
    if (In_endgame(&u.uz)) {
        int egdepth = observable_depth(&u.uz);

        (void) endgamelevelname(tmpbuf, egdepth);
        Sprintf(buf, "in the endgame, on the %s%s",
                !strncmp(tmpbuf, "Plane", 5) ? "Elemental " : "", tmpbuf);
    } else if (Is_knox(&u.uz)) {
        /* this gives away the fact that the knox branch is only 1 level */
        Sprintf(buf, "on the %s level", g.dungeons[u.uz.dnum].dname);
        /* TODO? maybe phrase it differently when actually inside the fort,
           if we're able to determine that (not trivial) */
    } else {
        char dgnbuf[QBUFSZ];

        Strcpy(dgnbuf, g.dungeons[u.uz.dnum].dname);
        if (!strncmpi(dgnbuf, "The ", 4))
            *dgnbuf = lowc(*dgnbuf);
        Sprintf(tmpbuf, "level %d",
                In_quest(&u.uz) ? dunlev(&u.uz) : depth(&u.uz));
        /* TODO? maybe extend this bit to include various other automatic
           annotations from the dungeon overview code */
        if (Is_rogue_level(&u.uz))
            Strcat(tmpbuf, ", a primitive area");
        else if (Is_bigroom(&u.uz) && !Blind)
            Strcat(tmpbuf, ", a very big room");
        Sprintf(buf, "in %s, on %s", dgnbuf, tmpbuf);
    }
    you_are(buf, "");

    /* this is shown even if the 'time' option is off */
    if (g.moves == 1L) {
        you_have("just started your adventure", "");
    } else {
        /* 'turns' grates on the nerves in this context... */
        Sprintf(buf, "the dungeon %ld turn%s ago", g.moves, plur(g.moves));
        /* same phrasing for current and final: "entered" is unconditional */
        enlght_line(You_, "entered ", buf, "");
    }
    if (!Upolyd) {
        /* flags.showexp does not matter */
        /* experience level is already shown above */
        Sprintf(buf, "%-1ld experience point%s", u.uexp, plur(u.uexp));
        if (wizard) {
            if (u.ulevel < 30) {
                int ulvl = (int) u.ulevel;
                long nxtlvl = newuexp(ulvl);
                /* long oldlvl = (ulvl > 1) ? newuexp(ulvl - 1) : 0; */

                Sprintf(eos(buf), ", %ld %s%sneeded to attain level %d",
                        (nxtlvl - u.uexp), (u.uexp > 0) ? "more " : "",
                        !final ? "" : "were ", (ulvl + 1));
            }
        }
        you_have(buf, "");
    }
#ifdef SCORE_ON_BOTL
    if (flags.showscore) {
        /* describes what's shown on status line, which is an approximation;
           only show it here if player has the 'showscore' option enabled */
        Sprintf(buf, "%ld%s", botl_score(),
                !final ? "" : " before end-of-game adjustments");
        enl_msg("Your score ", "is ", "was ", buf, "");
    }
#endif
}

/* hit points, energy points, armor class -- essential information which
   doesn't fit very well in other categories */
/*ARGSUSED*/
STATIC_OVL void
basics_enlightenment(mode, final)
int mode UNUSED;
int final;
{
    static char Power[] = "energy points (spell power)";
    char buf[BUFSZ];
    int pw = u.uen, hp = (Upolyd ? u.mh : u.uhp),
        pwmax = u.uenmax, hpmax = (Upolyd ? u.mhmax : u.uhpmax);

    enlght_out(""); /* separator after background */
    enlght_out("Basics:");

    if (hp < 0)
        hp = 0;
    /* "1 out of 1" rather than "all" if max is only 1; should never happen */
    if (hp == hpmax && hpmax > 1)
        Sprintf(buf, "all %d hit points", hpmax);
    else
        Sprintf(buf, "%d out of %d hit point%s", hp, hpmax, plur(hpmax));
    you_have(buf, "");

    /* low max energy is feasible, so handle couple of extra special cases */
    if (pwmax == 0 || (pw == pwmax && pwmax == 2)) /* both: "all 2" is silly */
        Sprintf(buf, "%s %s", !pwmax ? "no" : "both", Power);
    else if (pw == pwmax && pwmax > 2)
        Sprintf(buf, "all %d %s", pwmax, Power);
    else
        Sprintf(buf, "%d out of %d %s", pw, pwmax, Power);
    you_have(buf, "");

    if (Upolyd) {
        switch (mons[u.umonnum].mlevel) {
        case 0:
            /* status line currently being explained shows "HD:0" */
            Strcpy(buf, "0 hit dice (actually 1/2)");
            break;
        case 1:
            Strcpy(buf, "1 hit die");
            break;
        default:
            Sprintf(buf, "%d hit dice", mons[u.umonnum].mlevel);
            break;
        }
        you_have(buf, "");
    }

    Sprintf(buf, "%d", u.uac);
    enl_msg("Your armor class ", "is ", "was ", buf, "");

    /* gold; similar to doprgold(#seegold) but without shop billing info;
       same amount as shown on status line which ignores container contents */
    {
        static const char Your_wallet[] = "Your wallet ";
        long umoney = money_cnt(g.invent);

        if (!umoney) {
            enl_msg(Your_wallet, "is ", "was ", "empty", "");
        } else {
            Sprintf(buf, "%ld %s", umoney, currency(umoney));
            enl_msg(Your_wallet, "contains ", "contained ", buf, "");
        }
    }

    if (flags.pickup) {
        char ocl[MAXOCLASSES + 1];

        Strcpy(buf, "on");
        oc_to_str(flags.pickup_types, ocl);
        Sprintf(eos(buf), " for %s%s%s",
                *ocl ? "'" : "", *ocl ? ocl : "all types", *ocl ? "'" : "");
        if (flags.pickup_thrown && *ocl) /* *ocl: don't show if 'all types' */
            Strcat(buf, " plus thrown");
        if (iflags.autopickup_exceptions[AP_GRAB]
            || iflags.autopickup_exceptions[AP_LEAVE])
            Strcat(buf, ", with exceptions");
    } else
        Strcpy(buf, "off");
    enl_msg("Autopickup ", "is ", "was ", buf, "");
}

/* characteristics: expanded version of bottom line strength, dexterity, &c */
STATIC_OVL void
characteristics_enlightenment(mode, final)
int mode;
int final;
{
    char buf[BUFSZ];

    enlght_out("");
    Sprintf(buf, "%s Characteristics:", !final ? "Current" : "Final");
    enlght_out(buf);

    /* bottom line order */
    one_characteristic(mode, final, A_STR); /* strength */
    one_characteristic(mode, final, A_DEX); /* dexterity */
    one_characteristic(mode, final, A_CON); /* constitution */
    one_characteristic(mode, final, A_INT); /* intelligence */
    one_characteristic(mode, final, A_WIS); /* wisdom */
    one_characteristic(mode, final, A_CHA); /* charisma */
}

/* display one attribute value for characteristics_enlightenment() */
STATIC_OVL void
one_characteristic(mode, final, attrindx)
int mode, final, attrindx;
{
    extern const char *const attrname[]; /* attrib.c */
    boolean hide_innate_value = FALSE, interesting_alimit;
    int acurrent, abase, apeak, alimit;
    const char *paren_pfx;
    char subjbuf[BUFSZ], valubuf[BUFSZ], valstring[32];

    /* being polymorphed or wearing certain cursed items prevents
       hero from reliably tracking changes to characteristics so
       we don't show base & peak values then; when the items aren't
       cursed, hero could take them off to check underlying values
       and we show those in such case so that player doesn't need
       to actually resort to doing that */
    if (Upolyd) {
        hide_innate_value = TRUE;
    } else if (Fixed_abil) {
        if (stuck_ring(uleft, RIN_SUSTAIN_ABILITY)
            || stuck_ring(uright, RIN_SUSTAIN_ABILITY))
            hide_innate_value = TRUE;
    }
    switch (attrindx) {
    case A_STR:
        if (uarmg && uarmg->otyp == GAUNTLETS_OF_POWER && uarmg->cursed)
            hide_innate_value = TRUE;
        break;
    case A_DEX:
        break;
    case A_CON:
        if (uwep && uwep->oartifact == ART_OGRESMASHER && uwep->cursed)
            hide_innate_value = TRUE;
        break;
    case A_INT:
        if (uarmh && uarmh->otyp == DUNCE_CAP && uarmh->cursed)
            hide_innate_value = TRUE;
        break;
    case A_WIS:
        if (uarmh && uarmh->otyp == DUNCE_CAP && uarmh->cursed)
            hide_innate_value = TRUE;
        break;
    case A_CHA:
        break;
    default:
        return; /* impossible */
    };
    /* note: final disclosure includes MAGICENLIGHTENTMENT */
    if ((mode & MAGICENLIGHTENMENT) && !Upolyd)
        hide_innate_value = FALSE;

    acurrent = ACURR(attrindx);
    (void) attrval(attrindx, acurrent, valubuf); /* Sprintf(valubuf,"%d",) */
    Sprintf(subjbuf, "Your %s ", attrname[attrindx]);

    if (!hide_innate_value) {
        /* show abase, amax, and/or attrmax if acurr doesn't match abase
           (a magic bonus or penalty is in effect) or abase doesn't match
           amax (some points have been lost to poison or exercise abuse
           and are restorable) or attrmax is different from normal human
           (while game is in progress; trying to reduce dependency on
           spoilers to keep track of such stuff) or attrmax was different
           from abase (at end of game; this attribute wasn't maxed out) */
        abase = ABASE(attrindx);
        apeak = AMAX(attrindx);
        alimit = ATTRMAX(attrindx);
        /* criterium for whether the limit is interesting varies */
        interesting_alimit =
            final ? TRUE /* was originally `(abase != alimit)' */
                  : (alimit != (attrindx != A_STR ? 18 : STR18(100)));
        paren_pfx = final ? " (" : " (current; ";
        if (acurrent != abase) {
            Sprintf(eos(valubuf), "%sbase:%s", paren_pfx,
                    attrval(attrindx, abase, valstring));
            paren_pfx = ", ";
        }
        if (abase != apeak) {
            Sprintf(eos(valubuf), "%speak:%s", paren_pfx,
                    attrval(attrindx, apeak, valstring));
            paren_pfx = ", ";
        }
        if (interesting_alimit) {
            Sprintf(eos(valubuf), "%s%slimit:%s", paren_pfx,
                    /* more verbose if exceeding 'limit' due to magic bonus */
                    (acurrent > alimit) ? "innate " : "",
                    attrval(attrindx, alimit, valstring));
            /* paren_pfx = ", "; */
        }
        if (acurrent != abase || abase != apeak || interesting_alimit)
            Strcat(valubuf, ")");
    }
    enl_msg(subjbuf, "is ", "was ", valubuf, "");
}

/* status: selected obvious capabilities, assorted troubles */
STATIC_OVL void
status_enlightenment(mode, final)
int mode;
int final;
{
    boolean magic = (mode & MAGICENLIGHTENMENT) ? TRUE : FALSE;
    int cap, wtype;
    char buf[BUFSZ], youtoo[BUFSZ];
    boolean Riding = (u.usteed
                      /* if hero dies while dismounting, u.usteed will still
                         be set; we want to ignore steed in that situation */
                      && !(final == ENL_GAMEOVERDEAD
                           && !strcmp(g.killer.name, "riding accident")));
    const char *steedname = (!Riding ? (char *) 0
                      : x_monnam(u.usteed,
                                 u.usteed->mtame ? ARTICLE_YOUR : ARTICLE_THE,
                                 (char *) 0,
                                 (SUPPRESS_SADDLE | SUPPRESS_HALLUCINATION),
                                 FALSE));

    /*\
     * Status (many are abbreviated on bottom line; others are or
     *     should be discernible to the hero hence to the player)
    \*/
    enlght_out(""); /* separator after title or characteristics */
    enlght_out(final ? "Final Status:" : "Current Status:");

    Strcpy(youtoo, You_);
    /* not a traditional status but inherently obvious to player; more
       detail given below (attributes section) for magic enlightenment */
    if (Upolyd) {
        Strcpy(buf, "transformed");
        if (ugenocided())
            Sprintf(eos(buf), " and %s %s inside",
                    final ? "felt" : "feel", udeadinside());
        you_are(buf, "");
    }
    /* not a trouble, but we want to display riding status before maybe
       reporting steed as trapped or hero stuck to cursed saddle */
    if (Riding) {
        Sprintf(buf, "riding %s", steedname);
        you_are(buf, "");
        Sprintf(eos(youtoo), "and %s ", steedname);
    }
    /* other movement situations that hero should always know */
    if (Levitation) {
        if (Lev_at_will && magic)
            you_are("levitating, at will", "");
        else
            enl_msg(youtoo, are, were, "levitating", from_what(LEVITATION));
    } else if (Flying) { /* can only fly when not levitating */
        enl_msg(youtoo, are, were, "flying", from_what(FLYING));
    }
    if (Underwater) {
        you_are("underwater", "");
    } else if (u.uinwater) {
        you_are(Swimming ? "swimming" : "in water", from_what(SWIMMING));
    } else if (walking_on_water()) {
        /* show active Wwalking here, potential Wwalking elsewhere */
        Sprintf(buf, "walking on %s",
                is_pool(u.ux, u.uy) ? "water"
                : is_lava(u.ux, u.uy) ? "lava"
                  : surface(u.ux, u.uy)); /* catchall; shouldn't happen */
        you_are(buf, from_what(WWALKING));
    }
    if (Upolyd && (u.uundetected || U_AP_TYPE != M_AP_NOTHING))
        youhiding(TRUE, final);

    /* internal troubles, mostly in the order that prayer ranks them */
    if (Stoned)
        you_are("turning to stone", "");
    if (Slimed)
        you_are("turning into slime", "");
    if (Strangled) {
        if (u.uburied) {
            you_are("buried", "");
        } else {
            Strcpy(buf, "being strangled");
            if (wizard)
                Sprintf(eos(buf), " (%ld)", (Strangled & TIMEOUT));
            you_are(buf, from_what(STRANGLED));
        }
    }
    if (Sick) {
        /* prayer lumps these together; botl puts Ill before FoodPois */
        if (u.usick_type & SICK_NONVOMITABLE)
            you_are("terminally sick from illness", "");
        if (u.usick_type & SICK_VOMITABLE)
            you_are("terminally sick from food poisoning", "");
    }
    if (Vomiting)
        you_are("nauseated", "");
    if (Stunned)
        you_are("stunned", "");
    if (Confusion)
        you_are("confused", "");
    if (Hallucination)
        you_are("hallucinating", "");
    if (Blind) {
        /* from_what() (currently wizard-mode only) checks !haseyes()
           before u.uroleplay.blind, so we should too */
        Sprintf(buf, "%s blind",
                !haseyes(g.youmonst.data) ? "innately"
                : u.uroleplay.blind ? "permanently"
                  /* better phrasing desperately wanted... */
                  : Blindfolded_only ? "deliberately"
                    : "temporarily");
        if (wizard && (Blinded & TIMEOUT) != 0L
            && !u.uroleplay.blind && haseyes(g.youmonst.data))
            Sprintf(eos(buf), " (%ld)", (Blinded & TIMEOUT));
        /* !haseyes: avoid "you are innately blind innately" */
        you_are(buf, !haseyes(g.youmonst.data) ? "" : from_what(BLINDED));
    }
    if (Deaf)
        you_are("deaf", from_what(DEAF));

    /* external troubles, more or less */
    if (Punished) {
        if (uball) {
            Sprintf(buf, "chained to %s", ansimpleoname(uball));
        } else {
            impossible("Punished without uball?");
            Strcpy(buf, "punished");
        }
        you_are(buf, "");
    }
    if (u.utrap) {
        char predicament[BUFSZ];
        struct trap *t;
        boolean anchored = (u.utraptype == TT_BURIEDBALL);

        if (anchored) {
            Strcpy(predicament, "tethered to something buried");
        } else if (u.utraptype == TT_INFLOOR || u.utraptype == TT_LAVA) {
            Sprintf(predicament, "stuck in %s", the(surface(u.ux, u.uy)));
        } else {
            Strcpy(predicament, "trapped");
            if ((t = t_at(u.ux, u.uy)) != 0)
                Sprintf(eos(predicament), " in %s",
                        an(defsyms[trap_to_defsym(t->ttyp)].explanation));
        }
        if (u.usteed) { /* not `Riding' here */
            Sprintf(buf, "%s%s ", anchored ? "you and " : "", steedname);
            *buf = highc(*buf);
            enl_msg(buf, (anchored ? "are " : "is "),
                    (anchored ? "were " : "was "), predicament, "");
        } else
            you_are(predicament, "");
    } /* (u.utrap) */
    if (u.uswallow) {
        Sprintf(buf, "swallowed by %s", a_monnam(u.ustuck));
        if (wizard)
            Sprintf(eos(buf), " (%u)", u.uswldtim);
        you_are(buf, "");
    } else if (u.ustuck) {
        Sprintf(buf, "%s %s",
                (Upolyd && sticks(g.youmonst.data)) ? "holding" : "held by",
                a_monnam(u.ustuck));
        you_are(buf, "");
    }
    if (Riding) {
        struct obj *saddle = which_armor(u.usteed, W_SADDLE);

        if (saddle && saddle->cursed) {
            Sprintf(buf, "stuck to %s %s", s_suffix(steedname),
                    simpleonames(saddle));
            you_are(buf, "");
        }
    }
    if (Wounded_legs) {
        /* when mounted, Wounded_legs applies to steed rather than to
           hero; we only report steed's wounded legs in wizard mode */
        if (u.usteed) { /* not `Riding' here */
            if (wizard && steedname) {
                Strcpy(buf, steedname);
                *buf = highc(*buf);
                enl_msg(buf, " has", " had", " wounded legs", "");
            }
        } else {
            Sprintf(buf, "wounded %s", makeplural(body_part(LEG)));
            you_have(buf, "");
        }
    }
    if (Glib) {
        Sprintf(buf, "slippery %s", makeplural(body_part(FINGER)));
        you_have(buf, "");
    }
    if (Fumbling) {
        if (magic || cause_known(FUMBLING))
            enl_msg(You_, "fumble", "fumbled", "", from_what(FUMBLING));
    }
    if (Sleepy) {
        if (magic || cause_known(SLEEPY)) {
            Strcpy(buf, from_what(SLEEPY));
            if (wizard)
                Sprintf(eos(buf), " (%ld)", (HSleepy & TIMEOUT));
            enl_msg("You ", "fall", "fell", " asleep uncontrollably", buf);
        }
    }
    /* hunger/nutrition */
    if (Hunger) {
        if (magic || cause_known(HUNGER))
            enl_msg(You_, "hunger", "hungered", " rapidly",
                    from_what(HUNGER));
    }
    Strcpy(buf, hu_stat[u.uhs]); /* hunger status; omitted if "normal" */
    mungspaces(buf);             /* strip trailing spaces */
    if (*buf) {
        *buf = lowc(*buf); /* override capitalization */
        if (!strcmp(buf, "weak"))
            Strcat(buf, " from severe hunger");
        else if (!strncmp(buf, "faint", 5)) /* fainting, fainted */
            Strcat(buf, " due to starvation");
        you_are(buf, "");
    }
    /* encumbrance */
    if ((cap = near_capacity()) > UNENCUMBERED) {
        const char *adj = "?_?"; /* (should always get overridden) */

        Strcpy(buf, enc_stat[cap]);
        *buf = lowc(*buf);
        switch (cap) {
        case SLT_ENCUMBER:
            adj = "slightly";
            break; /* burdened */
        case MOD_ENCUMBER:
            adj = "moderately";
            break; /* stressed */
        case HVY_ENCUMBER:
            adj = "very";
            break; /* strained */
        case EXT_ENCUMBER:
            adj = "extremely";
            break; /* overtaxed */
        case OVERLOADED:
            adj = "not possible";
            break;
        }
        Sprintf(eos(buf), "; movement %s %s%s", !final ? "is" : "was", adj,
                (cap < OVERLOADED) ? " slowed" : "");
        you_are(buf, "");
    } else {
        /* last resort entry, guarantees Status section is non-empty
           (no longer needed for that purpose since weapon status added;
           still useful though) */
        you_are("unencumbered", "");
    }

    /* report being weaponless; distinguish whether gloves are worn */
    if (!uwep) {
        you_are(uarmg ? "empty handed" /* gloves imply hands */
                      : humanoid(g.youmonst.data)
                         /* hands but no weapon and no gloves */
                         ? "bare handed"
                         /* alternate phrasing for paws or lack of hands */
                         : "not wielding anything",
                "");
    /* two-weaponing implies hands (can't be polymorphed) and
       a weapon or wep-tool (not other odd stuff) in each hand */
    } else if (u.twoweap) {
        you_are("wielding two weapons at once", "");
    /* report most weapons by their skill class (so a katana will be
       described as a long sword, for instance; mattock and hook are
       exceptions), or wielded non-weapon item by its object class */
    } else {
        const char *what = weapon_descr(uwep);

        if (!strcmpi(what, "armor") || !strcmpi(what, "food")
            || !strcmpi(what, "venom"))
            Sprintf(buf, "wielding some %s", what);
        else
            Sprintf(buf, "wielding %s",
                    (uwep->quan == 1L) ? an(what) : makeplural(what));
        you_are(buf, "");
    }
    /*
     * Skill with current weapon.  Might help players who've never
     * noticed #enhance or decided that it was pointless.
     *
     * TODO?  Maybe merge wielding line and skill line into one sentence.
     */
    if ((wtype = uwep_skill_type()) != P_NONE) {
        char sklvlbuf[20];
        int sklvl = P_SKILL(wtype);
        boolean hav = (sklvl != P_UNSKILLED && sklvl != P_SKILLED);

        if (sklvl == P_ISRESTRICTED)
            Strcpy(sklvlbuf, "no");
        else
            (void) lcase(skill_level_name(wtype, sklvlbuf));
        /* "you have no/basic/expert/master/grand-master skill with <skill>"
           or "you are unskilled/skilled in <skill>" */
        Sprintf(buf, "%s %s %s", sklvlbuf,
                hav ? "skill with" : "in", skill_name(wtype));
        if (can_advance(wtype, FALSE))
            Sprintf(eos(buf), " and %s that",
                    !final ? "can enhance" : "could have enhanced");
        if (hav)
            you_have(buf, "");
        else
            you_are(buf, "");
    }
    /* report 'nudity' */
    if (!uarm && !uarmu && !uarmc && !uarms && !uarmg && !uarmf && !uarmh) {
        if (u.uroleplay.nudist)
            enl_msg(You_, "do", "did", " not wear any armor", "");
        else
            you_are("not wearing any armor", "");
    }
}

/* attributes: intrinsics and the like, other non-obvious capabilities */
void
attributes_enlightenment(unused_mode, final)
int unused_mode UNUSED;
int final;
{
    static NEARDATA const char if_surroundings_permitted[] =
        " if surroundings permitted";
    int ltmp, armpro;
    char buf[BUFSZ];

    /*\
     *  Attributes
    \*/
    enlght_out("");
    enlght_out(final ? "Final Attributes:" : "Current Attributes:");

    if (u.uevent.uhand_of_elbereth) {
        static const char *const hofe_titles[3] = { "the Hand of Elbereth",
                                                    "the Envoy of Balance",
                                                    "the Glory of Arioch" };
        you_are(hofe_titles[u.uevent.uhand_of_elbereth - 1], "");
    }

    Sprintf(buf, "%s", piousness(TRUE, "aligned"));
    if (u.ualign.record >= 0)
        you_are(buf, "");
    else
        you_have(buf, "");

    if (wizard) {
        Sprintf(buf, " %d", u.ualign.record);
        enl_msg("Your alignment ", "is", "was", buf, "");
    }

    /*** Resistances to troubles ***/
    if (Invulnerable)
        you_are("invulnerable", from_what(INVULNERABLE));
    if (Antimagic)
        you_are("magic-protected", from_what(ANTIMAGIC));
    if (Fire_resistance)
        you_are("fire resistant", from_what(FIRE_RES));
    if (Cold_resistance)
        you_are("cold resistant", from_what(COLD_RES));
    if (Sleep_resistance)
        you_are("sleep resistant", from_what(SLEEP_RES));
    if (Disint_resistance)
        you_are("disintegration-resistant", from_what(DISINT_RES));
    if (Shock_resistance)
        you_are("shock resistant", from_what(SHOCK_RES));
    if (Poison_resistance)
        you_are("poison resistant", from_what(POISON_RES));
    if (Acid_resistance)
        you_are("acid resistant", from_what(ACID_RES));
    if (Drain_resistance)
        you_are("level-drain resistant", from_what(DRAIN_RES));
    if (Sick_resistance)
        you_are("immune to sickness", from_what(SICK_RES));
    if (Stone_resistance)
        you_are("petrification resistant", from_what(STONE_RES));
    if (Halluc_resistance)
        enl_msg(You_, "resist", "resisted", " hallucinations",
                from_what(HALLUC_RES));
    if (u.uedibility)
        you_can("recognize detrimental food", "");

    /*** Vision and senses ***/
    if (!Blind && (Blinded || !haseyes(g.youmonst.data)))
        you_can("see", from_what(-BLINDED)); /* Eyes of the Overworld */
    if (See_invisible) {
        if (!Blind)
            enl_msg(You_, "see", "saw", " invisible", from_what(SEE_INVIS));
        else
            enl_msg(You_, "will see", "would have seen",
                    " invisible when not blind", from_what(SEE_INVIS));
    }
    if (Blind_telepat)
        you_are("telepathic", from_what(TELEPAT));
    if (Warning)
        you_are("warned", from_what(WARNING));
    if (Warn_of_mon && g.context.warntype.obj) {
        Sprintf(buf, "aware of the presence of %s",
                (g.context.warntype.obj & M2_ORC) ? "orcs"
                : (g.context.warntype.obj & M2_ELF) ? "elves"
                : (g.context.warntype.obj & M2_DEMON) ? "demons" : something);
        you_are(buf, from_what(WARN_OF_MON));
    }
    if (Warn_of_mon && g.context.warntype.polyd) {
        Sprintf(buf, "aware of the presence of %s",
                ((g.context.warntype.polyd & (M2_HUMAN | M2_ELF))
                 == (M2_HUMAN | M2_ELF))
                    ? "humans and elves"
                    : (g.context.warntype.polyd & M2_HUMAN)
                          ? "humans"
                          : (g.context.warntype.polyd & M2_ELF)
                                ? "elves"
                                : (g.context.warntype.polyd & M2_ORC)
                                      ? "orcs"
                                      : (g.context.warntype.polyd & M2_DEMON)
                                            ? "demons"
                                            : "certain monsters");
        you_are(buf, "");
    }
    if (Warn_of_mon && g.context.warntype.speciesidx >= LOW_PM) {
        Sprintf(buf, "aware of the presence of %s",
                makeplural(mons[g.context.warntype.speciesidx].mname));
        you_are(buf, from_what(WARN_OF_MON));
    }
    if (Undead_warning)
        you_are("warned of undead", from_what(WARN_UNDEAD));
    if (Searching)
        you_have("automatic searching", from_what(SEARCHING));
    if (Clairvoyant)
        you_are("clairvoyant", from_what(CLAIRVOYANT));
    else if ((HClairvoyant || EClairvoyant) && BClairvoyant) {
        Strcpy(buf, from_what(-CLAIRVOYANT));
        if (!strncmp(buf, " because of ", 12))
            /* overwrite substring; strncpy doesn't add terminator */
            (void) strncpy(buf, " if not for ", 12);
        enl_msg(You_, "could be", "could have been", " clairvoyant", buf);
    }
    if (Infravision)
        you_have("infravision", from_what(INFRAVISION));
    if (Detect_monsters)
        you_are("sensing the presence of monsters", "");
    if (u.umconf)
        you_are("going to confuse monsters", "");

    /*** Appearance and behavior ***/
    if (Adornment) {
        int adorn = 0;

        if (uleft && uleft->otyp == RIN_ADORNMENT)
            adorn += uleft->spe;
        if (uright && uright->otyp == RIN_ADORNMENT)
            adorn += uright->spe;
        /* the sum might be 0 (+0 ring or two which negate each other);
           that yields "you are charismatic" (which isn't pointless
           because it potentially impacts seduction attacks) */
        Sprintf(buf, "%scharismatic",
                (adorn > 0) ? "more " : (adorn < 0) ? "less " : "");
        you_are(buf, from_what(ADORNED));
    }
    if (Invisible)
        you_are("invisible", from_what(INVIS));
    else if (Invis)
        you_are("invisible to others", from_what(INVIS));
    /* ordinarily "visible" is redundant; this is a special case for
       the situation when invisibility would be an expected attribute */
    else if ((HInvis || EInvis) && BInvis)
        you_are("visible", from_what(-INVIS));
    if (Displaced)
        you_are("displaced", from_what(DISPLACED));
    if (Stealth)
        you_are("stealthy", from_what(STEALTH));
    if (Aggravate_monster)
        enl_msg("You aggravate", "", "d", " monsters",
                from_what(AGGRAVATE_MONSTER));
    if (Conflict)
        enl_msg("You cause", "", "d", " conflict", from_what(CONFLICT));

    /*** Transportation ***/
    if (Jumping)
        you_can("jump", from_what(JUMPING));
    if (Teleportation)
        you_can("teleport", from_what(TELEPORT));
    if (Teleport_control)
        you_have("teleport control", from_what(TELEPORT_CONTROL));
    /* actively levitating handled earlier as a status condition */
    if (BLevitation) { /* levitation is blocked */
        long save_BLev = BLevitation;

        BLevitation = 0L;
        if (Levitation) {
            /* either trapped in the floor or inside solid rock
               (or both if chained to buried iron ball and have
               moved one step into solid rock somehow) */
            boolean trapped = (save_BLev & I_SPECIAL) != 0L,
                    terrain = (save_BLev & FROMOUTSIDE) != 0L;

            Sprintf(buf, "%s%s%s",
                    trapped ? " if not trapped" : "",
                    (trapped && terrain) ? " and" : "",
                    terrain ? if_surroundings_permitted : "");
            enl_msg(You_, "would levitate", "would have levitated", buf, "");
        }
        BLevitation = save_BLev;
    }
    /* actively flying handled earlier as a status condition */
    if (BFlying) { /* flight is blocked */
        long save_BFly = BFlying;

        BFlying = 0L;
        if (Flying) {
            enl_msg(You_, "would fly", "would have flown",
                    /* wording quibble: for past tense, "hadn't been"
                       would sound better than "weren't" (and
                       "had permitted" better than "permitted"), but
                       "weren't" and "permitted" are adequate so the
                       extra complexity to handle that isn't worth it */
                    Levitation
                       ? " if you weren't levitating"
                       : (save_BFly == I_SPECIAL)
                          /* this is an oversimpliction; being trapped
                             might also be blocking levitation so flight
                             would still be blocked after escaping trap */
                          ? " if you weren't trapped"
                          : (save_BFly == FROMOUTSIDE)
                             ? if_surroundings_permitted
                             /* two or more of levitation, surroundings,
                                and being trapped in the floor */
                             : " if circumstances permitted",
                    "");
        }
        BFlying = save_BFly;
    }
    /* actively walking on water handled earlier as a status condition */
    if (Wwalking && !walking_on_water())
        you_can("walk on water", from_what(WWALKING));
    /* actively swimming (in water but not under it) handled earlier */
    if (Swimming && (Underwater || !u.uinwater))
        you_can("swim", from_what(SWIMMING));
    if (Breathless)
        you_can("survive without air", from_what(MAGICAL_BREATHING));
    else if (Amphibious)
        you_can("breathe water", from_what(MAGICAL_BREATHING));
    if (Passes_walls)
        you_can("walk through walls", from_what(PASSES_WALLS));

    /*** Physical attributes ***/
    if (Regeneration)
        enl_msg("You regenerate", "", "d", "", from_what(REGENERATION));
    if (Slow_digestion)
        you_have("slower digestion", from_what(SLOW_DIGESTION));
    if (u.uhitinc)
        you_have(enlght_combatinc("to hit", u.uhitinc, final, buf), "");
    if (u.udaminc)
        you_have(enlght_combatinc("damage", u.udaminc, final, buf), "");
    if (u.uspellprot || Protection) {
        int prot = 0;

        if (uleft && uleft->otyp == RIN_PROTECTION)
            prot += uleft->spe;
        if (uright && uright->otyp == RIN_PROTECTION)
            prot += uright->spe;
        if (HProtection & INTRINSIC)
            prot += u.ublessed;
        prot += u.uspellprot;
        if (prot)
            you_have(enlght_combatinc("defense", prot, final, buf), "");
    }
    if ((armpro = magic_negation(&g.youmonst)) > 0) {
        /* magic cancellation factor, conferred by worn armor */
        static const char *const mc_types[] = {
            "" /*ordinary*/, "warded", "guarded", "protected",
        };
        /* sanity check */
        if (armpro >= SIZE(mc_types))
            armpro = SIZE(mc_types) - 1;
        you_are(mc_types[armpro], "");
    }
    if (Half_physical_damage)
        enlght_halfdmg(HALF_PHDAM, final);
    if (Half_spell_damage)
        enlght_halfdmg(HALF_SPDAM, final);
    /* polymorph and other shape change */
    if (Protection_from_shape_changers)
        you_are("protected from shape changers",
                from_what(PROT_FROM_SHAPE_CHANGERS));
    if (Unchanging) {
        const char *what = 0;

        if (!Upolyd) /* Upolyd handled below after current form */
            you_can("not change from your current form",
                    from_what(UNCHANGING));
        /* blocked shape changes */
        if (Polymorph)
            what = !final ? "polymorph" : "have polymorphed";
        else if (u.ulycn >= LOW_PM)
            what = !final ? "change shape" : "have changed shape";
        if (what) {
            Sprintf(buf, "would %s periodically", what);
            /* omit from_what(UNCHANGING); too verbose */
            enl_msg(You_, buf, buf, " if not locked into your current form",
                    "");
        }
    } else if (Polymorph) {
        you_are("polymorphing periodically", from_what(POLYMORPH));
    }
    if (Polymorph_control)
        you_have("polymorph control", from_what(POLYMORPH_CONTROL));
    if (Upolyd && u.umonnum != u.ulycn
        /* if we've died from turning into slime, we're polymorphed
           right now but don't want to list it as a temporary attribute
           [we need a more reliable way to detect this situation] */
        && !(final == ENL_GAMEOVERDEAD
             && u.umonnum == PM_GREEN_SLIME && !Unchanging)) {
        /* foreign shape (except were-form which is handled below) */
        Sprintf(buf, "polymorphed into %s", an(g.youmonst.data->mname));
        if (wizard)
            Sprintf(eos(buf), " (%d)", u.mtimedone);
        you_are(buf, "");
    }
    if (lays_eggs(g.youmonst.data) && flags.female) /* Upolyd */
        you_can("lay eggs", "");
    if (u.ulycn >= LOW_PM) {
        /* "you are a werecreature [in beast form]" */
        Strcpy(buf, an(mons[u.ulycn].mname));
        if (u.umonnum == u.ulycn) {
            Strcat(buf, " in beast form");
            if (wizard)
                Sprintf(eos(buf), " (%d)", u.mtimedone);
        }
        you_are(buf, "");
    }
    if (Unchanging && Upolyd) /* !Upolyd handled above */
        you_can("not change from your current form", from_what(UNCHANGING));
    if (Hate_silver)
        you_are("harmed by silver", "");
    /* movement and non-armor-based protection */
    if (Fast)
        you_are(Very_fast ? "very fast" : "fast", from_what(FAST));
    if (Reflecting)
        you_have("reflection", from_what(REFLECTING));
    if (Free_action)
        you_have("free action", from_what(FREE_ACTION));
    if (Fixed_abil)
        you_have("fixed abilities", from_what(FIXED_ABIL));
    if (Lifesaved)
        enl_msg("Your life ", "will be", "would have been", " saved", "");

    /*** Miscellany ***/
    if (Luck) {
        ltmp = abs((int) Luck);
        Sprintf(buf, "%s%slucky",
                ltmp >= 10 ? "extremely " : ltmp >= 5 ? "very " : "",
                Luck < 0 ? "un" : "");
        if (wizard)
            Sprintf(eos(buf), " (%d)", Luck);
        you_are(buf, "");
    } else if (wizard)
        enl_msg("Your luck ", "is", "was", " zero", "");
    if (u.moreluck > 0)
        you_have("extra luck", "");
    else if (u.moreluck < 0)
        you_have("reduced luck", "");
    if (carrying(LUCKSTONE) || stone_luck(TRUE)) {
        ltmp = stone_luck(FALSE);
        if (ltmp <= 0)
            enl_msg("Bad luck ", "does", "did", " not time out for you", "");
        if (ltmp >= 0)
            enl_msg("Good luck ", "does", "did", " not time out for you", "");
    }

    if (u.ugangr) {
        Sprintf(buf, " %sangry with you",
                u.ugangr > 6 ? "extremely " : u.ugangr > 3 ? "very " : "");
        if (wizard)
            Sprintf(eos(buf), " (%d)", u.ugangr);
        enl_msg(u_gname(), " is", " was", buf, "");
    } else {
        /*
         * We need to suppress this when the game is over, because death
         * can change the value calculated by can_pray(), potentially
         * resulting in a false claim that you could have prayed safely.
         */
        if (!final) {
#if 0
            /* "can [not] safely pray" vs "could [not] have safely prayed" */
            Sprintf(buf, "%s%ssafely pray%s", can_pray(FALSE) ? "" : "not ",
                    final ? "have " : "", final ? "ed" : "");
#else
            Sprintf(buf, "%ssafely pray", can_pray(FALSE) ? "" : "not ");
#endif
            if (wizard)
                Sprintf(eos(buf), " (%d)", u.ublesscnt);
            you_can(buf, "");
        }
    }

#ifdef DEBUG
    /* named fruit debugging (doesn't really belong here...); to enable,
       include 'fruit' in DEBUGFILES list (even though it isn't a file...) */
    if (wizard && explicitdebug("fruit")) {
        struct fruit *f;

        reorder_fruit(TRUE); /* sort by fruit index, from low to high;
                              * this modifies the g.ffruit chain, so could
                              * possibly mask or even introduce a problem,
                              * but it does useful sanity checking */
        for (f = g.ffruit; f; f = f->nextf) {
            Sprintf(buf, "Fruit #%d ", f->fid);
            enl_msg(buf, "is ", "was ", f->fname, "");
        }
        enl_msg("The current fruit ", "is ", "was ", g.pl_fruit, "");
        Sprintf(buf, "%d", flags.made_fruit);
        enl_msg("The made fruit flag ", "is ", "was ", buf, "");
    }
#endif

    {
        const char *p;

        buf[0] = '\0';
        if (final < 2) { /* still in progress, or quit/escaped/ascended */
            p = "survived after being killed ";
            switch (u.umortality) {
            case 0:
                p = !final ? (char *) 0 : "survived";
                break;
            case 1:
                Strcpy(buf, "once");
                break;
            case 2:
                Strcpy(buf, "twice");
                break;
            case 3:
                Strcpy(buf, "thrice");
                break;
            default:
                Sprintf(buf, "%d times", u.umortality);
                break;
            }
        } else { /* game ended in character's death */
            p = "are dead";
            switch (u.umortality) {
            case 0:
                impossible("dead without dying?");
            case 1:
                break; /* just "are dead" */
            default:
                Sprintf(buf, " (%d%s time!)", u.umortality,
                        ordin(u.umortality));
                break;
            }
        }
        if (p)
            enl_msg(You_, "have been killed ", p, buf, "");
    }
}

#if 0  /* no longer used */
STATIC_DCL boolean NDECL(minimal_enlightenment);

/*
 * Courtesy function for non-debug, non-explorer mode players
 * to help refresh them about who/what they are.
 * Returns FALSE if menu cancelled (dismissed with ESC), TRUE otherwise.
 */
STATIC_OVL boolean
minimal_enlightenment()
{
    winid tmpwin;
    menu_item *selected;
    anything any;
    int genidx, n;
    char buf[BUFSZ], buf2[BUFSZ];
    static const char untabbed_fmtstr[] = "%-15s: %-12s";
    static const char untabbed_deity_fmtstr[] = "%-17s%s";
    static const char tabbed_fmtstr[] = "%s:\t%-12s";
    static const char tabbed_deity_fmtstr[] = "%s\t%s";
    static const char *fmtstr;
    static const char *deity_fmtstr;

    fmtstr = iflags.menu_tab_sep ? tabbed_fmtstr : untabbed_fmtstr;
    deity_fmtstr = iflags.menu_tab_sep ? tabbed_deity_fmtstr
                                       : untabbed_deity_fmtstr;
    any = cg.zeroany;
    buf[0] = buf2[0] = '\0';
    tmpwin = create_nhwindow(NHW_MENU);
    start_menu(tmpwin);
    add_menu(tmpwin, NO_GLYPH, &any, 0, 0, iflags.menu_headings,
             "Starting", FALSE);

    /* Starting name, race, role, gender */
    Sprintf(buf, fmtstr, "name", g.plname);
    add_menu(tmpwin, NO_GLYPH, &any, 0, 0, ATR_NONE, buf, FALSE);
    Sprintf(buf, fmtstr, "race", g.urace.noun);
    add_menu(tmpwin, NO_GLYPH, &any, 0, 0, ATR_NONE, buf, FALSE);
    Sprintf(buf, fmtstr, "role",
            (flags.initgend && g.urole.name.f) ? g.urole.name.f : g.urole.name.m);
    add_menu(tmpwin, NO_GLYPH, &any, 0, 0, ATR_NONE, buf, FALSE);
    Sprintf(buf, fmtstr, "gender", genders[flags.initgend].adj);
    add_menu(tmpwin, NO_GLYPH, &any, 0, 0, ATR_NONE, buf, FALSE);

    /* Starting alignment */
    Sprintf(buf, fmtstr, "alignment", align_str(u.ualignbase[A_ORIGINAL]));
    add_menu(tmpwin, NO_GLYPH, &any, 0, 0, ATR_NONE, buf, FALSE);

    /* Current name, race, role, gender */
    add_menu(tmpwin, NO_GLYPH, &any, 0, 0, ATR_NONE, "", FALSE);
    add_menu(tmpwin, NO_GLYPH, &any, 0, 0, iflags.menu_headings,
             "Current", FALSE);
    Sprintf(buf, fmtstr, "race", Upolyd ? g.youmonst.data->mname : g.urace.noun);
    add_menu(tmpwin, NO_GLYPH, &any, 0, 0, ATR_NONE, buf, FALSE);
    if (Upolyd) {
        Sprintf(buf, fmtstr, "role (base)",
                (u.mfemale && g.urole.name.f) ? g.urole.name.f
                                            : g.urole.name.m);
        add_menu(tmpwin, NO_GLYPH, &any, 0, 0, ATR_NONE, buf, FALSE);
    } else {
        Sprintf(buf, fmtstr, "role",
                (flags.female && g.urole.name.f) ? g.urole.name.f
                                               : g.urole.name.m);
        add_menu(tmpwin, NO_GLYPH, &any, 0, 0, ATR_NONE, buf, FALSE);
    }
    /* don't want poly_gender() here; it forces `2' for non-humanoids */
    genidx = is_neuter(g.youmonst.data) ? 2 : flags.female;
    Sprintf(buf, fmtstr, "gender", genders[genidx].adj);
    add_menu(tmpwin, NO_GLYPH, &any, 0, 0, ATR_NONE, buf, FALSE);
    if (Upolyd && (int) u.mfemale != genidx) {
        Sprintf(buf, fmtstr, "gender (base)", genders[u.mfemale].adj);
        add_menu(tmpwin, NO_GLYPH, &any, 0, 0, ATR_NONE, buf, FALSE);
    }

    /* Current alignment */
    Sprintf(buf, fmtstr, "alignment", align_str(u.ualign.type));
    add_menu(tmpwin, NO_GLYPH, &any, 0, 0, ATR_NONE, buf, FALSE);

    /* Deity list */
    add_menu(tmpwin, NO_GLYPH, &any, 0, 0, ATR_NONE, "", FALSE);
    add_menu(tmpwin, NO_GLYPH, &any, 0, 0, iflags.menu_headings,
             "Deities", FALSE);
    Sprintf(buf2, deity_fmtstr, align_gname(A_CHAOTIC),
            (u.ualignbase[A_ORIGINAL] == u.ualign.type
             && u.ualign.type == A_CHAOTIC)               ? " (s,c)"
                : (u.ualignbase[A_ORIGINAL] == A_CHAOTIC) ? " (s)"
                : (u.ualign.type   == A_CHAOTIC)          ? " (c)" : "");
    Sprintf(buf, fmtstr, "Chaotic", buf2);
    add_menu(tmpwin, NO_GLYPH, &any, 0, 0, ATR_NONE, buf, FALSE);

    Sprintf(buf2, deity_fmtstr, align_gname(A_NEUTRAL),
            (u.ualignbase[A_ORIGINAL] == u.ualign.type
             && u.ualign.type == A_NEUTRAL)               ? " (s,c)"
                : (u.ualignbase[A_ORIGINAL] == A_NEUTRAL) ? " (s)"
                : (u.ualign.type   == A_NEUTRAL)          ? " (c)" : "");
    Sprintf(buf, fmtstr, "Neutral", buf2);
    add_menu(tmpwin, NO_GLYPH, &any, 0, 0, ATR_NONE, buf, FALSE);

    Sprintf(buf2, deity_fmtstr, align_gname(A_LAWFUL),
            (u.ualignbase[A_ORIGINAL] == u.ualign.type
             && u.ualign.type == A_LAWFUL)                ? " (s,c)"
                : (u.ualignbase[A_ORIGINAL] == A_LAWFUL)  ? " (s)"
                : (u.ualign.type   == A_LAWFUL)           ? " (c)" : "");
    Sprintf(buf, fmtstr, "Lawful", buf2);
    add_menu(tmpwin, NO_GLYPH, &any, 0, 0, ATR_NONE, buf, FALSE);

    end_menu(tmpwin, "Base Attributes");
    n = select_menu(tmpwin, PICK_NONE, &selected);
    destroy_nhwindow(tmpwin);
    return (boolean) (n != -1);
}
#endif /*0*/

/* ^X command */
STATIC_PTR int
doattributes(VOID_ARGS)
{
    int mode = BASICENLIGHTENMENT;

    /* show more--as if final disclosure--for wizard and explore modes */
    if (wizard || discover)
        mode |= MAGICENLIGHTENMENT;

    enlightenment(mode, ENL_GAMEINPROGRESS);
    return 0;
}

void
youhiding(via_enlghtmt, msgflag)
boolean via_enlghtmt; /* englightment line vs topl message */
int msgflag;          /* for variant message phrasing */
{
    char *bp, buf[BUFSZ];

    Strcpy(buf, "hiding");
    if (U_AP_TYPE != M_AP_NOTHING) {
        /* mimic; hero is only able to mimic a strange object or gold
           or hallucinatory alternative to gold, so we skip the details
           for the hypothetical furniture and monster cases */
        bp = eos(strcpy(buf, "mimicking"));
        if (U_AP_TYPE == M_AP_OBJECT) {
            Sprintf(bp, " %s", an(simple_typename(g.youmonst.mappearance)));
        } else if (U_AP_TYPE == M_AP_FURNITURE) {
            Strcpy(bp, " something");
        } else if (U_AP_TYPE == M_AP_MONSTER) {
            Strcpy(bp, " someone");
        } else {
            ; /* something unexpected; leave 'buf' as-is */
        }
    } else if (u.uundetected) {
        bp = eos(buf); /* points past "hiding" */
        if (g.youmonst.data->mlet == S_EEL) {
            if (is_pool(u.ux, u.uy))
                Sprintf(bp, " in the %s", waterbody_name(u.ux, u.uy));
        } else if (hides_under(g.youmonst.data)) {
            struct obj *o = g.level.objects[u.ux][u.uy];

            if (o)
                Sprintf(bp, " underneath %s", ansimpleoname(o));
        } else if (is_clinger(g.youmonst.data) || Flying) {
            /* Flying: 'lurker above' hides on ceiling but doesn't cling */
            Sprintf(bp, " on the %s", ceiling(u.ux, u.uy));
        } else {
            /* on floor; is_hider() but otherwise not special: 'trapper' */
            if (u.utrap && u.utraptype == TT_PIT) {
                struct trap *t = t_at(u.ux, u.uy);

                Sprintf(bp, " in a %spit",
                        (t && t->ttyp == SPIKED_PIT) ? "spiked " : "");
            } else
                Sprintf(bp, " on the %s", surface(u.ux, u.uy));
        }
    } else {
        ; /* shouldn't happen; will result in generic "you are hiding" */
    }

    if (via_enlghtmt) {
        int final = msgflag; /* 'final' is used by you_are() macro */

        you_are(buf, "");
    } else {
        /* for dohide(), when player uses '#monster' command */
        You("are %s %s.", msgflag ? "already" : "now", buf);
    }
}

/* KMH, #conduct
 * (shares enlightenment's tense handling)
 */
int
doconduct(VOID_ARGS)
{
    show_conduct(0);
    return 0;
}

void
show_conduct(final)
int final;
{
    char buf[BUFSZ];
    int ngenocided;

    /* Create the conduct window */
    g.en_win = create_nhwindow(NHW_MENU);
    putstr(g.en_win, 0, "Voluntary challenges:");

    if (u.uroleplay.blind)
        you_have_been("blind from birth");
    if (u.uroleplay.nudist)
        you_have_been("faithfully nudist");

    if (!u.uconduct.food)
        enl_msg(You_, "have gone", "went", " without food", "");
        /* but beverages are okay */
    else if (!u.uconduct.unvegan)
        you_have_X("followed a strict vegan diet");
    else if (!u.uconduct.unvegetarian)
        you_have_been("vegetarian");

    if (!u.uconduct.gnostic)
        you_have_been("an atheist");

    if (!u.uconduct.weaphit) {
        you_have_never("hit with a wielded weapon");
    } else if (wizard) {
        Sprintf(buf, "used a wielded weapon %ld time%s", u.uconduct.weaphit,
                plur(u.uconduct.weaphit));
        you_have_X(buf);
    }
    if (!u.uconduct.killer)
        you_have_been("a pacifist");

    if (!u.uconduct.literate) {
        you_have_been("illiterate");
    } else if (wizard) {
        Sprintf(buf, "read items or engraved %ld time%s", u.uconduct.literate,
                plur(u.uconduct.literate));
        you_have_X(buf);
    }

    ngenocided = num_genocides();
    if (ngenocided == 0) {
        you_have_never("genocided any monsters");
    } else {
        Sprintf(buf, "genocided %d type%s of monster%s", ngenocided,
                plur(ngenocided), plur(ngenocided));
        you_have_X(buf);
    }

    if (!u.uconduct.polypiles) {
        you_have_never("polymorphed an object");
    } else if (wizard) {
        Sprintf(buf, "polymorphed %ld item%s", u.uconduct.polypiles,
                plur(u.uconduct.polypiles));
        you_have_X(buf);
    }

    if (!u.uconduct.polyselfs) {
        you_have_never("changed form");
    } else if (wizard) {
        Sprintf(buf, "changed form %ld time%s", u.uconduct.polyselfs,
                plur(u.uconduct.polyselfs));
        you_have_X(buf);
    }

    if (!u.uconduct.wishes) {
        you_have_X("used no wishes");
    } else {
        Sprintf(buf, "used %ld wish%s", u.uconduct.wishes,
                (u.uconduct.wishes > 1L) ? "es" : "");
        if (u.uconduct.wisharti) {
            /* if wisharti == wishes
             *  1 wish (for an artifact)
             *  2 wishes (both for artifacts)
             *  N wishes (all for artifacts)
             * else (N is at least 2 in order to get here; M < N)
             *  N wishes (1 for an artifact)
             *  N wishes (M for artifacts)
             */
            if (u.uconduct.wisharti == u.uconduct.wishes)
                Sprintf(eos(buf), " (%s",
                        (u.uconduct.wisharti > 2L) ? "all "
                          : (u.uconduct.wisharti == 2L) ? "both " : "");
            else
                Sprintf(eos(buf), " (%ld ", u.uconduct.wisharti);

            Sprintf(eos(buf), "for %s)",
                    (u.uconduct.wisharti == 1L) ? "an artifact"
                                                : "artifacts");
        }
        you_have_X(buf);

        if (!u.uconduct.wisharti)
            enl_msg(You_, "have not wished", "did not wish",
                    " for any artifacts", "");
    }

    /* Pop up the window and wait for a key */
    display_nhwindow(g.en_win, TRUE);
    destroy_nhwindow(g.en_win);
    g.en_win = WIN_ERR;
}

/* ordered by command name */
struct ext_func_tab extcmdlist[] = {
    { '#', "#", "perform an extended command",
            doextcmd, IFBURIED | GENERALCMD },
    { M('?'), "?", "list all extended commands",
            doextlist, IFBURIED | AUTOCOMPLETE | GENERALCMD },
    { M('a'), "adjust", "adjust inventory letters",
            doorganize, IFBURIED | AUTOCOMPLETE },
    { M('A'), "annotate", "name current level",
            donamelevel, IFBURIED | AUTOCOMPLETE },
    { 'a', "apply", "apply (use) a tool (pick-axe, key, lamp...)",
            doapply },
    { C('x'), "attributes", "show your attributes",
            doattributes, IFBURIED },
    { '@', "autopickup", "toggle the pickup option on/off",
            dotogglepickup, IFBURIED },
    { 'C', "call", "call (name) something", docallcmd, IFBURIED },
    { 'Z', "cast", "zap (cast) a spell", docast, IFBURIED },
    { M('c'), "chat", "talk to someone", dotalk, IFBURIED | AUTOCOMPLETE },
    { 'c', "close", "close a door", doclose },
    { M('C'), "conduct", "list voluntary challenges you have maintained",
            doconduct, IFBURIED | AUTOCOMPLETE },
    { M('d'), "dip", "dip an object into something", dodip, AUTOCOMPLETE },
    { '>', "down", "go down a staircase", dodown },
    { 'd', "drop", "drop an item", dodrop },
    { 'D', "droptype", "drop specific item types", doddrop },
    { 'e', "eat", "eat something", doeat },
    { 'E', "engrave", "engrave writing on the floor", doengrave },
    { M('e'), "enhance", "advance or check weapon and spell skills",
            enhance_weapon_skill, IFBURIED | AUTOCOMPLETE },
    { '\0', "exploremode", "enter explore (discovery) mode",
            enter_explore_mode, IFBURIED },
    { 'f', "fire", "fire ammunition from quiver", dofire },
    { M('f'), "force", "force a lock", doforce, AUTOCOMPLETE },
    { ';', "glance", "show what type of thing a map symbol corresponds to",
            doquickwhatis, IFBURIED | GENERALCMD },
    { '?', "help", "give a help message", dohelp, IFBURIED | GENERALCMD },
    { '\0', "herecmdmenu", "show menu of commands you can do here",
            doherecmdmenu, IFBURIED },
    { 'V', "history", "show long version and game history",
            dohistory, IFBURIED | GENERALCMD },
    { 'i', "inventory", "show your inventory", ddoinv, IFBURIED },
    { 'I', "inventtype", "inventory specific item types",
            dotypeinv, IFBURIED },
    { M('i'), "invoke", "invoke an object's special powers",
            doinvoke, IFBURIED | AUTOCOMPLETE },
    { M('j'), "jump", "jump to another location", dojump, AUTOCOMPLETE },
    { C('d'), "kick", "kick something", dokick },
    { '\\', "known", "show what object types have been discovered",
            dodiscovered, IFBURIED | GENERALCMD },
    { '`', "knownclass", "show discovered types for one class of objects",
            doclassdisco, IFBURIED | GENERALCMD },
    { '\0', "levelchange", "change experience level",
            wiz_level_change, IFBURIED | AUTOCOMPLETE | WIZMODECMD },
    { '\0', "lightsources", "show mobile light sources",
            wiz_light_sources, IFBURIED | AUTOCOMPLETE | WIZMODECMD },
    { ':', "look", "look at what is here", dolook, IFBURIED },
    { M('l'), "loot", "loot a box on the floor", doloot, AUTOCOMPLETE },
#ifdef DEBUG_MIGRATING_MONS
    { '\0', "migratemons", "migrate N random monsters",
            wiz_migrate_mons, IFBURIED | AUTOCOMPLETE | WIZMODECMD },
#endif
    { M('m'), "monster", "use monster's special ability",
            domonability, IFBURIED | AUTOCOMPLETE },
    { 'N', "name", "name a monster or an object",
            docallcmd, IFBURIED | AUTOCOMPLETE },
    { M('o'), "offer", "offer a sacrifice to the gods",
            dosacrifice, AUTOCOMPLETE },
    { 'o', "open", "open a door", doopen },
    { 'O', "options", "show option settings, possibly change them",
            doset, IFBURIED | GENERALCMD },
    { C('o'), "overview", "show a summary of the explored dungeon",
            dooverview, IFBURIED | AUTOCOMPLETE },
    { '\0', "panic", "test panic routine (fatal to game)",
            wiz_panic, IFBURIED | AUTOCOMPLETE | WIZMODECMD },
    { 'p', "pay", "pay your shopping bill", dopay },
    { ',', "pickup", "pick up things at the current location", dopickup },
    { '\0', "polyself", "polymorph self",
            wiz_polyself, IFBURIED | AUTOCOMPLETE | WIZMODECMD },
    { M('p'), "pray", "pray to the gods for help",
            dopray, IFBURIED | AUTOCOMPLETE },
    { C('p'), "prevmsg", "view recent game messages",
            doprev_message, IFBURIED | GENERALCMD },
    { 'P', "puton", "put on an accessory (ring, amulet, etc)", doputon },
    { 'q', "quaff", "quaff (drink) something", dodrink },
    { M('q'), "quit", "exit without saving current game",
            done2, IFBURIED | AUTOCOMPLETE | GENERALCMD },
    { 'Q', "quiver", "select ammunition for quiver", dowieldquiver },
    { 'r', "read", "read a scroll or spellbook", doread },
    { C('r'), "redraw", "redraw screen", doredraw, IFBURIED | GENERALCMD },
    { 'R', "remove", "remove an accessory (ring, amulet, etc)", doremring },
    { M('R'), "ride", "mount or dismount a saddled steed",
            doride, AUTOCOMPLETE },
    { M('r'), "rub", "rub a lamp or a stone", dorub, AUTOCOMPLETE },
    { 'S', "save", "save the game and exit", dosave, IFBURIED | GENERALCMD },
    { 's', "search", "search for traps and secret doors",
            dosearch, IFBURIED, "searching" },
    { '*', "seeall", "show all equipment in use", doprinuse, IFBURIED },
    { AMULET_SYM, "seeamulet", "show the amulet currently worn",
            dopramulet, IFBURIED },
    { ARMOR_SYM, "seearmor", "show the armor currently worn",
            doprarm, IFBURIED },
    { GOLD_SYM, "seegold", "count your gold", doprgold, IFBURIED },
    { '\0', "seenv", "show seen vectors",
            wiz_show_seenv, IFBURIED | AUTOCOMPLETE | WIZMODECMD },
    { RING_SYM, "seerings", "show the ring(s) currently worn",
            doprring, IFBURIED },
    { SPBOOK_SYM, "seespells", "list and reorder known spells",
            dovspell, IFBURIED },
    { TOOL_SYM, "seetools", "show the tools currently in use",
            doprtool, IFBURIED },
    { '^', "seetrap", "show the type of adjacent trap", doidtrap, IFBURIED },
    { WEAPON_SYM, "seeweapon", "show the weapon currently wielded",
            doprwep, IFBURIED },
    { '!', "shell", "do a shell escape",
            dosh_core, IFBURIED | GENERALCMD
#ifndef SHELL
                       | CMD_NOT_AVAILABLE
#endif /* SHELL */
    },
    { M('s'), "sit", "sit down", dosit, AUTOCOMPLETE },
    { '\0', "stats", "show memory statistics",
            wiz_show_stats, IFBURIED | AUTOCOMPLETE | WIZMODECMD },
    { C('z'), "suspend", "suspend the game",
            dosuspend_core, IFBURIED | GENERALCMD
#ifndef SUSPEND
                            | CMD_NOT_AVAILABLE
#endif /* SUSPEND */
    },
    { 'x', "swap", "swap wielded and secondary weapons", doswapweapon },
    { 'T', "takeoff", "take off one piece of armor", dotakeoff },
    { 'A', "takeoffall", "remove all armor", doddoremarm },
    { C('t'), "teleport", "teleport around the level", dotelecmd, IFBURIED },
    { '\0', "terrain", "show map without obstructions",
            doterrain, IFBURIED | AUTOCOMPLETE },
    { '\0', "therecmdmenu",
            "menu of commands you can do from here to adjacent spot",
            dotherecmdmenu },
    { 't', "throw", "throw something", dothrow },
    { '\0', "timeout", "look at timeout queue and hero's timed intrinsics",
            wiz_timeout_queue, IFBURIED | AUTOCOMPLETE | WIZMODECMD },
    { M('T'), "tip", "empty a container", dotip, AUTOCOMPLETE },
    { '_', "travel", "travel to a specific location on the map", dotravel },
    { M('t'), "turn", "turn undead away", doturn, IFBURIED | AUTOCOMPLETE },
    { 'X', "twoweapon", "toggle two-weapon combat",
            dotwoweapon, AUTOCOMPLETE },
    { M('u'), "untrap", "untrap something", dountrap, AUTOCOMPLETE },
    { '<', "up", "go up a staircase", doup },
    { '\0', "vanquished", "list vanquished monsters",
            dovanquished, IFBURIED | AUTOCOMPLETE | WIZMODECMD },
    { M('v'), "version",
            "list compile time options for this version of NetHack",
            doextversion, IFBURIED | AUTOCOMPLETE | GENERALCMD },
    { 'v', "versionshort", "show version", doversion, IFBURIED | GENERALCMD },
    { '\0', "vision", "show vision array",
            wiz_show_vision, IFBURIED | AUTOCOMPLETE | WIZMODECMD },
    { '.', "wait", "rest one move while doing nothing",
            donull, IFBURIED, "waiting" },
    { 'W', "wear", "wear a piece of armor", dowear },
    { '&', "whatdoes", "tell what a command does", dowhatdoes, IFBURIED },
    { '/', "whatis", "show what type of thing a symbol corresponds to",
            dowhatis, IFBURIED | GENERALCMD },
    { 'w', "wield", "wield (put in use) a weapon", dowield },
    { M('w'), "wipe", "wipe off your face", dowipe, AUTOCOMPLETE },
#ifdef DEBUG
    { '\0', "wizbury", "bury objs under and around you",
            wiz_debug_cmd_bury, IFBURIED | AUTOCOMPLETE | WIZMODECMD },
#endif
    { C('e'), "wizdetect", "reveal hidden things within a small radius",
            wiz_detect, IFBURIED | AUTOCOMPLETE | WIZMODECMD },
    { C('g'), "wizgenesis", "create a monster",
            wiz_genesis, IFBURIED | AUTOCOMPLETE | WIZMODECMD },
    { C('i'), "wizidentify", "identify all items in inventory",
            wiz_identify, IFBURIED | AUTOCOMPLETE | WIZMODECMD },
    { '\0', "wizintrinsic", "set an intrinsic",
            wiz_intrinsic, IFBURIED | AUTOCOMPLETE | WIZMODECMD },
    { C('v'), "wizlevelport", "teleport to another level",
            wiz_level_tele, IFBURIED | AUTOCOMPLETE | WIZMODECMD },
    { '\0', "wizmakemap", "recreate the current level",
            wiz_makemap, IFBURIED | WIZMODECMD },
    { C('f'), "wizmap", "map the level",
            wiz_map, IFBURIED | AUTOCOMPLETE | WIZMODECMD },
    { '\0', "wizrumorcheck", "verify rumor boundaries",
            wiz_rumor_check, IFBURIED | AUTOCOMPLETE | WIZMODECMD },
    { '\0', "wizsmell", "smell monster",
            wiz_smell, IFBURIED | AUTOCOMPLETE | WIZMODECMD },
    { '\0', "wizwhere", "show locations of special levels",
            wiz_where, IFBURIED | AUTOCOMPLETE | WIZMODECMD },
    { C('w'), "wizwish", "wish for something",
            wiz_wish, IFBURIED | AUTOCOMPLETE | WIZMODECMD },
    { '\0', "wmode", "show wall modes",
            wiz_show_wmodes, IFBURIED | AUTOCOMPLETE | WIZMODECMD },
    { 'z', "zap", "zap a wand", dozap },
    { '\0', (char *) 0, (char *) 0, donull, 0, (char *) 0 } /* sentinel */
};

/* for key2extcmddesc() to support dowhatdoes() */
struct movcmd {
    uchar k1, k2, k3, k4; /* 'normal', 'qwertz', 'numpad', 'phone' */
    const char *txt, *alt; /* compass direction, screen direction */
};
static const struct movcmd movtab[] = {
    { 'h', 'h', '4', '4', "west",      "left" },
    { 'j', 'j', '2', '8', "south",     "down" },
    { 'k', 'k', '8', '2', "north",     "up" },
    { 'l', 'l', '6', '6', "east",      "right" },
    { 'b', 'b', '1', '7', "southwest", "lower left" },
    { 'n', 'n', '3', '9', "southeast", "lower right" },
    { 'u', 'u', '9', '3', "northeast", "upper right" },
    { 'y', 'z', '7', '1', "northwest", "upper left" },
    {   0,   0,   0,   0,  (char *) 0, (char *) 0 }
};

int extcmdlist_length = SIZE(extcmdlist) - 1;

const char *
key2extcmddesc(key)
uchar key;
{
<<<<<<< HEAD
    if (g.Cmd.commands[key] && g.Cmd.commands[key]->ef_txt)
        return g.Cmd.commands[key]->ef_desc;
=======
    static char key2cmdbuf[48];
    const struct movcmd *mov;
    int k, c;
    uchar M_5 = (uchar) M('5'), M_0 = (uchar) M('0');

    /* need to check for movement commands before checking the extended
       commands table because it contains entries for number_pad commands
       that match !number_pad movement (like 'j' for "jump") */
    key2cmdbuf[0] = '\0';
    if (movecmd(k = key))
        Strcpy(key2cmdbuf, "move"); /* "move or attack"? */
    else if (movecmd(k = unctrl(key)))
        Strcpy(key2cmdbuf, "rush");
    else if (movecmd(k = (Cmd.num_pad ? unmeta(key) : lowc(key))))
        Strcpy(key2cmdbuf, "run");
    if (*key2cmdbuf) {
        for (mov = &movtab[0]; mov->k1; ++mov) {
            c = !Cmd.num_pad ? (!Cmd.swap_yz ? mov->k1 : mov->k2)
                             : (!Cmd.phone_layout ? mov->k3 : mov->k4);
            if (c == k) {
                Sprintf(eos(key2cmdbuf), " %s (screen %s)",
                        mov->txt, mov->alt);
                return key2cmdbuf;
            }
        }
    } else if (digit(key) || (Cmd.num_pad && digit(unmeta(key)))) {
        key2cmdbuf[0] = '\0';
        if (!Cmd.num_pad)
            Strcpy(key2cmdbuf, "start of, or continuation of, a count");
        else if (key == '5' || key == M_5)
            Sprintf(key2cmdbuf, "%s prefix",
                    (!!Cmd.pcHack_compat ^ (key == M_5)) ? "run" : "rush");
        else if (key == '0' || (Cmd.pcHack_compat && key == M_0))
            Strcpy(key2cmdbuf, "synonym for 'i'");
        if (*key2cmdbuf)
            return key2cmdbuf;
    }
    if (Cmd.commands[key]) {
        if (Cmd.commands[key]->ef_txt)
            return Cmd.commands[key]->ef_desc;

    }
>>>>>>> 852995bb
    return (char *) 0;
}

boolean
bind_key(key, command)
uchar key;
const char *command;
{
    struct ext_func_tab *extcmd;

    /* special case: "nothing" is reserved for unbinding */
    if (!strcmp(command, "nothing")) {
        g.Cmd.commands[key] = (struct ext_func_tab *) 0;
        return TRUE;
    }

    for (extcmd = extcmdlist; extcmd->ef_txt; extcmd++) {
        if (strcmp(command, extcmd->ef_txt))
            continue;
        g.Cmd.commands[key] = extcmd;
#if 0 /* silently accept key binding for unavailable command (!SHELL,&c) */
        if ((extcmd->flags & CMD_NOT_AVAILABLE) != 0) {
            char buf[BUFSZ];

            Sprintf(buf, cmdnotavail, extcmd->ef_txt);
            config_error_add("%s", buf);
        }
#endif
        return TRUE;
    }

    return FALSE;
}

/* initialize all keyboard commands */
void
commands_init()
{
    struct ext_func_tab *extcmd;

    for (extcmd = extcmdlist; extcmd->ef_txt; extcmd++)
        if (extcmd->key)
            g.Cmd.commands[extcmd->key] = extcmd;

    (void) bind_key(C('l'), "redraw"); /* if number_pad is set */
    /*       'b', 'B' : go sw */
    /*       'F' : fight (one time) */
    /*       'g', 'G' : multiple go */
    /*       'h', 'H' : go west */
    (void) bind_key('h',    "help"); /* if number_pad is set */
    (void) bind_key('j',    "jump"); /* if number_pad is on */
    /*       'j', 'J', 'k', 'K', 'l', 'L', 'm', 'M', 'n', 'N' move commands */
    (void) bind_key('k',    "kick"); /* if number_pad is on */
    (void) bind_key('l',    "loot"); /* if number_pad is on */
    (void) bind_key(C('n'), "annotate"); /* if number_pad is on */
    (void) bind_key(M('n'), "name");
    (void) bind_key(M('N'), "name");
    (void) bind_key('u',    "untrap"); /* if number_pad is on */

    /* alt keys: */
    (void) bind_key(M('O'), "overview");
    (void) bind_key(M('2'), "twoweapon");

    /* wait_on_space */
    (void) bind_key(' ',    "wait");
}

int
dokeylist_putcmds(datawin, docount, cmdflags, exflags, keys_used)
winid datawin;
boolean docount;
int cmdflags, exflags;
boolean *keys_used; /* boolean keys_used[256] */
{
    int i;
    char buf[BUFSZ];
    char buf2[QBUFSZ];
    int count = 0;

    for (i = 0; i < 256; i++) {
        const struct ext_func_tab *extcmd;
        uchar key = (uchar) i;

        if (keys_used[i])
            continue;
        if (key == ' ' && !flags.rest_on_space)
            continue;
        if ((extcmd = g.Cmd.commands[i]) != (struct ext_func_tab *) 0) {
            if ((cmdflags && !(extcmd->flags & cmdflags))
                || (exflags && (extcmd->flags & exflags)))
                continue;
            if (docount) {
                count++;
                continue;
            }
            Sprintf(buf, "%-8s %-12s %s", key2txt(key, buf2),
                    extcmd->ef_txt,
                    extcmd->ef_desc);
            putstr(datawin, 0, buf);
            keys_used[i] = TRUE;
        }
    }
    return count;
}

/* list all keys and their bindings, like dat/hh but dynamic */
void
dokeylist(VOID_ARGS)
{
    char buf[BUFSZ], buf2[BUFSZ];
    uchar key;
    boolean keys_used[256] = {0};
    winid datawin;
    int i;
    static const char
        run_desc[] = "Prefix: run until something very interesting is seen",
        forcefight_desc[] =
                     "Prefix: force fight even if you don't see a monster";
    static const struct {
        int nhkf;
        const char *desc;
        boolean numpad;
    } misc_keys[] = {
        { NHKF_ESC, "escape from the current query/action", FALSE },
        { NHKF_RUSH,
          "Prefix: rush until something interesting is seen", FALSE },
        { NHKF_RUN, run_desc, FALSE },
        { NHKF_RUN2, run_desc, TRUE },
        { NHKF_FIGHT, forcefight_desc, FALSE },
        { NHKF_FIGHT2, forcefight_desc, TRUE } ,
        { NHKF_NOPICKUP,
          "Prefix: move without picking up objects/fighting", FALSE },
        { NHKF_RUN_NOPICKUP,
          "Prefix: run without picking up objects/fighting", FALSE },
        { NHKF_DOINV, "view inventory", TRUE },
        { NHKF_REQMENU, "Prefix: request a menu", FALSE },
#ifdef REDO
        { NHKF_DOAGAIN , "re-do: perform the previous command again", FALSE },
#endif
        { 0, (const char *) 0, FALSE }
    };

    datawin = create_nhwindow(NHW_TEXT);
    putstr(datawin, 0, "");
    putstr(datawin, 0, "            Full Current Key Bindings List");

    /* directional keys */
    putstr(datawin, 0, "");
    putstr(datawin, 0, "Directional keys:");
    show_direction_keys(datawin, '.', FALSE); /* '.'==self in direction grid */

    keys_used[(uchar) g.Cmd.move_NW] = keys_used[(uchar) g.Cmd.move_N]
        = keys_used[(uchar) g.Cmd.move_NE] = keys_used[(uchar) g.Cmd.move_W]
        = keys_used[(uchar) g.Cmd.move_E] = keys_used[(uchar) g.Cmd.move_SW]
        = keys_used[(uchar) g.Cmd.move_S] = keys_used[(uchar) g.Cmd.move_SE]
        = TRUE;

    if (!iflags.num_pad) {
        keys_used[(uchar) highc(g.Cmd.move_NW)]
            = keys_used[(uchar) highc(g.Cmd.move_N)]
            = keys_used[(uchar) highc(g.Cmd.move_NE)]
            = keys_used[(uchar) highc(g.Cmd.move_W)]
            = keys_used[(uchar) highc(g.Cmd.move_E)]
            = keys_used[(uchar) highc(g.Cmd.move_SW)]
            = keys_used[(uchar) highc(g.Cmd.move_S)]
            = keys_used[(uchar) highc(g.Cmd.move_SE)] = TRUE;
        keys_used[(uchar) C(g.Cmd.move_NW)]
            = keys_used[(uchar) C(g.Cmd.move_N)]
            = keys_used[(uchar) C(g.Cmd.move_NE)]
            = keys_used[(uchar) C(g.Cmd.move_W)]
            = keys_used[(uchar) C(g.Cmd.move_E)]
            = keys_used[(uchar) C(g.Cmd.move_SW)]
            = keys_used[(uchar) C(g.Cmd.move_S)]
            = keys_used[(uchar) C(g.Cmd.move_SE)] = TRUE;
        putstr(datawin, 0, "");
        putstr(datawin, 0,
          "Shift-<direction> will move in specified direction until you hit");
        putstr(datawin, 0, "        a wall or run into something.");
        putstr(datawin, 0,
          "Ctrl-<direction> will run in specified direction until something");
        putstr(datawin, 0, "        very interesting is seen.");
    }

    putstr(datawin, 0, "");
    putstr(datawin, 0, "Miscellaneous keys:");
    for (i = 0; misc_keys[i].desc; i++) {
        key = g.Cmd.spkeys[misc_keys[i].nhkf];
        if (key && ((misc_keys[i].numpad && iflags.num_pad)
                    || !misc_keys[i].numpad)) {
            keys_used[(uchar) key] = TRUE;
            Sprintf(buf, "%-8s %s", key2txt(key, buf2), misc_keys[i].desc);
            putstr(datawin, 0, buf);
        }
    }
#ifndef NO_SIGNAL
    putstr(datawin, 0, "^c       break out of NetHack (SIGINT)");
    keys_used[(uchar) C('c')] = TRUE;
#endif

    putstr(datawin, 0, "");
    show_menu_controls(datawin, TRUE);

    if (dokeylist_putcmds(datawin, TRUE, GENERALCMD, WIZMODECMD, keys_used)) {
        putstr(datawin, 0, "");
        putstr(datawin, 0, "General commands:");
        (void) dokeylist_putcmds(datawin, FALSE, GENERALCMD, WIZMODECMD,
                                 keys_used);
    }

    if (dokeylist_putcmds(datawin, TRUE, 0, WIZMODECMD, keys_used)) {
        putstr(datawin, 0, "");
        putstr(datawin, 0, "Game commands:");
        (void) dokeylist_putcmds(datawin, FALSE, 0, WIZMODECMD, keys_used);
    }

    if (wizard
        && dokeylist_putcmds(datawin, TRUE, WIZMODECMD, 0, keys_used)) {
        putstr(datawin, 0, "");
        putstr(datawin, 0, "Wizard-mode commands:");
        (void) dokeylist_putcmds(datawin, FALSE, WIZMODECMD, 0, keys_used);
    }

    display_nhwindow(datawin, FALSE);
    destroy_nhwindow(datawin);
}

char
cmd_from_func(fn)
int NDECL((*fn));
{
    int i;

    for (i = 0; i < 256; ++i)
        if (g.Cmd.commands[i] && g.Cmd.commands[i]->ef_funct == fn)
            return (char) i;
    return '\0';
}

/*
 * wizard mode sanity_check code
 */

static const char template[] = "%-27s  %4ld  %6ld";
static const char stats_hdr[] = "                             count  bytes";
static const char stats_sep[] = "---------------------------  ----- -------";

STATIC_OVL int
size_obj(otmp)
struct obj *otmp;
{
    int sz = (int) sizeof (struct obj);

    if (otmp->oextra) {
        sz += (int) sizeof (struct oextra);
        if (ONAME(otmp))
            sz += (int) strlen(ONAME(otmp)) + 1;
        if (OMONST(otmp))
            sz += size_monst(OMONST(otmp), FALSE);
        if (OMID(otmp))
            sz += (int) sizeof (unsigned);
        if (OLONG(otmp))
            sz += (int) sizeof (long);
        if (OMAILCMD(otmp))
            sz += (int) strlen(OMAILCMD(otmp)) + 1;
    }
    return sz;
}

STATIC_OVL void
count_obj(chain, total_count, total_size, top, recurse)
struct obj *chain;
long *total_count;
long *total_size;
boolean top;
boolean recurse;
{
    long count, size;
    struct obj *obj;

    for (count = size = 0, obj = chain; obj; obj = obj->nobj) {
        if (top) {
            count++;
            size += size_obj(obj);
        }
        if (recurse && obj->cobj)
            count_obj(obj->cobj, total_count, total_size, TRUE, TRUE);
    }
    *total_count += count;
    *total_size += size;
}

STATIC_OVL void
obj_chain(win, src, chain, force, total_count, total_size)
winid win;
const char *src;
struct obj *chain;
boolean force;
long *total_count;
long *total_size;
{
    char buf[BUFSZ];
    long count = 0L, size = 0L;

    count_obj(chain, &count, &size, TRUE, FALSE);

    if (count || size || force) {
        *total_count += count;
        *total_size += size;
        Sprintf(buf, template, src, count, size);
        putstr(win, 0, buf);
    }
}

STATIC_OVL void
mon_invent_chain(win, src, chain, total_count, total_size)
winid win;
const char *src;
struct monst *chain;
long *total_count;
long *total_size;
{
    char buf[BUFSZ];
    long count = 0, size = 0;
    struct monst *mon;

    for (mon = chain; mon; mon = mon->nmon)
        count_obj(mon->minvent, &count, &size, TRUE, FALSE);

    if (count || size) {
        *total_count += count;
        *total_size += size;
        Sprintf(buf, template, src, count, size);
        putstr(win, 0, buf);
    }
}

STATIC_OVL void
contained_stats(win, src, total_count, total_size)
winid win;
const char *src;
long *total_count;
long *total_size;
{
    char buf[BUFSZ];
    long count = 0, size = 0;
    struct monst *mon;

    count_obj(g.invent, &count, &size, FALSE, TRUE);
    count_obj(fobj, &count, &size, FALSE, TRUE);
    count_obj(g.level.buriedobjlist, &count, &size, FALSE, TRUE);
    count_obj(g.migrating_objs, &count, &size, FALSE, TRUE);
    /* DEADMONSTER check not required in this loop since they have no
     * inventory */
    for (mon = fmon; mon; mon = mon->nmon)
        count_obj(mon->minvent, &count, &size, FALSE, TRUE);
    for (mon = g.migrating_mons; mon; mon = mon->nmon)
        count_obj(mon->minvent, &count, &size, FALSE, TRUE);

    if (count || size) {
        *total_count += count;
        *total_size += size;
        Sprintf(buf, template, src, count, size);
        putstr(win, 0, buf);
    }
}

STATIC_OVL int
size_monst(mtmp, incl_wsegs)
struct monst *mtmp;
boolean incl_wsegs;
{
    int sz = (int) sizeof (struct monst);

    if (mtmp->wormno && incl_wsegs)
        sz += size_wseg(mtmp);

    if (mtmp->mextra) {
        sz += (int) sizeof (struct mextra);
        if (MNAME(mtmp))
            sz += (int) strlen(MNAME(mtmp)) + 1;
        if (EGD(mtmp))
            sz += (int) sizeof (struct egd);
        if (EPRI(mtmp))
            sz += (int) sizeof (struct epri);
        if (ESHK(mtmp))
            sz += (int) sizeof (struct eshk);
        if (EMIN(mtmp))
            sz += (int) sizeof (struct emin);
        if (EDOG(mtmp))
            sz += (int) sizeof (struct edog);
        /* mextra->mcorpsenm doesn't point to more memory */
    }
    return sz;
}

STATIC_OVL void
mon_chain(win, src, chain, force, total_count, total_size)
winid win;
const char *src;
struct monst *chain;
boolean force;
long *total_count;
long *total_size;
{
    char buf[BUFSZ];
    long count, size;
    struct monst *mon;
    /* mon->wormno means something different for g.migrating_mons and g.mydogs */
    boolean incl_wsegs = !strcmpi(src, "fmon");

    count = size = 0L;
    for (mon = chain; mon; mon = mon->nmon) {
        count++;
        size += size_monst(mon, incl_wsegs);
    }
    if (count || size || force) {
        *total_count += count;
        *total_size += size;
        Sprintf(buf, template, src, count, size);
        putstr(win, 0, buf);
    }
}

STATIC_OVL void
misc_stats(win, total_count, total_size)
winid win;
long *total_count;
long *total_size;
{
    char buf[BUFSZ], hdrbuf[QBUFSZ];
    long count, size;
    int idx;
    struct trap *tt;
    struct damage *sd; /* shop damage */
    struct kinfo *k; /* delayed killer */
    struct cemetery *bi; /* bones info */

    /* traps and engravings are output unconditionally;
     * others only if nonzero
     */
    count = size = 0L;
    for (tt = g.ftrap; tt; tt = tt->ntrap) {
        ++count;
        size += (long) sizeof *tt;
    }
    *total_count += count;
    *total_size += size;
    Sprintf(hdrbuf, "traps, size %ld", (long) sizeof (struct trap));
    Sprintf(buf, template, hdrbuf, count, size);
    putstr(win, 0, buf);

    count = size = 0L;
    engr_stats("engravings, size %ld+text", hdrbuf, &count, &size);
    *total_count += count;
    *total_size += size;
    Sprintf(buf, template, hdrbuf, count, size);
    putstr(win, 0, buf);

    count = size = 0L;
    light_stats("light sources, size %ld", hdrbuf, &count, &size);
    if (count || size) {
        *total_count += count;
        *total_size += size;
        Sprintf(buf, template, hdrbuf, count, size);
        putstr(win, 0, buf);
    }

    count = size = 0L;
    timer_stats("timers, size %ld", hdrbuf, &count, &size);
    if (count || size) {
        *total_count += count;
        *total_size += size;
        Sprintf(buf, template, hdrbuf, count, size);
        putstr(win, 0, buf);
    }

    count = size = 0L;
    for (sd = g.level.damagelist; sd; sd = sd->next) {
        ++count;
        size += (long) sizeof *sd;
    }
    if (count || size) {
        *total_count += count;
        *total_size += size;
        Sprintf(hdrbuf, "shop damage, size %ld",
                (long) sizeof (struct damage));
        Sprintf(buf, template, hdrbuf, count, size);
        putstr(win, 0, buf);
    }

    count = size = 0L;
    region_stats("regions, size %ld+%ld*rect+N", hdrbuf, &count, &size);
    if (count || size) {
        *total_count += count;
        *total_size += size;
        Sprintf(buf, template, hdrbuf, count, size);
        putstr(win, 0, buf);
    }

    count = size = 0L;
    for (k = g.killer.next; k; k = k->next) {
        ++count;
        size += (long) sizeof *k;
    }
    if (count || size) {
        *total_count += count;
        *total_size += size;
        Sprintf(hdrbuf, "delayed killer%s, size %ld",
                plur(count), (long) sizeof (struct kinfo));
        Sprintf(buf, template, hdrbuf, count, size);
        putstr(win, 0, buf);
    }

    count = size = 0L;
    for (bi = g.level.bonesinfo; bi; bi = bi->next) {
        ++count;
        size += (long) sizeof *bi;
    }
    if (count || size) {
        *total_count += count;
        *total_size += size;
        Sprintf(hdrbuf, "bones history, size %ld",
                (long) sizeof (struct cemetery));
        Sprintf(buf, template, hdrbuf, count, size);
        putstr(win, 0, buf);
    }

    count = size = 0L;
    for (idx = 0; idx < NUM_OBJECTS; ++idx)
        if (objects[idx].oc_uname) {
            ++count;
            size += (long) (strlen(objects[idx].oc_uname) + 1);
        }
    if (count || size) {
        *total_count += count;
        *total_size += size;
        Strcpy(hdrbuf, "object type names, text");
        Sprintf(buf, template, hdrbuf, count, size);
        putstr(win, 0, buf);
    }
}

/*
 * Display memory usage of all monsters and objects on the level.
 */
static int
wiz_show_stats()
{
    char buf[BUFSZ];
    winid win;
    long total_obj_size, total_obj_count,
         total_mon_size, total_mon_count,
         total_ovr_size, total_ovr_count,
         total_misc_size, total_misc_count;

    win = create_nhwindow(NHW_TEXT);
    putstr(win, 0, "Current memory statistics:");

    total_obj_count = total_obj_size = 0L;
    putstr(win, 0, stats_hdr);
    Sprintf(buf, "  Objects, base size %ld", (long) sizeof (struct obj));
    putstr(win, 0, buf);
    obj_chain(win, "invent", g.invent, TRUE, &total_obj_count, &total_obj_size);
    obj_chain(win, "fobj", fobj, TRUE, &total_obj_count, &total_obj_size);
    obj_chain(win, "buried", g.level.buriedobjlist, FALSE,
              &total_obj_count, &total_obj_size);
    obj_chain(win, "migrating obj", g.migrating_objs, FALSE,
              &total_obj_count, &total_obj_size);
    obj_chain(win, "billobjs", g.billobjs, FALSE,
              &total_obj_count, &total_obj_size);
    mon_invent_chain(win, "minvent", fmon, &total_obj_count, &total_obj_size);
    mon_invent_chain(win, "migrating minvent", g.migrating_mons,
                     &total_obj_count, &total_obj_size);
    contained_stats(win, "contained", &total_obj_count, &total_obj_size);
    putstr(win, 0, stats_sep);
    Sprintf(buf, template, "  Obj total", total_obj_count, total_obj_size);
    putstr(win, 0, buf);

    total_mon_count = total_mon_size = 0L;
    putstr(win, 0, "");
    Sprintf(buf, "  Monsters, base size %ld", (long) sizeof (struct monst));
    putstr(win, 0, buf);
    mon_chain(win, "fmon", fmon, TRUE, &total_mon_count, &total_mon_size);
    mon_chain(win, "migrating", g.migrating_mons, FALSE,
              &total_mon_count, &total_mon_size);
    /* 'g.mydogs' is only valid during level change or end of game disclosure,
       but conceivably we've been called from within debugger at such time */
    if (g.mydogs) /* monsters accompanying hero */
        mon_chain(win, "mydogs", g.mydogs, FALSE,
                  &total_mon_count, &total_mon_size);
    putstr(win, 0, stats_sep);
    Sprintf(buf, template, "  Mon total", total_mon_count, total_mon_size);
    putstr(win, 0, buf);

    total_ovr_count = total_ovr_size = 0L;
    putstr(win, 0, "");
    putstr(win, 0, "  Overview");
    overview_stats(win, template, &total_ovr_count, &total_ovr_size);
    putstr(win, 0, stats_sep);
    Sprintf(buf, template, "  Over total", total_ovr_count, total_ovr_size);
    putstr(win, 0, buf);

    total_misc_count = total_misc_size = 0L;
    putstr(win, 0, "");
    putstr(win, 0, "  Miscellaneous");
    misc_stats(win, &total_misc_count, &total_misc_size);
    putstr(win, 0, stats_sep);
    Sprintf(buf, template, "  Misc total", total_misc_count, total_misc_size);
    putstr(win, 0, buf);

    putstr(win, 0, "");
    putstr(win, 0, stats_sep);
    Sprintf(buf, template, "  Grand total",
            (total_obj_count + total_mon_count
             + total_ovr_count + total_misc_count),
            (total_obj_size + total_mon_size
             + total_ovr_size + total_misc_size));
    putstr(win, 0, buf);

#if defined(__BORLANDC__) && !defined(_WIN32)
    show_borlandc_stats(win);
#endif

    display_nhwindow(win, FALSE);
    destroy_nhwindow(win);
    return 0;
}

void
sanity_check()
{
    obj_sanity_check();
    timer_sanity_check();
    mon_sanity_check();
    light_sources_sanity_check();
    bc_sanity_check();
}

#ifdef DEBUG_MIGRATING_MONS
static int
wiz_migrate_mons()
{
    int mcount = 0;
    char inbuf[BUFSZ] = DUMMY;
    struct permonst *ptr;
    struct monst *mtmp;
    d_level tolevel;

    getlin("How many random monsters to migrate? [0]", inbuf);
    if (*inbuf == '\033')
        return 0;
    mcount = atoi(inbuf);
    if (mcount < 0 || mcount > (COLNO * ROWNO) || Is_botlevel(&u.uz))
        return 0;
    while (mcount > 0) {
        if (Is_stronghold(&u.uz))
            assign_level(&tolevel, &valley_level);
        else
            get_level(&tolevel, depth(&u.uz) + 1);
        ptr = rndmonst();
        mtmp = makemon(ptr, 0, 0, NO_MM_FLAGS);
        if (mtmp)
            migrate_to_level(mtmp, ledger_no(&tolevel), MIGR_RANDOM,
                             (coord *) 0);
        mcount--;
    }
    return 0;
}
#endif

struct {
    int nhkf;
    char key;
    const char *name;
} const spkeys_binds[] = {
    { NHKF_ESC,              '\033', (char *) 0 }, /* no binding */
    { NHKF_DOAGAIN,          DOAGAIN, "repeat" },
    { NHKF_REQMENU,          'm', "reqmenu" },
    { NHKF_RUN,              'G', "run" },
    { NHKF_RUN2,             '5', "run.numpad" },
    { NHKF_RUSH,             'g', "rush" },
    { NHKF_FIGHT,            'F', "fight" },
    { NHKF_FIGHT2,           '-', "fight.numpad" },
    { NHKF_NOPICKUP,         'm', "nopickup" },
    { NHKF_RUN_NOPICKUP,     'M', "run.nopickup" },
    { NHKF_DOINV,            '0', "doinv" },
    { NHKF_TRAVEL,           CMD_TRAVEL, (char *) 0 }, /* no binding */
    { NHKF_CLICKLOOK,        CMD_CLICKLOOK, (char *) 0 }, /* no binding */
    { NHKF_REDRAW,           C('r'), "redraw" },
    { NHKF_REDRAW2,          C('l'), "redraw.numpad" },
    { NHKF_GETDIR_SELF,      '.', "getdir.self" },
    { NHKF_GETDIR_SELF2,     's', "getdir.self2" },
    { NHKF_GETDIR_HELP,      '?', "getdir.help" },
    { NHKF_COUNT,            'n', "count" },
    { NHKF_GETPOS_SELF,      '@', "getpos.self" },
    { NHKF_GETPOS_PICK,      '.', "getpos.pick" },
    { NHKF_GETPOS_PICK_Q,    ',', "getpos.pick.quick" },
    { NHKF_GETPOS_PICK_O,    ';', "getpos.pick.once" },
    { NHKF_GETPOS_PICK_V,    ':', "getpos.pick.verbose" },
    { NHKF_GETPOS_SHOWVALID, '$', "getpos.valid" },
    { NHKF_GETPOS_AUTODESC,  '#', "getpos.autodescribe" },
    { NHKF_GETPOS_MON_NEXT,  'm', "getpos.mon.next" },
    { NHKF_GETPOS_MON_PREV,  'M', "getpos.mon.prev" },
    { NHKF_GETPOS_OBJ_NEXT,  'o', "getpos.obj.next" },
    { NHKF_GETPOS_OBJ_PREV,  'O', "getpos.obj.prev" },
    { NHKF_GETPOS_DOOR_NEXT, 'd', "getpos.door.next" },
    { NHKF_GETPOS_DOOR_PREV, 'D', "getpos.door.prev" },
    { NHKF_GETPOS_UNEX_NEXT, 'x', "getpos.unexplored.next" },
    { NHKF_GETPOS_UNEX_PREV, 'X', "getpos.unexplored.prev" },
    { NHKF_GETPOS_VALID_NEXT, 'z', "getpos.valid.next" },
    { NHKF_GETPOS_VALID_PREV, 'Z', "getpos.valid.prev" },
    { NHKF_GETPOS_INTERESTING_NEXT, 'a', "getpos.all.next" },
    { NHKF_GETPOS_INTERESTING_PREV, 'A', "getpos.all.prev" },
    { NHKF_GETPOS_HELP,      '?', "getpos.help" },
    { NHKF_GETPOS_LIMITVIEW, '"', "getpos.filter" },
    { NHKF_GETPOS_MOVESKIP,  '*', "getpos.moveskip" },
    { NHKF_GETPOS_MENU,      '!', "getpos.menu" }
};

boolean
bind_specialkey(key, command)
uchar key;
const char *command;
{
    int i;
    for (i = 0; i < SIZE(spkeys_binds); i++) {
        if (!spkeys_binds[i].name || strcmp(command, spkeys_binds[i].name))
            continue;
        g.Cmd.spkeys[spkeys_binds[i].nhkf] = key;
        return TRUE;
    }
    return FALSE;
}

/* returns a one-byte character from the text (it may massacre the txt
 * buffer) */
char
txt2key(txt)
char *txt;
{
    txt = trimspaces(txt);
    if (!*txt)
        return '\0';

    /* simple character */
    if (!txt[1])
        return txt[0];

    /* a few special entries */
    if (!strcmp(txt, "<enter>"))
        return '\n';
    if (!strcmp(txt, "<space>"))
        return ' ';
    if (!strcmp(txt, "<esc>"))
        return '\033';

    /* control and meta keys */
    switch (*txt) {
    case 'm': /* can be mx, Mx, m-x, M-x */
    case 'M':
        txt++;
        if (*txt == '-' && txt[1])
            txt++;
        if (txt[1])
            return '\0';
        return M(*txt);
    case 'c': /* can be cx, Cx, ^x, c-x, C-x, ^-x */
    case 'C':
    case '^':
        txt++;
        if (*txt == '-' && txt[1])
            txt++;
        if (txt[1])
            return '\0';
        return C(*txt);
    }

    /* ascii codes: must be three-digit decimal */
    if (*txt >= '0' && *txt <= '9') {
        uchar key = 0;
        int i;

        for (i = 0; i < 3; i++) {
            if (txt[i] < '0' || txt[i] > '9')
                return '\0';
            key = 10 * key + txt[i] - '0';
        }
        return key;
    }

    return '\0';
}

/* returns the text for a one-byte encoding;
 * must be shorter than a tab for proper formatting */
char *
key2txt(c, txt)
uchar c;
char *txt; /* sufficiently long buffer */
{
    /* should probably switch to "SPC", "ESC", "RET"
       since nethack's documentation uses ESC for <escape> */
    if (c == ' ')
        Sprintf(txt, "<space>");
    else if (c == '\033')
        Sprintf(txt, "<esc>");
    else if (c == '\n')
        Sprintf(txt, "<enter>");
    else if (c == '\177')
        Sprintf(txt, "<del>"); /* "<delete>" won't fit */
    else
        Strcpy(txt, visctrl((char) c));
    return txt;
}


void
parseautocomplete(autocomplete, condition)
char *autocomplete;
boolean condition;
{
    struct ext_func_tab *efp;
    register char *autoc;

    /* break off first autocomplete from the rest; parse the rest */
    if ((autoc = index(autocomplete, ',')) != 0
        || (autoc = index(autocomplete, ':')) != 0) {
        *autoc++ = '\0';
        parseautocomplete(autoc, condition);
    }

    /* strip leading and trailing white space */
    autocomplete = trimspaces(autocomplete);

    if (!*autocomplete)
        return;

    /* take off negation */
    if (*autocomplete == '!') {
        /* unlike most options, a leading "no" might actually be a part of
         * the extended command.  Thus you have to use ! */
        autocomplete++;
        autocomplete = trimspaces(autocomplete);
        condition = !condition;
    }

    /* find and modify the extended command */
    for (efp = extcmdlist; efp->ef_txt; efp++) {
        if (!strcmp(autocomplete, efp->ef_txt)) {
            if (condition)
                efp->flags |= AUTOCOMPLETE;
            else
                efp->flags &= ~AUTOCOMPLETE;
            return;
        }
    }

    /* not a real extended command */
    raw_printf("Bad autocomplete: invalid extended command '%s'.",
               autocomplete);
    wait_synch();
}

/* called at startup and after number_pad is twiddled */
void
reset_commands(initial)
boolean initial;
{
    static const char sdir[] = "hykulnjb><",
                      sdir_swap_yz[] = "hzkulnjb><",
                      ndir[] = "47896321><",
                      ndir_phone_layout[] = "41236987><";
    static const int ylist[] = {
        'y', 'Y', C('y'), M('y'), M('Y'), M(C('y'))
    };
    static struct ext_func_tab *back_dir_cmd[8];
    const struct ext_func_tab *cmdtmp;
    boolean flagtemp;
    int c, i, updated = 0;
    static boolean backed_dir_cmd = FALSE;

    if (initial) {
        updated = 1;
        g.Cmd.num_pad = FALSE;
        g.Cmd.pcHack_compat = g.Cmd.phone_layout = g.Cmd.swap_yz = FALSE;
        for (i = 0; i < SIZE(spkeys_binds); i++)
            g.Cmd.spkeys[spkeys_binds[i].nhkf] = spkeys_binds[i].key;
        commands_init();
    } else {

        if (backed_dir_cmd) {
            for (i = 0; i < 8; i++) {
                g.Cmd.commands[(uchar) g.Cmd.dirchars[i]] = back_dir_cmd[i];
            }
        }

        /* basic num_pad */
        flagtemp = iflags.num_pad;
        if (flagtemp != g.Cmd.num_pad) {
            g.Cmd.num_pad = flagtemp;
            ++updated;
        }
        /* swap_yz mode (only applicable for !num_pad); intended for
           QWERTZ keyboard used in Central Europe, particularly Germany */
        flagtemp = (iflags.num_pad_mode & 1) ? !g.Cmd.num_pad : FALSE;
        if (flagtemp != g.Cmd.swap_yz) {
            g.Cmd.swap_yz = flagtemp;
            ++updated;
            /* g.Cmd.swap_yz has been toggled;
               perform the swap (or reverse previous one) */
            for (i = 0; i < SIZE(ylist); i++) {
                c = ylist[i] & 0xff;
                cmdtmp = g.Cmd.commands[c];              /* tmp = [y] */
                g.Cmd.commands[c] = g.Cmd.commands[c + 1]; /* [y] = [z] */
                g.Cmd.commands[c + 1] = cmdtmp;          /* [z] = tmp */
            }
        }
        /* MSDOS compatibility mode (only applicable for num_pad) */
        flagtemp = (iflags.num_pad_mode & 1) ? g.Cmd.num_pad : FALSE;
        if (flagtemp != g.Cmd.pcHack_compat) {
            g.Cmd.pcHack_compat = flagtemp;
            ++updated;
            /* pcHack_compat has been toggled */
            c = M('5') & 0xff;
            cmdtmp = g.Cmd.commands['5'];
            g.Cmd.commands['5'] = g.Cmd.commands[c];
            g.Cmd.commands[c] = cmdtmp;
            c = M('0') & 0xff;
            g.Cmd.commands[c] = g.Cmd.pcHack_compat ? g.Cmd.commands['I'] : 0;
        }
        /* phone keypad layout (only applicable for num_pad) */
        flagtemp = (iflags.num_pad_mode & 2) ? g.Cmd.num_pad : FALSE;
        if (flagtemp != g.Cmd.phone_layout) {
            g.Cmd.phone_layout = flagtemp;
            ++updated;
            /* phone_layout has been toggled */
            for (i = 0; i < 3; i++) {
                c = '1' + i;             /* 1,2,3 <-> 7,8,9 */
                cmdtmp = g.Cmd.commands[c];              /* tmp = [1] */
                g.Cmd.commands[c] = g.Cmd.commands[c + 6]; /* [1] = [7] */
                g.Cmd.commands[c + 6] = cmdtmp;          /* [7] = tmp */
                c = (M('1') & 0xff) + i; /* M-1,M-2,M-3 <-> M-7,M-8,M-9 */
                cmdtmp = g.Cmd.commands[c];              /* tmp = [M-1] */
                g.Cmd.commands[c] = g.Cmd.commands[c + 6]; /* [M-1] = [M-7] */
                g.Cmd.commands[c + 6] = cmdtmp;          /* [M-7] = tmp */
            }
        }
    } /*?initial*/

    if (updated)
        g.Cmd.serialno++;
    g.Cmd.dirchars = !g.Cmd.num_pad
                       ? (!g.Cmd.swap_yz ? sdir : sdir_swap_yz)
                       : (!g.Cmd.phone_layout ? ndir : ndir_phone_layout);
    g.Cmd.alphadirchars = !g.Cmd.num_pad ? g.Cmd.dirchars : sdir;

    g.Cmd.move_W = g.Cmd.dirchars[0];
    g.Cmd.move_NW = g.Cmd.dirchars[1];
    g.Cmd.move_N = g.Cmd.dirchars[2];
    g.Cmd.move_NE = g.Cmd.dirchars[3];
    g.Cmd.move_E = g.Cmd.dirchars[4];
    g.Cmd.move_SE = g.Cmd.dirchars[5];
    g.Cmd.move_S = g.Cmd.dirchars[6];
    g.Cmd.move_SW = g.Cmd.dirchars[7];

    if (!initial) {
        for (i = 0; i < 8; i++) {
            back_dir_cmd[i] =
                (struct ext_func_tab *) g.Cmd.commands[(uchar) g.Cmd.dirchars[i]];
            g.Cmd.commands[(uchar) g.Cmd.dirchars[i]] = (struct ext_func_tab *) 0;
        }
        backed_dir_cmd = TRUE;
        for (i = 0; i < 8; i++)
            (void) bind_key(g.Cmd.dirchars[i], "nothing");
    }
}

/* non-movement commands which accept 'm' prefix to request menu operation */
STATIC_OVL boolean
accept_menu_prefix(cmd_func)
int NDECL((*cmd_func));
{
    if (cmd_func == dopickup || cmd_func == dotip
        /* eat, #offer, and apply tinning-kit all use floorfood() to pick
           an item on floor or in invent; 'm' skips picking from floor
           (ie, inventory only) rather than request use of menu operation */
        || cmd_func == doeat || cmd_func == dosacrifice || cmd_func == doapply
        /* 'm' for removing saddle from adjacent monster without checking
           for containers at <u.ux,u.uy> */
        || cmd_func == doloot
        /* travel: pop up a menu of interesting targets in view */
        || cmd_func == dotravel
        /* wizard mode ^V and ^T */
        || cmd_func == wiz_level_tele || cmd_func == dotelecmd
        /* 'm' prefix allowed for some extended commands */
        || cmd_func == doextcmd || cmd_func == doextlist)
        return TRUE;
    return FALSE;
}

char
randomkey()
{
    static int i = 0;
    char c;

    switch (rn2(12)) {
    default: c = '\033'; break;
    case 0: c = '\n'; break;
    case 1:
    case 2:
    case 3:
    case 4: c = (char)(' ' + rn2((int)('~' - ' '))); break;
    case 5: c = '\t'; break;
    case 6: c = (char)('a' + rn2((int)('z' - 'a'))); break;
    case 7: c = (char)('A' + rn2((int)('Z' - 'A'))); break;
    case 8: c = extcmdlist[(i++) % SIZE(extcmdlist)].key; break;
    case 9: c = '#'; break;
    }

    return c;
}

void
random_response(buf, sz)
char *buf;
int sz;
{
    char c;
    int count = 0;

    for (;;) {
        c = randomkey();
        if (c == '\n')
            break;
        if (c == '\033') {
            count = 0;
            break;
        }
        if (count < sz - 1)
            buf[count++] = c;
    }
    buf[count] = '\0';
}

int
rnd_extcmd_idx(VOID_ARGS)
{
    return rn2(extcmdlist_length + 1) - 1;
}

int
ch2spkeys(c, start, end)
char c;
int start,end;
{
    int i;

    for (i = start; i <= end; i++)
        if (g.Cmd.spkeys[i] == c)
            return i;
    return NHKF_ESC;
}

void
rhack(cmd)
register char *cmd;
{
    int spkey;
    boolean prefix_seen, bad_command,
        firsttime = (cmd == 0);

    iflags.menu_requested = FALSE;
#ifdef SAFERHANGUP
    if (g.program_state.done_hup)
        end_of_input();
#endif
    if (firsttime) {
        g.context.nopick = 0;
        cmd = parse();
    }
    if (*cmd == g.Cmd.spkeys[NHKF_ESC]) {
        g.context.move = FALSE;
        return;
    }
    if (*cmd == DOAGAIN && !g.in_doagain && g.saveq[0]) {
        g.in_doagain = TRUE;
        g.stail = 0;
        rhack((char *) 0); /* read and execute command */
        g.in_doagain = FALSE;
        return;
    }
    /* Special case of *cmd == ' ' handled better below */
    if (!*cmd || *cmd == (char) 0377) {
        nhbell();
        g.context.move = FALSE;
        return; /* probably we just had an interrupt */
    }

    /* handle most movement commands */
    prefix_seen = FALSE;
    g.context.travel = g.context.travel1 = 0;
    spkey = ch2spkeys(*cmd, NHKF_RUN, NHKF_CLICKLOOK);

    switch (spkey) {
    case NHKF_RUSH:
        if (movecmd(cmd[1])) {
            g.context.run = 2;
            g.domove_attempting |= DOMOVE_RUSH;
        } else
            prefix_seen = TRUE;
        break;
    case NHKF_RUN2:
        if (!g.Cmd.num_pad)
            break;
        /*FALLTHRU*/
    case NHKF_RUN:
        if (movecmd(lowc(cmd[1]))) {
            g.context.run = 3;
            g.domove_attempting |= DOMOVE_RUSH;
        } else
            prefix_seen = TRUE;
        break;
    case NHKF_FIGHT2:
        if (!g.Cmd.num_pad)
            break;
        /*FALLTHRU*/
    /* Effects of movement commands and invisible monsters:
     * m: always move onto space (even if 'I' remembered)
     * F: always attack space (even if 'I' not remembered)
     * normal movement: attack if 'I', move otherwise.
     */
    case NHKF_FIGHT:
        if (movecmd(cmd[1])) {
            g.context.forcefight = 1;
            g.domove_attempting |= DOMOVE_WALK;
        } else
            prefix_seen = TRUE;
        break;
    case NHKF_NOPICKUP:
        if (movecmd(cmd[1]) || u.dz) {
            g.context.run = 0;
            g.context.nopick = 1;
            if (!u.dz)
                g.domove_attempting |= DOMOVE_WALK;
            else
                cmd[0] = cmd[1]; /* "m<" or "m>" */
        } else
            prefix_seen = TRUE;
        break;
    case NHKF_RUN_NOPICKUP:
        if (movecmd(lowc(cmd[1]))) {
            g.context.run = 1;
            g.context.nopick = 1;
            g.domove_attempting |= DOMOVE_RUSH;
        } else
            prefix_seen = TRUE;
        break;
    case NHKF_DOINV:
        if (!g.Cmd.num_pad)
            break;
        (void) ddoinv(); /* a convenience borrowed from the PC */
        g.context.move = FALSE;
        g.multi = 0;
        return;
    case NHKF_CLICKLOOK:
        if (iflags.clicklook) {
            g.context.move = FALSE;
            do_look(2, &g.clicklook_cc);
        }
        return;
    case NHKF_TRAVEL:
        if (flags.travelcmd) {
            g.context.travel = 1;
            g.context.travel1 = 1;
            g.context.run = 8;
            g.context.nopick = 1;
            g.domove_attempting |= DOMOVE_RUSH;
            break;
        }
        /*FALLTHRU*/
    default:
        if (movecmd(*cmd)) { /* ordinary movement */
            g.context.run = 0; /* only matters here if it was 8 */
            g.domove_attempting |= DOMOVE_WALK;
        } else if (movecmd(g.Cmd.num_pad ? unmeta(*cmd) : lowc(*cmd))) {
            g.context.run = 1;
            g.domove_attempting |= DOMOVE_RUSH;
        } else if (movecmd(unctrl(*cmd))) {
            g.context.run = 3;
            g.domove_attempting |= DOMOVE_RUSH;
        }
        break;
    }

    /* some special prefix handling */
    /* overload 'm' prefix to mean "request a menu" */
    if (prefix_seen && cmd[0] == g.Cmd.spkeys[NHKF_REQMENU]) {
        /* (for func_tab cast, see below) */
        const struct ext_func_tab *ft = g.Cmd.commands[cmd[1] & 0xff];
        int NDECL((*func)) = ft ? ((struct ext_func_tab *) ft)->ef_funct : 0;

        if (func && accept_menu_prefix(func)) {
            iflags.menu_requested = TRUE;
            ++cmd;
        }
    }

    if (((g.domove_attempting & (DOMOVE_RUSH | DOMOVE_WALK)) != 0L)
                            && !g.context.travel && !dxdy_moveok()) {
        /* trying to move diagonally as a grid bug;
           this used to be treated by movecmd() as not being
           a movement attempt, but that didn't provide for any
           feedback and led to strangeness if the key pressed
           ('u' in particular) was overloaded for num_pad use */
        You_cant("get there from here...");
        g.context.run = 0;
        g.context.nopick = g.context.forcefight = FALSE;
        g.context.move = g.context.mv = FALSE;
        g.multi = 0;
        return;
    }

    if ((g.domove_attempting & DOMOVE_WALK) != 0L) {
        if (g.multi)
            g.context.mv = TRUE;
        domove();
        g.context.forcefight = 0;
        return;
    } else if ((g.domove_attempting & DOMOVE_RUSH) != 0L) {
        if (firsttime) {
            if (!g.multi)
                g.multi = max(COLNO, ROWNO);
            u.last_str_turn = 0;
        }
        g.context.mv = TRUE;
        domove();
        return;
    } else if (prefix_seen && cmd[1] == g.Cmd.spkeys[NHKF_ESC]) {
        /* <prefix><escape> */
        /* don't report "unknown command" for change of heart... */
        bad_command = FALSE;
    } else if (*cmd == ' ' && !flags.rest_on_space) {
        bad_command = TRUE; /* skip cmdlist[] loop */

    /* handle all other commands */
    } else {
        register const struct ext_func_tab *tlist;
        int res, NDECL((*func));

        /* current - use *cmd to directly index cmdlist array */
        if ((tlist = g.Cmd.commands[*cmd & 0xff]) != 0) {
            if (!wizard && (tlist->flags & WIZMODECMD)) {
                You_cant("do that!");
                res = 0;
            } else if (u.uburied && !(tlist->flags & IFBURIED)) {
                You_cant("do that while you are buried!");
                res = 0;
            } else {
                /* we discard 'const' because some compilers seem to have
                   trouble with the pointer passed to set_occupation() */
                func = ((struct ext_func_tab *) tlist)->ef_funct;
                if (tlist->f_text && !g.occupation && g.multi)
                    set_occupation(func, tlist->f_text, g.multi);
                res = (*func)(); /* perform the command */
            }
            if (!res) {
                g.context.move = FALSE;
                g.multi = 0;
            }
            return;
        }
        /* if we reach here, cmd wasn't found in cmdlist[] */
        bad_command = TRUE;
    }

    if (bad_command) {
        char expcmd[20]; /* we expect 'cmd' to point to 1 or 2 chars */
        char c, c1 = cmd[1];

        expcmd[0] = '\0';
        while ((c = *cmd++) != '\0')
            Strcat(expcmd, visctrl(c)); /* add 1..4 chars plus terminator */

        if (!prefix_seen || !help_dir(c1, spkey, "Invalid direction key!"))
            Norep("Unknown command '%s'.", expcmd);
    }
    /* didn't move */
    g.context.move = FALSE;
    g.multi = 0;
    return;
}

/* convert an x,y pair into a direction code */
int
xytod(x, y)
schar x, y;
{
    register int dd;

    for (dd = 0; dd < 8; dd++)
        if (x == xdir[dd] && y == ydir[dd])
            return dd;
    return -1;
}

/* convert a direction code into an x,y pair */
void
dtoxy(cc, dd)
coord *cc;
register int dd;
{
    cc->x = xdir[dd];
    cc->y = ydir[dd];
    return;
}

/* also sets u.dz, but returns false for <> */
int
movecmd(sym)
char sym;
{
    register const char *dp = index(g.Cmd.dirchars, sym);

    u.dz = 0;
    if (!dp || !*dp)
        return 0;
    u.dx = xdir[dp - g.Cmd.dirchars];
    u.dy = ydir[dp - g.Cmd.dirchars];
    u.dz = zdir[dp - g.Cmd.dirchars];
#if 0 /* now handled elsewhere */
    if (u.dx && u.dy && NODIAG(u.umonnum)) {
        u.dx = u.dy = 0;
        return 0;
    }
#endif
    return !u.dz;
}

/* grid bug handling which used to be in movecmd() */
int
dxdy_moveok()
{
    if (u.dx && u.dy && NODIAG(u.umonnum))
        u.dx = u.dy = 0;
    return u.dx || u.dy;
}

/* decide whether a character (user input keystroke) requests screen repaint */
boolean
redraw_cmd(c)
char c;
{
    return (boolean) (c == g.Cmd.spkeys[NHKF_REDRAW]
                      || (g.Cmd.num_pad && c == g.Cmd.spkeys[NHKF_REDRAW2]));
}

boolean
prefix_cmd(c)
char c;
{
    return (c == g.Cmd.spkeys[NHKF_RUSH]
            || c == g.Cmd.spkeys[NHKF_RUN]
            || c == g.Cmd.spkeys[NHKF_NOPICKUP]
            || c == g.Cmd.spkeys[NHKF_RUN_NOPICKUP]
            || c == g.Cmd.spkeys[NHKF_FIGHT]
            || (g.Cmd.num_pad && (c == g.Cmd.spkeys[NHKF_RUN2]
                                || c == g.Cmd.spkeys[NHKF_FIGHT2])));
}

/*
 * uses getdir() but unlike getdir() it specifically
 * produces coordinates using the direction from getdir()
 * and verifies that those coordinates are ok.
 *
 * If the call to getdir() returns 0, Never_mind is displayed.
 * If the resulting coordinates are not okay, emsg is displayed.
 *
 * Returns non-zero if coordinates in cc are valid.
 */
int
get_adjacent_loc(prompt, emsg, x, y, cc)
const char *prompt, *emsg;
xchar x, y;
coord *cc;
{
    xchar new_x, new_y;
    if (!getdir(prompt)) {
        pline1(Never_mind);
        return 0;
    }
    new_x = x + u.dx;
    new_y = y + u.dy;
    if (cc && isok(new_x, new_y)) {
        cc->x = new_x;
        cc->y = new_y;
    } else {
        if (emsg)
            pline1(emsg);
        return 0;
    }
    return 1;
}

int
getdir(s)
const char *s;
{
    char dirsym;
    int is_mov;

retry:
    if (g.in_doagain || *readchar_queue)
        dirsym = readchar();
    else
        dirsym = yn_function((s && *s != '^') ? s : "In what direction?",
                             (char *) 0, '\0');
    /* remove the prompt string so caller won't have to */
    clear_nhwindow(WIN_MESSAGE);

    if (redraw_cmd(dirsym)) { /* ^R */
        docrt();              /* redraw */
        goto retry;
    }
    savech(dirsym);

    if (dirsym == g.Cmd.spkeys[NHKF_GETDIR_SELF]
        || dirsym == g.Cmd.spkeys[NHKF_GETDIR_SELF2]) {
        u.dx = u.dy = u.dz = 0;
    } else if (!(is_mov = movecmd(dirsym)) && !u.dz) {
        boolean did_help = FALSE, help_requested;

        if (!index(quitchars, dirsym)) {
            help_requested = (dirsym == g.Cmd.spkeys[NHKF_GETDIR_HELP]);
            if (help_requested || iflags.cmdassist) {
                did_help = help_dir((s && *s == '^') ? dirsym : '\0',
                                    NHKF_ESC,
                                    help_requested ? (const char *) 0
                                                  : "Invalid direction key!");
                if (help_requested)
                    goto retry;
            }
            if (!did_help)
                pline("What a strange direction!");
        }
        return 0;
    } else if (is_mov && !dxdy_moveok()) {
        You_cant("orient yourself that direction.");
        return 0;
    }
    if (!u.dz && (Stunned || (Confusion && !rn2(5))))
        confdir();
    return 1;
}

STATIC_OVL void
show_direction_keys(win, centerchar, nodiag)
winid win; /* should specify a window which is using a fixed-width font... */
char centerchar; /* '.' or '@' or ' ' */
boolean nodiag;
{
    char buf[BUFSZ];

    if (!centerchar)
        centerchar = ' ';

    if (nodiag) {
        Sprintf(buf, "             %c   ", g.Cmd.move_N);
        putstr(win, 0, buf);
        putstr(win, 0, "             |   ");
        Sprintf(buf, "          %c- %c -%c",
                g.Cmd.move_W, centerchar, g.Cmd.move_E);
        putstr(win, 0, buf);
        putstr(win, 0, "             |   ");
        Sprintf(buf, "             %c   ", g.Cmd.move_S);
        putstr(win, 0, buf);
    } else {
        Sprintf(buf, "          %c  %c  %c",
                g.Cmd.move_NW, g.Cmd.move_N, g.Cmd.move_NE);
        putstr(win, 0, buf);
        putstr(win, 0, "           \\ | / ");
        Sprintf(buf, "          %c- %c -%c",
                g.Cmd.move_W, centerchar, g.Cmd.move_E);
        putstr(win, 0, buf);
        putstr(win, 0, "           / | \\ ");
        Sprintf(buf, "          %c  %c  %c",
                g.Cmd.move_SW, g.Cmd.move_S, g.Cmd.move_SE);
        putstr(win, 0, buf);
    };
}

/* explain choices if player has asked for getdir() help or has given
   an invalid direction after a prefix key ('F', 'g', 'm', &c), which
   might be bogus but could be up, down, or self when not applicable */
STATIC_OVL boolean
help_dir(sym, spkey, msg)
char sym;
int spkey; /* NHKF_ code for prefix key, if one was used, or for ESC */
const char *msg;
{
    static const char wiz_only_list[] = "EFGIVW";
    char ctrl;
    winid win;
    char buf[BUFSZ], buf2[BUFSZ], *explain;
    const char *dothat, *how;
    boolean prefixhandling, viawindow;

    /* NHKF_ESC indicates that player asked for help at getdir prompt */
    viawindow = (spkey == NHKF_ESC || iflags.cmdassist);
    prefixhandling = (spkey != NHKF_ESC);
    /*
     * Handling for prefix keys that don't want special directions.
     * Delivered via pline if 'cmdassist' is off, or instead of the
     * general message if it's on.
     */
    dothat = "do that";
    how = " at"; /* for "<action> at yourself"; not used for up/down */
    switch (spkey) {
    case NHKF_NOPICKUP:
        dothat = "move";
        break;
    case NHKF_RUSH:
        dothat = "rush";
        break;
    case NHKF_RUN2:
        if (!g.Cmd.num_pad)
            break;
        /*FALLTHRU*/
    case NHKF_RUN:
    case NHKF_RUN_NOPICKUP:
        dothat = "run";
        break;
    case NHKF_FIGHT2:
        if (!g.Cmd.num_pad)
            break;
        /*FALLTHRU*/
    case NHKF_FIGHT:
        dothat = "fight";
        how = ""; /* avoid "fight at yourself" */
        break;
    default:
        prefixhandling = FALSE;
        break;
    }

    buf[0] = '\0';
    /* for movement prefix followed by '.' or (numpad && 's') to mean 'self';
       note: '-' for hands (inventory form of 'self') is not handled here */
    if (prefixhandling
        && (sym == g.Cmd.spkeys[NHKF_GETDIR_SELF]
            || (g.Cmd.num_pad && sym == g.Cmd.spkeys[NHKF_GETDIR_SELF2]))) {
        Sprintf(buf, "You can't %s%s yourself.", dothat, how);
    /* for movement prefix followed by up or down */
    } else if (prefixhandling && (sym == '<' || sym == '>')) {
        Sprintf(buf, "You can't %s %s.", dothat,
                /* was "upwards" and "downwards", but they're considered
                   to be variants of canonical "upward" and "downward" */
                (sym == '<') ? "upward" : "downward");
    }

    /* if '!cmdassist', display via pline() and we're done (note: asking
       for help at getdir() prompt forces cmdassist for this operation) */
    if (!viawindow) {
        if (prefixhandling) {
            if (!*buf)
                Sprintf(buf, "Invalid direction for '%s' prefix.",
                        visctrl(g.Cmd.spkeys[spkey]));
            pline("%s", buf);
            return TRUE;
        }
        /* when 'cmdassist' is off and caller doesn't insist, do nothing */
        return FALSE;
    }

    win = create_nhwindow(NHW_TEXT);
    if (!win)
        return FALSE;

    if (*buf) {
        /* show bad-prefix message instead of general invalid-direction one */
        putstr(win, 0, buf);
        putstr(win, 0, "");
    } else if (msg) {
        Sprintf(buf, "cmdassist: %s", msg);
        putstr(win, 0, buf);
        putstr(win, 0, "");
    }

    if (!prefixhandling && (letter(sym) || sym == '[')) {
        /* '[': old 'cmdhelp' showed ESC as ^[ */
        sym = highc(sym); /* @A-Z[ (note: letter() accepts '@') */
        ctrl = (sym - 'A') + 1; /* 0-27 (note: 28-31 aren't applicable) */
        if ((explain = dowhatdoes_core(ctrl, buf2)) != 0
            && (!index(wiz_only_list, sym) || wizard)) {
            Sprintf(buf, "Are you trying to use ^%c%s?", sym,
                    index(wiz_only_list, sym) ? ""
                        : " as specified in the Guidebook");
            putstr(win, 0, buf);
            putstr(win, 0, "");
            putstr(win, 0, explain);
            putstr(win, 0, "");
            putstr(win, 0,
                  "To use that command, hold down the <Ctrl> key as a shift");
            Sprintf(buf, "and press the <%c> key.", sym);
            putstr(win, 0, buf);
            putstr(win, 0, "");
        }
    }

    Sprintf(buf, "Valid direction keys%s%s%s are:",
            prefixhandling ? " to " : "", prefixhandling ? dothat : "",
            NODIAG(u.umonnum) ? " in your current form" : "");
    putstr(win, 0, buf);
    show_direction_keys(win, !prefixhandling ? '.' : ' ', NODIAG(u.umonnum));

    if (!prefixhandling || spkey == NHKF_NOPICKUP) {
        /* NOPICKUP: unlike the other prefix keys, 'm' allows up/down for
           stair traversal; we won't get here when "m<" or "m>" has been
           given but we include up and down for 'm'+invalid_direction;
           self is excluded as a viable direction for every prefix */
        putstr(win, 0, "");
        putstr(win, 0, "          <  up");
        putstr(win, 0, "          >  down");
        if (!prefixhandling) {
            int selfi = g.Cmd.num_pad ? NHKF_GETDIR_SELF2 : NHKF_GETDIR_SELF;

            Sprintf(buf,   "       %4s  direct at yourself",
                    visctrl(g.Cmd.spkeys[selfi]));
            putstr(win, 0, buf);
        }
    }

    if (msg) {
        /* non-null msg means that this wasn't an explicit user request */
        putstr(win, 0, "");
        putstr(win, 0,
               "(Suppress this message with !cmdassist in config file.)");
    }
    display_nhwindow(win, FALSE);
    destroy_nhwindow(win);
    return TRUE;
}

void
confdir()
{
    register int x = NODIAG(u.umonnum) ? 2 * rn2(4) : rn2(8);

    u.dx = xdir[x];
    u.dy = ydir[x];
    return;
}

const char *
directionname(dir)
int dir;
{
    static NEARDATA const char *const dirnames[] = {
        "west",      "northwest", "north",     "northeast", "east",
        "southeast", "south",     "southwest", "down",      "up",
    };

    if (dir < 0 || dir >= SIZE(dirnames))
        return "invalid";
    return dirnames[dir];
}

int
isok(x, y)
register int x, y;
{
    /* x corresponds to curx, so x==1 is the first column. Ach. %% */
    return x >= 1 && x <= COLNO - 1 && y >= 0 && y <= ROWNO - 1;
}

/* #herecmdmenu command */
STATIC_PTR int
doherecmdmenu(VOID_ARGS)
{
    char ch = here_cmd_menu(TRUE);

    return ch ? 1 : 0;
}

/* #therecmdmenu command, a way to test there_cmd_menu without mouse */
STATIC_PTR int
dotherecmdmenu(VOID_ARGS)
{
    char ch;

    if (!getdir((const char *) 0) || !isok(u.ux + u.dx, u.uy + u.dy))
        return 0;

    if (u.dx || u.dy)
        ch = there_cmd_menu(TRUE, u.ux + u.dx, u.uy + u.dy);
    else
        ch = here_cmd_menu(TRUE);

    return ch ? 1 : 0;
}

STATIC_OVL void
add_herecmd_menuitem(win, func, text)
winid win;
int NDECL((*func));
const char *text;
{
    char ch;
    anything any;

    if ((ch = cmd_from_func(func)) != '\0') {
        any = cg.zeroany;
        any.a_nfunc = func;
        add_menu(win, NO_GLYPH, &any, 0, 0, ATR_NONE, text, MENU_UNSELECTED);
    }
}

STATIC_OVL char
there_cmd_menu(doit, x, y)
boolean doit;
int x, y;
{
    winid win;
    char ch;
    char buf[BUFSZ];
    schar typ = levl[x][y].typ;
    int npick, K = 0;
    menu_item *picks = (menu_item *) 0;
    struct trap *ttmp;
    struct monst *mtmp;

    win = create_nhwindow(NHW_MENU);
    start_menu(win);

    if (IS_DOOR(typ)) {
        boolean key_or_pick, card;
        int dm = levl[x][y].doormask;

        if ((dm & (D_CLOSED | D_LOCKED))) {
            add_herecmd_menuitem(win, doopen, "Open the door"), ++K;
            /* unfortunately there's no lknown flag for doors to
               remember the locked/unlocked state */
            key_or_pick = (carrying(SKELETON_KEY) || carrying(LOCK_PICK));
            card = (carrying(CREDIT_CARD) != 0);
            if (key_or_pick || card) {
                Sprintf(buf, "%sunlock the door",
                        key_or_pick ? "lock or " : "");
                add_herecmd_menuitem(win, doapply, upstart(buf)), ++K;
            }
            /* unfortunately there's no tknown flag for doors (or chests)
               to remember whether a trap had been found */
            add_herecmd_menuitem(win, dountrap,
                                 "Search the door for a trap"), ++K;
            /* [what about #force?] */
            add_herecmd_menuitem(win, dokick, "Kick the door"), ++K;
        } else if ((dm & D_ISOPEN)) {
            add_herecmd_menuitem(win, doclose, "Close the door"), ++K;
        }
    }

    if (typ <= SCORR)
        add_herecmd_menuitem(win, dosearch, "Search for secret doors"), ++K;

    if ((ttmp = t_at(x, y)) != 0 && ttmp->tseen) {
        add_herecmd_menuitem(win, doidtrap, "Examine trap"), ++K;
        if (ttmp->ttyp != VIBRATING_SQUARE)
            add_herecmd_menuitem(win, dountrap, "Attempt to disarm trap"), ++K;
    }

    mtmp = m_at(x, y);
    if (mtmp && !canspotmon(mtmp))
        mtmp = 0;
    if (mtmp && which_armor(mtmp, W_SADDLE)) {
        char *mnam = x_monnam(mtmp, ARTICLE_THE, (char *) 0,
                              SUPPRESS_SADDLE, FALSE);

        if (!u.usteed) {
            Sprintf(buf, "Ride %s", mnam);
            add_herecmd_menuitem(win, doride, buf), ++K;
        }
        Sprintf(buf, "Remove saddle from %s", mnam);
        add_herecmd_menuitem(win, doloot, buf), ++K;
    }
    if (mtmp && can_saddle(mtmp) && !which_armor(mtmp, W_SADDLE)
        && carrying(SADDLE)) {
        Sprintf(buf, "Put saddle on %s", mon_nam(mtmp)), ++K;
        add_herecmd_menuitem(win, doapply, buf);
    }
#if 0
    if (mtmp || glyph_is_invisible(glyph_at(x, y))) {
        /* "Attack %s", mtmp ? mon_nam(mtmp) : "unseen creature" */
    } else {
        /* "Move %s", direction */
    }
#endif

    if (K) {
        end_menu(win, "What do you want to do?");
        npick = select_menu(win, PICK_ONE, &picks);
    } else {
        pline("No applicable actions.");
        npick = 0;
    }
    destroy_nhwindow(win);
    ch = '\0';
    if (npick > 0) {
        int NDECL((*func)) = picks->item.a_nfunc;
        free((genericptr_t) picks);

        if (doit) {
            int ret = (*func)();

            ch = (char) ret;
        } else {
            ch = cmd_from_func(func);
        }
    }
    return ch;
}

STATIC_OVL char
here_cmd_menu(doit)
boolean doit;
{
    winid win;
    char ch;
    char buf[BUFSZ];
    schar typ = levl[u.ux][u.uy].typ;
    int npick;
    menu_item *picks = (menu_item *) 0;

    win = create_nhwindow(NHW_MENU);
    start_menu(win);

    if (IS_FOUNTAIN(typ) || IS_SINK(typ)) {
        Sprintf(buf, "Drink from the %s",
                defsyms[IS_FOUNTAIN(typ) ? S_fountain : S_sink].explanation);
        add_herecmd_menuitem(win, dodrink, buf);
    }
    if (IS_FOUNTAIN(typ))
        add_herecmd_menuitem(win, dodip,
                             "Dip something into the fountain");
    if (IS_THRONE(typ))
        add_herecmd_menuitem(win, dosit,
                             "Sit on the throne");

    if ((u.ux == xupstair && u.uy == yupstair)
        || (u.ux == g.sstairs.sx && u.uy == g.sstairs.sy && g.sstairs.up)
        || (u.ux == xupladder && u.uy == yupladder)) {
        Sprintf(buf, "Go up the %s",
                (u.ux == xupladder && u.uy == yupladder)
                ? "ladder" : "stairs");
        add_herecmd_menuitem(win, doup, buf);
    }
    if ((u.ux == xdnstair && u.uy == ydnstair)
        || (u.ux == g.sstairs.sx && u.uy == g.sstairs.sy && !g.sstairs.up)
        || (u.ux == xdnladder && u.uy == ydnladder)) {
        Sprintf(buf, "Go down the %s",
                (u.ux == xupladder && u.uy == yupladder)
                ? "ladder" : "stairs");
        add_herecmd_menuitem(win, dodown, buf);
    }
    if (u.usteed) { /* another movement choice */
        Sprintf(buf, "Dismount %s",
                x_monnam(u.usteed, ARTICLE_THE, (char *) 0,
                         SUPPRESS_SADDLE, FALSE));
        add_herecmd_menuitem(win, doride, buf);
    }

#if 0
    if (Upolyd) { /* before objects */
        Sprintf(buf, "Use %s special ability",
                s_suffix(mons[u.umonnum].mname));
        add_herecmd_menuitem(win, domonability, buf);
    }
#endif

    if (OBJ_AT(u.ux, u.uy)) {
        struct obj *otmp = g.level.objects[u.ux][u.uy];

        Sprintf(buf, "Pick up %s", otmp->nexthere ? "items" : doname(otmp));
        add_herecmd_menuitem(win, dopickup, buf);

        if (Is_container(otmp)) {
            Sprintf(buf, "Loot %s", doname(otmp));
            add_herecmd_menuitem(win, doloot, buf);
        }
        if (otmp->oclass == FOOD_CLASS) {
            Sprintf(buf, "Eat %s", doname(otmp));
            add_herecmd_menuitem(win, doeat, buf);
        }
    }

    if (g.invent)
        add_herecmd_menuitem(win, dodrop, "Drop items");

    add_herecmd_menuitem(win, donull, "Rest one turn");
    add_herecmd_menuitem(win, dosearch, "Search around you");
    add_herecmd_menuitem(win, dolook, "Look at what is here");

    end_menu(win, "What do you want to do?");
    npick = select_menu(win, PICK_ONE, &picks);
    destroy_nhwindow(win);
    ch = '\0';
    if (npick > 0) {
        int NDECL((*func)) = picks->item.a_nfunc;
        free((genericptr_t) picks);

        if (doit) {
            int ret = (*func)();

            ch = (char) ret;
        } else {
            ch = cmd_from_func(func);
        }
    }
    return ch;
}

/*
 * convert a MAP window position into a movecmd
 */
const char *
click_to_cmd(x, y, mod)
int x, y, mod;
{
    int dir;
    static char cmd[4];
    cmd[1] = 0;

    if (iflags.clicklook && mod == CLICK_2) {
        g.clicklook_cc.x = x;
        g.clicklook_cc.y = y;
        cmd[0] = g.Cmd.spkeys[NHKF_CLICKLOOK];
        return cmd;
    }

    x -= u.ux;
    y -= u.uy;

    if (flags.travelcmd) {
        if (abs(x) <= 1 && abs(y) <= 1) {
            x = sgn(x), y = sgn(y);
        } else {
            u.tx = u.ux + x;
            u.ty = u.uy + y;
            cmd[0] = g.Cmd.spkeys[NHKF_TRAVEL];
            return cmd;
        }

        if (x == 0 && y == 0) {
            if (iflags.herecmd_menu) {
                cmd[0] = here_cmd_menu(FALSE);
                return cmd;
            }

            /* here */
            if (IS_FOUNTAIN(levl[u.ux][u.uy].typ)
                || IS_SINK(levl[u.ux][u.uy].typ)) {
                cmd[0] = cmd_from_func(mod == CLICK_1 ? dodrink : dodip);
                return cmd;
            } else if (IS_THRONE(levl[u.ux][u.uy].typ)) {
                cmd[0] = cmd_from_func(dosit);
                return cmd;
            } else if ((u.ux == xupstair && u.uy == yupstair)
                       || (u.ux == g.sstairs.sx && u.uy == g.sstairs.sy
                           && g.sstairs.up)
                       || (u.ux == xupladder && u.uy == yupladder)) {
                cmd[0] = cmd_from_func(doup);
                return cmd;
            } else if ((u.ux == xdnstair && u.uy == ydnstair)
                       || (u.ux == g.sstairs.sx && u.uy == g.sstairs.sy
                           && !g.sstairs.up)
                       || (u.ux == xdnladder && u.uy == ydnladder)) {
                cmd[0] = cmd_from_func(dodown);
                return cmd;
            } else if (OBJ_AT(u.ux, u.uy)) {
                cmd[0] = cmd_from_func(Is_container(g.level.objects[u.ux][u.uy])
                                       ? doloot : dopickup);
                return cmd;
            } else {
                cmd[0] = cmd_from_func(donull); /* just rest */
                return cmd;
            }
        }

        /* directional commands */

        dir = xytod(x, y);

        if (!m_at(u.ux + x, u.uy + y)
            && !test_move(u.ux, u.uy, x, y, TEST_MOVE)) {
            cmd[1] = g.Cmd.dirchars[dir];
            cmd[2] = '\0';
            if (iflags.herecmd_menu) {
                cmd[0] = there_cmd_menu(FALSE, u.ux + x, u.uy + y);
                if (cmd[0] == '\0')
                    cmd[1] = '\0';
                return cmd;
            }

            if (IS_DOOR(levl[u.ux + x][u.uy + y].typ)) {
                /* slight assistance to the player: choose kick/open for them
                 */
                if (levl[u.ux + x][u.uy + y].doormask & D_LOCKED) {
                    cmd[0] = cmd_from_func(dokick);
                    return cmd;
                }
                if (levl[u.ux + x][u.uy + y].doormask & D_CLOSED) {
                    cmd[0] = cmd_from_func(doopen);
                    return cmd;
                }
            }
            if (levl[u.ux + x][u.uy + y].typ <= SCORR) {
                cmd[0] = cmd_from_func(dosearch);
                cmd[1] = 0;
                return cmd;
            }
        }
    } else {
        /* convert without using floating point, allowing sloppy clicking */
        if (x > 2 * abs(y))
            x = 1, y = 0;
        else if (y > 2 * abs(x))
            x = 0, y = 1;
        else if (x < -2 * abs(y))
            x = -1, y = 0;
        else if (y < -2 * abs(x))
            x = 0, y = -1;
        else
            x = sgn(x), y = sgn(y);

        if (x == 0 && y == 0) {
            /* map click on player to "rest" command */
            cmd[0] = cmd_from_func(donull);
            return cmd;
        }
        dir = xytod(x, y);
    }

    /* move, attack, etc. */
    cmd[1] = 0;
    if (mod == CLICK_1) {
        cmd[0] = g.Cmd.dirchars[dir];
    } else {
        cmd[0] = (g.Cmd.num_pad
                     ? M(g.Cmd.dirchars[dir])
                     : (g.Cmd.dirchars[dir] - 'a' + 'A')); /* run command */
    }

    return cmd;
}

char
get_count(allowchars, inkey, maxcount, count, historical)
char *allowchars;
char inkey;
long maxcount;
long *count;
boolean historical; /* whether to include in message history: True => yes */
{
    char qbuf[QBUFSZ];
    int key;
    long cnt = 0L;
    boolean backspaced = FALSE;
    /* this should be done in port code so that we have erase_char
       and kill_char available; we can at least fake erase_char */
#define STANDBY_erase_char '\177'

    for (;;) {
        if (inkey) {
            key = inkey;
            inkey = '\0';
        } else
            key = readchar();

        if (digit(key)) {
            cnt = 10L * cnt + (long) (key - '0');
            if (cnt < 0)
                cnt = 0;
            else if (maxcount > 0 && cnt > maxcount)
                cnt = maxcount;
        } else if (cnt && (key == '\b' || key == STANDBY_erase_char)) {
            cnt = cnt / 10;
            backspaced = TRUE;
        } else if (key == g.Cmd.spkeys[NHKF_ESC]) {
            break;
        } else if (!allowchars || index(allowchars, key)) {
            *count = cnt;
            break;
        }

        if (cnt > 9 || backspaced) {
            clear_nhwindow(WIN_MESSAGE);
            if (backspaced && !cnt) {
                Sprintf(qbuf, "Count: ");
            } else {
                Sprintf(qbuf, "Count: %ld", cnt);
                backspaced = FALSE;
            }
            custompline(SUPPRESS_HISTORY, "%s", qbuf);
            mark_synch();
        }
    }

    if (historical) {
        Sprintf(qbuf, "Count: %ld ", *count);
        (void) key2txt((uchar) key, eos(qbuf));
        putmsghistory(qbuf, FALSE);
    }

    return key;
}


STATIC_OVL char *
parse()
{
#ifdef LINT /* static char in_line[COLNO]; */
    char in_line[COLNO];
#else
    static char in_line[COLNO];
#endif
    register int foo;

    iflags.in_parse = TRUE;
    g.multi = 0;
    g.context.move = 1;
    flush_screen(1); /* Flush screen buffer. Put the cursor on the hero. */

#ifdef ALTMETA
    alt_esc = iflags.altmeta; /* readchar() hack */
#endif
    if (!g.Cmd.num_pad || (foo = readchar()) == g.Cmd.spkeys[NHKF_COUNT]) {
        long tmpmulti = g.multi;

        foo = get_count((char *) 0, '\0', LARGEST_INT, &tmpmulti, FALSE);
        g.last_multi = g.multi = tmpmulti;
    }
#ifdef ALTMETA
    alt_esc = FALSE; /* readchar() reset */
#endif

    if (iflags.debug_fuzzer /* if fuzzing, override '!' and ^Z */
        && (g.Cmd.commands[foo & 0x0ff]
            && (g.Cmd.commands[foo & 0x0ff]->ef_funct == dosuspend_core
                || g.Cmd.commands[foo & 0x0ff]->ef_funct == dosh_core)))
        foo = g.Cmd.spkeys[NHKF_ESC];

    if (foo == g.Cmd.spkeys[NHKF_ESC]) { /* esc cancels count (TH) */
        clear_nhwindow(WIN_MESSAGE);
        g.multi = g.last_multi = 0;
    } else if (foo == g.Cmd.spkeys[NHKF_DOAGAIN] || g.in_doagain) {
        g.multi = g.last_multi;
    } else {
        g.last_multi = g.multi;
        savech(0); /* reset input queue */
        savech((char) foo);
    }

    if (g.multi) {
        g.multi--;
        g.save_cm = in_line;
    } else {
        g.save_cm = (char *) 0;
    }
    /* in 3.4.3 this was in rhack(), where it was too late to handle M-5 */
    if (g.Cmd.pcHack_compat) {
        /* This handles very old inconsistent DOS/Windows behaviour
           in a different way: earlier, the keyboard handler mapped
           these, which caused counts to be strange when entered
           from the number pad. Now do not map them until here. */
        switch (foo) {
        case '5':
            foo = g.Cmd.spkeys[NHKF_RUSH];
            break;
        case M('5'):
            foo = g.Cmd.spkeys[NHKF_RUN];
            break;
        case M('0'):
            foo = g.Cmd.spkeys[NHKF_DOINV];
            break;
        default:
            break; /* as is */
        }
    }

    in_line[0] = foo;
    in_line[1] = '\0';
    if (prefix_cmd(foo)) {
        foo = readchar();
        savech((char) foo);
        in_line[1] = foo;
        in_line[2] = 0;
    }
    clear_nhwindow(WIN_MESSAGE);

    iflags.in_parse = FALSE;
    return in_line;
}

#ifdef HANGUPHANDLING
/* some very old systems, or descendents of such systems, expect signal
   handlers to have return type `int', but they don't actually inspect
   the return value so we should be safe using `void' unconditionally */
/*ARGUSED*/
void
hangup(sig_unused) /* called as signal() handler, so sent at least one arg */
int sig_unused UNUSED;
{
    if (g.program_state.exiting)
        g.program_state.in_moveloop = 0;
    nhwindows_hangup();
#ifdef SAFERHANGUP
    /* When using SAFERHANGUP, the done_hup flag it tested in rhack
       and a couple of other places; actual hangup handling occurs then.
       This is 'safer' because it disallows certain cheats and also
       protects against losing objects in the process of being thrown,
       but also potentially riskier because the disconnected program
       must continue running longer before attempting a hangup save. */
    g.program_state.done_hup++;
    /* defer hangup iff game appears to be in progress */
    if (g.program_state.in_moveloop && g.program_state.something_worth_saving)
        return;
#endif /* SAFERHANGUP */
    end_of_input();
}

void
end_of_input()
{
#ifdef NOSAVEONHANGUP
#ifdef INSURANCE
    if (flags.ins_chkpt && g.program_state.something_worth_saving)
        program_statue.preserve_locks = 1; /* keep files for recovery */
#endif
    g.program_state.something_worth_saving = 0; /* don't save */
#endif

#ifndef SAFERHANGUP
    if (!g.program_state.done_hup++)
#endif
        if (g.program_state.something_worth_saving)
            (void) dosave0();
    if (iflags.window_inited)
        exit_nhwindows((char *) 0);
    clearlocks();
    nh_terminate(EXIT_SUCCESS);
    /*NOTREACHED*/ /* not necessarily true for vms... */
    return;
}
#endif /* HANGUPHANDLING */

char
readchar()
{
    register int sym;
    int x = u.ux, y = u.uy, mod = 0;

    if (iflags.debug_fuzzer)
        return randomkey();
    if (*readchar_queue)
        sym = *readchar_queue++;
    else
        sym = g.in_doagain ? pgetchar() : nh_poskey(&x, &y, &mod);

#ifdef NR_OF_EOFS
    if (sym == EOF) {
        register int cnt = NR_OF_EOFS;
        /*
         * Some SYSV systems seem to return EOFs for various reasons
         * (?like when one hits break or for interrupted systemcalls?),
         * and we must see several before we quit.
         */
        do {
            clearerr(stdin); /* omit if clearerr is undefined */
            sym = pgetchar();
        } while (--cnt && sym == EOF);
    }
#endif /* NR_OF_EOFS */

    if (sym == EOF) {
#ifdef HANGUPHANDLING
        hangup(0); /* call end_of_input() or set program_state.done_hup */
#endif
        sym = '\033';
#ifdef ALTMETA
    } else if (sym == '\033' && alt_esc) {
        /* iflags.altmeta: treat two character ``ESC c'' as single `M-c' */
        sym = *readchar_queue ? *readchar_queue++ : pgetchar();
        if (sym == EOF || sym == 0)
            sym = '\033';
        else if (sym != '\033')
            sym |= 0200; /* force 8th bit on */
#endif /*ALTMETA*/
    } else if (sym == 0) {
        /* click event */
        readchar_queue = click_to_cmd(x, y, mod);
        sym = *readchar_queue++;
    }
    return (char) sym;
}

/* '_' command, #travel, via keyboard rather than mouse click */
STATIC_PTR int
dotravel(VOID_ARGS)
{
    static char cmd[2];
    coord cc;

    /* [FIXME?  Supporting the ability to disable traveling via mouse
       click makes some sense, depending upon overall mouse usage.
       Disabling '_' on a user by user basis makes no sense at all since
       even if it is typed by accident, aborting when picking a target
       destination is trivial.  Travel via mouse predates travel via '_',
       and this use of OPTION=!travel is probably just a mistake....] */
    if (!flags.travelcmd)
        return 0;

    cmd[1] = 0;
    cc.x = iflags.travelcc.x;
    cc.y = iflags.travelcc.y;
    if (cc.x == 0 && cc.y == 0) {
        /* No cached destination, start attempt from current position */
        cc.x = u.ux;
        cc.y = u.uy;
    }
    iflags.getloc_travelmode = TRUE;
    if (iflags.menu_requested) {
        int gf = iflags.getloc_filter;
        iflags.getloc_filter = GFILTER_VIEW;
        if (!getpos_menu(&cc, GLOC_INTERESTING)) {
            iflags.getloc_filter = gf;
            iflags.getloc_travelmode = FALSE;
            return 0;
        }
        iflags.getloc_filter = gf;
    } else {
        pline("Where do you want to travel to?");
        if (getpos(&cc, TRUE, "the desired destination") < 0) {
            /* user pressed ESC */
            iflags.getloc_travelmode = FALSE;
            return 0;
        }
    }
    iflags.getloc_travelmode = FALSE;
    iflags.travelcc.x = u.tx = cc.x;
    iflags.travelcc.y = u.ty = cc.y;
    cmd[0] = g.Cmd.spkeys[NHKF_TRAVEL];
    readchar_queue = cmd;
    return 0;
}

/*
 *   Parameter validator for generic yes/no function to prevent
 *   the core from sending too long a prompt string to the
 *   window port causing a buffer overflow there.
 */
char
yn_function(query, resp, def)
const char *query, *resp;
char def;
{
    char res, qbuf[QBUFSZ];
#ifdef DUMPLOG
    unsigned idx = g.saved_pline_index;
    /* buffer to hold query+space+formatted_single_char_response */
    char dumplog_buf[QBUFSZ + 1 + 15]; /* [QBUFSZ+1+7] should suffice */
#endif

    iflags.last_msg = PLNMSG_UNKNOWN; /* most recent pline is clobbered */

    /* maximum acceptable length is QBUFSZ-1 */
    if (strlen(query) >= QBUFSZ) {
        /* caller shouldn't have passed anything this long */
        paniclog("Query truncated: ", query);
        (void) strncpy(qbuf, query, QBUFSZ - 1 - 3);
        Strcpy(&qbuf[QBUFSZ - 1 - 3], "...");
        query = qbuf;
    }
    res = (*windowprocs.win_yn_function)(query, resp, def);
#ifdef DUMPLOG
    if (idx == g.saved_pline_index) {
        /* when idx is still the same as saved_pline_index, the interface
           didn't put the prompt into saved_plines[]; we put a simplified
           version in there now (without response choices or default) */
        Sprintf(dumplog_buf, "%s ", query);
        (void) key2txt((uchar) res, eos(dumplog_buf));
        dumplogmsg(dumplog_buf);
    }
#endif
    return res;
}

/* for paranoid_confirm:quit,die,attack prompting */
boolean
paranoid_query(be_paranoid, prompt)
boolean be_paranoid;
const char *prompt;
{
    boolean confirmed_ok;

    /* when paranoid, player must respond with "yes" rather than just 'y'
       to give the go-ahead for this query; default is "no" unless the
       ParanoidConfirm flag is set in which case there's no default */
    if (be_paranoid) {
        char qbuf[QBUFSZ], ans[BUFSZ] = DUMMY;
        const char *promptprefix = "", *responsetype = ParanoidConfirm
                                                           ? "(yes|no)"
                                                           : "(yes) [no]";
        int trylimit = 6; /* 1 normal, 5 more with "Yes or No:" prefix */

        /* in addition to being paranoid about this particular
           query, we might be even more paranoid about all paranoia
           responses (ie, ParanoidConfirm is set) in which case we
           require "no" to reject in addition to "yes" to confirm
           (except we won't loop if response is ESC; it means no) */
        do {
            Sprintf(qbuf, "%s%s %s", promptprefix, prompt, responsetype);
            getlin(qbuf, ans);
            (void) mungspaces(ans);
            confirmed_ok = !strcmpi(ans, "yes");
            if (confirmed_ok || *ans == '\033')
                break;
            promptprefix = "\"Yes\" or \"No\": ";
        } while (ParanoidConfirm && strcmpi(ans, "no") && --trylimit);
    } else
        confirmed_ok = (yn(prompt) == 'y');

    return confirmed_ok;
}

/* ^Z command, #suspend */
STATIC_PTR int
dosuspend_core(VOID_ARGS)
{
#ifdef SUSPEND
    /* Does current window system support suspend? */
    if ((*windowprocs.win_can_suspend)()) {
        /* NB: SYSCF SHELLERS handled in port code. */
        dosuspend();
    } else
#endif
        Norep(cmdnotavail, "#suspend");
    return 0;
}

/* '!' command, #shell */
STATIC_PTR int
dosh_core(VOID_ARGS)
{
#ifdef SHELL
    /* access restrictions, if any, are handled in port code */
    dosh();
#else
    Norep(cmdnotavail, "#shell");
#endif
    return 0;
}

/*cmd.c*/<|MERGE_RESOLUTION|>--- conflicted
+++ resolved
@@ -3470,10 +3470,6 @@
 key2extcmddesc(key)
 uchar key;
 {
-<<<<<<< HEAD
-    if (g.Cmd.commands[key] && g.Cmd.commands[key]->ef_txt)
-        return g.Cmd.commands[key]->ef_desc;
-=======
     static char key2cmdbuf[48];
     const struct movcmd *mov;
     int k, c;
@@ -3487,36 +3483,35 @@
         Strcpy(key2cmdbuf, "move"); /* "move or attack"? */
     else if (movecmd(k = unctrl(key)))
         Strcpy(key2cmdbuf, "rush");
-    else if (movecmd(k = (Cmd.num_pad ? unmeta(key) : lowc(key))))
+    else if (movecmd(k = (g.Cmd.num_pad ? unmeta(key) : lowc(key))))
         Strcpy(key2cmdbuf, "run");
     if (*key2cmdbuf) {
         for (mov = &movtab[0]; mov->k1; ++mov) {
-            c = !Cmd.num_pad ? (!Cmd.swap_yz ? mov->k1 : mov->k2)
-                             : (!Cmd.phone_layout ? mov->k3 : mov->k4);
+            c = !g.Cmd.num_pad ? (!g.Cmd.swap_yz ? mov->k1 : mov->k2)
+                             : (!g.Cmd.phone_layout ? mov->k3 : mov->k4);
             if (c == k) {
                 Sprintf(eos(key2cmdbuf), " %s (screen %s)",
                         mov->txt, mov->alt);
                 return key2cmdbuf;
             }
         }
-    } else if (digit(key) || (Cmd.num_pad && digit(unmeta(key)))) {
+    } else if (digit(key) || (g.Cmd.num_pad && digit(unmeta(key)))) {
         key2cmdbuf[0] = '\0';
-        if (!Cmd.num_pad)
+        if (!g.Cmd.num_pad)
             Strcpy(key2cmdbuf, "start of, or continuation of, a count");
         else if (key == '5' || key == M_5)
             Sprintf(key2cmdbuf, "%s prefix",
-                    (!!Cmd.pcHack_compat ^ (key == M_5)) ? "run" : "rush");
-        else if (key == '0' || (Cmd.pcHack_compat && key == M_0))
+                    (!!g.Cmd.pcHack_compat ^ (key == M_5)) ? "run" : "rush");
+        else if (key == '0' || (g.Cmd.pcHack_compat && key == M_0))
             Strcpy(key2cmdbuf, "synonym for 'i'");
         if (*key2cmdbuf)
             return key2cmdbuf;
     }
-    if (Cmd.commands[key]) {
-        if (Cmd.commands[key]->ef_txt)
-            return Cmd.commands[key]->ef_desc;
-
-    }
->>>>>>> 852995bb
+    if (g.Cmd.commands[key]) {
+        if (g.Cmd.commands[key]->ef_txt)
+            return g.Cmd.commands[key]->ef_desc;
+
+    }
     return (char *) 0;
 }
 
