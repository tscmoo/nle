/* NetHack 3.6	dokick.c	$NHDT-Date: 1547086527 2019/01/10 02:15:27 $  $NHDT-Branch: NetHack-3.6.2-beta01 $:$NHDT-Revision: 1.129 $ */
/* Copyright (c) Izchak Miller, Mike Stephenson, Steve Linhart, 1989. */
/* NetHack may be freely redistributed.  See license for details. */

#include "hack.h"

#define is_bigfoot(x) ((x) == &mons[PM_SASQUATCH])
#define martial()                                 \
    (martial_bonus() || is_bigfoot(g.youmonst.data) \
     || (uarmf && uarmf->otyp == KICKING_BOOTS))

/* g.kickedobj (decl.c) tracks a kicked object until placed or destroyed */

STATIC_DCL void FDECL(kickdmg, (struct monst *, BOOLEAN_P));
STATIC_DCL boolean FDECL(maybe_kick_monster, (struct monst *,
                                              XCHAR_P, XCHAR_P));
STATIC_DCL void FDECL(kick_monster, (struct monst *, XCHAR_P, XCHAR_P));
STATIC_DCL int FDECL(kick_object, (XCHAR_P, XCHAR_P, char *));
STATIC_DCL int FDECL(really_kick_object, (XCHAR_P, XCHAR_P));
STATIC_DCL char *FDECL(kickstr, (char *, const char *));
STATIC_DCL void FDECL(otransit_msg, (struct obj *, BOOLEAN_P, long));
STATIC_DCL void FDECL(drop_to, (coord *, SCHAR_P));

static const char kick_passes_thru[] = "kick passes harmlessly through";

STATIC_OVL void
kickdmg(mon, clumsy)
register struct monst *mon;
register boolean clumsy;
{
    register int mdx, mdy;
    register int dmg = (ACURRSTR + ACURR(A_DEX) + ACURR(A_CON)) / 15;
    int kick_skill = P_NONE;
    int blessed_foot_damage = 0;
    boolean trapkilled = FALSE;

    if (uarmf && uarmf->otyp == KICKING_BOOTS)
        dmg += 5;

    /* excessive wt affects dex, so it affects dmg */
    if (clumsy)
        dmg /= 2;

    /* kicking a dragon or an elephant will not harm it */
    if (thick_skinned(mon->data))
        dmg = 0;

    /* attacking a shade is useless */
    if (mon->data == &mons[PM_SHADE])
        dmg = 0;

    if ((is_undead(mon->data) || is_demon(mon->data) || is_vampshifter(mon))
        && uarmf && uarmf->blessed)
        blessed_foot_damage = 1;

    if (mon->data == &mons[PM_SHADE] && !blessed_foot_damage) {
        pline_The("%s.", kick_passes_thru);
        /* doesn't exercise skill or abuse alignment or frighten pet,
           and shades have no passive counterattack */
        return;
    }

    if (mon->m_ap_type)
        seemimic(mon);

    check_caitiff(mon);

    /* squeeze some guilt feelings... */
    if (mon->mtame) {
        abuse_dog(mon);
        if (mon->mtame)
            monflee(mon, (dmg ? rnd(dmg) : 1), FALSE, FALSE);
        else
            mon->mflee = 0;
    }

    if (dmg > 0) {
        /* convert potential damage to actual damage */
        dmg = rnd(dmg);
        if (martial()) {
            if (dmg > 1)
                kick_skill = P_MARTIAL_ARTS;
            dmg += rn2(ACURR(A_DEX) / 2 + 1);
        }
        /* a good kick exercises your dex */
        exercise(A_DEX, TRUE);
    }
    if (blessed_foot_damage)
        dmg += rnd(4);
    if (uarmf)
        dmg += uarmf->spe;
    dmg += u.udaminc; /* add ring(s) of increase damage */
    if (dmg > 0)
        mon->mhp -= dmg;
    if (!DEADMONSTER(mon) && martial() && !bigmonst(mon->data) && !rn2(3)
        && mon->mcanmove && mon != u.ustuck && !mon->mtrapped) {
        /* see if the monster has a place to move into */
        mdx = mon->mx + u.dx;
        mdy = mon->my + u.dy;
        if (goodpos(mdx, mdy, mon, 0)) {
            pline("%s reels from the blow.", Monnam(mon));
            if (m_in_out_region(mon, mdx, mdy)) {
                remove_monster(mon->mx, mon->my);
                newsym(mon->mx, mon->my);
                place_monster(mon, mdx, mdy);
                newsym(mon->mx, mon->my);
                set_apparxy(mon);
                if (mintrap(mon) == 2)
                    trapkilled = TRUE;
            }
        }
    }

    (void) passive(mon, uarmf, TRUE, !DEADMONSTER(mon), AT_KICK, FALSE);
    if (DEADMONSTER(mon) && !trapkilled)
        killed(mon);

    /* may bring up a dialog, so put this after all messages */
    if (kick_skill != P_NONE) /* exercise proficiency */
        use_skill(kick_skill, 1);
}

STATIC_OVL boolean
maybe_kick_monster(mon, x, y)
struct monst *mon;
xchar x, y;
{
    if (mon) {
        boolean save_forcefight = g.context.forcefight;

        g.bhitpos.x = x;
        g.bhitpos.y = y;
        if (!mon->mpeaceful || !canspotmon(mon))
            g.context.forcefight = TRUE; /* attack even if invisible */
        /* kicking might be halted by discovery of hidden monster,
           by player declining to attack peaceful monster,
           or by passing out due to encumbrance */
        if (attack_checks(mon, (struct obj *) 0) || overexertion())
            mon = 0; /* don't kick after all */
        g.context.forcefight = save_forcefight;
    }
    return (boolean) (mon != 0);
}

STATIC_OVL void
kick_monster(mon, x, y)
struct monst *mon;
xchar x, y;
{
    boolean clumsy = FALSE;
    int i, j;

    /* anger target even if wild miss will occur */
    setmangry(mon, TRUE);

    if (Levitation && !rn2(3) && verysmall(mon->data)
        && !is_flyer(mon->data)) {
        pline("Floating in the air, you miss wildly!");
        exercise(A_DEX, FALSE);
        (void) passive(mon, uarmf, FALSE, 1, AT_KICK, FALSE);
        return;
    }

    /* reveal hidden target even if kick ends up missing (note: being
       hidden doesn't affect chance to hit so neither does this reveal) */
    if (mon->mundetected
        || (mon->m_ap_type && mon->m_ap_type != M_AP_MONSTER)) {
        if (mon->m_ap_type)
            seemimic(mon);
        mon->mundetected = 0;
        if (!canspotmon(mon))
            map_invisible(x, y);
        else
            newsym(x, y);
        There("is %s here.",
              canspotmon(mon) ? a_monnam(mon) : "something hidden");
    }

    /* Kick attacks by kicking monsters are normal attacks, not special.
     * This is almost always worthless, since you can either take one turn
     * and do all your kicks, or else take one turn and attack the monster
     * normally, getting all your attacks _including_ all your kicks.
     * If you have >1 kick attack, you get all of them.
     */
    if (Upolyd && attacktype(g.youmonst.data, AT_KICK)) {
        struct attack *uattk;
        int sum, kickdieroll, armorpenalty,
            attknum = 0,
            tmp = find_roll_to_hit(mon, AT_KICK, (struct obj *) 0, &attknum,
                                   &armorpenalty);

        for (i = 0; i < NATTK; i++) {
            /* first of two kicks might have provoked counterattack
               that has incapacitated the hero (ie, floating eye) */
            if (g.multi < 0)
                break;

            uattk = &g.youmonst.data->mattk[i];
            /* we only care about kicking attacks here */
            if (uattk->aatyp != AT_KICK)
                continue;

            if (mon->data == &mons[PM_SHADE] && (!uarmf || !uarmf->blessed)) {
                /* doesn't matter whether it would have hit or missed,
                   and shades have no passive counterattack */
                Your("%s %s.", kick_passes_thru, mon_nam(mon));
                break; /* skip any additional kicks */
            } else if (tmp > (kickdieroll = rnd(20))) {
                You("kick %s.", mon_nam(mon));
                sum = damageum(mon, uattk);
                (void) passive(mon, uarmf, (boolean) (sum > 0),
                               (sum != 2), AT_KICK, FALSE);
                if (sum == 2)
                    break; /* Defender died */
            } else {
                missum(mon, uattk, (tmp + armorpenalty > kickdieroll));
                (void) passive(mon, uarmf, FALSE, 1, AT_KICK, FALSE);
            }
        }
        return;
    }

    i = -inv_weight();
    j = weight_cap();

    if (i < (j * 3) / 10) {
        if (!rn2((i < j / 10) ? 2 : (i < j / 5) ? 3 : 4)) {
            if (martial() && !rn2(2))
                goto doit;
            Your("clumsy kick does no damage.");
            (void) passive(mon, uarmf, FALSE, 1, AT_KICK, FALSE);
            return;
        }
        if (i < j / 10)
            clumsy = TRUE;
        else if (!rn2((i < j / 5) ? 2 : 3))
            clumsy = TRUE;
    }

    if (Fumbling)
        clumsy = TRUE;

    else if (uarm && objects[uarm->otyp].oc_bulky && ACURR(A_DEX) < rnd(25))
        clumsy = TRUE;
 doit:
    You("kick %s.", mon_nam(mon));
    if (!rn2(clumsy ? 3 : 4) && (clumsy || !bigmonst(mon->data))
        && mon->mcansee && !mon->mtrapped && !thick_skinned(mon->data)
        && mon->data->mlet != S_EEL && haseyes(mon->data) && mon->mcanmove
        && !mon->mstun && !mon->mconf && !mon->msleeping
        && mon->data->mmove >= 12) {
        if (!nohands(mon->data) && !rn2(martial() ? 5 : 3)) {
            pline("%s blocks your %skick.", Monnam(mon),
                  clumsy ? "clumsy " : "");
            (void) passive(mon, uarmf, FALSE, 1, AT_KICK, FALSE);
            return;
        } else {
            maybe_mnexto(mon);
            if (mon->mx != x || mon->my != y) {
                (void) unmap_invisible(x, y);
                pline("%s %s, %s evading your %skick.", Monnam(mon),
                      (!g.level.flags.noteleport && can_teleport(mon->data))
                          ? "teleports"
                          : is_floater(mon->data)
                                ? "floats"
                                : is_flyer(mon->data) ? "swoops"
                                                      : (nolimbs(mon->data)
                                                         || slithy(mon->data))
                                                            ? "slides"
                                                            : "jumps",
                      clumsy ? "easily" : "nimbly", clumsy ? "clumsy " : "");
                (void) passive(mon, uarmf, FALSE, 1, AT_KICK, FALSE);
                return;
            }
        }
    }
    kickdmg(mon, clumsy);
}

/*
 *  Return TRUE if caught (the gold taken care of), FALSE otherwise.
 *  The gold object is *not* attached to the fobj chain!
 */
boolean
ghitm(mtmp, gold)
register struct monst *mtmp;
register struct obj *gold;
{
    boolean msg_given = FALSE;

    if (!likes_gold(mtmp->data) && !mtmp->isshk && !mtmp->ispriest
        && !mtmp->isgd && !is_mercenary(mtmp->data)) {
        wakeup(mtmp, TRUE);
    } else if (!mtmp->mcanmove) {
        /* too light to do real damage */
        if (canseemon(mtmp)) {
            pline_The("%s harmlessly %s %s.", xname(gold),
                      otense(gold, "hit"), mon_nam(mtmp));
            msg_given = TRUE;
        }
    } else {
        long umoney, value = gold->quan * objects[gold->otyp].oc_cost;

        mtmp->msleeping = 0;
        finish_meating(mtmp);
        if (!mtmp->isgd && !rn2(4)) /* not always pleasing */
            setmangry(mtmp, TRUE);
        /* greedy monsters catch gold */
        if (cansee(mtmp->mx, mtmp->my))
            pline("%s catches the gold.", Monnam(mtmp));
        (void) mpickobj(mtmp, gold);
        gold = (struct obj *) 0; /* obj has been freed */
        if (mtmp->isshk) {
            long robbed = ESHK(mtmp)->robbed;

            if (robbed) {
                robbed -= value;
                if (robbed < 0L)
                    robbed = 0L;
                pline_The("amount %scovers %s recent losses.",
                          !robbed ? "" : "partially ", mhis(mtmp));
                ESHK(mtmp)->robbed = robbed;
                if (!robbed)
                    make_happy_shk(mtmp, FALSE);
            } else {
                if (mtmp->mpeaceful) {
                    ESHK(mtmp)->credit += value;
                    You("have %ld %s in credit.", ESHK(mtmp)->credit,
                        currency(ESHK(mtmp)->credit));
                } else
                    verbalize("Thanks, scum!");
            }
        } else if (mtmp->ispriest) {
            if (mtmp->mpeaceful)
                verbalize("Thank you for your contribution.");
            else
                verbalize("Thanks, scum!");
        } else if (mtmp->isgd) {
            umoney = money_cnt(g.invent);
            /* Some of these are iffy, because a hostile guard
               won't become peaceful and resume leading hero
               out of the vault.  If he did do that, player
               could try fighting, then weasle out of being
               killed by throwing his/her gold when losing. */
            verbalize(
                umoney
                    ? "Drop the rest and follow me."
                    : hidden_gold()
                          ? "You still have hidden gold.  Drop it now."
                          : mtmp->mpeaceful
                                ? "I'll take care of that; please move along."
                                : "I'll take that; now get moving.");
        } else if (is_mercenary(mtmp->data)) {
            long goldreqd = 0L;

            if (rn2(3)) {
                if (mtmp->data == &mons[PM_SOLDIER])
                    goldreqd = 100L;
                else if (mtmp->data == &mons[PM_SERGEANT])
                    goldreqd = 250L;
                else if (mtmp->data == &mons[PM_LIEUTENANT])
                    goldreqd = 500L;
                else if (mtmp->data == &mons[PM_CAPTAIN])
                    goldreqd = 750L;

                if (goldreqd) {
                    umoney = money_cnt(g.invent);
                    if (value
                        > goldreqd
                              + (umoney + u.ulevel * rn2(5)) / ACURR(A_CHA))
                        mtmp->mpeaceful = TRUE;
                }
            }
            if (mtmp->mpeaceful)
                verbalize("That should do.  Now beat it!");
            else
                verbalize("That's not enough, coward!");
        }
        return TRUE;
    }

    if (!msg_given)
        miss(xname(gold), mtmp);
    return FALSE;
}

/* container is kicked, dropped, thrown or otherwise impacted by player.
 * Assumes container is on floor.  Checks contents for possible damage. */
void
container_impact_dmg(obj, x, y)
struct obj *obj;
xchar x, y; /* coordinates where object was before the impact, not after */
{
    struct monst *shkp;
    struct obj *otmp, *otmp2;
    long loss = 0L;
    boolean costly, insider, frominv;

    /* only consider normal containers */
    if (!Is_container(obj) || !Has_contents(obj) || Is_mbag(obj))
        return;

    costly = ((shkp = shop_keeper(*in_rooms(x, y, SHOPBASE)))
              && costly_spot(x, y));
    insider = (*u.ushops && inside_shop(u.ux, u.uy)
               && *in_rooms(x, y, SHOPBASE) == *u.ushops);
    /* if dropped or thrown, shop ownership flags are set on this obj */
    frominv = (obj != g.kickedobj);

    for (otmp = obj->cobj; otmp; otmp = otmp2) {
        const char *result = (char *) 0;

        otmp2 = otmp->nobj;
        if (objects[otmp->otyp].oc_material == GLASS
            && otmp->oclass != GEM_CLASS && !obj_resists(otmp, 33, 100)) {
            result = "shatter";
        } else if (otmp->otyp == EGG && !rn2(3)) {
            result = "cracking";
        }
        if (result) {
            if (otmp->otyp == MIRROR)
                change_luck(-2);

            /* eggs laid by you.  penalty is -1 per egg, max 5,
             * but it's always exactly 1 that breaks */
            if (otmp->otyp == EGG && otmp->spe && otmp->corpsenm >= LOW_PM)
                change_luck(-1);
            You_hear("a muffled %s.", result);
            if (costly) {
                if (frominv && !otmp->unpaid)
                    otmp->no_charge = 1;
                loss +=
                    stolen_value(otmp, x, y, (boolean) shkp->mpeaceful, TRUE);
            }
            if (otmp->quan > 1L) {
                useup(otmp);
            } else {
                obj_extract_self(otmp);
                obfree(otmp, (struct obj *) 0);
            }
            /* contents of this container are no longer known */
            obj->cknown = 0;
        }
    }
    if (costly && loss) {
        if (!insider) {
            You("caused %ld %s worth of damage!", loss, currency(loss));
            make_angry_shk(shkp, x, y);
        } else {
            You("owe %s %ld %s for objects destroyed.", mon_nam(shkp), loss,
                currency(loss));
        }
    }
}

/* jacket around really_kick_object */
STATIC_OVL int
kick_object(x, y, kickobjnam)
xchar x, y;
char *kickobjnam;
{
    int res = 0;

    *kickobjnam = '\0';
    /* if a pile, the "top" object gets kicked */
    g.kickedobj = g.level.objects[x][y];
    if (g.kickedobj) {
        /* kick object; if doing is fatal, done() will clean up g.kickedobj */
        Strcpy(kickobjnam, killer_xname(g.kickedobj)); /* matters iff res==0 */
        res = really_kick_object(x, y);
        g.kickedobj = (struct obj *) 0;
    }
    return res;
}

/* guts of kick_object */
STATIC_OVL int
really_kick_object(x, y)
xchar x, y;
{
    int range;
    struct monst *mon, *shkp = 0;
    struct trap *trap;
    char bhitroom;
    boolean costly, isgold, slide = FALSE;

    /* g.kickedobj should always be set due to conditions of call */
    if (!g.kickedobj || g.kickedobj->otyp == BOULDER || g.kickedobj == uball
        || g.kickedobj == uchain)
        return 0;

    if ((trap = t_at(x, y)) != 0) {
        if ((is_pit(trap->ttyp) && !Passes_walls) || trap->ttyp == WEB) {
            if (!trap->tseen)
                find_trap(trap);
            You_cant("kick %s that's in a %s!", something,
                     Hallucination ? "tizzy"
                         : (trap->ttyp == WEB) ? "web"
                             : "pit");
            return 1;
        }
        if (trap->ttyp == STATUE_TRAP) {
            activate_statue_trap(trap, x,y, FALSE);
            return 1;
        }
    }

    if (Fumbling && !rn2(3)) {
        Your("clumsy kick missed.");
        return 1;
    }

    if (!uarmf && g.kickedobj->otyp == CORPSE
        && touch_petrifies(&mons[g.kickedobj->corpsenm]) && !Stone_resistance) {
        You("kick %s with your bare %s.",
            corpse_xname(g.kickedobj, (const char *) 0, CXN_PFX_THE),
            makeplural(body_part(FOOT)));
        if (poly_when_stoned(g.youmonst.data) && polymon(PM_STONE_GOLEM)) {
            ; /* hero has been transformed but kick continues */
        } else {
            /* normalize body shape here; foot, not body_part(FOOT) */
            Sprintf(g.killer.name, "kicking %s barefoot",
                    killer_xname(g.kickedobj));
            instapetrify(g.killer.name);
        }
    }

    /* range < 2 means the object will not move.  */
    /* maybe dexterity should also figure here.   */
    range = (int) ((ACURRSTR) / 2 - g.kickedobj->owt / 40);

    if (martial())
        range += rnd(3);

    if (is_pool(x, y)) {
        /* you're in the water too; significantly reduce range */
        range = range / 3 + 1; /* {1,2}=>1, {3,4,5}=>2, {6,7,8}=>3 */
    } else if (Is_airlevel(&u.uz) || Is_waterlevel(&u.uz)) {
        /* you're in air, since is_pool did not match */
        range += rnd(3);
    } else {
        if (is_ice(x, y))
            range += rnd(3), slide = TRUE;
        if (g.kickedobj->greased)
            range += rnd(3), slide = TRUE;
    }

    /* Mjollnir is magically too heavy to kick */
    if (g.kickedobj->oartifact == ART_MJOLLNIR)
        range = 1;

    /* see if the object has a place to move into */
    if (!ZAP_POS(levl[x + u.dx][y + u.dy].typ)
        || closed_door(x + u.dx, y + u.dy))
        range = 1;

    costly = (!(g.kickedobj->no_charge && !Has_contents(g.kickedobj))
              && (shkp = shop_keeper(*in_rooms(x, y, SHOPBASE))) != 0
              && costly_spot(x, y));
    isgold = (g.kickedobj->oclass == COIN_CLASS);

    if (IS_ROCK(levl[x][y].typ) || closed_door(x, y)) {
        if ((!martial() && rn2(20) > ACURR(A_DEX))
            || IS_ROCK(levl[u.ux][u.uy].typ) || closed_door(u.ux, u.uy)) {
            if (Blind)
                pline("It doesn't come loose.");
            else
                pline("%s %sn't come loose.",
                      The(distant_name(g.kickedobj, xname)),
                      otense(g.kickedobj, "do"));
            return (!rn2(3) || martial());
        }
        if (Blind)
            pline("It comes loose.");
        else
            pline("%s %s loose.", The(distant_name(g.kickedobj, xname)),
                  otense(g.kickedobj, "come"));
        obj_extract_self(g.kickedobj);
        newsym(x, y);
        if (costly && (!costly_spot(u.ux, u.uy)
                       || !index(u.urooms, *in_rooms(x, y, SHOPBASE))))
            addtobill(g.kickedobj, FALSE, FALSE, FALSE);
        if (!flooreffects(g.kickedobj, u.ux, u.uy, "fall")) {
            place_object(g.kickedobj, u.ux, u.uy);
            stackobj(g.kickedobj);
            newsym(u.ux, u.uy);
        }
        return 1;
    }

    /* a box gets a chance of breaking open here */
    if (Is_box(g.kickedobj)) {
        boolean otrp = g.kickedobj->otrapped;

        if (range < 2)
            pline("THUD!");
        container_impact_dmg(g.kickedobj, x, y);
        if (g.kickedobj->olocked) {
            if (!rn2(5) || (martial() && !rn2(2))) {
                You("break open the lock!");
                breakchestlock(g.kickedobj, FALSE);
                if (otrp)
                    (void) chest_trap(g.kickedobj, LEG, FALSE);
                return 1;
            }
        } else {
            if (!rn2(3) || (martial() && !rn2(2))) {
                pline_The("lid slams open, then falls shut.");
                g.kickedobj->lknown = 1;
                if (otrp)
                    (void) chest_trap(g.kickedobj, LEG, FALSE);
                return 1;
            }
        }
        if (range < 2)
            return 1;
        /* else let it fall through to the next cases... */
    }

    /* fragile objects should not be kicked */
    if (hero_breaks(g.kickedobj, g.kickedobj->ox, g.kickedobj->oy, FALSE))
        return 1;

    /* too heavy to move.  range is calculated as potential distance from
     * player, so range == 2 means the object may move up to one square
     * from its current position
     */
    if (range < 2) {
        if (!Is_box(g.kickedobj))
            pline("Thump!");
        return (!rn2(3) || martial());
    }

    if (g.kickedobj->quan > 1L) {
        if (!isgold) {
            g.kickedobj = splitobj(g.kickedobj, 1L);
        } else {
            if (rn2(20)) {
                static NEARDATA const char *const flyingcoinmsg[] = {
                    "scatter the coins", "knock coins all over the place",
                    "send coins flying in all directions",
                };

                pline("Thwwpingg!");
                You("%s!", flyingcoinmsg[rn2(SIZE(flyingcoinmsg))]);
                (void) scatter(x, y, rn2(3) + 1, VIS_EFFECTS | MAY_HIT,
                               g.kickedobj);
                newsym(x, y);
                return 1;
            }
            if (g.kickedobj->quan > 300L) {
                pline("Thump!");
                return (!rn2(3) || martial());
            }
        }
    }

    if (slide && !Blind)
        pline("Whee!  %s %s across the %s.", Doname2(g.kickedobj),
              otense(g.kickedobj, "slide"), surface(x, y));

    if (costly && !isgold)
        addtobill(g.kickedobj, FALSE, FALSE, TRUE);
    obj_extract_self(g.kickedobj);
    (void) snuff_candle(g.kickedobj);
    newsym(x, y);
    mon = bhit(u.dx, u.dy, range, KICKED_WEAPON,
               (int FDECL((*), (MONST_P, OBJ_P))) 0,
               (int FDECL((*), (OBJ_P, OBJ_P))) 0, &g.kickedobj);
    if (!g.kickedobj)
        return 1; /* object broken */

    if (mon) {
        if (mon->isshk && g.kickedobj->where == OBJ_MINVENT
            && g.kickedobj->ocarry == mon)
            return 1; /* alert shk caught it */
        g.notonhead = (mon->mx != g.bhitpos.x || mon->my != g.bhitpos.y);
        if (isgold ? ghitm(mon, g.kickedobj)      /* caught? */
                   : thitmonst(mon, g.kickedobj)) /* hit && used up? */
            return 1;
    }

    /* the object might have fallen down a hole;
       ship_object() will have taken care of shop billing */
    if (g.kickedobj->where == OBJ_MIGRATING)
        return 1;

    bhitroom = *in_rooms(g.bhitpos.x, g.bhitpos.y, SHOPBASE);
    if (costly && (!costly_spot(g.bhitpos.x, g.bhitpos.y)
                   || *in_rooms(x, y, SHOPBASE) != bhitroom)) {
        if (isgold)
            costly_gold(x, y, g.kickedobj->quan);
        else
            (void) stolen_value(g.kickedobj, x, y, (boolean) shkp->mpeaceful,
                                FALSE);
    }

    if (flooreffects(g.kickedobj, g.bhitpos.x, g.bhitpos.y, "fall"))
        return 1;
    if (g.kickedobj->unpaid)
        subfrombill(g.kickedobj, shkp);
    place_object(g.kickedobj, g.bhitpos.x, g.bhitpos.y);
    stackobj(g.kickedobj);
    newsym(g.kickedobj->ox, g.kickedobj->oy);
    return 1;
}

/* cause of death if kicking kills kicker */
STATIC_OVL char *
kickstr(buf, kickobjnam)
char *buf;
const char *kickobjnam;
{
    const char *what;

    if (*kickobjnam)
        what = kickobjnam;
    else if (g.maploc == &g.nowhere)
        what = "nothing";
    else if (IS_DOOR(g.maploc->typ))
        what = "a door";
    else if (IS_TREE(g.maploc->typ))
        what = "a tree";
    else if (IS_STWALL(g.maploc->typ))
        what = "a wall";
    else if (IS_ROCK(g.maploc->typ))
        what = "a rock";
    else if (IS_THRONE(g.maploc->typ))
        what = "a throne";
    else if (IS_FOUNTAIN(g.maploc->typ))
        what = "a fountain";
    else if (IS_GRAVE(g.maploc->typ))
        what = "a headstone";
    else if (IS_SINK(g.maploc->typ))
        what = "a sink";
    else if (IS_ALTAR(g.maploc->typ))
        what = "an altar";
    else if (IS_DRAWBRIDGE(g.maploc->typ))
        what = "a drawbridge";
    else if (g.maploc->typ == STAIRS)
        what = "the stairs";
    else if (g.maploc->typ == LADDER)
        what = "a ladder";
    else if (g.maploc->typ == IRONBARS)
        what = "an iron bar";
    else
        what = "something weird";
    return strcat(strcpy(buf, "kicking "), what);
}

int
dokick()
{
    int x, y;
    int avrg_attrib;
    int dmg = 0, glyph, oldglyph = -1;
    register struct monst *mtmp;
    boolean no_kick = FALSE;
    char buf[BUFSZ], kickobjnam[BUFSZ];

    kickobjnam[0] = '\0';
    if (nolimbs(g.youmonst.data) || slithy(g.youmonst.data)) {
        You("have no legs to kick with.");
        no_kick = TRUE;
    } else if (verysmall(g.youmonst.data)) {
        You("are too small to do any kicking.");
        no_kick = TRUE;
    } else if (u.usteed) {
        if (yn_function("Kick your steed?", ynchars, 'y') == 'y') {
            You("kick %s.", mon_nam(u.usteed));
            kick_steed();
            return 1;
        } else {
            return 0;
        }
    } else if (Wounded_legs) {
        /* note: jump() has similar code */
        long wl = (EWounded_legs & BOTH_SIDES);
        const char *bp = body_part(LEG);

        if (wl == BOTH_SIDES)
            bp = makeplural(bp);
        Your("%s%s %s in no shape for kicking.",
             (wl == LEFT_SIDE) ? "left " : (wl == RIGHT_SIDE) ? "right " : "",
             bp, (wl == BOTH_SIDES) ? "are" : "is");
        no_kick = TRUE;
    } else if (near_capacity() > SLT_ENCUMBER) {
        Your("load is too heavy to balance yourself for a kick.");
        no_kick = TRUE;
    } else if (g.youmonst.data->mlet == S_LIZARD) {
        Your("legs cannot kick effectively.");
        no_kick = TRUE;
    } else if (u.uinwater && !rn2(2)) {
        Your("slow motion kick doesn't hit anything.");
        no_kick = TRUE;
    } else if (u.utrap) {
        no_kick = TRUE;
        switch (u.utraptype) {
        case TT_PIT:
            if (!Passes_walls)
                pline("There's not enough room to kick down here.");
            else
                no_kick = FALSE;
            break;
        case TT_WEB:
        case TT_BEARTRAP:
            You_cant("move your %s!", body_part(LEG));
            break;
        default:
            break;
        }
    }

    if (no_kick) {
        /* ignore direction typed before player notices kick failed */
        display_nhwindow(WIN_MESSAGE, TRUE); /* --More-- */
        return 0;
    }

    if (!getdir((char *) 0))
        return 0;
    if (!u.dx && !u.dy)
        return 0;

    x = u.ux + u.dx;
    y = u.uy + u.dy;

    /* KMH -- Kicking boots always succeed */
    if (uarmf && uarmf->otyp == KICKING_BOOTS)
        avrg_attrib = 99;
    else
        avrg_attrib = (ACURRSTR + ACURR(A_DEX) + ACURR(A_CON)) / 3;

    if (u.uswallow) {
        switch (rn2(3)) {
        case 0:
            You_cant("move your %s!", body_part(LEG));
            break;
        case 1:
            if (is_animal(u.ustuck->data)) {
                pline("%s burps loudly.", Monnam(u.ustuck));
                break;
            }
            /*FALLTHRU*/
        default:
            Your("feeble kick has no effect.");
            break;
        }
        return 1;
    } else if (u.utrap && u.utraptype == TT_PIT) {
        /* must be Passes_walls */
        You("kick at the side of the pit.");
        return 1;
    }
    if (Levitation) {
        int xx, yy;

        xx = u.ux - u.dx;
        yy = u.uy - u.dy;
        /* doors can be opened while levitating, so they must be
         * reachable for bracing purposes
         * Possible extension: allow bracing against stuff on the side?
         */
        if (isok(xx, yy) && !IS_ROCK(levl[xx][yy].typ)
            && !IS_DOOR(levl[xx][yy].typ)
            && (!Is_airlevel(&u.uz) || !OBJ_AT(xx, yy))) {
            You("have nothing to brace yourself against.");
            return 0;
        }
    }

    mtmp = isok(x, y) ? m_at(x, y) : 0;
    /* might not kick monster if it is hidden and becomes revealed,
       if it is peaceful and player declines to attack, or if the
       hero passes out due to encumbrance with low hp; g.context.move
       will be 1 unless player declines to kick peaceful monster */
    if (mtmp) {
        oldglyph = glyph_at(x, y);
        if (!maybe_kick_monster(mtmp, x, y))
            return g.context.move;
    }

    wake_nearby();
    u_wipe_engr(2);

    if (!isok(x, y)) {
        g.maploc = &g.nowhere;
        goto ouch;
    }
    g.maploc = &levl[x][y];

    /*
     * The next five tests should stay in their present order:
     * monsters, pools, objects, non-doors, doors.
     *
     * [FIXME:  Monsters who are hidden underneath objects or
     * in pools should lead to hero kicking the concealment
     * rather than the monster, probably exposing the hidden
     * monster in the process.  And monsters who are hidden on
     * ceiling shouldn't be kickable (unless hero is flying?);
     * kicking toward them should just target whatever is on
     * the floor at that spot.]
     */

    if (mtmp) {
        /* save mtmp->data (for recoil) in case mtmp gets killed */
        struct permonst *mdat = mtmp->data;

        kick_monster(mtmp, x, y);
        glyph = glyph_at(x, y);
        /* see comment in attack_checks() */
        if (DEADMONSTER(mtmp)) { /* DEADMONSTER() */
            /* if we mapped an invisible monster and immediately
               killed it, we don't want to forget what we thought
               was there before the kick */
            if (glyph != oldglyph && glyph_is_invisible(glyph))
                show_glyph(x, y, oldglyph);
        } else if (!canspotmon(mtmp)
                   /* check <x,y>; monster that evades kick by jumping
                      to an unseen square doesn't leave an I behind */
                   && mtmp->mx == x && mtmp->my == y
                   && !glyph_is_invisible(glyph)
                   && !(u.uswallow && mtmp == u.ustuck)) {
            map_invisible(x, y);
        }
        /* recoil if floating */
        if ((Is_airlevel(&u.uz) || Levitation) && g.context.move) {
            int range;

            range =
                ((int) g.youmonst.data->cwt + (weight_cap() + inv_weight()));
            if (range < 1)
                range = 1; /* divide by zero avoidance */
            range = (3 * (int) mdat->cwt) / range;

            if (range < 1)
                range = 1;
            hurtle(-u.dx, -u.dy, range, TRUE);
        }
        return 1;
    }
    (void) unmap_invisible(x, y);
    if (is_pool(x, y) ^ !!u.uinwater) {
        /* objects normally can't be removed from water by kicking */
        You("splash some %s around.", hliquid("water"));
        return 1;
    }

    if (OBJ_AT(x, y) && (!Levitation || Is_airlevel(&u.uz)
                         || Is_waterlevel(&u.uz) || sobj_at(BOULDER, x, y))) {
        if (kick_object(x, y, kickobjnam)) {
            if (Is_airlevel(&u.uz))
                hurtle(-u.dx, -u.dy, 1, TRUE); /* assume it's light */
            return 1;
        }
        goto ouch;
    }

    if (!IS_DOOR(g.maploc->typ)) {
        if (g.maploc->typ == SDOOR) {
            if (!Levitation && rn2(30) < avrg_attrib) {
                cvt_sdoor_to_door(g.maploc); /* ->typ = DOOR */
                pline("Crash!  %s a secret door!",
                      /* don't "kick open" when it's locked
                         unless it also happens to be trapped */
                      (g.maploc->doormask & (D_LOCKED | D_TRAPPED)) == D_LOCKED
                          ? "Your kick uncovers"
                          : "You kick open");
                exercise(A_DEX, TRUE);
                if (g.maploc->doormask & D_TRAPPED) {
                    g.maploc->doormask = D_NODOOR;
                    b_trapped("door", FOOT);
                } else if (g.maploc->doormask != D_NODOOR
                           && !(g.maploc->doormask & D_LOCKED))
                    g.maploc->doormask = D_ISOPEN;
                feel_newsym(x, y); /* we know it's gone */
                if (g.maploc->doormask == D_ISOPEN
                    || g.maploc->doormask == D_NODOOR)
                    unblock_point(x, y); /* vision */
                return 1;
            } else
                goto ouch;
        }
        if (g.maploc->typ == SCORR) {
            if (!Levitation && rn2(30) < avrg_attrib) {
                pline("Crash!  You kick open a secret passage!");
                exercise(A_DEX, TRUE);
                g.maploc->typ = CORR;
                feel_newsym(x, y); /* we know it's gone */
                unblock_point(x, y); /* vision */
                return 1;
            } else
                goto ouch;
        }
        if (IS_THRONE(g.maploc->typ)) {
            register int i;
            if (Levitation)
                goto dumb;
            if ((Luck < 0 || g.maploc->doormask) && !rn2(3)) {
                g.maploc->typ = ROOM;
                g.maploc->doormask = 0; /* don't leave loose ends.. */
                (void) mkgold((long) rnd(200), x, y);
                if (Blind)
                    pline("CRASH!  You destroy it.");
                else {
                    pline("CRASH!  You destroy the throne.");
                    newsym(x, y);
                }
                exercise(A_DEX, TRUE);
                return 1;
            } else if (Luck > 0 && !rn2(3) && !g.maploc->looted) {
                (void) mkgold((long) rn1(201, 300), x, y);
                i = Luck + 1;
                if (i > 6)
                    i = 6;
                while (i--)
                    (void) mksobj_at(
                        rnd_class(DILITHIUM_CRYSTAL, LUCKSTONE - 1), x, y,
                        FALSE, TRUE);
                if (Blind)
                    You("kick %s loose!", something);
                else {
                    You("kick loose some ornamental coins and gems!");
                    newsym(x, y);
                }
                /* prevent endless milking */
                g.maploc->looted = T_LOOTED;
                return 1;
            } else if (!rn2(4)) {
                if (dunlev(&u.uz) < dunlevs_in_dungeon(&u.uz)) {
                    fall_through(FALSE);
                    return 1;
                } else
                    goto ouch;
            }
            goto ouch;
        }
        if (IS_ALTAR(g.maploc->typ)) {
            if (Levitation)
                goto dumb;
            You("kick %s.", (Blind ? something : "the altar"));
            if (!rn2(3))
                goto ouch;
            altar_wrath(x, y);
            exercise(A_DEX, TRUE);
            return 1;
        }
        if (IS_FOUNTAIN(g.maploc->typ)) {
            if (Levitation)
                goto dumb;
            You("kick %s.", (Blind ? something : "the fountain"));
            if (!rn2(3))
                goto ouch;
            /* make metal boots rust */
            if (uarmf && rn2(3))
                if (water_damage(uarmf, "metal boots", TRUE) == ER_NOTHING) {
                    Your("boots get wet.");
                    /* could cause short-lived fumbling here */
                }
            exercise(A_DEX, TRUE);
            return 1;
        }
        if (IS_GRAVE(g.maploc->typ)) {
            if (Levitation)
                goto dumb;
            if (rn2(4))
                goto ouch;
            exercise(A_WIS, FALSE);
            if (Role_if(PM_ARCHEOLOGIST) || Role_if(PM_SAMURAI)
                || ((u.ualign.type == A_LAWFUL) && (u.ualign.record > -10))) {
                adjalign(-sgn(u.ualign.type));
            }
            g.maploc->typ = ROOM;
            g.maploc->doormask = 0;
            (void) mksobj_at(ROCK, x, y, TRUE, FALSE);
            del_engr_at(x, y);
            if (Blind)
                pline("Crack!  %s broke!", Something);
            else {
                pline_The("headstone topples over and breaks!");
                newsym(x, y);
            }
            return 1;
        }
        if (g.maploc->typ == IRONBARS)
            goto ouch;
        if (IS_TREE(g.maploc->typ)) {
            struct obj *treefruit;

            /* nothing, fruit or trouble? 75:23.5:1.5% */
            if (rn2(3)) {
                if (!rn2(6) && !(g.mvitals[PM_KILLER_BEE].mvflags & G_GONE))
                    You_hear("a low buzzing."); /* a warning */
                goto ouch;
            }
            if (rn2(15) && !(g.maploc->looted & TREE_LOOTED)
                && (treefruit = rnd_treefruit_at(x, y))) {
                long nfruit = 8L - rnl(7), nfall;
                short frtype = treefruit->otyp;

                treefruit->quan = nfruit;
                treefruit->owt = weight(treefruit);
                if (is_plural(treefruit))
                    pline("Some %s fall from the tree!", xname(treefruit));
                else
                    pline("%s falls from the tree!", An(xname(treefruit)));
                nfall = scatter(x, y, 2, MAY_HIT, treefruit);
                if (nfall != nfruit) {
                    /* scatter left some in the tree, but treefruit
                     * may not refer to the correct object */
                    treefruit = mksobj(frtype, TRUE, FALSE);
                    treefruit->quan = nfruit - nfall;
                    pline("%ld %s got caught in the branches.",
                          nfruit - nfall, xname(treefruit));
                    dealloc_obj(treefruit);
                }
                exercise(A_DEX, TRUE);
                exercise(A_WIS, TRUE); /* discovered a new food source! */
                newsym(x, y);
                g.maploc->looted |= TREE_LOOTED;
                return 1;
            } else if (!(g.maploc->looted & TREE_SWARM)) {
                int cnt = rnl(4) + 2;
                int made = 0;
                coord mm;

                mm.x = x;
                mm.y = y;
                while (cnt--) {
                    if (enexto(&mm, mm.x, mm.y, &mons[PM_KILLER_BEE])
                        && makemon(&mons[PM_KILLER_BEE], mm.x, mm.y,
                                   MM_ANGRY))
                        made++;
                }
                if (made)
                    pline("You've attracted the tree's former occupants!");
                else
                    You("smell stale honey.");
                g.maploc->looted |= TREE_SWARM;
                return 1;
            }
            goto ouch;
        }
        if (IS_SINK(g.maploc->typ)) {
            int gend = poly_gender();
            short washerndx = (gend == 1 || (gend == 2 && rn2(2)))
                                  ? PM_INCUBUS
                                  : PM_SUCCUBUS;

            if (Levitation)
                goto dumb;
            if (rn2(5)) {
                if (!Deaf)
                    pline("Klunk!  The pipes vibrate noisily.");
                else
                    pline("Klunk!");
                exercise(A_DEX, TRUE);
                return 1;
            } else if (!(g.maploc->looted & S_LPUDDING) && !rn2(3)
                       && !(g.mvitals[PM_BLACK_PUDDING].mvflags & G_GONE)) {
                if (Blind)
                    You_hear("a gushing sound.");
                else
                    pline("A %s ooze gushes up from the drain!",
                          hcolor(NH_BLACK));
                (void) makemon(&mons[PM_BLACK_PUDDING], x, y, NO_MM_FLAGS);
                exercise(A_DEX, TRUE);
                newsym(x, y);
                g.maploc->looted |= S_LPUDDING;
                return 1;
            } else if (!(g.maploc->looted & S_LDWASHER) && !rn2(3)
                       && !(g.mvitals[washerndx].mvflags & G_GONE)) {
                /* can't resist... */
                pline("%s returns!", (Blind ? Something : "The dish washer"));
                if (makemon(&mons[washerndx], x, y, NO_MM_FLAGS))
                    newsym(x, y);
                g.maploc->looted |= S_LDWASHER;
                exercise(A_DEX, TRUE);
                return 1;
            } else if (!rn2(3)) {
                pline("Flupp!  %s.",
                      (Blind ? "You hear a sloshing sound"
                             : "Muddy waste pops up from the drain"));
                if (!(g.maploc->looted & S_LRING)) { /* once per sink */
                    if (!Blind)
                        You_see("a ring shining in its midst.");
                    (void) mkobj_at(RING_CLASS, x, y, TRUE);
                    newsym(x, y);
                    exercise(A_DEX, TRUE);
                    exercise(A_WIS, TRUE); /* a discovery! */
                    g.maploc->looted |= S_LRING;
                }
                return 1;
            }
            goto ouch;
        }
        if (g.maploc->typ == STAIRS || g.maploc->typ == LADDER
            || IS_STWALL(g.maploc->typ)) {
            if (!IS_STWALL(g.maploc->typ) && g.maploc->ladder == LA_DOWN)
                goto dumb;
 ouch:
            pline("Ouch!  That hurts!");
            exercise(A_DEX, FALSE);
            exercise(A_STR, FALSE);
            if (isok(x, y)) {
                if (Blind)
                    feel_location(x, y); /* we know we hit it */
                if (is_drawbridge_wall(x, y) >= 0) {
                    pline_The("drawbridge is unaffected.");
                    /* update maploc to refer to the drawbridge */
                    (void) find_drawbridge(&x, &y);
                    g.maploc = &levl[x][y];
                }
            }
            if (!rn2(3))
                set_wounded_legs(RIGHT_SIDE, 5 + rnd(5));
            dmg = rnd(ACURR(A_CON) > 15 ? 3 : 5);
            losehp(Maybe_Half_Phys(dmg), kickstr(buf, kickobjnam), KILLED_BY);
            if (Is_airlevel(&u.uz) || Levitation)
                hurtle(-u.dx, -u.dy, rn1(2, 4), TRUE); /* assume it's heavy */
            return 1;
        }
        goto dumb;
    }

<<<<<<< HEAD
    if (g.maploc->doormask == D_ISOPEN || g.maploc->doormask == D_BROKEN
        || g.maploc->doormask == D_NODOOR) {
    dumb:
=======
    if (maploc->doormask == D_ISOPEN || maploc->doormask == D_BROKEN
        || maploc->doormask == D_NODOOR) {
 dumb:
>>>>>>> 96418648
        exercise(A_DEX, FALSE);
        if (martial() || ACURR(A_DEX) >= 16 || rn2(3)) {
            You("kick at empty space.");
            if (Blind)
                feel_location(x, y);
        } else {
            pline("Dumb move!  You strain a muscle.");
            exercise(A_STR, FALSE);
            set_wounded_legs(RIGHT_SIDE, 5 + rnd(5));
        }
        if ((Is_airlevel(&u.uz) || Levitation) && rn2(2))
            hurtle(-u.dx, -u.dy, 1, TRUE);
        return 1; /* uses a turn */
    }

    /* not enough leverage to kick open doors while levitating */
    if (Levitation)
        goto ouch;

    exercise(A_DEX, TRUE);
    /* door is known to be CLOSED or LOCKED */
    if (rnl(35) < avrg_attrib + (!martial() ? 0 : ACURR(A_DEX))) {
        boolean shopdoor = *in_rooms(x, y, SHOPBASE) ? TRUE : FALSE;
        /* break the door */
        if (g.maploc->doormask & D_TRAPPED) {
            if (flags.verbose)
                You("kick the door.");
            exercise(A_STR, FALSE);
            g.maploc->doormask = D_NODOOR;
            b_trapped("door", FOOT);
        } else if (ACURR(A_STR) > 18 && !rn2(5) && !shopdoor) {
            pline("As you kick the door, it shatters to pieces!");
            exercise(A_STR, TRUE);
            g.maploc->doormask = D_NODOOR;
        } else {
            pline("As you kick the door, it crashes open!");
            exercise(A_STR, TRUE);
            g.maploc->doormask = D_BROKEN;
        }
        feel_newsym(x, y); /* we know we broke it */
        unblock_point(x, y); /* vision */
        if (shopdoor) {
            add_damage(x, y, SHOP_DOOR_COST);
            pay_for_damage("break", FALSE);
        }
        if (in_town(x, y))
            for (mtmp = fmon; mtmp; mtmp = mtmp->nmon) {
                if (DEADMONSTER(mtmp))
                    continue;
                if (is_watch(mtmp->data) && couldsee(mtmp->mx, mtmp->my)
                    && mtmp->mpeaceful) {
                    mon_yells(mtmp, "Halt, thief!  You're under arrest!");
                    (void) angry_guards(FALSE);
                    break;
                }
            }
    } else {
        if (Blind)
            feel_location(x, y); /* we know we hit it */
        exercise(A_STR, TRUE);
        pline("WHAMMM!!!");
        if (in_town(x, y))
            for (mtmp = fmon; mtmp; mtmp = mtmp->nmon) {
                if (DEADMONSTER(mtmp))
                    continue;
                if (is_watch(mtmp->data) && mtmp->mpeaceful
                    && couldsee(mtmp->mx, mtmp->my)) {
                    if (levl[x][y].looted & D_WARNED) {
                        mon_yells(mtmp,
                                  "Halt, vandal!  You're under arrest!");
                        (void) angry_guards(FALSE);
                    } else {
                        mon_yells(mtmp, "Hey, stop damaging that door!");
                        levl[x][y].looted |= D_WARNED;
                    }
                    break;
                }
            }
    }
    return 1;
}

STATIC_OVL void
drop_to(cc, loc)
coord *cc;
schar loc;
{
    /* cover all the MIGR_xxx choices generated by down_gate() */
    switch (loc) {
    case MIGR_RANDOM: /* trap door or hole */
        if (Is_stronghold(&u.uz)) {
            cc->x = valley_level.dnum;
            cc->y = valley_level.dlevel;
            break;
        } else if (In_endgame(&u.uz) || Is_botlevel(&u.uz)) {
            cc->y = cc->x = 0;
            break;
        }
        /*FALLTHRU*/
    case MIGR_STAIRS_UP:
    case MIGR_LADDER_UP:
        cc->x = u.uz.dnum;
        cc->y = u.uz.dlevel + 1;
        break;
    case MIGR_SSTAIRS:
        cc->x = g.sstairs.tolev.dnum;
        cc->y = g.sstairs.tolev.dlevel;
        break;
    default:
    case MIGR_NOWHERE:
        /* y==0 means "nowhere", in which case x doesn't matter */
        cc->y = cc->x = 0;
        break;
    }
}

/* player or missile impacts location, causing objects to fall down */
void
impact_drop(missile, x, y, dlev)
struct obj *missile; /* caused impact, won't drop itself */
xchar x, y;          /* location affected */
xchar dlev;          /* if !0 send to dlev near player */
{
    schar toloc;
    register struct obj *obj, *obj2;
    register struct monst *shkp;
    long oct, dct, price, debit, robbed;
    boolean angry, costly, isrock;
    coord cc;

    if (!OBJ_AT(x, y))
        return;

    toloc = down_gate(x, y);
    drop_to(&cc, toloc);
    if (!cc.y)
        return;

    if (dlev) {
        /* send objects next to player falling through trap door.
         * checked in obj_delivery().
         */
        toloc = MIGR_WITH_HERO;
        cc.y = dlev;
    }

    costly = costly_spot(x, y);
    price = debit = robbed = 0L;
    angry = FALSE;
    shkp = (struct monst *) 0;
    /* if 'costly', we must keep a record of ESHK(shkp) before
     * it undergoes changes through the calls to stolen_value.
     * the angry bit must be reset, if needed, in this fn, since
     * stolen_value is called under the 'silent' flag to avoid
     * unsavory pline repetitions.
     */
    if (costly) {
        if ((shkp = shop_keeper(*in_rooms(x, y, SHOPBASE))) != 0) {
            debit = ESHK(shkp)->debit;
            robbed = ESHK(shkp)->robbed;
            angry = !shkp->mpeaceful;
        }
    }

    isrock = (missile && missile->otyp == ROCK);
    oct = dct = 0L;
    for (obj = g.level.objects[x][y]; obj; obj = obj2) {
        obj2 = obj->nexthere;
        if (obj == missile)
            continue;
        /* number of objects in the pile */
        oct += obj->quan;
        if (obj == uball || obj == uchain)
            continue;
        /* boulders can fall too, but rarely & never due to rocks */
        if ((isrock && obj->otyp == BOULDER)
            || rn2(obj->otyp == BOULDER ? 30 : 3))
            continue;
        obj_extract_self(obj);

        if (costly) {
            price += stolen_value(obj, x, y,
                                  (costly_spot(u.ux, u.uy)
                                   && index(u.urooms,
                                            *in_rooms(x, y, SHOPBASE))),
                                  TRUE);
            /* set obj->no_charge to 0 */
            if (Has_contents(obj))
                picked_container(obj); /* does the right thing */
            if (obj->oclass != COIN_CLASS)
                obj->no_charge = 0;
        }

        add_to_migration(obj);
        obj->ox = cc.x;
        obj->oy = cc.y;
        obj->owornmask = (long) toloc;

        /* number of fallen objects */
        dct += obj->quan;
    }

    if (dct && cansee(x, y)) { /* at least one object fell */
        const char *what = (dct == 1L ? "object falls" : "objects fall");

        if (missile)
            pline("From the impact, %sother %s.",
                  dct == oct ? "the " : dct == 1L ? "an" : "", what);
        else if (oct == dct)
            pline("%s adjacent %s %s.", dct == 1L ? "The" : "All the", what,
                  g.gate_str);
        else
            pline("%s adjacent %s %s.",
                  dct == 1L ? "One of the" : "Some of the",
                  dct == 1L ? "objects falls" : what, g.gate_str);
    }

    if (costly && shkp && price) {
        if (ESHK(shkp)->robbed > robbed) {
            You("removed %ld %s worth of goods!", price, currency(price));
            if (cansee(shkp->mx, shkp->my)) {
                if (ESHK(shkp)->customer[0] == 0)
                    (void) strncpy(ESHK(shkp)->customer, g.plname, PL_NSIZ);
                if (angry)
                    pline("%s is infuriated!", Monnam(shkp));
                else
                    pline("\"%s, you are a thief!\"", g.plname);
            } else
                You_hear("a scream, \"Thief!\"");
            hot_pursuit(shkp);
            (void) angry_guards(FALSE);
            return;
        }
        if (ESHK(shkp)->debit > debit) {
            long amt = (ESHK(shkp)->debit - debit);
            You("owe %s %ld %s for goods lost.", Monnam(shkp), amt,
                currency(amt));
        }
    }
}

/* NOTE: ship_object assumes otmp was FREED from fobj or invent.
 * <x,y> is the point of drop.  otmp is _not_ an <x,y> resident:
 * otmp is either a kicked, dropped, or thrown object.
 */
boolean
ship_object(otmp, x, y, shop_floor_obj)
xchar x, y;
struct obj *otmp;
boolean shop_floor_obj;
{
    schar toloc;
    xchar ox, oy;
    coord cc;
    struct obj *obj;
    struct trap *t;
    boolean nodrop, unpaid, container, impact = FALSE;
    long n = 0L;

    if (!otmp)
        return FALSE;
    if ((toloc = down_gate(x, y)) == MIGR_NOWHERE)
        return FALSE;
    drop_to(&cc, toloc);
    if (!cc.y)
        return FALSE;

    /* objects other than attached iron ball always fall down ladder,
       but have a chance of staying otherwise */
    nodrop = (otmp == uball) || (otmp == uchain)
             || (toloc != MIGR_LADDER_UP && rn2(3));

    container = Has_contents(otmp);
    unpaid = is_unpaid(otmp);

    if (OBJ_AT(x, y)) {
        for (obj = g.level.objects[x][y]; obj; obj = obj->nexthere)
            if (obj != otmp)
                n += obj->quan;
        if (n)
            impact = TRUE;
    }
    /* boulders never fall through trap doors, but they might knock
       other things down before plugging the hole */
    if (otmp->otyp == BOULDER && ((t = t_at(x, y)) != 0)
        && is_hole(t->ttyp)) {
        if (impact)
            impact_drop(otmp, x, y, 0);
        return FALSE; /* let caller finish the drop */
    }

    if (cansee(x, y))
        otransit_msg(otmp, nodrop, n);

    if (nodrop) {
        if (impact)
            impact_drop(otmp, x, y, 0);
        return FALSE;
    }

    if (unpaid || shop_floor_obj) {
        if (unpaid) {
            (void) stolen_value(otmp, u.ux, u.uy, TRUE, FALSE);
        } else {
            ox = otmp->ox;
            oy = otmp->oy;
            (void) stolen_value(
                otmp, ox, oy,
                (costly_spot(u.ux, u.uy)
                 && index(u.urooms, *in_rooms(ox, oy, SHOPBASE))),
                FALSE);
        }
        /* set otmp->no_charge to 0 */
        if (container)
            picked_container(otmp); /* happens to do the right thing */
        if (otmp->oclass != COIN_CLASS)
            otmp->no_charge = 0;
    }

    if (otmp->owornmask)
        remove_worn_item(otmp, TRUE);

    /* some things break rather than ship */
    if (breaktest(otmp)) {
        const char *result;

        if (objects[otmp->otyp].oc_material == GLASS
            || otmp->otyp == EXPENSIVE_CAMERA) {
            if (otmp->otyp == MIRROR)
                change_luck(-2);
            result = "crash";
        } else {
            /* penalty for breaking eggs laid by you */
            if (otmp->otyp == EGG && otmp->spe && otmp->corpsenm >= LOW_PM)
                change_luck((schar) -min(otmp->quan, 5L));
            result = "splat";
        }
        You_hear("a muffled %s.", result);
        obj_extract_self(otmp);
        obfree(otmp, (struct obj *) 0);
        return TRUE;
    }

    add_to_migration(otmp);
    otmp->ox = cc.x;
    otmp->oy = cc.y;
    otmp->owornmask = (long) toloc;
    /* boulder from rolling boulder trap, no longer part of the trap */
    if (otmp->otyp == BOULDER)
        otmp->otrapped = 0;

    if (impact) {
        /* the objs impacted may be in a shop other than
         * the one in which the hero is located.  another
         * check for a shk is made in impact_drop.  it is, e.g.,
         * possible to kick/throw an object belonging to one
         * shop into another shop through a gap in the wall,
         * and cause objects belonging to the other shop to
         * fall down a trap door--thereby getting two shopkeepers
         * angry at the hero in one shot.
         */
        impact_drop(otmp, x, y, 0);
        newsym(x, y);
    }
    return TRUE;
}

void
obj_delivery(near_hero)
boolean near_hero;
{
    register struct obj *otmp, *otmp2;
    register int nx, ny;
    int where;
    boolean nobreak, noscatter;

    for (otmp = g.migrating_objs; otmp; otmp = otmp2) {
        otmp2 = otmp->nobj;
        if (otmp->ox != u.uz.dnum || otmp->oy != u.uz.dlevel)
            continue;

        where = (int) (otmp->owornmask & 0x7fffL); /* destination code */
        if ((where & MIGR_TO_SPECIES) != 0)
            continue;

        nobreak = (where & MIGR_NOBREAK) != 0;
        noscatter = (where & MIGR_WITH_HERO) != 0;
        where &= ~(MIGR_NOBREAK | MIGR_NOSCATTER);

        if (!near_hero ^ (where == MIGR_WITH_HERO))
            continue;

        obj_extract_self(otmp);
        otmp->owornmask = 0L;

        switch (where) {
        case MIGR_STAIRS_UP:
            nx = xupstair, ny = yupstair;
            break;
        case MIGR_LADDER_UP:
            nx = xupladder, ny = yupladder;
            break;
        case MIGR_SSTAIRS:
            nx = g.sstairs.sx, ny = g.sstairs.sy;
            break;
        case MIGR_WITH_HERO:
            nx = u.ux, ny = u.uy;
            break;
        default:
        case MIGR_RANDOM:
            nx = ny = 0;
            break;
        }
        if (nx > 0) {
            place_object(otmp, nx, ny);
            if (!nobreak && !IS_SOFT(levl[nx][ny].typ)) {
                if (where == MIGR_WITH_HERO) {
                    if (breaks(otmp, nx, ny))
                        continue;
                } else if (breaktest(otmp)) {
                    /* assume it broke before player arrived, no messages */
                    delobj(otmp);
                    continue;
                }
            }
            stackobj(otmp);
            if (!noscatter)
                (void) scatter(nx, ny, rnd(2), 0, otmp);
            else
                newsym(nx, ny);
        } else { /* random location */
            /* set dummy coordinates because there's no
               current position for rloco() to update */
            otmp->ox = otmp->oy = 0;
            if (rloco(otmp) && !nobreak && breaktest(otmp)) {
                /* assume it broke before player arrived, no messages */
                delobj(otmp);
            }
        }
    }
}

void
deliver_obj_to_mon(mtmp, cnt, deliverflags)
int cnt;
struct monst *mtmp;
unsigned long deliverflags;
{
    struct obj *otmp, *otmp2;
    int where, maxobj = 1;
    boolean at_crime_scene = In_mines(&u.uz);

    if ((deliverflags & DF_RANDOM) && cnt > 1)
        maxobj = rnd(cnt);
    else if (deliverflags & DF_ALL)
        maxobj = 0;
    else
        maxobj = 1;

    cnt = 0;
    for (otmp = g.migrating_objs; otmp; otmp = otmp2) {
        otmp2 = otmp->nobj;
        where = (int) (otmp->owornmask & 0x7fffL); /* destination code */
        if ((where & MIGR_TO_SPECIES) == 0)
            continue;

        if ((mtmp->data->mflags2 & otmp->corpsenm) != 0) {
            obj_extract_self(otmp);
            otmp->owornmask = 0L;
            otmp->ox = otmp->oy = 0;

            /* special treatment for orcs and their kind */
            if ((otmp->corpsenm & M2_ORC) != 0 && has_oname(otmp)) {
                if (!has_mname(mtmp)) {
                    if (at_crime_scene || !rn2(2))
                        mtmp = christen_orc(mtmp,
                                            at_crime_scene ? ONAME(otmp)
                                                           : (char *) 0,
                                            /* bought the stolen goods */
                                            " the Fence");
                }
                free_oname(otmp);
            }
            otmp->corpsenm = 0;
            (void) add_to_minv(mtmp, otmp);
            cnt++;
            if (maxobj && cnt >= maxobj)
                break;
            /* getting here implies DF_ALL */
        }
    }
}

STATIC_OVL void
otransit_msg(otmp, nodrop, num)
register struct obj *otmp;
register boolean nodrop;
long num;
{
    char *optr = 0, obuf[BUFSZ], xbuf[BUFSZ];

    if (otmp->otyp == CORPSE) {
        /* Tobjnam() calls xname() and would yield "The corpse";
           we want more specific "The newt corpse" or "Medusa's corpse" */
        optr = upstart(corpse_xname(otmp, (char *) 0, CXN_PFX_THE));
    } else {
        optr = Tobjnam(otmp, (char *) 0);
    }
    Strcpy(obuf, optr);

    if (num) { /* means: other objects are impacted */
        /* 3.6.2: use a separate buffer for the suffix to avoid risk of
           overrunning obuf[] (let pline() handle truncation if necessary) */
        Sprintf(xbuf, " %s %s object%s", otense(otmp, "hit"),
                (num == 1L) ? "another" : "other", (num > 1L) ? "s" : "");
        if (nodrop)
            Sprintf(eos(xbuf), ".");
        else
            Sprintf(eos(xbuf), " and %s %s.", otense(otmp, "fall"), g.gate_str);
        pline("%s%s", obuf, xbuf);
    } else if (!nodrop)
        pline("%s %s %s.", obuf, otense(otmp, "fall"), g.gate_str);
}

/* migration destination for objects which fall down to next level */
schar
down_gate(x, y)
xchar x, y;
{
    struct trap *ttmp;

    g.gate_str = 0;
    /* this matches the player restriction in goto_level() */
    if (on_level(&u.uz, &qstart_level) && !ok_to_quest())
        return MIGR_NOWHERE;

    if ((xdnstair == x && ydnstair == y)
        || (g.sstairs.sx == x && g.sstairs.sy == y && !g.sstairs.up)) {
        g.gate_str = "down the stairs";
        return (xdnstair == x && ydnstair == y) ? MIGR_STAIRS_UP
                                                : MIGR_SSTAIRS;
    }
    if (xdnladder == x && ydnladder == y) {
        g.gate_str = "down the ladder";
        return MIGR_LADDER_UP;
    }

    if (((ttmp = t_at(x, y)) != 0 && ttmp->tseen)
        && is_hole(ttmp->ttyp)) {
        g.gate_str = (ttmp->ttyp == TRAPDOOR) ? "through the trap door"
                                            : "through the hole";
        return MIGR_RANDOM;
    }
    return MIGR_NOWHERE;
}

/*dokick.c*/<|MERGE_RESOLUTION|>--- conflicted
+++ resolved
@@ -1223,15 +1223,9 @@
         goto dumb;
     }
 
-<<<<<<< HEAD
     if (g.maploc->doormask == D_ISOPEN || g.maploc->doormask == D_BROKEN
         || g.maploc->doormask == D_NODOOR) {
-    dumb:
-=======
-    if (maploc->doormask == D_ISOPEN || maploc->doormask == D_BROKEN
-        || maploc->doormask == D_NODOOR) {
  dumb:
->>>>>>> 96418648
         exercise(A_DEX, FALSE);
         if (martial() || ACURR(A_DEX) >= 16 || rn2(3)) {
             You("kick at empty space.");
