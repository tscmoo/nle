/* NetHack 3.6	mhitm.c	$NHDT-Date: 1573773926 2019/11/14 23:25:26 $  $NHDT-Branch: NetHack-3.6 $:$NHDT-Revision: 1.118 $ */
/* Copyright (c) Stichting Mathematisch Centrum, Amsterdam, 1985. */
/*-Copyright (c) Robert Patrick Rankin, 2011. */
/* NetHack may be freely redistributed.  See license for details. */

#include "hack.h"
#include "artifact.h"

static const char brief_feeling[] =
    "have a %s feeling for a moment, then it passes.";

static int FDECL(hitmm, (struct monst *, struct monst *,
                             struct attack *));
static int FDECL(gazemm, (struct monst *, struct monst *,
                              struct attack *));
static int FDECL(gulpmm, (struct monst *, struct monst *,
                              struct attack *));
static int FDECL(explmm, (struct monst *, struct monst *,
                              struct attack *));
static int FDECL(mdamagem, (struct monst *, struct monst *,
                                struct attack *));
static void FDECL(mswingsm, (struct monst *, struct monst *,
                                 struct obj *));
static void FDECL(noises, (struct monst *, struct attack *));
static void FDECL(missmm, (struct monst *, struct monst *,
                               struct attack *));
static int FDECL(passivemm, (struct monst *, struct monst *,
                                 BOOLEAN_P, int));


static void
noises(magr, mattk)
register struct monst *magr;
register struct attack *mattk;
{
    boolean farq = (distu(magr->mx, magr->my) > 15);

    if (!Deaf && (farq != g.far_noise || g.moves - g.noisetime > 10)) {
        g.far_noise = farq;
        g.noisetime = g.moves;
        You_hear("%s%s.",
                 (mattk->aatyp == AT_EXPL) ? "an explosion" : "some noises",
                 farq ? " in the distance" : "");
    }
}

static
void
missmm(magr, mdef, mattk)
register struct monst *magr, *mdef;
struct attack *mattk;
{
    const char *fmt;
    char buf[BUFSZ];
    boolean showit = FALSE;

    /* unhiding or unmimicking happens even if hero can't see it
       because the formerly concealed monster is now in action */
    if (M_AP_TYPE(mdef)) {
        seemimic(mdef);
        showit |= vis;
    } else if (mdef->mundetected) {
        mdef->mundetected = 0;
        showit |= vis;
    }
    if (M_AP_TYPE(magr)) {
        seemimic(magr);
        showit |= vis;
    } else if (magr->mundetected) {
        magr->mundetected = 0;
        showit |= vis;
    }

    if (g.vis) {
        if (!canspotmon(magr))
            map_invisible(magr->mx, magr->my);
        else if (showit)
            newsym(magr->mx, magr->my);
        if (!canspotmon(mdef))
            map_invisible(mdef->mx, mdef->my);
        else if (showit)
            newsym(mdef->mx, mdef->my);

        fmt = (could_seduce(magr, mdef, mattk) && !magr->mcan)
                  ? "%s pretends to be friendly to"
                  : "%s misses";
        Sprintf(buf, fmt, Monnam(magr));
        pline("%s %s.", buf, mon_nam_too(mdef, magr));
    } else
        noises(magr, mattk);
}

/*
 *  fightm()  -- fight some other monster
 *
 *  Returns:
 *      0 - Monster did nothing.
 *      1 - If the monster made an attack.  The monster might have died.
 *
 *  There is an exception to the above.  If mtmp has the hero swallowed,
 *  then we report that the monster did nothing so it will continue to
 *  digest the hero.
 */
 /* have monsters fight each other */
int
fightm(mtmp)
register struct monst *mtmp;
{
    register struct monst *mon, *nmon;
    int result, has_u_swallowed;
#ifdef LINT
    nmon = 0;
#endif
    /* perhaps the monster will resist Conflict */
    if (resist(mtmp, RING_CLASS, 0, 0))
        return 0;

    if (u.ustuck == mtmp) {
        /* perhaps we're holding it... */
        if (itsstuck(mtmp))
            return 0;
    }
    has_u_swallowed = (u.uswallow && (mtmp == u.ustuck));

    for (mon = fmon; mon; mon = nmon) {
        nmon = mon->nmon;
        if (nmon == mtmp)
            nmon = mtmp->nmon;
        /* Be careful to ignore monsters that are already dead, since we
         * might be calling this before we've cleaned them up.  This can
         * happen if the monster attacked a cockatrice bare-handedly, for
         * instance.
         */
        if (mon != mtmp && !DEADMONSTER(mon)) {
            if (monnear(mtmp, mon->mx, mon->my)) {
                if (!u.uswallow && (mtmp == u.ustuck)) {
                    if (!rn2(4)) {
                        pline("%s releases you!", Monnam(mtmp));
                        u.ustuck = 0;
                    } else
                        break;
                }

                /* mtmp can be killed */
                g.bhitpos.x = mon->mx;
                g.bhitpos.y = mon->my;
                g.notonhead = 0;
                result = mattackm(mtmp, mon);

                if (result & MM_AGR_DIED)
                    return 1; /* mtmp died */
                /*
                 * If mtmp has the hero swallowed, lie and say there
                 * was no attack (this allows mtmp to digest the hero).
                 */
                if (has_u_swallowed)
                    return 0;

                /* Allow attacked monsters a chance to hit back. Primarily
                 * to allow monsters that resist conflict to respond.
                 */
                if ((result & MM_HIT) && !(result & MM_DEF_DIED) && rn2(4)
                    && mon->movement >= NORMAL_SPEED) {
                    mon->movement -= NORMAL_SPEED;
                    g.notonhead = 0;
                    (void) mattackm(mon, mtmp); /* return attack */
                }

                return (result & MM_HIT) ? 1 : 0;
            }
        }
    }
    return 0;
}

/*
 * mdisplacem() -- attacker moves defender out of the way;
 *                 returns same results as mattackm().
 */
int
mdisplacem(magr, mdef, quietly)
register struct monst *magr, *mdef;
boolean quietly;
{
    struct permonst *pa, *pd;
    int tx, ty, fx, fy;

    /* sanity checks; could matter if we unexpectedly get a long worm */
    if (!magr || !mdef || magr == mdef)
        return MM_MISS;
    pa = magr->data, pd = mdef->data;
    tx = mdef->mx, ty = mdef->my; /* destination */
    fx = magr->mx, fy = magr->my; /* current location */
    if (m_at(fx, fy) != magr || m_at(tx, ty) != mdef)
        return MM_MISS;

    /* The 1 in 7 failure below matches the chance in attack()
     * for pet displacement.
     */
    if (!rn2(7))
        return MM_MISS;

    /* Grid bugs cannot displace at an angle. */
    if (pa == &mons[PM_GRID_BUG] && magr->mx != mdef->mx
        && magr->my != mdef->my)
        return MM_MISS;

    /* undetected monster becomes un-hidden if it is displaced */
    if (mdef->mundetected)
        mdef->mundetected = 0;
    if (M_AP_TYPE(mdef) && M_AP_TYPE(mdef) != M_AP_MONSTER)
        seemimic(mdef);
    /* wake up the displaced defender */
    mdef->msleeping = 0;
    mdef->mstrategy &= ~STRAT_WAITMASK;
    finish_meating(mdef);

    /*
     * Set up the visibility of action.
     * You can observe monster displacement if you can see both of
     * the monsters involved.
     */
    g.vis = (canspotmon(magr) && canspotmon(mdef));

    if (touch_petrifies(pd) && !resists_ston(magr)) {
        if (which_armor(magr, W_ARMG) != 0) {
            if (poly_when_stoned(pa)) {
                mon_to_stone(magr);
                return MM_HIT; /* no damage during the polymorph */
            }
            if (!quietly && canspotmon(magr))
                pline("%s turns to stone!", Monnam(magr));
            monstone(magr);
            if (!DEADMONSTER(magr))
                return MM_HIT; /* lifesaved */
            else if (magr->mtame && !g.vis)
                You(brief_feeling, "peculiarly sad");
            return MM_AGR_DIED;
        }
    }

    remove_monster(fx, fy); /* pick up from orig position */
    remove_monster(tx, ty);
    place_monster(magr, tx, ty); /* put down at target spot */
    place_monster(mdef, fx, fy);
    if (g.vis && !quietly)
        pline("%s moves %s out of %s way!", Monnam(magr), mon_nam(mdef),
              is_rider(pa) ? "the" : mhis(magr));
    newsym(fx, fy);  /* see it */
    newsym(tx, ty);  /*   all happen */
    flush_screen(0); /* make sure it shows up */

    return MM_HIT;
}

/*
 * mattackm() -- a monster attacks another monster.
 *
 *          --------- aggressor died
 *         /  ------- defender died
 *        /  /  ----- defender was hit
 *       /  /  /
 *      x  x  x
 *
 *      0x4     MM_AGR_DIED
 *      0x2     MM_DEF_DIED
 *      0x1     MM_HIT
 *      0x0     MM_MISS
 *
 * Each successive attack has a lower probability of hitting.  Some rely on
 * success of previous attacks.  ** this doen't seem to be implemented -dl **
 *
 * In the case of exploding monsters, the monster dies as well.
 */
int
mattackm(magr, mdef)
register struct monst *magr, *mdef;
{
    int i,          /* loop counter */
        tmp,        /* amour class difference */
        strike = 0, /* hit this attack */
        attk,       /* attack attempted this time */
        struck = 0, /* hit at least once */
        res[NATTK]; /* results of all attacks */
    struct attack *mattk, alt_attk;
    struct permonst *pa, *pd;

    if (!magr || !mdef)
        return MM_MISS; /* mike@genat */
    if (!magr->mcanmove || magr->msleeping)
        return MM_MISS;
    pa = magr->data;
    pd = mdef->data;

    /* Grid bugs cannot attack at an angle. */
    if (pa == &mons[PM_GRID_BUG] && magr->mx != mdef->mx
        && magr->my != mdef->my)
        return MM_MISS;

    /* Calculate the armour class differential. */
    tmp = find_mac(mdef) + magr->m_lev;
    if (mdef->mconf || !mdef->mcanmove || mdef->msleeping) {
        tmp += 4;
        mdef->msleeping = 0;
    }

    /* undetect monsters become un-hidden if they are attacked */
    if (mdef->mundetected) {
        mdef->mundetected = 0;
        newsym(mdef->mx, mdef->my);
        if (canseemon(mdef) && !sensemon(mdef)) {
            if (Unaware) {
                boolean justone = (mdef->data->geno & G_UNIQ) != 0L;
                const char *montype;

                montype = noname_monnam(mdef, justone ? ARTICLE_THE
                                                      : ARTICLE_NONE);
                if (!justone)
                    montype = makeplural(montype);
                You("dream of %s.", montype);
            } else
                pline("Suddenly, you notice %s.", a_monnam(mdef));
        }
    }

    /* Elves hate orcs. */
    if (is_elf(pa) && is_orc(pd))
        tmp++;

    /* Set up the visibility of action */
    g.vis = (cansee(magr->mx, magr->my) && cansee(mdef->mx, mdef->my)
           && (canspotmon(magr) || canspotmon(mdef)));

    /* Set flag indicating monster has moved this turn.  Necessary since a
     * monster might get an attack out of sequence (i.e. before its move) in
     * some cases, in which case this still counts as its move for the round
     * and it shouldn't move again.
     */
    magr->mlstmv = g.monstermoves;

    /* Now perform all attacks for the monster. */
    for (i = 0; i < NATTK; i++) {
        res[i] = MM_MISS;
        mattk = getmattk(magr, mdef, i, res, &alt_attk);
        g.otmp = (struct obj *) 0;
        attk = 1;
        switch (mattk->aatyp) {
        case AT_WEAP: /* "hand to hand" attacks */
            if (distmin(magr->mx, magr->my, mdef->mx, mdef->my) > 1) {
                /* D: Do a ranged attack here! */
                strike = thrwmm(magr, mdef);
                if (DEADMONSTER(mdef))
                    res[i] = MM_DEF_DIED;
                if (DEADMONSTER(magr))
                    res[i] |= MM_AGR_DIED;
                break;
            }
            if (magr->weapon_check == NEED_WEAPON || !MON_WEP(magr)) {
                magr->weapon_check = NEED_HTH_WEAPON;
                if (mon_wield_item(magr) != 0)
                    return 0;
            }
            possibly_unwield(magr, FALSE);
            g.otmp = MON_WEP(magr);

            if (g.otmp) {
                if (g.vis)
                    mswingsm(magr, mdef, g.otmp);
                tmp += hitval(g.otmp, mdef);
            }
            /*FALLTHRU*/
        case AT_CLAW:
        case AT_KICK:
        case AT_BITE:
        case AT_STNG:
        case AT_TUCH:
        case AT_BUTT:
        case AT_TENT:
            /* Nymph that teleported away on first attack? */
            if (distmin(magr->mx, magr->my, mdef->mx, mdef->my) > 1)
                /* Continue because the monster may have a ranged attack. */
                continue;
            /* Monsters won't attack cockatrices physically if they
             * have a weapon instead.  This instinct doesn't work for
             * players, or under conflict or confusion.
             */
            if (!magr->mconf && !Conflict && g.otmp && mattk->aatyp != AT_WEAP
                && touch_petrifies(mdef->data)) {
                strike = 0;
                break;
            }
            g.dieroll = rnd(20 + i);
            strike = (tmp > g.dieroll);
            /* KMH -- don't accumulate to-hit bonuses */
            if (g.otmp)
                tmp -= hitval(g.otmp, mdef);
            if (strike) {
                res[i] = hitmm(magr, mdef, mattk);
                if ((mdef->data == &mons[PM_BLACK_PUDDING]
                     || mdef->data == &mons[PM_BROWN_PUDDING])
<<<<<<< HEAD
                    && (g.otmp && (objects[g.otmp->otyp].oc_material == IRON
                                 || objects[g.otmp->otyp].oc_material == METAL))
                    && mdef->mhp > 1
                    && !mdef->mcan) {
=======
                    && (otmp && (objects[otmp->otyp].oc_material == IRON
                                 || objects[otmp->otyp].oc_material == METAL))
                    && mdef->mhp > 1 && !mdef->mcan) {
>>>>>>> aec4ce01
                    struct monst *mclone;

                    if ((mclone = clone_mon(mdef, 0, 0)) != 0) {
                        if (g.vis && canspotmon(mdef)) {
                            char buf[BUFSZ];

                            Strcpy(buf, Monnam(mdef));
                            pline("%s divides as %s hits it!", buf,
                                  mon_nam(magr));
                        }
                        mintrap(mclone);
                    }
                }
            } else
                missmm(magr, mdef, mattk);
            break;

        case AT_HUGS: /* automatic if prev two attacks succeed */
            strike = (i >= 2 && res[i - 1] == MM_HIT && res[i - 2] == MM_HIT);
            if (strike)
                res[i] = hitmm(magr, mdef, mattk);

            break;

        case AT_GAZE:
            strike = 0;
            res[i] = gazemm(magr, mdef, mattk);
            break;

        case AT_EXPL:
            /* D: Prevent explosions from a distance */
            if (distmin(magr->mx,magr->my,mdef->mx,mdef->my) > 1)
                continue;

            res[i] = explmm(magr, mdef, mattk);
            if (res[i] == MM_MISS) { /* cancelled--no attack */
                strike = 0;
                attk = 0;
            } else
                strike = 1; /* automatic hit */
            break;

        case AT_ENGL:
            if (mdef->data == &mons[PM_SHADE]) { /* no silver teeth... */
                if (vis)
                    pline("%s attempt to engulf %s is futile.",
                          s_suffix(Monnam(magr)), mon_nam(mdef));
                strike = 0;
                break;
            }
            if (u.usteed && mdef == u.usteed) {
                strike = 0;
                break;
            }
            /* D: Prevent engulf from a distance */
            if (distmin(magr->mx, magr->my, mdef->mx, mdef->my) > 1)
                continue;
            /* Engulfing attacks are directed at the hero if possible. -dlc */
            if (u.uswallow && magr == u.ustuck)
                strike = 0;
            else if ((strike = (tmp > rnd(20 + i))) != 0)
                res[i] = gulpmm(magr, mdef, mattk);
            else
                missmm(magr, mdef, mattk);
            break;

        case AT_BREA:
            if (!monnear(magr, mdef->mx, mdef->my)) {
                strike = breamm(magr, mattk, mdef);

                /* We don't really know if we hit or not; pretend we did. */
                if (strike)
                    res[i] |= MM_HIT;
                if (DEADMONSTER(mdef))
                    res[i] = MM_DEF_DIED;
                if (DEADMONSTER(magr))
                    res[i] |= MM_AGR_DIED;
            }
            else
                strike = 0;
            break;

        case AT_SPIT:
            if (!monnear(magr, mdef->mx, mdef->my)) {
                strike = spitmm(magr, mattk, mdef);

                /* We don't really know if we hit or not; pretend we did. */
                if (strike)
                    res[i] |= MM_HIT;
                if (DEADMONSTER(mdef))
                    res[i] = MM_DEF_DIED;
                if (DEADMONSTER(magr))
                    res[i] |= MM_AGR_DIED;
            }
            break;

        default: /* no attack */
            strike = 0;
            attk = 0;
            break;
        }

        if (attk && !(res[i] & MM_AGR_DIED)
            && distmin(magr->mx, magr->my, mdef->mx, mdef->my) <= 1)
            res[i] = passivemm(magr, mdef, strike, res[i] & MM_DEF_DIED);

        if (res[i] & MM_DEF_DIED)
            return res[i];
        if (res[i] & MM_AGR_DIED)
            return res[i];
        /* return if aggressor can no longer attack */
        if (!magr->mcanmove || magr->msleeping)
            return res[i];
        if (res[i] & MM_HIT)
            struck = 1; /* at least one hit */
    }

    return (struck ? MM_HIT : MM_MISS);
}

/* Returns the result of mdamagem(). */
static int
hitmm(magr, mdef, mattk)
register struct monst *magr, *mdef;
struct attack *mattk;
{
<<<<<<< HEAD
    if (g.vis) {
=======
    boolean weaponhit = ((mattk->aatyp == AT_WEAP
                          || (mattk->aatyp == AT_CLAW && otmp))),
            silverhit = (weaponhit && otmp
                         && objects[otmp->otyp].oc_material == SILVER),
            showit = FALSE;

    /* unhiding or unmimicking happens even if hero can't see it
       because the formerly concealed monster is now in action */
    if (M_AP_TYPE(mdef)) {
        seemimic(mdef);
        showit |= vis;
    } else if (mdef->mundetected) {
        mdef->mundetected = 0;
        showit |= vis;
    }
    if (M_AP_TYPE(magr)) {
        seemimic(magr);
        showit |= vis;
    } else if (magr->mundetected) {
        magr->mundetected = 0;
        showit |= vis;
    }

    if (vis) {
>>>>>>> aec4ce01
        int compat;
        char buf[BUFSZ];

        if (!canspotmon(magr))
            map_invisible(magr->mx, magr->my);
        else if (showit)
            newsym(magr->mx, magr->my);
        if (!canspotmon(mdef))
            map_invisible(mdef->mx, mdef->my);
        else if (showit)
            newsym(mdef->mx, mdef->my);

        if ((compat = could_seduce(magr, mdef, mattk)) && !magr->mcan) {
            Sprintf(buf, "%s %s", Monnam(magr),
                    mdef->mcansee ? "smiles at" : "talks to");
            pline("%s %s %s.", buf, mon_nam(mdef),
                  compat == 2 ? "engagingly" : "seductively");
        } else if (shade_miss(magr, mdef, otmp, FALSE, TRUE)) {
            return MM_MISS; /* bypass mdamagem() */
        } else {
            char magr_name[BUFSZ];

            Strcpy(magr_name, Monnam(magr));
            switch (mattk->aatyp) {
            case AT_BITE:
                Sprintf(buf, "%s bites", magr_name);
                break;
            case AT_STNG:
                Sprintf(buf, "%s stings", magr_name);
                break;
            case AT_BUTT:
                Sprintf(buf, "%s butts", magr_name);
                break;
            case AT_TUCH:
                Sprintf(buf, "%s touches", magr_name);
                break;
            case AT_TENT:
                Sprintf(buf, "%s tentacles suck", s_suffix(magr_name));
                break;
            case AT_HUGS:
                if (magr != u.ustuck) {
                    Sprintf(buf, "%s squeezes", magr_name);
                    break;
                }
                /*FALLTHRU*/
            default:
                Sprintf(buf, "%s hits", magr_name);
            }
            pline("%s %s.", buf, mon_nam_too(mdef, magr));

            if (mon_hates_silver(mdef) && silverhit) {
                char *mdef_name = mon_nam_too(mdef, magr);

                /* note: mon_nam_too returns a modifiable buffer; so
                   does s_suffix, but it returns a single static buffer
                   and we might be calling it twice for this message */
                Strcpy(magr_name, s_suffix(magr_name));
                if (!noncorporeal(mdef->data) && !amorphous(mdef->data)) {
                    if (mdef != magr) {
                        mdef_name = s_suffix(mdef_name);
                    } else {
                        (void) strsubst(mdef_name, "himself", "his own");
                        (void) strsubst(mdef_name, "herself", "her own");
                        (void) strsubst(mdef_name, "itself", "its own");
                    }
                    Strcat(mdef_name, " flesh");
                }

                pline("%s %s sears %s!", magr_name, /*s_suffix(magr_name), */
                      simpleonames(otmp), mdef_name);
            }
        }
    } else
        noises(magr, mattk);

    return mdamagem(magr, mdef, mattk);
}

/* Returns the same values as mdamagem(). */
static int
gazemm(magr, mdef, mattk)
register struct monst *magr, *mdef;
struct attack *mattk;
{
    char buf[BUFSZ];

    if (g.vis) {
        if (mdef->data->mlet == S_MIMIC
            && M_AP_TYPE(mdef) != M_AP_NOTHING)
            seemimic(mdef);
        Sprintf(buf, "%s gazes at", Monnam(magr));
        pline("%s %s...", buf,
              canspotmon(mdef) ? mon_nam(mdef) : "something");
    }

    if (magr->mcan || !magr->mcansee || !mdef->mcansee
        || (magr->minvis && !perceives(mdef->data)) || mdef->msleeping) {
        if (g.vis && canspotmon(mdef))
            pline("but nothing happens.");
        return MM_MISS;
    }
    /* call mon_reflects 2x, first test, then, if visible, print message */
    if (magr->data == &mons[PM_MEDUSA] && mon_reflects(mdef, (char *) 0)) {
        if (canseemon(mdef))
            (void) mon_reflects(mdef, "The gaze is reflected away by %s %s.");
        if (mdef->mcansee) {
            if (mon_reflects(magr, (char *) 0)) {
                if (canseemon(magr))
                    (void) mon_reflects(magr,
                                      "The gaze is reflected away by %s %s.");
                return MM_MISS;
            }
            if (mdef->minvis && !perceives(magr->data)) {
                if (canseemon(magr)) {
                    pline(
                      "%s doesn't seem to notice that %s gaze was reflected.",
                          Monnam(magr), mhis(magr));
                }
                return MM_MISS;
            }
            if (canseemon(magr))
                pline("%s is turned to stone!", Monnam(magr));
            monstone(magr);
            if (!DEADMONSTER(magr))
                return MM_MISS;
            return MM_AGR_DIED;
        }
    }

    return mdamagem(magr, mdef, mattk);
}

/* return True if magr is allowed to swallow mdef, False otherwise */
boolean
engulf_target(magr, mdef)
struct monst *magr, *mdef;
{
    struct rm *lev;
    int dx, dy;

    /* can't swallow something that's too big */
    if (mdef->data->msize >= MZ_HUGE)
        return FALSE;

    /* (hypothetical) engulfers who can pass through walls aren't
     limited by rock|trees|bars */
    if ((magr == &g.youmonst) ? Passes_walls : passes_walls(magr->data))
        return TRUE;

    /* don't swallow something in a spot where attacker wouldn't
       otherwise be able to move onto; we don't want to engulf
       a wall-phaser and end up with a non-phaser inside a wall */
    dx = mdef->mx, dy = mdef->my;
    if (mdef == &g.youmonst)
        dx = u.ux, dy = u.uy;
    lev = &levl[dx][dy];
    if (IS_ROCK(lev->typ) || closed_door(dx, dy) || IS_TREE(lev->typ)
        /* not passes_bars(); engulfer isn't squeezing through */
        || (lev->typ == IRONBARS && !is_whirly(magr->data)))
        return FALSE;

    return TRUE;
}

/* Returns the same values as mattackm(). */
static int
gulpmm(magr, mdef, mattk)
register struct monst *magr, *mdef;
register struct attack *mattk;
{
    xchar ax, ay, dx, dy;
    int status;
    char buf[BUFSZ];
    struct obj *obj;

    if (!engulf_target(magr, mdef))
        return MM_MISS;

    if (g.vis) {
        /* [this two-part formatting dates back to when only one x_monnam
           result could be included in an expression because the next one
           would overwrite first's result -- that's no longer the case] */
        Sprintf(buf, "%s swallows", Monnam(magr));
        pline("%s %s.", buf, mon_nam(mdef));
    }
    for (obj = mdef->minvent; obj; obj = obj->nobj)
        (void) snuff_lit(obj);

    if (is_vampshifter(mdef)
        && newcham(mdef, &mons[mdef->cham], FALSE, FALSE)) {
        if (g.vis) {
            /* 'it' -- previous form is no longer available and
               using that would be excessively verbose */
            pline("%s expels %s.", Monnam(magr),
                  canspotmon(mdef) ? "it" : something);
            if (canspotmon(mdef))
                pline("It turns into %s.", a_monnam(mdef));
        }
        return MM_HIT; /* bypass mdamagem() */
    }

    /*
     *  All of this manipulation is needed to keep the display correct.
     *  There is a flush at the next pline().
     */
    ax = magr->mx;
    ay = magr->my;
    dx = mdef->mx;
    dy = mdef->my;
    /*
     *  Leave the defender in the monster chain at it's current position,
     *  but don't leave it on the screen.  Move the aggressor to the
     *  defender's position.
     */
    remove_monster(dx, dy);
    remove_monster(ax, ay);
    place_monster(magr, dx, dy);
    newsym(ax, ay); /* erase old position */
    newsym(dx, dy); /* update new position */

    status = mdamagem(magr, mdef, mattk);

    if ((status & (MM_AGR_DIED | MM_DEF_DIED))
        == (MM_AGR_DIED | MM_DEF_DIED)) {
        ;                              /* both died -- do nothing  */
    } else if (status & MM_DEF_DIED) { /* defender died */
        /*
         *  Note:  remove_monster() was called in relmon(), wiping out
         *  magr from level.monsters[mdef->mx][mdef->my].  We need to
         *  put it back and display it.  -kd
         */
        place_monster(magr, dx, dy);
        newsym(dx, dy);
        /* aggressor moves to <dx,dy> and might encounter trouble there */
        if (minliquid(magr) || (t_at(dx, dy) && mintrap(magr) == 2))
            status |= MM_AGR_DIED;
    } else if (status & MM_AGR_DIED) { /* aggressor died */
        place_monster(mdef, dx, dy);
        newsym(dx, dy);
    } else {                           /* both alive, put them back */
        if (cansee(dx, dy))
            pline("%s is regurgitated!", Monnam(mdef));

        remove_monster(dx,dy);
        place_monster(magr, ax, ay);
        place_monster(mdef, dx, dy);
        newsym(ax, ay);
        newsym(dx, dy);
    }

    return status;
}

static int
explmm(magr, mdef, mattk)
struct monst *magr, *mdef;
struct attack *mattk;
{
    int result;

    if (magr->mcan)
        return MM_MISS;

    if (cansee(magr->mx, magr->my))
        pline("%s explodes!", Monnam(magr));
    else
        noises(magr, mattk);

    result = mdamagem(magr, mdef, mattk);

    /* Kill off aggressor if it didn't die. */
    if (!(result & MM_AGR_DIED)) {
        boolean was_leashed = (magr->mleashed != 0);

        mondead(magr);
        if (!DEADMONSTER(magr))
            return result; /* life saved */
        result |= MM_AGR_DIED;

        /* mondead() -> m_detach() -> m_unleash() always suppresses
           the m_unleash() slack message, so deliver it here instead */
        if (was_leashed)
            Your("leash falls slack.");
    }
    if (magr->mtame) /* give this one even if it was visible */
        You(brief_feeling, "melancholy");

    return result;
}

/*
 *  See comment at top of mattackm(), for return values.
 */
int
mdamagem(magr, mdef, mattk)
register struct monst *magr, *mdef;
register struct attack *mattk;
{
    struct obj *obj, dmgwep;
    char buf[BUFSZ];
    struct permonst *pa = magr->data, *pd = mdef->data;
    int armpro, num,
        tmp = d((int) mattk->damn, (int) mattk->damd),
        res = MM_MISS;
    boolean cancelled;

    if ((touch_petrifies(pd) /* or flesh_petrifies() */
         || (mattk->adtyp == AD_DGST && pd == &mons[PM_MEDUSA]))
        && !resists_ston(magr)) {
        long protector = attk_protection((int) mattk->aatyp),
             wornitems = magr->misc_worn_check;

        /* wielded weapon gives same protection as gloves here */
        if (g.otmp != 0)
            wornitems |= W_ARMG;

        if (protector == 0L
            || (protector != ~0L && (wornitems & protector) != protector)) {
            if (poly_when_stoned(pa)) {
                mon_to_stone(magr);
                return MM_HIT; /* no damage during the polymorph */
            }
            if (g.vis && canspotmon(magr))
                pline("%s turns to stone!", Monnam(magr));
            monstone(magr);
            if (!DEADMONSTER(magr))
                return MM_HIT; /* lifesaved */
            else if (magr->mtame && !g.vis)
                You(brief_feeling, "peculiarly sad");
            return MM_AGR_DIED;
        }
    }

    /* cancellation factor is the same as when attacking the hero */
    armpro = magic_negation(mdef);
    cancelled = magr->mcan || !(rn2(10) >= 3 * armpro);

    switch (mattk->adtyp) {
    case AD_DGST:
        /* eating a Rider or its corpse is fatal */
        if (is_rider(pd)) {
            if (g.vis && canseemon(magr))
                pline("%s %s!", Monnam(magr),
                      (pd == &mons[PM_FAMINE])
                          ? "belches feebly, shrivels up and dies"
                          : (pd == &mons[PM_PESTILENCE])
                                ? "coughs spasmodically and collapses"
                                : "vomits violently and drops dead");
            mondied(magr);
            if (!DEADMONSTER(magr))
                return 0; /* lifesaved */
            else if (magr->mtame && !g.vis)
                You(brief_feeling, "queasy");
            return MM_AGR_DIED;
        }
        if (flags.verbose && !Deaf)
            verbalize("Burrrrp!");
        tmp = mdef->mhp;
        /* Use up amulet of life saving */
        if (!!(obj = mlifesaver(mdef)))
            m_useup(mdef, obj);

        /* Is a corpse for nutrition possible?  It may kill magr */
        if (!corpse_chance(mdef, magr, TRUE) || DEADMONSTER(magr))
            break;

        /* Pets get nutrition from swallowing monster whole.
         * No nutrition from G_NOCORPSE monster, eg, undead.
         * DGST monsters don't die from undead corpses
         */
        num = monsndx(pd);
        if (magr->mtame && !magr->isminion
            && !(g.mvitals[num].mvflags & G_NOCORPSE)) {
            struct obj *virtualcorpse = mksobj(CORPSE, FALSE, FALSE);
            int nutrit;

            set_corpsenm(virtualcorpse, num);
            nutrit = dog_nutrition(magr, virtualcorpse);
            dealloc_obj(virtualcorpse);

            /* only 50% nutrition, 25% of normal eating time */
            if (magr->meating > 1)
                magr->meating = (magr->meating + 3) / 4;
            if (nutrit > 1)
                nutrit /= 2;
            EDOG(magr)->hungrytime += nutrit;
        }
        break;
    case AD_STUN:
        if (magr->mcan)
            break;
        if (canseemon(mdef))
            pline("%s %s for a moment.", Monnam(mdef),
                  makeplural(stagger(pd, "stagger")));
        mdef->mstun = 1;
        goto physical;
    case AD_LEGS:
        if (magr->mcan) {
            tmp = 0;
            break;
        }
        goto physical;
    case AD_WERE:
    case AD_HEAL:
    case AD_PHYS:
 physical:
        /* this shade check is necessary in case any attacks which
           dish out physical damage bypass hitmm() to get here */
        if ((mattk->aatyp == AT_WEAP || mattk->aatyp == AT_CLAW) && otmp)
            dmgwep = *otmp;
        else
            dmgwep = zeroobj;

        if (shade_miss(magr, mdef, &dmgwep, FALSE, TRUE)) {
            tmp = 0;
        } else if (mattk->aatyp == AT_KICK && thick_skinned(pd)) {
            tmp = 0;
<<<<<<< HEAD
        } else if (mattk->aatyp == AT_WEAP) {
            if (g.otmp) {
=======
        } else if (mattk->aatyp == AT_WEAP
                   || (mattk->aatyp == AT_CLAW && otmp)) {
            if (otmp) {
>>>>>>> aec4ce01
                struct obj *marmg;

                if (g.otmp->otyp == CORPSE
                    && touch_petrifies(&mons[g.otmp->corpsenm]))
                    goto do_stone;
<<<<<<< HEAD
                tmp += dmgval(g.otmp, mdef);
=======

                tmp += dmgval(otmp, mdef);
>>>>>>> aec4ce01
                if ((marmg = which_armor(magr, W_ARMG)) != 0
                    && marmg->otyp == GAUNTLETS_OF_POWER)
                    tmp += rn1(4, 3); /* 3..6 */
                if (tmp < 1) /* is this necessary?  mhitu.c has it... */
                    tmp = 1;
                if (g.otmp->oartifact) {
                    (void) artifact_hit(magr, mdef, g.otmp, &tmp, g.dieroll);
                    if (DEADMONSTER(mdef))
                        return (MM_DEF_DIED
                                | (grow_up(magr, mdef) ? 0 : MM_AGR_DIED));
                }
                if (tmp)
                    rustm(mdef, g.otmp);
            }
        } else if (pa == &mons[PM_PURPLE_WORM] && pd == &mons[PM_SHRIEKER]) {
            /* hack to enhance mm_aggression(); we don't want purple
               worm's bite attack to kill a shrieker because then it
               won't swallow the corpse; but if the target survives,
               the subsequent engulf attack should accomplish that */
            if (tmp >= mdef->mhp && mdef->mhp > 1)
                tmp = mdef->mhp - 1;
        }
        break;
    case AD_FIRE:
        if (cancelled) {
            tmp = 0;
            break;
        }
        if (g.vis && canseemon(mdef))
            pline("%s is %s!", Monnam(mdef), on_fire(pd, mattk));
        if (completelyburns(pd)) { /* paper golem or straw golem */
            if (g.vis && canseemon(mdef))
                pline("%s burns completely!", Monnam(mdef));
            mondead(mdef); /* was mondied() but that dropped paper scrolls */
            if (!DEADMONSTER(mdef))
                return 0;
            else if (mdef->mtame && !g.vis)
                pline("May %s roast in peace.", mon_nam(mdef));
            return (MM_DEF_DIED | (grow_up(magr, mdef) ? 0 : MM_AGR_DIED));
        }
        tmp += destroy_mitem(mdef, SCROLL_CLASS, AD_FIRE);
        tmp += destroy_mitem(mdef, SPBOOK_CLASS, AD_FIRE);
        if (resists_fire(mdef)) {
            if (g.vis && canseemon(mdef))
                pline_The("fire doesn't seem to burn %s!", mon_nam(mdef));
            shieldeff(mdef->mx, mdef->my);
            golemeffects(mdef, AD_FIRE, tmp);
            tmp = 0;
        }
        /* only potions damage resistant players in destroy_item */
        tmp += destroy_mitem(mdef, POTION_CLASS, AD_FIRE);
        break;
    case AD_COLD:
        if (cancelled) {
            tmp = 0;
            break;
        }
        if (g.vis && canseemon(mdef))
            pline("%s is covered in frost!", Monnam(mdef));
        if (resists_cold(mdef)) {
            if (g.vis && canseemon(mdef))
                pline_The("frost doesn't seem to chill %s!", mon_nam(mdef));
            shieldeff(mdef->mx, mdef->my);
            golemeffects(mdef, AD_COLD, tmp);
            tmp = 0;
        }
        tmp += destroy_mitem(mdef, POTION_CLASS, AD_COLD);
        break;
    case AD_ELEC:
        if (cancelled) {
            tmp = 0;
            break;
        }
        if (g.vis && canseemon(mdef))
            pline("%s gets zapped!", Monnam(mdef));
        tmp += destroy_mitem(mdef, WAND_CLASS, AD_ELEC);
        if (resists_elec(mdef)) {
            if (g.vis && canseemon(mdef))
                pline_The("zap doesn't shock %s!", mon_nam(mdef));
            shieldeff(mdef->mx, mdef->my);
            golemeffects(mdef, AD_ELEC, tmp);
            tmp = 0;
        }
        /* only rings damage resistant players in destroy_item */
        tmp += destroy_mitem(mdef, RING_CLASS, AD_ELEC);
        break;
    case AD_ACID:
        if (magr->mcan) {
            tmp = 0;
            break;
        }
        if (resists_acid(mdef)) {
            if (g.vis && canseemon(mdef))
                pline("%s is covered in %s, but it seems harmless.",
                      Monnam(mdef), hliquid("acid"));
            tmp = 0;
        } else if (g.vis && canseemon(mdef)) {
            pline("%s is covered in %s!", Monnam(mdef), hliquid("acid"));
            pline("It burns %s!", mon_nam(mdef));
        }
        if (!rn2(30))
            erode_armor(mdef, ERODE_CORRODE);
        if (!rn2(6))
            acid_damage(MON_WEP(mdef));
        break;
    case AD_RUST:
        if (magr->mcan)
            break;
        if (pd == &mons[PM_IRON_GOLEM]) {
            if (g.vis && canseemon(mdef))
                pline("%s falls to pieces!", Monnam(mdef));
            mondied(mdef);
            if (!DEADMONSTER(mdef))
                return 0;
            else if (mdef->mtame && !g.vis)
                pline("May %s rust in peace.", mon_nam(mdef));
            return (MM_DEF_DIED | (grow_up(magr, mdef) ? 0 : MM_AGR_DIED));
        }
        erode_armor(mdef, ERODE_RUST);
        mdef->mstrategy &= ~STRAT_WAITFORU;
        tmp = 0;
        break;
    case AD_CORR:
        if (magr->mcan)
            break;
        erode_armor(mdef, ERODE_CORRODE);
        mdef->mstrategy &= ~STRAT_WAITFORU;
        tmp = 0;
        break;
    case AD_DCAY:
        if (magr->mcan)
            break;
        if (pd == &mons[PM_WOOD_GOLEM] || pd == &mons[PM_LEATHER_GOLEM]) {
            if (g.vis && canseemon(mdef))
                pline("%s falls to pieces!", Monnam(mdef));
            mondied(mdef);
            if (!DEADMONSTER(mdef))
                return 0;
            else if (mdef->mtame && !g.vis)
                pline("May %s rot in peace.", mon_nam(mdef));
            return (MM_DEF_DIED | (grow_up(magr, mdef) ? 0 : MM_AGR_DIED));
        }
        erode_armor(mdef, ERODE_CORRODE);
        mdef->mstrategy &= ~STRAT_WAITFORU;
        tmp = 0;
        break;
    case AD_STON:
        if (magr->mcan)
            break;
 do_stone:
        /* may die from the acid if it eats a stone-curing corpse */
        if (munstone(mdef, FALSE))
            goto post_stone;
        if (poly_when_stoned(pd)) {
            mon_to_stone(mdef);
            tmp = 0;
            break;
        }
        if (!resists_ston(mdef)) {
            if (g.vis && canseemon(mdef))
                pline("%s turns to stone!", Monnam(mdef));
            monstone(mdef);
 post_stone:
            if (!DEADMONSTER(mdef))
                return 0;
            else if (mdef->mtame && !g.vis)
                You(brief_feeling, "peculiarly sad");
            return (MM_DEF_DIED | (grow_up(magr, mdef) ? 0 : MM_AGR_DIED));
        }
        tmp = (mattk->adtyp == AD_STON ? 0 : 1);
        break;
    case AD_TLPT:
        if (!cancelled && tmp < mdef->mhp && !tele_restrict(mdef)) {
            char mdef_Monnam[BUFSZ];
            boolean wasseen = canspotmon(mdef);

            /* save the name before monster teleports, otherwise
               we'll get "it" in the suddenly disappears message */
            if (g.vis && wasseen)
                Strcpy(mdef_Monnam, Monnam(mdef));
            mdef->mstrategy &= ~STRAT_WAITFORU;
            (void) rloc(mdef, TRUE);
            if (g.vis && wasseen && !canspotmon(mdef) && mdef != u.usteed)
                pline("%s suddenly disappears!", mdef_Monnam);
            if (tmp >= mdef->mhp) { /* see hitmu(mhitu.c) */
                if (mdef->mhp == 1)
                    ++mdef->mhp;
                tmp = mdef->mhp - 1;
            }
        }
        break;
    case AD_SLEE:
        if (!cancelled && !mdef->msleeping
            && sleep_monst(mdef, rnd(10), -1)) {
            if (g.vis && canspotmon(mdef)) {
                Strcpy(buf, Monnam(mdef));
                pline("%s is put to sleep by %s.", buf, mon_nam(magr));
            }
            mdef->mstrategy &= ~STRAT_WAITFORU;
            slept_monst(mdef);
        }
        break;
    case AD_PLYS:
        if (!cancelled && mdef->mcanmove) {
            if (g.vis && canspotmon(mdef)) {
                Strcpy(buf, Monnam(mdef));
                pline("%s is frozen by %s.", buf, mon_nam(magr));
            }
            paralyze_monst(mdef, rnd(10));
        }
        break;
    case AD_SLOW:
        if (!cancelled && mdef->mspeed != MSLOW) {
            unsigned int oldspeed = mdef->mspeed;

            mon_adjust_speed(mdef, -1, (struct obj *) 0);
            mdef->mstrategy &= ~STRAT_WAITFORU;
            if (mdef->mspeed != oldspeed && g.vis && canspotmon(mdef))
                pline("%s slows down.", Monnam(mdef));
        }
        break;
    case AD_CONF:
        /* Since confusing another monster doesn't have a real time
         * limit, setting spec_used would not really be right (though
         * we still should check for it).
         */
        if (!magr->mcan && !mdef->mconf && !magr->mspec_used) {
            if (g.vis && canseemon(mdef))
                pline("%s looks confused.", Monnam(mdef));
            mdef->mconf = 1;
            mdef->mstrategy &= ~STRAT_WAITFORU;
        }
        break;
    case AD_BLND:
        if (can_blnd(magr, mdef, mattk->aatyp, (struct obj *) 0)) {
            register unsigned rnd_tmp;

            if (g.vis && mdef->mcansee && canspotmon(mdef))
                pline("%s is blinded.", Monnam(mdef));
            rnd_tmp = d((int) mattk->damn, (int) mattk->damd);
            if ((rnd_tmp += mdef->mblinded) > 127)
                rnd_tmp = 127;
            mdef->mblinded = rnd_tmp;
            mdef->mcansee = 0;
            mdef->mstrategy &= ~STRAT_WAITFORU;
        }
        tmp = 0;
        break;
    case AD_HALU:
        if (!magr->mcan && haseyes(pd) && mdef->mcansee) {
            if (g.vis && canseemon(mdef))
                pline("%s looks %sconfused.", Monnam(mdef),
                      mdef->mconf ? "more " : "");
            mdef->mconf = 1;
            mdef->mstrategy &= ~STRAT_WAITFORU;
        }
        tmp = 0;
        break;
    case AD_CURS:
        if (!night() && (pa == &mons[PM_GREMLIN]))
            break;
        if (!magr->mcan && !rn2(10)) {
            mdef->mcan = 1; /* cancelled regardless of lifesave */
            mdef->mstrategy &= ~STRAT_WAITFORU;
            if (is_were(pd) && pd->mlet != S_HUMAN)
                were_change(mdef);
            if (pd == &mons[PM_CLAY_GOLEM]) {
                if (g.vis && canseemon(mdef)) {
                    pline("Some writing vanishes from %s head!",
                          s_suffix(mon_nam(mdef)));
                    pline("%s is destroyed!", Monnam(mdef));
                }
                mondied(mdef);
                if (!DEADMONSTER(mdef))
                    return 0;
                else if (mdef->mtame && !g.vis)
                    You(brief_feeling, "strangely sad");
                return (MM_DEF_DIED
                        | (grow_up(magr, mdef) ? 0 : MM_AGR_DIED));
            }
            if (!Deaf) {
                if (!g.vis)
                    You_hear("laughter.");
                else if (canseemon(magr))
                    pline("%s chuckles.", Monnam(magr));
            }
        }
        break;
    case AD_SGLD:
        tmp = 0;
        if (magr->mcan)
            break;
        /* technically incorrect; no check for stealing gold from
         * between mdef's feet...
         */
        {
            struct obj *gold = findgold(mdef->minvent);

            if (!gold)
                break;
            obj_extract_self(gold);
            add_to_minv(magr, gold);
        }
        mdef->mstrategy &= ~STRAT_WAITFORU;
        if (g.vis && canseemon(mdef)) {
            Strcpy(buf, Monnam(magr));
            pline("%s steals some gold from %s.", buf, mon_nam(mdef));
        }
        if (!tele_restrict(magr)) {
            boolean couldspot = canspotmon(magr);
            (void) rloc(magr, TRUE);
            if (g.vis && couldspot && !canspotmon(magr))
                pline("%s suddenly disappears!", buf);
        }
        break;
    case AD_DRLI:
        if (!cancelled && !rn2(3) && !resists_drli(mdef)) {
            tmp = d(2, 6);
            if (g.vis && canspotmon(mdef))
                pline("%s suddenly seems weaker!", Monnam(mdef));
            mdef->mhpmax -= tmp;
            if (mdef->m_lev == 0)
                tmp = mdef->mhp;
            else
                mdef->m_lev--;
            /* Automatic kill if drained past level 0 */
        }
        break;
    case AD_SSEX:
    case AD_SITM: /* for now these are the same */
    case AD_SEDU:
        if (magr->mcan)
            break;
        /* find an object to steal, non-cursed if magr is tame */
        for (obj = mdef->minvent; obj; obj = obj->nobj)
            if (!magr->mtame || !obj->cursed)
                break;

        if (obj) {
            char onambuf[BUFSZ], mdefnambuf[BUFSZ];

            /* make a special x_monnam() call that never omits
               the saddle, and save it for later messages */
            Strcpy(mdefnambuf,
                   x_monnam(mdef, ARTICLE_THE, (char *) 0, 0, FALSE));

            g.otmp = obj;
            if (u.usteed == mdef && g.otmp == which_armor(mdef, W_SADDLE))
                /* "You can no longer ride <steed>." */
                dismount_steed(DISMOUNT_POLY);
            obj_extract_self(g.otmp);
            if (g.otmp->owornmask) {
                mdef->misc_worn_check &= ~g.otmp->owornmask;
                if (g.otmp->owornmask & W_WEP)
                    mwepgone(mdef);
                g.otmp->owornmask = 0L;
                update_mon_intrinsics(mdef, g.otmp, FALSE, FALSE);
                /* give monster a chance to wear other equipment on its next
                   move instead of waiting until it picks something up */
                mdef->misc_worn_check |= I_SPECIAL;
            }
            /* add_to_minv() might free otmp [if it merges] */
            if (g.vis)
                Strcpy(onambuf, doname(g.otmp));
            (void) add_to_minv(magr, g.otmp);
            if (g.vis && canseemon(mdef)) {
                Strcpy(buf, Monnam(magr));
                pline("%s steals %s from %s!", buf, onambuf, mdefnambuf);
            }
            possibly_unwield(mdef, FALSE);
            mdef->mstrategy &= ~STRAT_WAITFORU;
            mselftouch(mdef, (const char *) 0, FALSE);
            if (DEADMONSTER(mdef))
                return (MM_DEF_DIED
                        | (grow_up(magr, mdef) ? 0 : MM_AGR_DIED));
            if (pa->mlet == S_NYMPH && !tele_restrict(magr)) {
                boolean couldspot = canspotmon(magr);

                (void) rloc(magr, TRUE);
                if (g.vis && couldspot && !canspotmon(magr))
                    pline("%s suddenly disappears!", buf);
            }
        }
        tmp = 0;
        break;
    case AD_DREN:
        if (!cancelled && !rn2(4))
            xdrainenergym(mdef, (boolean) (g.vis && canspotmon(mdef)
                                           && mattk->aatyp != AT_ENGL));
        tmp = 0;
        break;
    case AD_DRST:
    case AD_DRDX:
    case AD_DRCO:
        if (!cancelled && !rn2(8)) {
            if (g.vis && canspotmon(magr))
                pline("%s %s was poisoned!", s_suffix(Monnam(magr)),
                      mpoisons_subj(magr, mattk));
            if (resists_poison(mdef)) {
                if (g.vis && canspotmon(mdef) && canspotmon(magr))
                    pline_The("poison doesn't seem to affect %s.",
                              mon_nam(mdef));
            } else {
                if (rn2(10))
                    tmp += rn1(10, 6);
                else {
                    if (g.vis && canspotmon(mdef))
                        pline_The("poison was deadly...");
                    tmp = mdef->mhp;
                }
            }
        }
        break;
    case AD_DRIN:
        if (g.notonhead || !has_head(pd)) {
            if (g.vis && canspotmon(mdef))
                pline("%s doesn't seem harmed.", Monnam(mdef));
            /* Not clear what to do for green slimes */
            tmp = 0;
            break;
        }
        if ((mdef->misc_worn_check & W_ARMH) && rn2(8)) {
            if (g.vis && canspotmon(magr) && canseemon(mdef)) {
                Strcpy(buf, s_suffix(Monnam(mdef)));
                pline("%s helmet blocks %s attack to %s head.", buf,
                      s_suffix(mon_nam(magr)), mhis(mdef));
            }
            break;
        }
        res = eat_brains(magr, mdef, g.vis, &tmp);
        break;
    case AD_SLIM:
        if (cancelled)
            break; /* physical damage only */
        if (!rn2(4) && !slimeproof(pd)) {
            if (!munslime(mdef, FALSE) && !DEADMONSTER(mdef)) {
                if (newcham(mdef, &mons[PM_GREEN_SLIME], FALSE,
                            (boolean) (g.vis && canseemon(mdef))))
                    pd = mdef->data;
                mdef->mstrategy &= ~STRAT_WAITFORU;
                res = MM_HIT;
            }
            /* munslime attempt could have been fatal,
               potentially to multiple monsters (SCR_FIRE) */
            if (DEADMONSTER(magr))
                res |= MM_AGR_DIED;
            if (DEADMONSTER(mdef))
                res |= MM_DEF_DIED;
            tmp = 0;
        }
        break;
    case AD_STCK:
        if (cancelled)
            tmp = 0;
        break;
    case AD_WRAP: /* monsters cannot grab one another, it's too hard */
        if (magr->mcan)
            tmp = 0;
        break;
    case AD_ENCH:
        /* there's no msomearmor() function, so just do damage */
        /* if (cancelled) break; */
        break;
    default:
        tmp = 0;
        break;
    }
    if (!tmp)
        return res;

    if ((mdef->mhp -= tmp) < 1) {
        if (m_at(mdef->mx, mdef->my) == magr) { /* see gulpmm() */
            remove_monster(mdef->mx, mdef->my);
            mdef->mhp = 1; /* otherwise place_monster will complain */
            place_monster(mdef, mdef->mx, mdef->my);
            mdef->mhp = 0;
        }
        monkilled(mdef, "", (int) mattk->adtyp);
        if (!DEADMONSTER(mdef))
            return res; /* mdef lifesaved */
        else if (res == MM_AGR_DIED)
            return (MM_DEF_DIED | MM_AGR_DIED);

        if (mattk->adtyp == AD_DGST) {
            /* various checks similar to dog_eat and meatobj.
             * after monkilled() to provide better message ordering */
            if (mdef->cham >= LOW_PM) {
                (void) newcham(magr, (struct permonst *) 0, FALSE, TRUE);
            } else if (pd == &mons[PM_GREEN_SLIME] && !slimeproof(pa)) {
                (void) newcham(magr, &mons[PM_GREEN_SLIME], FALSE, TRUE);
            } else if (pd == &mons[PM_WRAITH]) {
                (void) grow_up(magr, (struct monst *) 0);
                /* don't grow up twice */
                return (MM_DEF_DIED | (!DEADMONSTER(magr) ? 0 : MM_AGR_DIED));
            } else if (pd == &mons[PM_NURSE]) {
                magr->mhp = magr->mhpmax;
            }
        }
        /* caveat: above digestion handling doesn't keep `pa' up to date */

        return (MM_DEF_DIED | (grow_up(magr, mdef) ? 0 : MM_AGR_DIED));
    }
    return (res == MM_AGR_DIED) ? MM_AGR_DIED : MM_HIT;
}

void
paralyze_monst(mon, amt)
struct monst *mon;
int amt;
{
    if (amt > 127)
        amt = 127;

    mon->mcanmove = 0;
    mon->mfrozen = amt;
    mon->meating = 0; /* terminate any meal-in-progress */
    mon->mstrategy &= ~STRAT_WAITFORU;
}

/* `mon' is hit by a sleep attack; return 1 if it's affected, 0 otherwise */
int
sleep_monst(mon, amt, how)
struct monst *mon;
int amt, how;
{
    if (resists_sleep(mon)
        || (how >= 0 && resist(mon, (char) how, 0, NOTELL))) {
        shieldeff(mon->mx, mon->my);
    } else if (mon->mcanmove) {
        finish_meating(mon); /* terminate any meal-in-progress */
        amt += (int) mon->mfrozen;
        if (amt > 0) { /* sleep for N turns */
            mon->mcanmove = 0;
            mon->mfrozen = min(amt, 127);
        } else { /* sleep until awakened */
            mon->msleeping = 1;
        }
        return 1;
    }
    return 0;
}

/* sleeping grabber releases, engulfer doesn't; don't use for paralysis! */
void
slept_monst(mon)
struct monst *mon;
{
    if ((mon->msleeping || !mon->mcanmove) && mon == u.ustuck
        && !sticks(g.youmonst.data) && !u.uswallow) {
        pline("%s grip relaxes.", s_suffix(Monnam(mon)));
        unstuck(mon);
    }
}

void
rustm(mdef, obj)
struct monst *mdef;
struct obj *obj;
{
    int dmgtyp = -1, chance = 1;

    if (!mdef || !obj)
        return; /* just in case */
    /* AD_ACID and AD_ENCH are handled in passivemm() and passiveum() */
    if (dmgtype(mdef->data, AD_CORR)) {
        dmgtyp = ERODE_CORRODE;
    } else if (dmgtype(mdef->data, AD_RUST)) {
        dmgtyp = ERODE_RUST;
    } else if (dmgtype(mdef->data, AD_FIRE)
               /* steam vortex: fire resist applies, fire damage doesn't */
               && mdef->data != &mons[PM_STEAM_VORTEX]) {
        dmgtyp = ERODE_BURN;
        chance = 6;
    }

    if (dmgtyp >= 0 && !rn2(chance))
        (void) erode_obj(obj, (char *) 0, dmgtyp, EF_GREASE | EF_VERBOSE);
}

static void
mswingsm(magr, mdef, otemp)
struct monst *magr, *mdef;
struct obj *otemp;
{
    if (flags.verbose && !Blind && mon_visible(magr)) {
        pline("%s %s %s%s %s at %s.", Monnam(magr),
              (objects[otemp->otyp].oc_dir & PIERCE) ? "thrusts" : "swings",
              (otemp->quan > 1L) ? "one of " : "", mhis(magr), xname(otemp),
              mon_nam(mdef));
    }
}

/*
 * Passive responses by defenders.  Does not replicate responses already
 * handled above.  Returns same values as mattackm.
 */
static int
passivemm(magr, mdef, mhit, mdead)
register struct monst *magr, *mdef;
boolean mhit;
int mdead;
{
    register struct permonst *mddat = mdef->data;
    register struct permonst *madat = magr->data;
    char buf[BUFSZ];
    int i, tmp;

    for (i = 0;; i++) {
        if (i >= NATTK)
            return (mdead | mhit); /* no passive attacks */
        if (mddat->mattk[i].aatyp == AT_NONE)
            break;
    }
    if (mddat->mattk[i].damn)
        tmp = d((int) mddat->mattk[i].damn, (int) mddat->mattk[i].damd);
    else if (mddat->mattk[i].damd)
        tmp = d((int) mddat->mlevel + 1, (int) mddat->mattk[i].damd);
    else
        tmp = 0;

    /* These affect the enemy even if defender killed */
    switch (mddat->mattk[i].adtyp) {
    case AD_ACID:
        if (mhit && !rn2(2)) {
            Strcpy(buf, Monnam(magr));
            if (canseemon(magr))
                pline("%s is splashed by %s %s!", buf,
                      s_suffix(mon_nam(mdef)), hliquid("acid"));
            if (resists_acid(magr)) {
                if (canseemon(magr))
                    pline("%s is not affected.", Monnam(magr));
                tmp = 0;
            }
        } else
            tmp = 0;
        if (!rn2(30))
            erode_armor(magr, ERODE_CORRODE);
        if (!rn2(6))
            acid_damage(MON_WEP(magr));
        goto assess_dmg;
    case AD_ENCH: /* KMH -- remove enchantment (disenchanter) */
        if (mhit && !mdef->mcan && g.otmp) {
            (void) drain_item(g.otmp, FALSE);
            /* No message */
        }
        break;
    default:
        break;
    }
    if (mdead || mdef->mcan)
        return (mdead | mhit);

    /* These affect the enemy only if defender is still alive */
    if (rn2(3))
        switch (mddat->mattk[i].adtyp) {
        case AD_PLYS: /* Floating eye */
            if (tmp > 127)
                tmp = 127;
            if (mddat == &mons[PM_FLOATING_EYE]) {
                if (!rn2(4))
                    tmp = 127;
                if (magr->mcansee && haseyes(madat) && mdef->mcansee
                    && (perceives(madat) || !mdef->minvis)) {
                    /* construct format string; guard against '%' in Monnam */
                    Strcpy(buf, s_suffix(Monnam(mdef)));
                    (void) strNsubst(buf, "%", "%%", 0);
                    Strcat(buf, " gaze is reflected by %s %s.");
                    if (mon_reflects(magr,
                                     canseemon(magr) ? buf : (char *) 0))
                        return (mdead | mhit);
                    Strcpy(buf, Monnam(magr));
                    if (canseemon(magr))
                        pline("%s is frozen by %s gaze!", buf,
                              s_suffix(mon_nam(mdef)));
                    paralyze_monst(magr, tmp);
                    return (mdead | mhit);
                }
            } else { /* gelatinous cube */
                Strcpy(buf, Monnam(magr));
                if (canseemon(magr))
                    pline("%s is frozen by %s.", buf, mon_nam(mdef));
                paralyze_monst(magr, tmp);
                return (mdead | mhit);
            }
            return 1;
        case AD_COLD:
            if (resists_cold(magr)) {
                if (canseemon(magr)) {
                    pline("%s is mildly chilly.", Monnam(magr));
                    golemeffects(magr, AD_COLD, tmp);
                }
                tmp = 0;
                break;
            }
            if (canseemon(magr))
                pline("%s is suddenly very cold!", Monnam(magr));
            mdef->mhp += tmp / 2;
            if (mdef->mhpmax < mdef->mhp)
                mdef->mhpmax = mdef->mhp;
            if (mdef->mhpmax > ((int) (mdef->m_lev + 1) * 8))
                (void) split_mon(mdef, magr);
            break;
        case AD_STUN:
            if (!magr->mstun) {
                magr->mstun = 1;
                if (canseemon(magr))
                    pline("%s %s...", Monnam(magr),
                          makeplural(stagger(magr->data, "stagger")));
            }
            tmp = 0;
            break;
        case AD_FIRE:
            if (resists_fire(magr)) {
                if (canseemon(magr)) {
                    pline("%s is mildly warmed.", Monnam(magr));
                    golemeffects(magr, AD_FIRE, tmp);
                }
                tmp = 0;
                break;
            }
            if (canseemon(magr))
                pline("%s is suddenly very hot!", Monnam(magr));
            break;
        case AD_ELEC:
            if (resists_elec(magr)) {
                if (canseemon(magr)) {
                    pline("%s is mildly tingled.", Monnam(magr));
                    golemeffects(magr, AD_ELEC, tmp);
                }
                tmp = 0;
                break;
            }
            if (canseemon(magr))
                pline("%s is jolted with electricity!", Monnam(magr));
            break;
        default:
            tmp = 0;
            break;
        }
    else
        tmp = 0;

 assess_dmg:
    if ((magr->mhp -= tmp) <= 0) {
        monkilled(magr, "", (int) mddat->mattk[i].adtyp);
        return (mdead | mhit | MM_AGR_DIED);
    }
    return (mdead | mhit);
}

/* hero or monster has successfully hit target mon with drain energy attack */
void
xdrainenergym(mon, givemsg)
struct monst *mon;
boolean givemsg;
{
    if (mon->mspec_used < 20 /* limit draining */
        && (attacktype(mon->data, AT_MAGC)
            || attacktype(mon->data, AT_BREA))) {
        mon->mspec_used += d(2, 2);
        if (givemsg)
            pline("%s seems lethargic.", Monnam(mon));
    }
}

/* "aggressive defense"; what type of armor prevents specified attack
   from touching its target? */
long
attk_protection(aatyp)
int aatyp;
{
    long w_mask = 0L;

    switch (aatyp) {
    case AT_NONE:
    case AT_SPIT:
    case AT_EXPL:
    case AT_BOOM:
    case AT_GAZE:
    case AT_BREA:
    case AT_MAGC:
        w_mask = ~0L; /* special case; no defense needed */
        break;
    case AT_CLAW:
    case AT_TUCH:
    case AT_WEAP:
        w_mask = W_ARMG; /* caller needs to check for weapon */
        break;
    case AT_KICK:
        w_mask = W_ARMF;
        break;
    case AT_BUTT:
        w_mask = W_ARMH;
        break;
    case AT_HUGS:
        w_mask = (W_ARMC | W_ARMG); /* attacker needs both to be protected */
        break;
    case AT_BITE:
    case AT_STNG:
    case AT_ENGL:
    case AT_TENT:
    default:
        w_mask = 0L; /* no defense available */
        break;
    }
    return w_mask;
}

/*mhitm.c*/<|MERGE_RESOLUTION|>--- conflicted
+++ resolved
@@ -58,17 +58,17 @@
        because the formerly concealed monster is now in action */
     if (M_AP_TYPE(mdef)) {
         seemimic(mdef);
-        showit |= vis;
+        showit |= g.vis;
     } else if (mdef->mundetected) {
         mdef->mundetected = 0;
-        showit |= vis;
+        showit |= g.vis;
     }
     if (M_AP_TYPE(magr)) {
         seemimic(magr);
-        showit |= vis;
+        showit |= g.vis;
     } else if (magr->mundetected) {
         magr->mundetected = 0;
-        showit |= vis;
+        showit |= g.vis;
     }
 
     if (g.vis) {
@@ -398,16 +398,9 @@
                 res[i] = hitmm(magr, mdef, mattk);
                 if ((mdef->data == &mons[PM_BLACK_PUDDING]
                      || mdef->data == &mons[PM_BROWN_PUDDING])
-<<<<<<< HEAD
                     && (g.otmp && (objects[g.otmp->otyp].oc_material == IRON
                                  || objects[g.otmp->otyp].oc_material == METAL))
-                    && mdef->mhp > 1
-                    && !mdef->mcan) {
-=======
-                    && (otmp && (objects[otmp->otyp].oc_material == IRON
-                                 || objects[otmp->otyp].oc_material == METAL))
                     && mdef->mhp > 1 && !mdef->mcan) {
->>>>>>> aec4ce01
                     struct monst *mclone;
 
                     if ((mclone = clone_mon(mdef, 0, 0)) != 0) {
@@ -452,7 +445,7 @@
 
         case AT_ENGL:
             if (mdef->data == &mons[PM_SHADE]) { /* no silver teeth... */
-                if (vis)
+                if (g.vis)
                     pline("%s attempt to engulf %s is futile.",
                           s_suffix(Monnam(magr)), mon_nam(mdef));
                 strike = 0;
@@ -534,34 +527,30 @@
 register struct monst *magr, *mdef;
 struct attack *mattk;
 {
-<<<<<<< HEAD
-    if (g.vis) {
-=======
     boolean weaponhit = ((mattk->aatyp == AT_WEAP
-                          || (mattk->aatyp == AT_CLAW && otmp))),
-            silverhit = (weaponhit && otmp
-                         && objects[otmp->otyp].oc_material == SILVER),
+                          || (mattk->aatyp == AT_CLAW && g.otmp))),
+            silverhit = (weaponhit && g.otmp
+                         && objects[g.otmp->otyp].oc_material == SILVER),
             showit = FALSE;
 
     /* unhiding or unmimicking happens even if hero can't see it
        because the formerly concealed monster is now in action */
     if (M_AP_TYPE(mdef)) {
         seemimic(mdef);
-        showit |= vis;
+        showit |= g.vis;
     } else if (mdef->mundetected) {
         mdef->mundetected = 0;
-        showit |= vis;
+        showit |= g.vis;
     }
     if (M_AP_TYPE(magr)) {
         seemimic(magr);
-        showit |= vis;
+        showit |= g.vis;
     } else if (magr->mundetected) {
         magr->mundetected = 0;
-        showit |= vis;
-    }
-
-    if (vis) {
->>>>>>> aec4ce01
+        showit |= g.vis;
+    }
+
+    if (g.vis) {
         int compat;
         char buf[BUFSZ];
 
@@ -579,7 +568,7 @@
                     mdef->mcansee ? "smiles at" : "talks to");
             pline("%s %s %s.", buf, mon_nam(mdef),
                   compat == 2 ? "engagingly" : "seductively");
-        } else if (shade_miss(magr, mdef, otmp, FALSE, TRUE)) {
+        } else if (shade_miss(magr, mdef, g.otmp, FALSE, TRUE)) {
             return MM_MISS; /* bypass mdamagem() */
         } else {
             char magr_name[BUFSZ];
@@ -631,7 +620,7 @@
                 }
 
                 pline("%s %s sears %s!", magr_name, /*s_suffix(magr_name), */
-                      simpleonames(otmp), mdef_name);
+                      simpleonames(g.otmp), mdef_name);
             }
         }
     } else
@@ -970,34 +959,25 @@
  physical:
         /* this shade check is necessary in case any attacks which
            dish out physical damage bypass hitmm() to get here */
-        if ((mattk->aatyp == AT_WEAP || mattk->aatyp == AT_CLAW) && otmp)
-            dmgwep = *otmp;
+        if ((mattk->aatyp == AT_WEAP || mattk->aatyp == AT_CLAW) && g.otmp)
+            dmgwep = *g.otmp;
         else
-            dmgwep = zeroobj;
+            dmgwep = cg.zeroobj;
 
         if (shade_miss(magr, mdef, &dmgwep, FALSE, TRUE)) {
             tmp = 0;
         } else if (mattk->aatyp == AT_KICK && thick_skinned(pd)) {
             tmp = 0;
-<<<<<<< HEAD
-        } else if (mattk->aatyp == AT_WEAP) {
+        } else if (mattk->aatyp == AT_WEAP
+                   || (mattk->aatyp == AT_CLAW && g.otmp)) {
             if (g.otmp) {
-=======
-        } else if (mattk->aatyp == AT_WEAP
-                   || (mattk->aatyp == AT_CLAW && otmp)) {
-            if (otmp) {
->>>>>>> aec4ce01
                 struct obj *marmg;
 
                 if (g.otmp->otyp == CORPSE
                     && touch_petrifies(&mons[g.otmp->corpsenm]))
                     goto do_stone;
-<<<<<<< HEAD
+
                 tmp += dmgval(g.otmp, mdef);
-=======
-
-                tmp += dmgval(otmp, mdef);
->>>>>>> aec4ce01
                 if ((marmg = which_armor(magr, W_ARMG)) != 0
                     && marmg->otyp == GAUNTLETS_OF_POWER)
                     tmp += rn1(4, 3); /* 3..6 */
