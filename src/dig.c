<<<<<<< HEAD
/* NetHack 3.5	dig.c	$NHDT-Date$  $NHDT-Branch$:$NHDT-Revision$ */
=======
/* NetHack 3.5	dig.c	$NHDT-Date: 1426465434 2015/03/16 00:23:54 $  $NHDT-Branch: debug $:$NHDT-Revision: 1.73 $ */
>>>>>>> b7ad4a8a
/* NetHack 3.5	dig.c	$Date: 2012/02/16 03:01:37 $  $Revision: 1.67 $ */
/* Copyright (c) Stichting Mathematisch Centrum, Amsterdam, 1985. */
/* NetHack may be freely redistributed.  See license for details. */

#include "hack.h"

static NEARDATA boolean did_dig_msg;

STATIC_DCL boolean NDECL(rm_waslit);
STATIC_DCL void FDECL(mkcavepos, (XCHAR_P,XCHAR_P,int,BOOLEAN_P,BOOLEAN_P));
STATIC_DCL void FDECL(mkcavearea, (BOOLEAN_P));
STATIC_DCL int NDECL(dig);
STATIC_DCL void FDECL(dig_up_grave, (coord *));
STATIC_DCL int FDECL(adj_pit_checks, (coord *,char *));
STATIC_DCL void FDECL(pit_flow, (struct trap *,SCHAR_P));

/* Indices returned by dig_typ() */
#define DIGTYP_UNDIGGABLE 0
#define DIGTYP_ROCK       1
#define DIGTYP_STATUE     2
#define DIGTYP_BOULDER    3
#define DIGTYP_DOOR       4
#define DIGTYP_TREE       5


STATIC_OVL boolean
rm_waslit()
{
    register xchar x, y;

    if(levl[u.ux][u.uy].typ == ROOM && levl[u.ux][u.uy].waslit)
	return(TRUE);
    for(x = u.ux-2; x < u.ux+3; x++)
	for(y = u.uy-1; y < u.uy+2; y++)
	    if(isok(x,y) && levl[x][y].waslit) return(TRUE);
    return(FALSE);
}

/* Change level topology.  Messes with vision tables and ignores things like
 * boulders in the name of a nice effect.  Vision will get fixed up again
 * immediately after the effect is complete.
 */
STATIC_OVL void
mkcavepos(x, y, dist, waslit, rockit)
    xchar x,y;
    int dist;
    boolean waslit, rockit;
{
    register struct rm *lev;

    if(!isok(x,y)) return;
    lev = &levl[x][y];

    if(rockit) {
	register struct monst *mtmp;

	if(IS_ROCK(lev->typ)) return;
	if(t_at(x, y)) return; /* don't cover the portal */
	if ((mtmp = m_at(x, y)) != 0)	/* make sure crucial monsters survive */
	    if(!passes_walls(mtmp->data)) (void) rloc(mtmp, FALSE);
    } else if(lev->typ == ROOM) return;

    unblock_point(x,y);	/* make sure vision knows this location is open */

    /* fake out saved state */
    lev->seenv = 0;
    lev->doormask = 0;
    if(dist < 3) lev->lit = (rockit ? FALSE : TRUE);
    if(waslit) lev->waslit = (rockit ? FALSE : TRUE);
    lev->horizontal = FALSE;
    viz_array[y][x] = (dist < 3 ) ?
	(IN_SIGHT|COULD_SEE) : /* short-circuit vision recalc */
	COULD_SEE;
    lev->typ = (rockit ? STONE : ROOM);
    if(dist >= 3)
	impossible("mkcavepos called with dist %d", dist);
    if(Blind)
	feel_location(x, y);
    else newsym(x,y);
}

STATIC_OVL void
mkcavearea(rockit)
register boolean rockit;
{
    int dist;
    xchar xmin = u.ux, xmax = u.ux;
    xchar ymin = u.uy, ymax = u.uy;
    register xchar i;
    register boolean waslit = rm_waslit();

    if(rockit) pline("Crash!  The ceiling collapses around you!");
    else pline("A mysterious force %s cave around you!",
	     (levl[u.ux][u.uy].typ == CORR) ? "creates a" : "extends the");
    display_nhwindow(WIN_MESSAGE, TRUE);

    for(dist = 1; dist <= 2; dist++) {
	xmin--; xmax++;

	/* top and bottom */
	if(dist < 2) { /* the area is wider that it is high */
	    ymin--; ymax++;
	    for(i = xmin+1; i < xmax; i++) {
		mkcavepos(i, ymin, dist, waslit, rockit);
		mkcavepos(i, ymax, dist, waslit, rockit);
	    }
	}

	/* left and right */
	for(i = ymin; i <= ymax; i++) {
	    mkcavepos(xmin, i, dist, waslit, rockit);
	    mkcavepos(xmax, i, dist, waslit, rockit);
	}

	flush_screen(1);	/* make sure the new glyphs shows up */
	delay_output();
    }

    if(!rockit && levl[u.ux][u.uy].typ == CORR) {
	levl[u.ux][u.uy].typ = ROOM;
	if(waslit) levl[u.ux][u.uy].waslit = TRUE;
	newsym(u.ux, u.uy); /* in case player is invisible */
    }

    vision_full_recalc = 1;	/* everything changed */
}

/* When digging into location <x,y>, what are you actually digging into? */
int
dig_typ(otmp, x, y)
struct obj *otmp;
xchar x, y;
{
	boolean ispick;

	if (!otmp) return DIGTYP_UNDIGGABLE;
	ispick = is_pick(otmp);
	if (!ispick && !is_axe(otmp)) return DIGTYP_UNDIGGABLE;

	return (ispick && sobj_at(STATUE, x, y) ? DIGTYP_STATUE :
		ispick && sobj_at(BOULDER, x, y) ? DIGTYP_BOULDER :
		closed_door(x, y) ? DIGTYP_DOOR :
		IS_TREE(levl[x][y].typ) ?
			(ispick ? DIGTYP_UNDIGGABLE : DIGTYP_TREE) :
		ispick && IS_ROCK(levl[x][y].typ) &&
			(!level.flags.arboreal || IS_WALL(levl[x][y].typ)) ?
			DIGTYP_ROCK : DIGTYP_UNDIGGABLE);
}

boolean
is_digging()
{
	if (occupation == dig) {
	    return TRUE;
	}
	return FALSE;
}

#define BY_YOU		(&youmonst)
#define BY_OBJECT	((struct monst *)0)

boolean
dig_check(madeby, verbose, x, y)
	struct monst	*madeby;
	boolean		verbose;
	int		x, y;
{
	struct trap *ttmp = t_at(x, y);
	const char *verb = (madeby == BY_YOU && uwep && is_axe(uwep)) ? "chop" : "dig in";

	if (On_stairs(x, y)) {
	    if (x == xdnladder || x == xupladder) {
		if(verbose) pline_The("ladder resists your effort.");
	    } else if(verbose) pline_The("stairs are too hard to %s.", verb);
	    return(FALSE);
	} else if (IS_THRONE(levl[x][y].typ) && madeby != BY_OBJECT) {
	    if(verbose) pline_The("throne is too hard to break apart.");
	    return(FALSE);
	} else if (IS_ALTAR(levl[x][y].typ) && (madeby != BY_OBJECT ||
				Is_astralevel(&u.uz) || Is_sanctum(&u.uz))) {
	    if(verbose) pline_The("altar is too hard to break apart.");
	    return(FALSE);
	} else if (Is_airlevel(&u.uz)) {
	    if(verbose) You("cannot %s thin air.", verb);
	    return(FALSE);
	} else if (Is_waterlevel(&u.uz)) {
	    if(verbose) pline_The("water splashes and subsides.");
	    return(FALSE);
	} else if ((IS_ROCK(levl[x][y].typ) && levl[x][y].typ != SDOOR &&
		      (levl[x][y].wall_info & W_NONDIGGABLE) != 0)
		|| (ttmp &&
		      (ttmp->ttyp == MAGIC_PORTAL ||
			(!Can_dig_down(&u.uz) && !levl[x][y].candig)))) {
	    if(verbose) pline_The("%s here is too hard to %s.",
				  surface(x,y), verb);
	    return(FALSE);
	} else if (sobj_at(BOULDER, x, y)) {
	    if(verbose) There("isn't enough room to %s here.", verb);
	    return(FALSE);
	} else if (madeby == BY_OBJECT &&
		    /* the block against existing traps is mainly to
		       prevent broken wands from turning holes into pits */
		    (ttmp || is_pool_or_lava(x,y))) {
	    /* digging by player handles pools separately */
	    return FALSE;
	}
	return(TRUE);
}

STATIC_OVL int
dig(VOID_ARGS)
{
	register struct rm *lev;
	register xchar dpx = context.digging.pos.x, dpy = context.digging.pos.y;
	register boolean ispick = uwep && is_pick(uwep);
	const char *verb =
	    (!uwep || is_pick(uwep)) ? "dig into" : "chop through";

	lev = &levl[dpx][dpy];
	/* perhaps a nymph stole your pick-axe while you were busy digging */
	/* or perhaps you teleported away */
	if (u.uswallow || !uwep || (!ispick && !is_axe(uwep)) ||
	    !on_level(&context.digging.level, &u.uz) ||
	    ((context.digging.down ? (dpx != u.ux || dpy != u.uy)
			   : (distu(dpx,dpy) > 2))))
		return(0);

	if (context.digging.down) {
	    if(!dig_check(BY_YOU, TRUE, u.ux, u.uy)) return(0);
	} else { /* !context.digging.down */
	    if (IS_TREE(lev->typ) && !may_dig(dpx,dpy) &&
			dig_typ(uwep, dpx, dpy) == DIGTYP_TREE) {
		pline("This tree seems to be petrified.");
		return(0);
	    }
	    if (IS_ROCK(lev->typ) && !may_dig(dpx,dpy) &&
			dig_typ(uwep, dpx, dpy) == DIGTYP_ROCK) {
		pline("This %s is too hard to %s.",
		      is_db_wall(dpx, dpy) ? "drawbridge" : "wall", verb);
		return(0);
	    }
	}
	if(Fumbling && !rn2(3)) {
	    switch(rn2(3)) {
	    case 0:
		if(!welded(uwep)) {
		    You("fumble and drop %s.", yname(uwep));
		    dropx(uwep);
		} else {
		    if (u.usteed)
			pline("%s and %s %s!",
			      Yobjnam2(uwep, "bounce"), otense(uwep, "hit"),
			      mon_nam(u.usteed));
		    else
			pline("Ouch!  %s and %s you!",
			      Yobjnam2(uwep, "bounce"), otense(uwep, "hit"));
		    set_wounded_legs(RIGHT_SIDE, 5 + rnd(5));
		}
		break;
	    case 1:
		pline("Bang!  You hit with the broad side of %s!",
		      the(xname(uwep)));
		break;
	    default: Your("swing misses its mark.");
		break;
	    }
	    return(0);
	}

	context.digging.effort += 10 + rn2(5) + abon() +
			   uwep->spe - greatest_erosion(uwep) + u.udaminc;
	if (Race_if(PM_DWARF))
	    context.digging.effort *= 2;
	if (context.digging.down) {
		struct trap *ttmp = t_at(dpx, dpy);

		if (context.digging.effort > 250 ||
			(ttmp && ttmp->ttyp == HOLE)) {
		    (void) dighole(FALSE, FALSE, (coord *)0);
		    (void) memset((genericptr_t)&context.digging, 0,
				  sizeof context.digging);
		    return(0);	/* done with digging */
		}

		if (context.digging.effort <= 50 ||
			(ttmp && (ttmp->ttyp == TRAPDOOR ||
			    ttmp->ttyp == PIT || ttmp->ttyp == SPIKED_PIT))) {
		    return(1);
		} else if (ttmp && (ttmp->ttyp == LANDMINE ||
			(ttmp->ttyp == BEAR_TRAP && !u.utrap))) {
		    /* digging onto a set object trap triggers it;
		       hero should have used #untrap first */
		    dotrap(ttmp, FORCETRAP);
		    /* restart completely from scratch if we resume digging */
		    (void) memset((genericptr_t)&context.digging, 0,
				  sizeof context.digging);
		    return 0;
		} else if (ttmp && ttmp->ttyp == BEAR_TRAP && u.utrap) {
		    if (rnl(7) > (Fumbling ? 1 : 4)) {
			char kbuf[BUFSZ];
			int dmg = dmgval(uwep, &youmonst) + dbon();

			if (dmg < 1) dmg = 1;
			else if (uarmf) dmg = (dmg + 1) / 2;
			You("hit yourself in the %s.", body_part(FOOT));
			Sprintf(kbuf, "chopping off %s own %s",
				uhis(), body_part(FOOT));
			losehp(Maybe_Half_Phys(dmg), kbuf, KILLED_BY);
		    } else {
			You("destroy the bear trap with %s.",
			    yobjnam(uwep, (const char *)0));
			u.utrap = 0;	/* release from trap */
			deltrap(ttmp);
		    }
		    /* we haven't made any progress toward a pit yet */
		    context.digging.effort = 0;
		    return 0;
		}

		if (IS_ALTAR(lev->typ)) {
		    altar_wrath(dpx, dpy);
		    angry_priest();
		}

		/* make pit at <u.ux,u.uy> */
		if (dighole(TRUE, FALSE, (coord *)0)) {
		    context.digging.level.dnum = 0;
		    context.digging.level.dlevel = -1;
		}
		return(0);
	}

	if (context.digging.effort > 100) {
		register const char *digtxt, *dmgtxt = (const char*) 0;
		register struct obj *obj;
		register boolean shopedge = *in_rooms(dpx, dpy, SHOPBASE);

		if ((obj = sobj_at(STATUE, dpx, dpy)) != 0) {
			if (break_statue(obj))
				digtxt = "The statue shatters.";
			else
				/* it was a statue trap; break_statue()
				 * printed a message and updated the screen
				 */
				digtxt = (char *)0;
		} else if ((obj = sobj_at(BOULDER, dpx, dpy)) != 0) {
			struct obj *bobj;

			fracture_rock(obj);
			if ((bobj = sobj_at(BOULDER, dpx, dpy)) != 0) {
			    /* another boulder here, restack it to the top */
			    obj_extract_self(bobj);
			    place_object(bobj, dpx, dpy);
			}
			digtxt = "The boulder falls apart.";
		} else if (lev->typ == STONE || lev->typ == SCORR ||
				IS_TREE(lev->typ)) {
			if(Is_earthlevel(&u.uz)) {
			    if(uwep->blessed && !rn2(3)) {
				mkcavearea(FALSE);
				goto cleanup;
			    } else if((uwep->cursed && !rn2(4)) ||
					  (!uwep->blessed && !rn2(6))) {
				mkcavearea(TRUE);
				goto cleanup;
			    }
			}
			if (IS_TREE(lev->typ)) {
			    digtxt = "You cut down the tree.";
			    lev->typ = ROOM;
			    if (!rn2(5)) (void) rnd_treefruit_at(dpx, dpy);
			} else {
			    digtxt = "You succeed in cutting away some rock.";
			    lev->typ = CORR;
			}
		} else if(IS_WALL(lev->typ)) {
			if(shopedge) {
			    add_damage(dpx, dpy, 10L * ACURRSTR);
			    dmgtxt = "damage";
			}
			if (level.flags.is_maze_lev) {
			    lev->typ = ROOM;
			} else if (level.flags.is_cavernous_lev &&
				   !in_town(dpx, dpy)) {
			    lev->typ = CORR;
			} else {
			    lev->typ = DOOR;
			    lev->doormask = D_NODOOR;
			}
			digtxt = "You make an opening in the wall.";
		} else if(lev->typ == SDOOR) {
			cvt_sdoor_to_door(lev);	/* ->typ = DOOR */
			digtxt = "You break through a secret door!";
			if(!(lev->doormask & D_TRAPPED))
				lev->doormask = D_BROKEN;
		} else if(closed_door(dpx, dpy)) {
			digtxt = "You break through the door.";
			if(shopedge) {
			    add_damage(dpx, dpy, 400L);
			    dmgtxt = "break";
			}
			if(!(lev->doormask & D_TRAPPED))
				lev->doormask = D_BROKEN;
		} else return(0); /* statue or boulder got taken */

		if(!does_block(dpx,dpy,&levl[dpx][dpy]))
		    unblock_point(dpx,dpy);	/* vision:  can see through */
		if(Blind)
		    feel_location(dpx, dpy);
		else
		    newsym(dpx, dpy);
		if(digtxt && !context.digging.quiet) pline1(digtxt); /* after newsym */
		if(dmgtxt)
		    pay_for_damage(dmgtxt, FALSE);

		if(Is_earthlevel(&u.uz) && !rn2(3)) {
		    register struct monst *mtmp;

		    switch(rn2(2)) {
		      case 0:
			mtmp = makemon(&mons[PM_EARTH_ELEMENTAL],
					dpx, dpy, NO_MM_FLAGS);
			break;
		      default:
			mtmp = makemon(&mons[PM_XORN],
					dpx, dpy, NO_MM_FLAGS);
			break;
		    }
		    if(mtmp) pline_The("debris from your digging comes to life!");
		}
		if(IS_DOOR(lev->typ) && (lev->doormask & D_TRAPPED)) {
			lev->doormask = D_NODOOR;
			b_trapped("door", 0);
			newsym(dpx, dpy);
		}
cleanup:
		context.digging.lastdigtime = moves;
		context.digging.quiet = FALSE;
		context.digging.level.dnum = 0;
		context.digging.level.dlevel = -1;
		return(0);
	} else {		/* not enough effort has been spent yet */
		static const char *const d_target[6] = {
			"", "rock", "statue", "boulder", "door", "tree"
		};
		int dig_target = dig_typ(uwep, dpx, dpy);

		if (IS_WALL(lev->typ) || dig_target == DIGTYP_DOOR) {
		    if(*in_rooms(dpx, dpy, SHOPBASE)) {
			pline("This %s seems too hard to %s.",
			      IS_DOOR(lev->typ) ? "door" : "wall", verb);
			return(0);
		    }
		} else if (dig_target == DIGTYP_UNDIGGABLE ||
			(dig_target == DIGTYP_ROCK && !IS_ROCK(lev->typ)))
		    return(0); /* statue or boulder got taken */

		if(!did_dig_msg) {
		    You("hit the %s with all your might.",
			d_target[dig_target]);
		    did_dig_msg = TRUE;
		}
	}
	return(1);
}

/* When will hole be finished? Very rough indication used by shopkeeper. */
int
holetime()
{
	if(occupation != dig || !*u.ushops) return(-1);
	return ((250 - context.digging.effort) / 20);
}

/* Return typ of liquid to fill a hole with, or ROOM, if no liquid nearby */
schar
fillholetyp(x,y,fill_if_any)
int x, y;
boolean fill_if_any;	/* force filling if it exists at all */
{
    register int x1, y1;
    int lo_x = max(1,x-1), hi_x = min(x+1,COLNO-1),
	lo_y = max(0,y-1), hi_y = min(y+1,ROWNO-1);
    int pool_cnt = 0, moat_cnt = 0, lava_cnt = 0;

    for (x1 = lo_x; x1 <= hi_x; x1++)
	for (y1 = lo_y; y1 <= hi_y; y1++)
            if (is_moat(x1, y1))
                moat_cnt++;
            else if (is_pool(x1, y1))
                /* This must come after is_moat since moats are pools
                 * but not vice-versa. */
                pool_cnt++;
            else if (is_lava(x1, y1))
                lava_cnt++;

    if (!fill_if_any) pool_cnt /= 3;		/* not as much liquid as the others */

    if ((lava_cnt > moat_cnt + pool_cnt && rn2(lava_cnt + 1)) ||
	(lava_cnt && fill_if_any))
	return LAVAPOOL;
    else if ((moat_cnt > 0 && rn2(moat_cnt + 1)) ||
	    (moat_cnt && fill_if_any))
	return MOAT;
    else if ((pool_cnt > 0 && rn2(pool_cnt + 1)) ||
	    (pool_cnt && fill_if_any))
	return POOL;
    else
	return ROOM;
}

void
digactualhole(x, y, madeby, ttyp)
register int	x, y;
struct monst	*madeby;
int ttyp;
{
	struct obj *oldobjs, *newobjs;
	register struct trap *ttmp;
	char surface_type[BUFSZ];
	struct rm *lev = &levl[x][y];
	boolean shopdoor;
	struct monst *mtmp = m_at(x, y);	/* may be madeby */
	boolean madeby_u = (madeby == BY_YOU);
	boolean madeby_obj = (madeby == BY_OBJECT);
	boolean at_u = (x == u.ux) && (y == u.uy);
	boolean wont_fall = Levitation || Flying;

	if (at_u && u.utrap) {
	    if (u.utraptype == TT_BURIEDBALL) buried_ball_to_punishment();
	    else if (u.utraptype == TT_INFLOOR) u.utrap = 0;
	}

	/* these furniture checks were in dighole(), but wand
	   breaking bypasses that routine and calls us directly */
	if (IS_FOUNTAIN(lev->typ)) {
	    dogushforth(FALSE);
	    SET_FOUNTAIN_WARNED(x,y);		/* force dryup */
	    dryup(x, y, madeby_u);
	    return;
	} else if (IS_SINK(lev->typ)) {
	    breaksink(x, y);
	    return;
	} else if (lev->typ == DRAWBRIDGE_DOWN ||
		   (is_drawbridge_wall(x, y) >= 0)) {
	    int bx = x, by = y;
	    /* if under the portcullis, the bridge is adjacent */
	    (void) find_drawbridge(&bx, &by);
	    destroy_drawbridge(bx, by);
	    return;
	}

	if (ttyp != PIT && (!Can_dig_down(&u.uz) && !lev->candig)) {
	    impossible("digactualhole: can't dig %s on this level.",
		       defsyms[trap_to_defsym(ttyp)].explanation);
	    ttyp = PIT;
	}

	/* maketrap() might change it, also, in this situation,
	   surface() returns an inappropriate string for a grave */
	if (IS_GRAVE(lev->typ))
	    Strcpy(surface_type, "grave");
	else
	    Strcpy(surface_type, surface(x,y));
	shopdoor = IS_DOOR(lev->typ) && *in_rooms(x, y, SHOPBASE);
	oldobjs = level.objects[x][y];
	ttmp = maketrap(x, y, ttyp);
	if (!ttmp) return;
	newobjs = level.objects[x][y];
	ttmp->madeby_u = madeby_u;
	if (cansee(x,y)) seetrap(ttmp);
	else if (madeby_u) feeltrap(ttmp);

	if (ttyp == PIT) {

	    if(madeby_u) {
		if (x != u.ux || y != u.uy)
			You("dig an adjacent pit.");
		else
			You("dig a pit in the %s.", surface_type);
		if (shopdoor) pay_for_damage("ruin", FALSE);
	    } else if (!madeby_obj && canseemon(madeby))
		pline("%s digs a pit in the %s.", Monnam(madeby), surface_type);
	    else if (cansee(x, y) && flags.verbose)
		pline("A pit appears in the %s.", surface_type);

	    if(at_u) {
		if (!wont_fall) {
		    u.utrap = rn1(4,2);
		    u.utraptype = TT_PIT;
		    vision_full_recalc = 1;	/* vision limits change */
		} else
		    u.utrap = 0;
		if (oldobjs != newobjs)	/* something unearthed */
			(void) pickup(1);	/* detects pit */
	    } else if(mtmp) {
		if(is_flyer(mtmp->data) || is_floater(mtmp->data)) {
		    if(canseemon(mtmp))
			pline("%s %s over the pit.", Monnam(mtmp),
						     (is_flyer(mtmp->data)) ?
						     "flies" : "floats");
		} else if(mtmp != madeby)
		    (void) mintrap(mtmp);
	    }
	} else {	/* was TRAPDOOR now a HOLE*/

	    if(madeby_u)
		You("dig a hole through the %s.", surface_type);
	    else if(!madeby_obj && canseemon(madeby))
		pline("%s digs a hole through the %s.",
		      Monnam(madeby), surface_type);
	    else if(cansee(x, y) && flags.verbose)
		pline("A hole appears in the %s.", surface_type);

	    if (at_u) {
		if (!u.ustuck && !wont_fall && !next_to_u()) {
		    You("are jerked back by your pet!");
		    wont_fall = TRUE;
		}

		/* Floor objects get a chance of falling down.  The case where
		 * the hero does NOT fall down is treated here.  The case
		 * where the hero does fall down is treated in goto_level().
		 */
		if (u.ustuck || wont_fall) {
		    if (newobjs)
			impact_drop((struct obj *)0, x, y, 0);
		    if (oldobjs != newobjs)
			(void) pickup(1);
		    if (shopdoor && madeby_u) pay_for_damage("ruin", FALSE);

		} else {
		    d_level newlevel;

		    if (*u.ushops && madeby_u)
			shopdig(1); /* shk might snatch pack */
		    /* handle earlier damage, eg breaking wand of digging */
		    else if (!madeby_u) pay_for_damage("dig into", TRUE);

		    You("fall through...");
		    /* Earlier checks must ensure that the destination
		     * level exists and is in the present dungeon.
		     */
		    newlevel.dnum = u.uz.dnum;
		    newlevel.dlevel = u.uz.dlevel + 1;
		    goto_level(&newlevel, FALSE, TRUE, FALSE);
		    /* messages for arriving in special rooms */
		    spoteffects(FALSE);
		}
	    } else {
		if (shopdoor && madeby_u) pay_for_damage("ruin", FALSE);
		if (newobjs)
		    impact_drop((struct obj *)0, x, y, 0);
		if (mtmp) {
		     /*[don't we need special sokoban handling here?]*/
		    if (is_flyer(mtmp->data) || is_floater(mtmp->data) ||
		        mtmp->data == &mons[PM_WUMPUS] ||
			(mtmp->wormno && count_wsegs(mtmp) > 5) ||
			mtmp->data->msize >= MZ_HUGE) return;
		    if (mtmp == u.ustuck)	/* probably a vortex */
			    return;		/* temporary? kludge */

		    if (teleport_pet(mtmp, FALSE)) {
			d_level tolevel;

			if (Is_stronghold(&u.uz)) {
			    assign_level(&tolevel, &valley_level);
			} else if (Is_botlevel(&u.uz)) {
			    if (canseemon(mtmp))
				pline("%s avoids the trap.", Monnam(mtmp));
			    return;
			} else {
			    get_level(&tolevel, depth(&u.uz) + 1);
			}
			if (mtmp->isshk) make_angry_shk(mtmp, 0, 0);
			migrate_to_level(mtmp, ledger_no(&tolevel),
					 MIGR_RANDOM, (coord *)0);
		    }
		}
	    }
	}
}

/*
 * Called from dighole(), but also from do_break_wand()
 * in apply.c.
 */
void
liquid_flow(x, y, typ, ttmp, fillmsg)
xchar x,y;
schar typ;
struct trap *ttmp;
const char *fillmsg;
{
	boolean u_spot = (x == u.ux && y == u.uy);

	if (ttmp) (void) delfloortrap(ttmp);
	/* if any objects were frozen here, they're released now */
	unearth_objs(x, y);

	if (fillmsg) pline(fillmsg, typ == LAVAPOOL ? "lava" : "water");
	if (u_spot && !(Levitation || Flying)) {
	    if (typ == LAVAPOOL)
		(void) lava_effects();
	    else if (!Wwalking)
		(void) drown();
	}
}

/* return TRUE if digging succeeded, FALSE otherwise */
boolean
dighole(pit_only, by_magic, cc)
boolean pit_only, by_magic;
coord *cc;
{
	register struct trap *ttmp;
	struct rm *lev;
	struct obj *boulder_here;
	schar typ;
	xchar dig_x,dig_y;
	boolean nohole;

	if (!cc) {
		dig_x = u.ux;
		dig_y = u.uy;
	} else {
		dig_x = cc->x;
		dig_y = cc->y;
		if (!isok(dig_x,dig_y)) return FALSE;
	}

	ttmp = t_at(dig_x, dig_y);
	lev = &levl[dig_x][dig_y];
	nohole = (!Can_dig_down(&u.uz) && !lev->candig);

	if ((ttmp && (ttmp->ttyp == MAGIC_PORTAL || nohole)) ||
	   (IS_ROCK(lev->typ) && lev->typ != SDOOR &&
	    (lev->wall_info & W_NONDIGGABLE) != 0)) {
		pline_The("%s %shere is too hard to dig in.",
				surface(dig_x,dig_y),
				(dig_x != u.ux || dig_y != u.uy) ? "t" : "");

	} else if (is_pool_or_lava(dig_x, dig_y)) {
		pline_The("%s sloshes furiously for a moment, then subsides.",
			is_lava(dig_x, dig_y) ? "lava" : "water");
		wake_nearby();	/* splashing */

	} else if (lev->typ == DRAWBRIDGE_DOWN ||
		   (is_drawbridge_wall(dig_x, dig_y) >= 0)) {
		/* drawbridge_down is the platform crossing the moat when the
		   bridge is extended; drawbridge_wall is the open "doorway" or
		   closed "door" where the portcullis/mechanism is located */
		if (pit_only) {
		    pline_The("drawbridge seems too hard to dig through.");
		    return FALSE;
		} else {
		    int x = dig_x, y = dig_y;
		    /* if under the portcullis, the bridge is adjacent */
		    (void) find_drawbridge(&x, &y);
		    destroy_drawbridge(x, y);
		    return TRUE;
		}

	} else if ((boulder_here = sobj_at(BOULDER, dig_x, dig_y)) != 0) {
		if (ttmp && (ttmp->ttyp == PIT || ttmp->ttyp == SPIKED_PIT) &&
		    rn2(2)) {
			pline_The("boulder settles into the %spit.",
				(dig_x != u.ux || dig_y != u.uy) ?
					"adjacent " : "");
			ttmp->ttyp = PIT;	 /* crush spikes */
		} else {
			/*
			 * digging makes a hole, but the boulder immediately
			 * fills it.  Final outcome:  no hole, no boulder.
			 */
			pline("KADOOM! The boulder falls in!");
			(void) delfloortrap(ttmp);
		}
		delobj(boulder_here);
		return TRUE;

	} else if (IS_GRAVE(lev->typ)) {        
	    digactualhole(dig_x, dig_y, BY_YOU, PIT);
	    dig_up_grave(cc);
	    return TRUE;
	} else if (lev->typ == DRAWBRIDGE_UP) {
		/* must be floor or ice, other cases handled above */
		/* dig "pit" and let fluid flow in (if possible) */
		typ = fillholetyp(dig_x,dig_y,FALSE);

		if (typ == ROOM) {
			/*
			 * We can't dig a hole here since that will destroy
			 * the drawbridge.  The following is a cop-out. --dlc
			 */
			pline_The("%s %shere is too hard to dig in.",
			      surface(dig_x, dig_y),
			      (dig_x != u.ux || dig_y != u.uy) ? "t" : "");
			return FALSE;
		}

		lev->drawbridgemask &= ~DB_UNDER;
		lev->drawbridgemask |= (typ == LAVAPOOL) ? DB_LAVA : DB_MOAT;
		liquid_flow(dig_x, dig_y, typ, ttmp,
				"As you dig, the hole fills with %s!");
		return TRUE;

	/* the following two are here for the wand of digging */
	} else if (IS_THRONE(lev->typ)) {
		pline_The("throne is too hard to break apart.");

	} else if (IS_ALTAR(lev->typ)) {
		pline_The("altar is too hard to break apart.");

	} else {
		typ = fillholetyp(dig_x,dig_y,FALSE);

		if (typ != ROOM) {
			lev->typ = typ;
			liquid_flow(dig_x, dig_y, typ, ttmp,
				"As you dig, the hole fills with %s!");
			return TRUE;
		}

		/* magical digging disarms settable traps */
		if (by_magic && ttmp &&
			(ttmp->ttyp == LANDMINE || ttmp->ttyp == BEAR_TRAP)) {
		    int otyp = (ttmp->ttyp == LANDMINE) ? LAND_MINE : BEARTRAP;

		    /* convert trap into buried object (deletes trap) */
		    cnv_trap_obj(otyp, 1, ttmp, TRUE);
		}

		/* finally we get to make a hole */
		if (nohole || pit_only)
			digactualhole(dig_x, dig_y, BY_YOU, PIT);
		else
			digactualhole(dig_x, dig_y, BY_YOU, HOLE);

		return TRUE;
	}

	return FALSE;
}

STATIC_OVL void
dig_up_grave(cc)
coord *cc;
{
	struct obj *otmp;
	xchar dig_x, dig_y;

	if (!cc) {
		dig_x = u.ux;
		dig_y = u.uy;
	} else {
		dig_x = cc->x;
		dig_y = cc->y;
		if (!isok(dig_x,dig_y)) return ;
	}


	/* Grave-robbing is frowned upon... */
	exercise(A_WIS, FALSE);
	if (Role_if(PM_ARCHEOLOGIST)) {
	    adjalign(-sgn(u.ualign.type)*3);
	    You_feel("like a despicable grave-robber!");
	} else if (Role_if(PM_SAMURAI)) {
	    adjalign(-sgn(u.ualign.type));
	    You("disturb the honorable dead!");
	} else if ((u.ualign.type == A_LAWFUL) && (u.ualign.record > -10)) {
	    adjalign(-sgn(u.ualign.type));
	    You("have violated the sanctity of this grave!");
	}

	switch (rn2(5)) {
	case 0:
	case 1:
	    You("unearth a corpse.");
	    if (!!(otmp = mk_tt_object(CORPSE, dig_x, dig_y)))
	    	otmp->age -= 100;		/* this is an *OLD* corpse */;
	    break;
	case 2:
	    if (!Blind) pline(Hallucination ? "Dude!  The living dead!" :
 			"The grave's owner is very upset!");
 	    (void) makemon(mkclass(S_ZOMBIE,0), dig_x, dig_y, NO_MM_FLAGS);
	    break;
	case 3:
	    if (!Blind) pline(Hallucination ? "I want my mummy!" :
 			"You've disturbed a tomb!");
 	    (void) makemon(mkclass(S_MUMMY,0), dig_x, dig_y, NO_MM_FLAGS);
	    break;
	default:
	    /* No corpse */
	    pline_The("grave seems unused.  Strange....");
	    break;
	}
	levl[dig_x][dig_y].typ = ROOM;
	del_engr_at(dig_x, dig_y);
	newsym(dig_x,dig_y);
	return;
}

int
use_pick_axe(obj)
struct obj *obj;
{
	const char *sdp, *verb;
	char *dsp, dirsyms[12], qbuf[BUFSZ];
	boolean ispick;
	int rx, ry, downok, res = 0;

	/* Check tool */
	if (obj != uwep) {
	    if (!wield_tool(obj, "swing")) return 0;
	    else res = 1;
	}
	ispick = is_pick(obj);
	verb = ispick ? "dig" : "chop";

	if (u.utrap && u.utraptype == TT_WEB) {
	    pline("%s you can't %s while entangled in a web.",
		  /* res==0 => no prior message;
		     res==1 => just got "You now wield a pick-axe." message */
		  !res ? "Unfortunately," : "But", verb);
	    return res;
	}

	/* construct list of directions to show player for likely choices */
	downok = !!can_reach_floor(FALSE);
	dsp = dirsyms;
	for (sdp = Cmd.dirchars; *sdp; ++sdp) {
	    /* filter out useless directions */
	    if (u.uswallow) {
		;	/* all directions are viable when swallowed */
	    } else if (movecmd(*sdp)) {
		/* normal direction, within plane of the level map;
		   movecmd() sets u.dx, u.dy, u.dz and returns !u.dz */
		if (!dxdy_moveok()) continue;	/* handle NODIAG */
		rx = u.ux + u.dx;
		ry = u.uy + u.dy;
		if (!isok(rx, ry) || dig_typ(obj, rx, ry) == DIGTYP_UNDIGGABLE)
		    continue;
	    } else {
		/* up or down; we used to always include down, so that
		   there would always be at least one choice shown, but
		   it shouldn't be a likely candidate when floating high
		   above the floor; include up instead in that situation
		   (as a silly candidate rather than a likely one...) */
		if ((u.dz > 0) ^ downok) continue;
	    }
	    /* include this direction */
	    *dsp++ = *sdp;
	}
	*dsp = 0;
	Sprintf(qbuf, "In what direction do you want to %s? [%s]",
		verb, dirsyms);
	if(!getdir(qbuf))
		return(res);

	return(use_pick_axe2(obj));
}

/* MRKR: use_pick_axe() is split in two to allow autodig to bypass */
/*       the "In what direction do you want to dig?" query.        */
/*       use_pick_axe2() uses the existing u.dx, u.dy and u.dz    */

int
use_pick_axe2(obj) 
struct obj *obj;
{
	register int rx, ry;
	register struct rm *lev;
	struct trap *trap, *trap_with_u;
	int dig_target;
	boolean ispick = is_pick(obj);
	const char *verbing = ispick ? "digging" : "chopping";

	if (u.uswallow && attack(u.ustuck)) {
		;  /* return(1) */
	} else if (Underwater) {
		pline("Turbulence torpedoes your %s attempts.", verbing);
	} else if(u.dz < 0) {
		if(Levitation)
			You("don't have enough leverage.");
		else
			You_cant("reach the %s.",ceiling(u.ux,u.uy));
	} else if(!u.dx && !u.dy && !u.dz) {
		char buf[BUFSZ];
		int dam;

		dam = rnd(2) + dbon() + obj->spe;
		if (dam <= 0) dam = 1;
		You("hit yourself with %s.", yname(uwep));
		Sprintf(buf, "%s own %s", uhis(),
				OBJ_NAME(objects[obj->otyp]));
		losehp(Maybe_Half_Phys(dam), buf, KILLED_BY);
		context.botl=1;
		return(1);
	} else if(u.dz == 0) {
		if(Stunned || (Confusion && !rn2(5))) confdir();
		rx = u.ux + u.dx;
		ry = u.uy + u.dy;
		if(!isok(rx, ry)) {
			pline("Clash!");
			return(1);
		}
		lev = &levl[rx][ry];
		if(MON_AT(rx, ry) && attack(m_at(rx, ry)))
			return(1);
		dig_target = dig_typ(obj, rx, ry);
		if (dig_target == DIGTYP_UNDIGGABLE) {
			/* ACCESSIBLE or POOL */
			trap = t_at(rx, ry);
			if (trap && trap->ttyp == WEB) {
			    if (!trap->tseen) {
				seetrap(trap);
				There("is a spider web there!");
			    }
			    pline("%s entangled in the web.",
				  Yobjnam2(obj, "become"));
			    /* you ought to be able to let go; tough luck */
			    /* (maybe `move_into_trap()' would be better) */
			    nomul(-d(2,2));
			    multi_reason = "stuck in a spider web";
			    nomovemsg = "You pull free.";
			} else if (lev->typ == IRONBARS) {
			    pline("Clang!");
			    wake_nearby();
			} else if (IS_TREE(lev->typ))
			    You("need an axe to cut down a tree.");
			else if (IS_ROCK(lev->typ))
			    You("need a pick to dig rock.");
			else if (!ispick && (sobj_at(STATUE, rx, ry) ||
					     sobj_at(BOULDER, rx, ry))) {
			    boolean vibrate = !rn2(3);
			    pline("Sparks fly as you whack the %s.%s",
				sobj_at(STATUE, rx, ry) ? "statue" : "boulder",
				vibrate ? " The axe-handle vibrates violently!" : "");
			    if (vibrate) losehp(Maybe_Half_Phys(2),
						"axing a hard object", KILLED_BY);
			}
			else if (u.utrap && u.utraptype == TT_PIT && trap &&
				 (trap_with_u = t_at(u.ux, u.uy)) &&
				 (trap->ttyp == PIT || trap->ttyp == SPIKED_PIT) &&
				  !conjoined_pits(trap, trap_with_u, FALSE)) {
				int idx;
				for (idx = 0; idx < 8; idx++) {
				    if (xdir[idx] == u.dx && ydir[idx] == u.dy)
					break;
				}
				/* idx is valid if < 8 */
				if (idx < 8) {
					int adjidx = (idx + 4) % 8;
					trap_with_u->conjoined |= (1 << idx);
					trap->conjoined |= (1 << adjidx);
		          		pline(
				  "You clear some debris from between the pits.");
				}
			}
			else if (u.utrap && u.utraptype == TT_PIT &&
				 (trap_with_u = t_at(u.ux, u.uy))) {
			    You("swing %s, but the rubble has no place to go.",
			        yobjnam(obj, (char *)0));
			}
			else
			    You("swing %s through thin air.",
				yobjnam(obj, (char *)0));
		} else {
			static const char * const d_action[6] = {
						"swinging",
						"digging",
						"chipping the statue",
						"hitting the boulder",
						"chopping at the door",
						"cutting the tree"
			};
			did_dig_msg = FALSE;
			context.digging.quiet = FALSE;
			if (context.digging.pos.x != rx ||
				context.digging.pos.y != ry ||
				!on_level(&context.digging.level, &u.uz) ||
				context.digging.down) {
			    if (flags.autodig &&
				dig_target == DIGTYP_ROCK && !context.digging.down &&
				context.digging.pos.x == u.ux &&
				context.digging.pos.y == u.uy &&
				(moves <= context.digging.lastdigtime+2 &&
				 moves >= context.digging.lastdigtime)) {
				/* avoid messages if repeated autodigging */
				did_dig_msg = TRUE;
				context.digging.quiet = TRUE;
			    }
			    context.digging.down = context.digging.chew = FALSE;
			    context.digging.warned = FALSE;
			    context.digging.pos.x = rx;
			    context.digging.pos.y = ry;
			    assign_level(&context.digging.level, &u.uz);
			    context.digging.effort = 0;
			    if (!context.digging.quiet)
				You("start %s.", d_action[dig_target]);
			} else {
			    You("%s %s.", context.digging.chew ? "begin" : "continue",
					d_action[dig_target]);
			    context.digging.chew = FALSE;
			}
			set_occupation(dig, verbing, 0);
		}
	} else if (Is_airlevel(&u.uz) || Is_waterlevel(&u.uz)) {
		/* it must be air -- water checked above */
		You("swing %s through thin air.", yobjnam(obj, (char *)0));
	} else if (!can_reach_floor(FALSE)) {
		cant_reach_floor(u.ux, u.uy, FALSE, FALSE);
	} else if (is_pool_or_lava(u.ux, u.uy)) {
		/* Monsters which swim also happen not to be able to dig */
		You("cannot stay under%s long enough.",
				is_pool(u.ux, u.uy) ? "water" : " the lava");
	} else if ((trap = t_at(u.ux, u.uy)) != 0 &&
		    uteetering_at_seen_pit(trap)) {
		dotrap(trap, FORCEBUNGLE);
		/* might escape trap and still be teetering at brink */
		if (!u.utrap) cant_reach_floor(u.ux, u.uy, FALSE, TRUE);
	} else if (!ispick &&
		    /* can only dig down with an axe when doing so will
		       trigger or disarm a trap here */
		    (!trap || (trap->ttyp != LANDMINE &&
			       trap->ttyp != BEAR_TRAP))) {
		pline("%s merely scratches the %s.",
				Yobjnam2(obj, (char *)0), surface(u.ux,u.uy));
		u_wipe_engr(3);
	} else {
		if (context.digging.pos.x != u.ux ||
			context.digging.pos.y != u.uy ||
			!on_level(&context.digging.level, &u.uz) ||
			!context.digging.down) {
		    context.digging.chew = FALSE;
		    context.digging.down = TRUE;
		    context.digging.warned = FALSE;
		    context.digging.pos.x = u.ux;
		    context.digging.pos.y = u.uy;
		    assign_level(&context.digging.level, &u.uz);
		    context.digging.effort = 0;
		    You("start %s downward.", verbing);
		    if (*u.ushops) shopdig(0);
		} else
		    You("continue %s downward.", verbing);
		did_dig_msg = FALSE;
		set_occupation(dig, verbing, 0);
	}
	return(1);
}

/*
 * Town Watchmen frown on damage to the town walls, trees or fountains.
 * It's OK to dig holes in the ground, however.
 * If mtmp is assumed to be a watchman, a watchman is found if mtmp == 0
 * zap == TRUE if wand/spell of digging, FALSE otherwise (chewing)
 */
void
watch_dig(mtmp, x, y, zap)
    struct monst *mtmp;
    xchar x, y;
    boolean zap;
{
	struct rm *lev = &levl[x][y];

	if (in_town(x, y) &&
	    (closed_door(x, y) || lev->typ == SDOOR ||
	     IS_WALL(lev->typ) || IS_FOUNTAIN(lev->typ) || IS_TREE(lev->typ))) {
	    if (!mtmp) {
		for(mtmp = fmon; mtmp; mtmp = mtmp->nmon) {
		    if (DEADMONSTER(mtmp)) continue;
		    if ((mtmp->data == &mons[PM_WATCHMAN] ||
			 mtmp->data == &mons[PM_WATCH_CAPTAIN]) &&
			mtmp->mcansee && m_canseeu(mtmp) &&
			couldsee(mtmp->mx, mtmp->my) && mtmp->mpeaceful)
			break;
		}
	    }

	    if (mtmp) {
		if(zap || context.digging.warned) {
		    verbalize("Halt, vandal!  You're under arrest!");
		    (void) angry_guards(!!Deaf);
		} else {
		    const char *str;

		    if (IS_DOOR(lev->typ))
			str = "door";
		    else if (IS_TREE(lev->typ))
			str = "tree";
		    else if (IS_ROCK(lev->typ))
			str = "wall";
		    else
			str = "fountain";
		    verbalize("Hey, stop damaging that %s!", str);
		    context.digging.warned = TRUE;
		}
		if (is_digging())
		    stop_occupation();
	    }
	}
}

/* Return TRUE if monster died, FALSE otherwise.  Called from m_move(). */
boolean
mdig_tunnel(mtmp)
register struct monst *mtmp;
{
	register struct rm *here;
	int pile = rnd(12);

	here = &levl[mtmp->mx][mtmp->my];
	if (here->typ == SDOOR)
	    cvt_sdoor_to_door(here);	/* ->typ = DOOR */

	/* Eats away door if present & closed or locked */
	if (closed_door(mtmp->mx, mtmp->my)) {
	    if (*in_rooms(mtmp->mx, mtmp->my, SHOPBASE))
		add_damage(mtmp->mx, mtmp->my, 0L);
	    unblock_point(mtmp->mx, mtmp->my);	/* vision */
	    if (here->doormask & D_TRAPPED) {
		here->doormask = D_NODOOR;
		if (mb_trapped(mtmp)) {	/* mtmp is killed */
		    newsym(mtmp->mx, mtmp->my);
		    return TRUE;
		}
	    } else {
		if (!rn2(3) && flags.verbose)	/* not too often.. */
		    You_feel("an unexpected draft.");
		here->doormask = D_BROKEN;
	    }
	    newsym(mtmp->mx, mtmp->my);
	    return FALSE;
	} else if (!IS_ROCK(here->typ) && !IS_TREE(here->typ)) /* no dig */
	    return FALSE;

	/* Only rock, trees, and walls fall through to this point. */
	if ((here->wall_info & W_NONDIGGABLE) != 0) {
	    impossible("mdig_tunnel:  %s at (%d,%d) is undiggable",
		       (IS_WALL(here->typ) ? "wall" : "stone"),
		       (int) mtmp->mx, (int) mtmp->my);
	    return FALSE;	/* still alive */
	}

	if (IS_WALL(here->typ)) {
	    /* KMH -- Okay on arboreal levels (room walls are still stone) */
	    if (flags.verbose && !rn2(5))
		You_hear("crashing rock.");
	    if (*in_rooms(mtmp->mx, mtmp->my, SHOPBASE))
		add_damage(mtmp->mx, mtmp->my, 0L);
	    if (level.flags.is_maze_lev) {
		here->typ = ROOM;
	    } else if (level.flags.is_cavernous_lev &&
		       !in_town(mtmp->mx, mtmp->my)) {
		here->typ = CORR;
	    } else {
		here->typ = DOOR;
		here->doormask = D_NODOOR;
	    }
	} else if (IS_TREE(here->typ)) {
	    here->typ = ROOM;
	    if (pile && pile < 5)
		(void) rnd_treefruit_at(mtmp->mx, mtmp->my);
	} else {
	    here->typ = CORR;
	    if (pile && pile < 5)
		(void) mksobj_at((pile == 1) ? BOULDER : ROCK,
			     mtmp->mx, mtmp->my, TRUE, FALSE);
	}
	newsym(mtmp->mx, mtmp->my);
	if (!sobj_at(BOULDER, mtmp->mx, mtmp->my))
	    unblock_point(mtmp->mx, mtmp->my);	/* vision */

	return FALSE;
}

/* digging via wand zap or spell cast */
void
zap_dig()
{
	struct rm *room;
	struct monst *mtmp;
	struct obj *otmp;
	struct trap *trap_with_u = (struct trap *)0;
	int zx, zy, diridx = 8, digdepth, flow_x = -1, flow_y = -1;
	boolean shopdoor, shopwall, maze_dig, pitdig = FALSE, pitflow = FALSE;

	/*
	 * Original effect (approximately):
	 * from CORR: dig until we pierce a wall
	 * from ROOM: pierce wall and dig until we reach
	 * an ACCESSIBLE place.
	 * Currently: dig for digdepth positions;
	 * also down on request of Lennart Augustsson.
	 * 3.5.0: from a PIT: dig one adjacent pit.
	 */

	if (u.uswallow) {
	    mtmp = u.ustuck;

	    if (!is_whirly(mtmp->data)) {
		if (is_animal(mtmp->data))
		    You("pierce %s %s wall!",
			s_suffix(mon_nam(mtmp)), mbodypart(mtmp, STOMACH));
		mtmp->mhp = 1;		/* almost dead */
		expels(mtmp, mtmp->data, !is_animal(mtmp->data));
	    }
	    return;
	} /* swallowed */

	if (u.dz) {
	    if (!Is_airlevel(&u.uz) && !Is_waterlevel(&u.uz) && !Underwater) {
		if (u.dz < 0 || On_stairs(u.ux, u.uy)) {
		    int dmg;
		    if (On_stairs(u.ux, u.uy))
			pline_The("beam bounces off the %s and hits the %s.",
			      (u.ux == xdnladder || u.ux == xupladder) ?
			      "ladder" : "stairs", ceiling(u.ux, u.uy));
		    You("loosen a rock from the %s.", ceiling(u.ux, u.uy));
		    pline("It falls on your %s!", body_part(HEAD));
		    dmg = rnd((uarmh && is_metallic(uarmh)) ? 2 : 6);
		    losehp(Maybe_Half_Phys(dmg),
			   "falling rock", KILLED_BY_AN);
		    otmp = mksobj_at(ROCK, u.ux, u.uy, FALSE, FALSE);
		    if (otmp) {
			(void)xname(otmp);	/* set dknown, maybe bknown */
			stackobj(otmp);
		    }
		    newsym(u.ux, u.uy);
		} else {
		    watch_dig((struct monst *)0, u.ux, u.uy, TRUE);
		    (void) dighole(FALSE, TRUE, (coord *)0);
		}
	    }
	    return;
	} /* up or down */

	/* normal case: digging across the level */
	shopdoor = shopwall = FALSE;
	maze_dig = level.flags.is_maze_lev && !Is_earthlevel(&u.uz);
	zx = u.ux + u.dx;
	zy = u.uy + u.dy;
	if(u.utrap && u.utraptype == TT_PIT && (trap_with_u = t_at(u.ux, u.uy))) {
		pitdig = TRUE;
		for (diridx = 0; diridx < 8; diridx++) {
		    if (xdir[diridx] == u.dx && ydir[diridx] == u.dy)
			break;
		    /* diridx is valid if < 8 */
		}
	}
	digdepth = rn1(18, 8);
	tmp_at(DISP_BEAM, cmap_to_glyph(S_digbeam));
	while (--digdepth >= 0) {
	    if (!isok(zx,zy)) break;
	    room = &levl[zx][zy];
	    tmp_at(zx,zy);
	    delay_output();	/* wait a little bit */

	    if (pitdig) {	/* we are already in a pit if this is true */
		coord cc;
		struct trap *adjpit = t_at(zx,zy);
		if ((diridx < 8) &&
			!conjoined_pits(adjpit, trap_with_u, FALSE)) {
		    digdepth = 0;  /* limited to the adjacent location only */
		    if (!(adjpit && (adjpit->ttyp == PIT ||
				     adjpit->ttyp == SPIKED_PIT))) {
			char buf[BUFSZ];
			cc.x = zx; cc.y = zy;
			if (!adj_pit_checks(&cc, buf)) {
				if (buf[0]) pline1(buf);
			} else {
				/* this can also result in a pool at zx,zy */
				dighole(TRUE, TRUE, &cc);
				adjpit = t_at(zx,zy);
			}
		    }
		    if (adjpit && (adjpit->ttyp == PIT ||
				   adjpit->ttyp == SPIKED_PIT)) {
				int adjidx = (diridx + 4) % 8;
				trap_with_u->conjoined |= (1 << diridx);
				adjpit->conjoined |= (1 << adjidx);
				flow_x = zx;
				flow_y = zy;
				pitflow = TRUE;
		    }
		    if (is_pool(zx,zy) || is_lava(zx,zy)) {
				flow_x = zx - u.dx;
				flow_y = zy - u.dy;
				pitflow = TRUE;
		    }
		    break;
		}
	    } else if (closed_door(zx, zy) || room->typ == SDOOR) {
		if (*in_rooms(zx,zy,SHOPBASE)) {
		    add_damage(zx, zy, 400L);
		    shopdoor = TRUE;
		}
		if (room->typ == SDOOR)
		    room->typ = DOOR;
		else if (cansee(zx, zy))
		    pline_The("door is razed!");
		watch_dig((struct monst *)0, zx, zy, TRUE);
		room->doormask = D_NODOOR;
		unblock_point(zx,zy); /* vision */
		digdepth -= 2;
		if (maze_dig) break;
	    } else if (maze_dig) {
		if (IS_WALL(room->typ)) {
		    if (!(room->wall_info & W_NONDIGGABLE)) {
			if (*in_rooms(zx,zy,SHOPBASE)) {
			    add_damage(zx, zy, 200L);
			    shopwall = TRUE;
			}
			room->typ = ROOM;
			unblock_point(zx,zy); /* vision */
		    } else if (!Blind)
			pline_The("wall glows then fades.");
		    break;
		} else if (IS_TREE(room->typ)) { /* check trees before stone */
		    if (!(room->wall_info & W_NONDIGGABLE)) {
			room->typ = ROOM;
			unblock_point(zx,zy); /* vision */
		    } else if (!Blind)
			pline_The("tree shudders but is unharmed.");
		    break;
		} else if (room->typ == STONE || room->typ == SCORR) {
		    if (!(room->wall_info & W_NONDIGGABLE)) {
			room->typ = CORR;
			unblock_point(zx,zy); /* vision */
		    } else if (!Blind)
			pline_The("rock glows then fades.");
		    break;
		}
	    } else if (IS_ROCK(room->typ)) {
		if (!may_dig(zx,zy)) break;
		if (IS_WALL(room->typ) || room->typ == SDOOR) {
		    if (*in_rooms(zx,zy,SHOPBASE)) {
			add_damage(zx, zy, 200L);
			shopwall = TRUE;
		    }
		    watch_dig((struct monst *)0, zx, zy, TRUE);
		    if (level.flags.is_cavernous_lev && !in_town(zx, zy)) {
			room->typ = CORR;
		    } else {
			room->typ = DOOR;
			room->doormask = D_NODOOR;
		    }
		    digdepth -= 2;
		} else if (IS_TREE(room->typ)) {
		    room->typ = ROOM;
		    digdepth -= 2;
		} else {	/* IS_ROCK but not IS_WALL or SDOOR */
		    room->typ = CORR;
		    digdepth--;
		}
		unblock_point(zx,zy); /* vision */
	    }
	    zx += u.dx;
	    zy += u.dy;
	} /* while */
	tmp_at(DISP_END,0);	/* closing call */

	if (pitflow && isok(flow_x, flow_y)) {
		struct trap *ttmp  = t_at(flow_x, flow_y);
		if (ttmp && (ttmp->ttyp == PIT || ttmp->ttyp == SPIKED_PIT)) {
			schar filltyp = fillholetyp(ttmp->tx, ttmp->ty, TRUE);
			if (filltyp != ROOM)
				pit_flow(ttmp, filltyp);
		}
	}

	if (shopdoor || shopwall)
	    pay_for_damage(shopdoor ? "destroy" : "dig into", FALSE);
	return;
}

/*
 * This checks what is on the surface above the
 * location where an adjacent pit might be created if
 * you're zapping a wand of digging laterally while
 * down in the pit.
 */
STATIC_OVL int
adj_pit_checks(cc, msg)
coord *cc;
char *msg;
{
	int ltyp;
	struct rm *room;
	const char *foundation_msg =
		"The foundation is too hard to dig through from this angle.";

	if (!cc) return FALSE;
	if (!isok(cc->x,cc->y)) return FALSE;
	if (msg) *msg = '\0';
	room = &levl[cc->x][cc->y];
	ltyp = room->typ;


	if (is_pool(cc->x, cc->y) || is_lava(cc->x, cc->y)) {
		/* this is handled by the caller after we return FALSE */
		return FALSE;
	} else if (closed_door(cc->x, cc->y) || room->typ == SDOOR) {
		/* We reject this here because dighole() isn't
		   prepared to deal with this case */
		Strcpy(msg, foundation_msg);
		return FALSE;
	} else if (IS_WALL(ltyp)) {
		/* if (room->wall_info & W_NONDIGGABLE) */
		Strcpy(msg, foundation_msg);
		return FALSE;
	} else if (IS_TREE(ltyp)) { /* check trees before stone */
		/* if (room->wall_info & W_NONDIGGABLE) */
		Strcpy(msg, "The tree's roots glow then fade.");
		return FALSE;
	} else if (ltyp == STONE || ltyp == SCORR) {
		if (room->wall_info & W_NONDIGGABLE) {
			Strcpy(msg, "The rock glows then fades.");
			return FALSE;
		}
	} else if (ltyp == IRONBARS) {
		/* "set of iron bars" */
		Strcpy(msg, "The bars go much deeper than your pit.");
#if 0
	} else if (is_lava(cc->x,cc->y)) {
	} else if (is_ice(cc->x,cc->y)) {
	} else if (is_pool(cc->x,cc->y)) {
	} else if (IS_GRAVE(ltyp)) {
#endif
	} else if (IS_SINK(ltyp)) {
		Strcpy(msg, "A tangled mass of plumbing remains below the sink.");
		return FALSE;		
	} else if ((cc->x == xupladder && cc->y == yupladder) || /* "ladder up" */
		   (cc->x == xdnladder && cc->y == ydnladder)) { /* "ladder down" */
		Strcpy(msg, "The ladder is unaffected.");
		return FALSE;
	} else  {
		const char *supporting = (const char *)0;
		if (IS_FOUNTAIN(ltyp)) supporting = "fountain";
		else if (IS_THRONE(ltyp)) supporting = "throne";
		else if (IS_ALTAR(ltyp)) supporting = "altar";
		else if ((cc->x == xupstair && cc->y == yupstair) ||
		 (cc->x == sstairs.sx && cc->y == sstairs.sy && sstairs.up))
			/* "staircase up" */
			supporting = "stairs";
		else if ((cc->x == xdnstair && cc->y == ydnstair) ||
		 (cc->x == sstairs.sx && cc->y == sstairs.sy && !sstairs.up))
			/* "staircase down" */
			supporting = "stairs";
		else if ((ltyp == DRAWBRIDGE_DOWN)  || /* "lowered drawbridge" */
			 (ltyp == DBWALL))	     /* "raised drawbridge" */
			supporting = "drawbridge";
		if (supporting) {
		    Sprintf(msg,
				"The %s%ssupporting structures remain intact.",
				supporting ? s_suffix(supporting) : "",
				supporting ? " " : "");
		    return FALSE;
		}
	}
	return TRUE;
}

/*
 * Ensure that all conjoined pits fill up.
 */
STATIC_OVL void
pit_flow(trap, filltyp)
struct trap *trap;
schar filltyp;
{
	int idx;
	if (trap && (filltyp != ROOM) &&
	    (trap->ttyp == PIT || trap->ttyp == SPIKED_PIT)) {
		struct trap t;
		t = *trap;
		levl[trap->tx][trap->ty].typ = filltyp;
		liquid_flow(trap->tx, trap->ty, filltyp, trap,
			    (trap->tx == u.ux && trap->ty == u.uy) ?
			    "Suddenly %s flows in from the adjacent pit!":
			    (char *)0);
		for(idx = 0; idx < 8; ++idx) {
			if (t.conjoined & (1 << idx)) {
				int x, y;
				struct trap *t2;
				x = t.tx + xdir[idx];
				y = t.ty + ydir[idx];
				t2 = t_at(x,y);
#if 0
				/* cannot do this back-check; liquid_flow()
				 * called deltrap() which cleaned up the
				 * conjoined fields on both pits.
				 */
				 
				if (t2 && (t2->conjoined & (1 << ((idx + 4) % 8))))
#endif
				/* recursion */
				pit_flow(t2, filltyp);
			}
		}
	}
}

struct obj *
buried_ball(cc)
coord *cc;
{
	xchar check_x, check_y;
	struct obj *otmp, *otmp2;
	if (u.utraptype == TT_BURIEDBALL)
	    for (otmp = level.buriedobjlist; otmp; otmp = otmp2) {
		otmp2 = otmp->nobj;
		if (otmp->otyp != HEAVY_IRON_BALL) continue;
		/* try the exact location first */
		if (otmp->ox == cc->x && otmp->oy == cc->y)
		    return otmp;
		/* Now try the vicinity */
		/*
		 * (x-2,y-2)       (x+2,y-2)
		 *           (x,y)
		 * (x-2,y+2)       (x+2,y+2)
		 */
		for (check_x = cc->x-2; check_x <= cc->x+2; ++check_x)
		    for (check_y = cc->y-2; check_y <= cc->y+2; ++check_y) {
			if (check_x == cc->x && check_y == cc->y) continue;
		        if (isok(check_x, check_y) &&
			    (otmp->ox == check_x && otmp->oy == check_y)) {
			   	cc->x = check_x;
			   	cc->y = check_y;
				return otmp;
			}
		    }
	    }
	return (struct obj *)0;
}

void
buried_ball_to_punishment()
{
	coord cc;
	struct obj *ball;
	cc.x = u.ux; cc.y = u.uy;
	ball = buried_ball(&cc);
	if (ball) {
		obj_extract_self(ball);
#if 0
		/* rusting buried metallic objects is not implemented yet */
		if (ball->timed)
			(void) stop_timer(RUST_METAL, obj_to_any(ball));
#endif
		punish(ball);	/* use ball as flag for unearthed buried ball */
		u.utrap = 0;
		u.utraptype = 0;
		del_engr_at(cc.x, cc.y);
		newsym(cc.x, cc.y);
	}
}

void
buried_ball_to_freedom()
{
	coord cc;
	struct obj *ball;
	cc.x = u.ux; cc.y = u.uy;
	ball = buried_ball(&cc);
	if (ball) {
		obj_extract_self(ball);
#if 0
		/* rusting buried metallic objects is not implemented yet */
		if (ball->timed)
			(void) stop_timer(RUST_METAL, obj_to_any(ball));
#endif
		place_object(ball, cc.x, cc.y);
		stackobj(ball);
		u.utrap = 0;
		u.utraptype = 0;
		del_engr_at(cc.x, cc.y);
		newsym(cc.x, cc.y);
	}
}

/* move objects from fobj/nexthere lists to buriedobjlist, keeping position */
/* information */
struct obj *
bury_an_obj(otmp, dealloced)
	struct obj *otmp;
	boolean *dealloced;
{
	struct obj *otmp2;
	boolean under_ice;

<<<<<<< HEAD
	debugpline("bury_an_obj: %s", xname(otmp));
=======
	debugpline1("bury_an_obj: %s", xname(otmp));
	if (dealloced) *dealloced = FALSE;
>>>>>>> b7ad4a8a
	if (otmp == uball) {
		unpunish();
		u.utrap = rn1(50,20);
		u.utraptype = TT_BURIEDBALL;
		pline_The("iron ball gets buried!");
	}
	/* after unpunish(), or might get deallocated chain */
	otmp2 = otmp->nexthere;
	/*
	 * obj_resists(,0,0) prevents Rider corpses from being buried.
	 * It also prevents The Amulet and invocation tools from being
	 * buried.  Since they can't be confined to bags and statues,
	 * it makes sense that they can't be buried either, even though
	 * the real reason there (direct accessibility when carried) is
	 * completely different.
	 */
	if (otmp == uchain || obj_resists(otmp, 0, 0))
		return(otmp2);

	if (otmp->otyp == LEASH && otmp->leashmon != 0)
		o_unleash(otmp);

	if (otmp->lamplit && otmp->otyp != POT_OIL)
		end_burn(otmp, TRUE);

	obj_extract_self(otmp);

	under_ice = is_ice(otmp->ox, otmp->oy);
	if (otmp->otyp == ROCK && !under_ice) {
		/* merges into burying material */
		if (dealloced) *dealloced = TRUE;
		obfree(otmp, (struct obj *)0);
		return(otmp2);
	}
	/*
	 * Start a rot on organic material.  Not corpses -- they
	 * are already handled.
	 */
	if (otmp->otyp == CORPSE) {
	    ;		/* should cancel timer if under_ice */
	} else if ((under_ice ? otmp->oclass == POTION_CLASS : is_organic(otmp))
		&& !obj_resists(otmp, 5, 95)) {
	    (void) start_timer((under_ice ? 0L : 250L) + (long)rnd(250),
			       TIMER_OBJECT, ROT_ORGANIC, obj_to_any(otmp));
	}
#if 0
	/* rusting of buried metal not yet implemented */
	else if (is_rustprone(otmp)) {
	    (void) start_timer((long)rnd(otmp->otyp == HEAVY_IRON_BALL ? 1500 : 250),
			       TIMER_OBJECT, RUST_METAL, obj_to_any(otmp));
	}
#endif
	add_to_buried(otmp);
	return(otmp2);
}

void
bury_objs(x, y)
int x, y;
{
	struct obj *otmp, *otmp2;

	if(level.objects[x][y] != (struct obj *)0)
<<<<<<< HEAD
	    debugpline("bury_objs: at %d, %d", x, y);
=======
	    debugpline2("bury_objs: at <%d,%d>", x, y);
>>>>>>> b7ad4a8a
	for (otmp = level.objects[x][y]; otmp; otmp = otmp2)
	    otmp2 = bury_an_obj(otmp, NULL);

	/* don't expect any engravings here, but just in case */
	del_engr_at(x, y);
	newsym(x, y);
}

/* move objects from buriedobjlist to fobj/nexthere lists */
void
unearth_objs(x, y)
int x, y;
{
	struct obj *otmp, *otmp2, *bball;
	coord cc;

<<<<<<< HEAD
	debugpline("unearth_objs: at %d, %d", x, y);
=======
	debugpline2("unearth_objs: at <%d,%d>", x, y);
>>>>>>> b7ad4a8a
	cc.x = x; cc.y = y;
	bball = buried_ball(&cc);
	for (otmp = level.buriedobjlist; otmp; otmp = otmp2) {
		otmp2 = otmp->nobj;
		if (otmp->ox == x && otmp->oy == y) {
		    if (bball && otmp == bball && u.utraptype == TT_BURIEDBALL)
		    	buried_ball_to_punishment();
		    else {
			obj_extract_self(otmp);
			if (otmp->timed)
			    (void) stop_timer(ROT_ORGANIC, obj_to_any(otmp));
			place_object(otmp, x, y);
			stackobj(otmp);
		    }
		}
	}
	del_engr_at(x, y);
	newsym(x, y);
}

/*
 * The organic material has rotted away while buried.  As an expansion,
 * we could add add partial damage.  A damage count is kept in the object
 * and every time we are called we increment the count and reschedule another
 * timeout.  Eventually the object rots away.
 *
 * This is used by buried objects other than corpses.  When a container rots
 * away, any contents become newly buried objects.
 */
/* ARGSUSED */
void
rot_organic(arg, timeout)
anything *arg;
long timeout UNUSED;
{
	struct obj *obj = arg->a_obj;

	while (Has_contents(obj)) {
	    /* We don't need to place contained object on the floor
	       first, but we do need to update its map coordinates. */
	    obj->cobj->ox = obj->ox,  obj->cobj->oy = obj->oy;
	    /* Everything which can be held in a container can also be
	       buried, so bury_an_obj's use of obj_extract_self insures
	       that Has_contents(obj) will eventually become false. */
	    (void)bury_an_obj(obj->cobj, NULL);
	}
	obj_extract_self(obj);
	obfree(obj, (struct obj *) 0);
}

/*
 * Called when a corpse has rotted completely away.
 */
void
rot_corpse(arg, timeout)
anything *arg;
long timeout;	/* unused */
{
	xchar x = 0, y = 0;
	struct obj *obj = arg->a_obj;
	boolean on_floor = obj->where == OBJ_FLOOR,
		in_invent = obj->where == OBJ_INVENT;

	if (on_floor) {
	    x = obj->ox;
	    y = obj->oy;
	} else if (in_invent) {
	    if (flags.verbose) {
		char *cname = corpse_xname(obj, (const char *)0, CXN_NO_PFX);

		Your("%s%s %s away%c",
		     obj == uwep ? "wielded " : "", cname,
		     otense(obj, "rot"), obj == uwep ? '!' : '.');
	    }
	    if (obj == uwep) {
		uwepgone();	/* now bare handed */
		stop_occupation();
	    } else if (obj == uswapwep) {
		uswapwepgone();
		stop_occupation();
	    } else if (obj == uquiver) {
		uqwepgone();
		stop_occupation();
	    }
	} else if (obj->where == OBJ_MINVENT && obj->owornmask) {
	    if (obj == MON_WEP(obj->ocarry)) {
		setmnotwielded(obj->ocarry,obj);
		MON_NOWEP(obj->ocarry);
	    }
	}
	rot_organic(arg, timeout);
	if (on_floor) {
	    struct monst *mtmp = m_at(x, y);

	    /* a hiding monster may be exposed */
	    if (mtmp && !OBJ_AT(x, y) &&
		mtmp->mundetected && hides_under(mtmp->data)) {
		mtmp->mundetected = 0;
	    }
	    newsym(x, y);
	} else if (in_invent) update_inventory();
}

#if 0
void
bury_monst(mtmp)
struct monst *mtmp;
{
<<<<<<< HEAD
	debugpline("bury_monst: %s", mon_nam(mtmp));
=======
	debugpline1("bury_monst: %s", mon_nam(mtmp));
>>>>>>> b7ad4a8a
	if(canseemon(mtmp)) {
	    if(is_flyer(mtmp->data) || is_floater(mtmp->data)) {
		pline_The("%s opens up, but %s is not swallowed!",
			surface(mtmp->mx, mtmp->my), mon_nam(mtmp));
		return;
	    } else
	        pline_The("%s opens up and swallows %s!",
			surface(mtmp->mx, mtmp->my), mon_nam(mtmp));
	}

	mtmp->mburied = TRUE;
	wakeup(mtmp);			/* at least give it a chance :-) */
	newsym(mtmp->mx, mtmp->my);
}

void
bury_you()
{
<<<<<<< HEAD
    debugpline("bury_you");
=======
    debugpline0("bury_you");
>>>>>>> b7ad4a8a
    if (!Levitation && !Flying) {
	if(u.uswallow)
	    You_feel("a sensation like falling into a trap!");
	else
	    pline_The("%s opens beneath you and you fall in!",
		  surface(u.ux, u.uy));

	u.uburied = TRUE;
	if(!Strangled && !Breathless) Strangled = 6;
	under_ground(1);
    }
}

void
unearth_you()
{
<<<<<<< HEAD
	debugpline("unearth_you");
=======
	debugpline0("unearth_you");
>>>>>>> b7ad4a8a
	u.uburied = FALSE;
	under_ground(0);
	if(!uamul || uamul->otyp != AMULET_OF_STRANGULATION)
		Strangled = 0;
	vision_recalc(0);
}

void
escape_tomb()
{
<<<<<<< HEAD
	debugpline("escape_tomb");
=======
	debugpline0("escape_tomb");
>>>>>>> b7ad4a8a
	if ((Teleportation || can_teleport(youmonst.data)) &&
	    (Teleport_control || rn2(3) < Luck+2)) {
		You("attempt a teleport spell.");
		(void) dotele();	/* calls unearth_you() */
	} else if(u.uburied) { /* still buried after 'port attempt */
		boolean good;

		if(amorphous(youmonst.data) || Passes_walls ||
		   noncorporeal(youmonst.data) ||
		   (unsolid(youmonst.data) &&
			youmonst.data != &mons[PM_WATER_ELEMENTAL]) ||
		   (tunnels(youmonst.data) && !needspick(youmonst.data))) {

		    You("%s up through the %s.",
			(tunnels(youmonst.data) && !needspick(youmonst.data)) ?
			 "try to tunnel" : (amorphous(youmonst.data)) ?
			 "ooze" : "phase", surface(u.ux, u.uy));

		    if(tunnels(youmonst.data) && !needspick(youmonst.data))
			good = dighole(TRUE, FALSE, (coord *)0);
		    else good = TRUE;
		    if(good) unearth_you();
		}
	}
}

void
bury_obj(otmp)
struct obj *otmp;
{

<<<<<<< HEAD
	debugpline("bury_obj");
=======
	debugpline0("bury_obj");
>>>>>>> b7ad4a8a
	if(cansee(otmp->ox, otmp->oy))
	   pline_The("objects on the %s tumble into a hole!",
		surface(otmp->ox, otmp->oy));

	bury_objs(otmp->ox, otmp->oy);
}
#endif

#ifdef DEBUG
int
wiz_debug_cmd_bury() /* in this case, bury everything at your loc and around */
{
	int x, y;

	for (x = u.ux - 1; x <= u.ux + 1; x++)
	    for (y = u.uy - 1; y <= u.uy + 1; y++)
		if (isok(x,y)) bury_objs(x,y);
	return 0;
}
#endif /* DEBUG */

/*dig.c*/<|MERGE_RESOLUTION|>--- conflicted
+++ resolved
@@ -1,9 +1,4 @@
-<<<<<<< HEAD
-/* NetHack 3.5	dig.c	$NHDT-Date$  $NHDT-Branch$:$NHDT-Revision$ */
-=======
 /* NetHack 3.5	dig.c	$NHDT-Date: 1426465434 2015/03/16 00:23:54 $  $NHDT-Branch: debug $:$NHDT-Revision: 1.73 $ */
->>>>>>> b7ad4a8a
-/* NetHack 3.5	dig.c	$Date: 2012/02/16 03:01:37 $  $Revision: 1.67 $ */
 /* Copyright (c) Stichting Mathematisch Centrum, Amsterdam, 1985. */
 /* NetHack may be freely redistributed.  See license for details. */
 
@@ -1695,12 +1690,8 @@
 	struct obj *otmp2;
 	boolean under_ice;
 
-<<<<<<< HEAD
-	debugpline("bury_an_obj: %s", xname(otmp));
-=======
 	debugpline1("bury_an_obj: %s", xname(otmp));
 	if (dealloced) *dealloced = FALSE;
->>>>>>> b7ad4a8a
 	if (otmp == uball) {
 		unpunish();
 		u.utrap = rn1(50,20);
@@ -1764,11 +1755,7 @@
 	struct obj *otmp, *otmp2;
 
 	if(level.objects[x][y] != (struct obj *)0)
-<<<<<<< HEAD
-	    debugpline("bury_objs: at %d, %d", x, y);
-=======
 	    debugpline2("bury_objs: at <%d,%d>", x, y);
->>>>>>> b7ad4a8a
 	for (otmp = level.objects[x][y]; otmp; otmp = otmp2)
 	    otmp2 = bury_an_obj(otmp, NULL);
 
@@ -1785,11 +1772,7 @@
 	struct obj *otmp, *otmp2, *bball;
 	coord cc;
 
-<<<<<<< HEAD
-	debugpline("unearth_objs: at %d, %d", x, y);
-=======
 	debugpline2("unearth_objs: at <%d,%d>", x, y);
->>>>>>> b7ad4a8a
 	cc.x = x; cc.y = y;
 	bball = buried_ball(&cc);
 	for (otmp = level.buriedobjlist; otmp; otmp = otmp2) {
@@ -1898,11 +1881,7 @@
 bury_monst(mtmp)
 struct monst *mtmp;
 {
-<<<<<<< HEAD
-	debugpline("bury_monst: %s", mon_nam(mtmp));
-=======
 	debugpline1("bury_monst: %s", mon_nam(mtmp));
->>>>>>> b7ad4a8a
 	if(canseemon(mtmp)) {
 	    if(is_flyer(mtmp->data) || is_floater(mtmp->data)) {
 		pline_The("%s opens up, but %s is not swallowed!",
@@ -1921,11 +1900,7 @@
 void
 bury_you()
 {
-<<<<<<< HEAD
-    debugpline("bury_you");
-=======
     debugpline0("bury_you");
->>>>>>> b7ad4a8a
     if (!Levitation && !Flying) {
 	if(u.uswallow)
 	    You_feel("a sensation like falling into a trap!");
@@ -1942,11 +1917,7 @@
 void
 unearth_you()
 {
-<<<<<<< HEAD
-	debugpline("unearth_you");
-=======
 	debugpline0("unearth_you");
->>>>>>> b7ad4a8a
 	u.uburied = FALSE;
 	under_ground(0);
 	if(!uamul || uamul->otyp != AMULET_OF_STRANGULATION)
@@ -1957,11 +1928,7 @@
 void
 escape_tomb()
 {
-<<<<<<< HEAD
-	debugpline("escape_tomb");
-=======
 	debugpline0("escape_tomb");
->>>>>>> b7ad4a8a
 	if ((Teleportation || can_teleport(youmonst.data)) &&
 	    (Teleport_control || rn2(3) < Luck+2)) {
 		You("attempt a teleport spell.");
@@ -1993,11 +1960,7 @@
 struct obj *otmp;
 {
 
-<<<<<<< HEAD
-	debugpline("bury_obj");
-=======
 	debugpline0("bury_obj");
->>>>>>> b7ad4a8a
 	if(cansee(otmp->ox, otmp->oy))
 	   pline_The("objects on the %s tumble into a hole!",
 		surface(otmp->ox, otmp->oy));
