--- conflicted
+++ resolved
@@ -1,9 +1,4 @@
-<<<<<<< HEAD
-/* NetHack 3.5	objnam.c	$NHDT-Date: 1428196817 2015/04/05 01:20:17 $  $NHDT-Branch: nhmall-booktribute $:$NHDT-Revision: 1.120 $ */
-/* NetHack 3.5	objnam.c	$Date: 2011/10/27 02:24:54 $  $Revision: 1.101 $ */
-=======
 /* NetHack 3.5	objnam.c	$NHDT-Date: 1426470349 2015/03/16 01:45:49 $  $NHDT-Branch: derek-farming $:$NHDT-Revision: 1.108 $ */
->>>>>>> a7b4309c
 /* Copyright (c) Stichting Mathematisch Centrum, Amsterdam, 1985. */
 /* NetHack may be freely redistributed.  See license for details. */
 
@@ -267,235 +262,6 @@
     if (Role_if(PM_SAMURAI) && Japanese_item_name(typ))
         actualn = Japanese_item_name(typ);
 
-<<<<<<< HEAD
-	if (obj_is_pname(obj))
-	    goto nameit;
-	switch (obj->oclass) {
-	    case AMULET_CLASS:
-		if (!dknown)
-			Strcpy(buf, "amulet");
-		else if (typ == AMULET_OF_YENDOR ||
-			 typ == FAKE_AMULET_OF_YENDOR)
-			/* each must be identified individually */
-			Strcpy(buf, known ? actualn : dn);
-		else if (nn)
-			Strcpy(buf, actualn);
-		else if (un)
-			Sprintf(buf,"amulet called %s", un);
-		else
-			Sprintf(buf,"%s amulet", dn);
-		break;
-	    case WEAPON_CLASS:
-		if (is_poisonable(obj) && obj->opoisoned)
-			Strcpy(buf, "poisoned ");
-	    case VENOM_CLASS:
-	    case TOOL_CLASS:
-		if (typ == LENSES)
-			Strcpy(buf, "pair of ");
-
-		if (!dknown)
-			Strcat(buf, dn ? dn : actualn);
-		else if (nn)
-			Strcat(buf, actualn);
-		else if (un) {
-			Strcat(buf, dn ? dn : actualn);
-			Strcat(buf, " called ");
-			Strcat(buf, un);
-		} else
-			Strcat(buf, dn ? dn : actualn);
-		/* If we use an() here we'd have to remember never to use */
-		/* it whenever calling doname() or xname(). */
-		if (typ == FIGURINE && omndx != NON_PM)
-		    Sprintf(eos(buf), " of a%s %s",
-			    index(vowels, *mons[omndx].mname) ? "n" : "",
-			    mons[omndx].mname);
-		break;
-	    case ARMOR_CLASS:
-		/* depends on order of the dragon scales objects */
-		if (typ >= GRAY_DRAGON_SCALES && typ <= YELLOW_DRAGON_SCALES) {
-			Sprintf(buf, "set of %s", actualn);
-			break;
-		}
-		if(is_boots(obj) || is_gloves(obj)) Strcpy(buf,"pair of ");
-
-		if(obj->otyp >= ELVEN_SHIELD && obj->otyp <= ORCISH_SHIELD
-				&& !dknown) {
-			Strcpy(buf, "shield");
-			break;
-		}
-		if(obj->otyp == SHIELD_OF_REFLECTION && !dknown) {
-			Strcpy(buf, "smooth shield");
-			break;
-		}
-
-		if(nn)	Strcat(buf, actualn);
-		else if(un) {
-			if(is_boots(obj))
-				Strcat(buf,"boots");
-			else if(is_gloves(obj))
-				Strcat(buf,"gloves");
-			else if(is_cloak(obj))
-				Strcpy(buf,"cloak");
-			else if(is_helmet(obj))
-				Strcpy(buf,"helmet");
-			else if(is_shield(obj))
-				Strcpy(buf,"shield");
-			else
-				Strcpy(buf,"armor");
-			Strcat(buf, " called ");
-			Strcat(buf, un);
-		} else	Strcat(buf, dn);
-		break;
-	    case FOOD_CLASS:
-		if (typ == SLIME_MOLD) {
-			register struct fruit *f;
-
-			for(f=ffruit; f; f = f->nextf) {
-				if(f->fid == obj->spe) {
-					Strcpy(buf, f->fname);
-					break;
-				}
-			}
-			if (!f) {
-			    impossible("Bad fruit #%d?", obj->spe);
-			    Strcpy(buf, "fruit");
-			} else if (pluralize) {
-			    /* ick; already pluralized fruit names
-			       are allowed--we want to try to avoid
-			       adding a redundant plural suffix */
-			    Strcpy(buf, makeplural(makesingular(buf)));
-			    pluralize = FALSE;
-			}
-			break;
-		}
-
-		Strcpy(buf, actualn);
-		if (typ == TIN && known)
-			tin_details(obj, omndx, buf);
-		break;
-	    case COIN_CLASS:
-	    case CHAIN_CLASS:
-		Strcpy(buf, actualn);
-		break;
-	    case ROCK_CLASS:
-		if (typ == STATUE && omndx != NON_PM)
-		    Sprintf(buf, "%s%s of %s%s",
-			(Role_if(PM_ARCHEOLOGIST) &&
-			    (obj->spe & STATUE_HISTORIC)) ? "historic " : "",
-			actualn,
-			type_is_pname(&mons[omndx]) ? "" :
-			  the_unique_pm(&mons[omndx]) ? "the " :
-			    index(vowels, *mons[omndx].mname) ? "an " : "a ",
-			mons[omndx].mname);
-		else Strcpy(buf, actualn);
-		break;
-	    case BALL_CLASS:
-		Sprintf(buf, "%sheavy iron ball",
-			(obj->owt > ocl->oc_weight) ? "very " : "");
-		break;
-	    case POTION_CLASS:
-		if (dknown && obj->odiluted)
-			Strcpy(buf, "diluted ");
-		if(nn || un || !dknown) {
-			Strcat(buf, "potion");
-			if(!dknown) break;
-			if(nn) {
-			    Strcat(buf, " of ");
-			    if (typ == POT_WATER &&
-				bknown && (obj->blessed || obj->cursed)) {
-				Strcat(buf, obj->blessed ? "holy " : "unholy ");
-			    }
-			    Strcat(buf, actualn);
-			} else {
-				Strcat(buf, " called ");
-				Strcat(buf, un);
-			}
-		} else {
-			Strcat(buf, dn);
-			Strcat(buf, " potion");
-		}
-		break;
-	case SCROLL_CLASS:
-		Strcpy(buf, "scroll");
-		if(!dknown) break;
-		if(nn) {
-			Strcat(buf, " of ");
-			Strcat(buf, actualn);
-		} else if(un) {
-			Strcat(buf, " called ");
-			Strcat(buf, un);
-		} else if (ocl->oc_magic) {
-			Strcat(buf, " labeled ");
-			Strcat(buf, dn);
-		} else {
-			Strcpy(buf, dn);
-			Strcat(buf, " scroll");
-		}
-		break;
-	case WAND_CLASS:
-		if(!dknown)
-			Strcpy(buf, "wand");
-		else if(nn)
-			Sprintf(buf, "wand of %s", actualn);
-		else if(un)
-			Sprintf(buf, "wand called %s", un);
-		else
-			Sprintf(buf, "%s wand", dn);
-		break;
-	case SPBOOK_CLASS:
-		if (typ == SPE_NOVEL) {		/* 3.6 tribute */
-		    if (!dknown) {
-			Strcpy(buf, "book");
-		    } else if (nn) {
-		    	Strcpy(buf, actualn);
-		    } else if (un) {
-		    	Sprintf(buf, "novel called %s", un);
-		    } else
-		        Sprintf(buf, "%s book", dn);
-		    break;
-		} else
-						/* end of tribute */
-		if (!dknown) {
-			Strcpy(buf, "spellbook");
-		} else if (nn) {
-			if (typ != SPE_BOOK_OF_THE_DEAD)
-			    Strcpy(buf, "spellbook of ");
-			Strcat(buf, actualn);
-		} else if (un) {
-			Sprintf(buf, "spellbook called %s", un);
-		} else
-			Sprintf(buf, "%s spellbook", dn);
-		break;
-	case RING_CLASS:
-		if(!dknown)
-			Strcpy(buf, "ring");
-		else if(nn)
-			Sprintf(buf, "ring of %s", actualn);
-		else if(un)
-			Sprintf(buf, "ring called %s", un);
-		else
-			Sprintf(buf, "%s ring", dn);
-		break;
-	case GEM_CLASS:
-	    {
-		const char *rock =
-			    (ocl->oc_material == MINERAL) ? "stone" : "gem";
-		if (!dknown) {
-		    Strcpy(buf, rock);
-		} else if (!nn) {
-		    if (un) Sprintf(buf,"%s called %s", rock, un);
-		    else Sprintf(buf, "%s %s", dn, rock);
-		} else {
-		    Strcpy(buf, actualn);
-		    if (GemStone(typ)) Strcat(buf, " stone");
-		}
-		break;
-	    }
-	default:
-		Sprintf(buf,"glorkum %d %d %d", obj->oclass, typ, obj->spe);
-	}
-	if (pluralize) Strcpy(buf, makeplural(buf));
-=======
     buf[0] = '\0';
     /*
      * clean up known when it's tied to oc_name_known, eg after AD_DRIN
@@ -699,7 +465,18 @@
             Sprintf(buf, "%s wand", dn);
         break;
     case SPBOOK_CLASS:
-        if (!dknown) {
+        if (typ == SPE_NOVEL) {		/* 3.6 tribute */
+            if (!dknown)
+                Strcpy(buf, "book");
+	    else if (nn)
+                Strcpy(buf, actualn);
+	    else if (un)
+                Sprintf(buf, "novel called %s", un);
+	    else
+                Sprintf(buf, "%s book", dn);
+            break;
+           /* end of tribute */
+	} else if (!dknown) {
             Strcpy(buf, "spellbook");
         } else if (nn) {
             if (typ != SPE_BOOK_OF_THE_DEAD)
@@ -739,7 +516,6 @@
         Sprintf(buf,"glorkum %d %d %d", obj->oclass, typ, obj->spe);
     }
     if (pluralize) Strcpy(buf, makeplural(buf));
->>>>>>> a7b4309c
 
 	if (obj->otyp == T_SHIRT && program_state.gameover) {
 	    char tmpbuf[BUFSZ];
@@ -3279,7 +3055,6 @@
         }
     }
 
-<<<<<<< HEAD
 	if (typ && wizard) {
 	    if (typ == SPE_NOVEL) {
 		if (name && !lookup_novel(name, (int *)0)) {
@@ -3289,20 +3064,6 @@
 	    }
 	}
 
-	/*
-	 * Create the object, then fine-tune it.
-	 */
-	otmp = typ ? mksobj(typ, TRUE, FALSE) : mkobj(oclass, FALSE);
-	typ = otmp->otyp, oclass = otmp->oclass; /* what we actually got */
-
-	if (islit &&
-		(typ == OIL_LAMP || typ == MAGIC_LAMP || typ == BRASS_LANTERN ||
-		 Is_candle(otmp) || typ == POT_OIL)) {
-	    place_object(otmp, u.ux, u.uy);  /* make it viable light source */
-	    begin_burn(otmp, FALSE);
-	    obj_extract_self(otmp);	 /* now release it for caller's use */
-	}
-=======
     /*
      * Create the object, then fine-tune it.
      */
@@ -3316,7 +3077,6 @@
         begin_burn(otmp, FALSE);
         obj_extract_self(otmp);	 /* now release it for caller's use */
     }
->>>>>>> a7b4309c
 
     /* if player specified a reasonable count, maybe honor it */
     if (cnt > 0 && objects[typ].oc_merge &&
@@ -3496,33 +3256,24 @@
         aname = artifact_name(name, &objtyp);
         if (aname && objtyp == otmp->otyp) name = aname;
 
-<<<<<<< HEAD
-		/* 3.6.0 tribute - fix up novel */
-		if (otmp->otyp == SPE_NOVEL) {
-		    int novidx = 0;
-		    const char *novelname;
-
-		    novelname = lookup_novel(name, &novidx);
-		    if (novelname) {
-			otmp->novelidx = novidx;
-			name = novelname;
-		    }
-		}		    	
-
-		otmp = oname(otmp, name);
-		if (otmp->oartifact) {
-			otmp->quan = 1L;
-			u.uconduct.wisharti++;
-		}
+        /* 3.6.0 tribute - fix up novel */
+        if (otmp->otyp == SPE_NOVEL) {
+            int novidx = 0;
+            const char *novelname;
+
+            novelname = lookup_novel(name, &novidx);
+            if (novelname) {
+                 otmp->novelidx = novidx;
+                 name = novelname;
+            }
 	}
-=======
+
         otmp = oname(otmp, name);
         if (otmp->oartifact) {
             otmp->quan = 1L;
             u.uconduct.wisharti++;	/* KMH, conduct */
         }
     }
->>>>>>> a7b4309c
 
     /* more wishing abuse: don't allow wishing for certain artifacts */
     /* and make them pay; charge them for the wish anyway! */
