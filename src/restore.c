<<<<<<< HEAD
/* NetHack 3.5	restore.c	$NHDT-Date$  $NHDT-Branch$:$NHDT-Revision$ */
=======
/* NetHack 3.5	restore.c	$NHDT-Date: 1426465439 2015/03/16 00:23:59 $  $NHDT-Branch: debug $:$NHDT-Revision: 1.77 $ */
>>>>>>> b7ad4a8a
/* NetHack 3.5	restore.c	$Date: 2012/02/16 02:40:24 $  $Revision: 1.71 $ */
/* Copyright (c) Stichting Mathematisch Centrum, Amsterdam, 1985. */
/* NetHack may be freely redistributed.  See license for details. */

#include "hack.h"
#include "lev.h"
#include "tcap.h" /* for TERMLIB and ASCIIGRAPH */

#if defined(MICRO)
extern int dotcnt;	/* shared with save */
extern int dotrow;	/* shared with save */
#endif

#ifdef USE_TILES
extern void FDECL(substitute_tiles, (d_level *));       /* from tile.c */
#endif

#ifdef ZEROCOMP
STATIC_DCL void NDECL(zerocomp_minit);
STATIC_DCL void FDECL(zerocomp_mread, (int,genericptr_t,unsigned int));
STATIC_DCL int NDECL(zerocomp_mgetc);
#endif

STATIC_DCL void NDECL(def_minit);
STATIC_DCL void FDECL(def_mread, (int,genericptr_t,unsigned int));

STATIC_DCL void NDECL(find_lev_obj);
STATIC_DCL void FDECL(restlevchn, (int));
STATIC_DCL void FDECL(restdamage, (int,BOOLEAN_P));
STATIC_DCL void FDECL(restobj, (int, struct obj *));
STATIC_DCL struct obj *FDECL(restobjchn, (int,BOOLEAN_P,BOOLEAN_P));
STATIC_OVL void FDECL(restmon, (int, struct monst *));
STATIC_DCL struct monst *FDECL(restmonchn, (int,BOOLEAN_P));
STATIC_DCL struct fruit *FDECL(loadfruitchn, (int));
STATIC_DCL void FDECL(freefruitchn, (struct fruit *));
STATIC_DCL void FDECL(ghostfruit, (struct obj *));
STATIC_DCL boolean FDECL(restgamestate, (int, unsigned int *, unsigned int *));
STATIC_DCL void FDECL(restlevelstate, (unsigned int, unsigned int));
STATIC_DCL int FDECL(restlevelfile, (int,XCHAR_P));
STATIC_OVL void FDECL(restore_msghistory, (int));
STATIC_DCL void FDECL(reset_oattached_mids, (BOOLEAN_P));
STATIC_DCL void FDECL(rest_levl, (int,BOOLEAN_P));

static struct restore_procs {
	const char *name;
	int mread_flags;
	void NDECL((*restore_minit));
	void FDECL((*restore_mread), (int,genericptr_t,unsigned int));
	void FDECL((*restore_bclose), (int));
} restoreprocs = {
#if !defined(ZEROCOMP) || (defined(COMPRESS) || defined(ZLIB_COMP))
	"externalcomp", 0,
	def_minit,
	def_mread,
	def_bclose,
#else
	"zerocomp", 0,
	zerocomp_minit,
	zerocomp_mread,
	zerocomp_bclose,
#endif
};

/*
 * Save a mapping of IDs from ghost levels to the current level.  This
 * map is used by the timer routines when restoring ghost levels.
 */
#define N_PER_BUCKET 64
struct bucket {
    struct bucket *next;
    struct {
	unsigned gid;	/* ghost ID */
	unsigned nid;	/* new ID */
    } map[N_PER_BUCKET];
};

STATIC_DCL void NDECL(clear_id_mapping);
STATIC_DCL void FDECL(add_id_mapping, (unsigned, unsigned));

static int n_ids_mapped = 0;
static struct bucket *id_map = 0;


#ifdef AMII_GRAPHICS
void FDECL( amii_setpens, (int) );	/* use colors from save file */
extern int amii_numcolors;
#endif

#include "display.h"

boolean restoring = FALSE;
static NEARDATA struct fruit *oldfruit;
static NEARDATA long omoves;

#define Is_IceBox(o) ((o)->otyp == ICE_BOX ? TRUE : FALSE)

/* Recalculate level.objects[x][y], since this info was not saved. */
STATIC_OVL void
find_lev_obj()
{
	register struct obj *fobjtmp = (struct obj *)0;
	register struct obj *otmp;
	int x,y;

	for(x=0; x<COLNO; x++) for(y=0; y<ROWNO; y++)
		level.objects[x][y] = (struct obj *)0;

	/*
	 * Reverse the entire fobj chain, which is necessary so that we can
	 * place the objects in the proper order.  Make all obj in chain
	 * OBJ_FREE so place_object will work correctly.
	 */
	while ((otmp = fobj) != 0) {
		fobj = otmp->nobj;
		otmp->nobj = fobjtmp;
		otmp->where = OBJ_FREE;
		fobjtmp = otmp;
	}
	/* fobj should now be empty */

	/* Set level.objects (as well as reversing the chain back again) */
	while ((otmp = fobjtmp) != 0) {
		fobjtmp = otmp->nobj;
		place_object(otmp, otmp->ox, otmp->oy);
	}

	/* statue patch: imagine we're loading a vanilla nh file */
	for(x=0; x<COLNO; x++) 
          for(y=0; y<ROWNO; y++)
            if ( level.objects[x][y] != 0 &&
                 level.objects[x][y]->otyp == STATUE &&
		 glyph_is_statue_vanilla(levl[x][y].glyph))  {            
              levl[x][y].glyph = obj_to_glyph(level.objects[x][y]);
            }
}

/* Things that were marked "in_use" when the game was saved (ex. via the
 * infamous "HUP" cheat) get used up here.
 */
void
inven_inuse(quietly)
boolean quietly;
{
	register struct obj *otmp, *otmp2;

	for (otmp = invent; otmp; otmp = otmp2) {
	    otmp2 = otmp->nobj;
	    if (otmp->in_use) {
		if (!quietly) pline("Finishing off %s...", xname(otmp));
		useup(otmp);
	    }
	}
}

STATIC_OVL void
restlevchn(fd)
register int fd;
{
	int cnt;
	s_level	*tmplev, *x;

	sp_levchn = (s_level *) 0;
	mread(fd, (genericptr_t) &cnt, sizeof(int));
	for(; cnt > 0; cnt--) {

	    tmplev = (s_level *)alloc(sizeof(s_level));
	    mread(fd, (genericptr_t) tmplev, sizeof(s_level));
	    if(!sp_levchn) sp_levchn = tmplev;
	    else {

		for(x = sp_levchn; x->next; x = x->next);
		x->next = tmplev;
	    }
	    tmplev->next = (s_level *)0;
	}
}

STATIC_OVL void
restdamage(fd, ghostly)
int fd;
boolean ghostly;
{
	int counter;
	struct damage *tmp_dam;

	mread(fd, (genericptr_t) &counter, sizeof(counter));
	if (!counter)
	    return;
	tmp_dam = (struct damage *)alloc(sizeof(struct damage));
	while (--counter >= 0) {
	    char damaged_shops[5], *shp = (char *)0;

	    mread(fd, (genericptr_t) tmp_dam, sizeof(*tmp_dam));
	    if (ghostly)
		tmp_dam->when += (monstermoves - omoves);
	    Strcpy(damaged_shops,
		   in_rooms(tmp_dam->place.x, tmp_dam->place.y, SHOPBASE));
	    if (u.uz.dlevel) {
		/* when restoring, there are two passes over the current
		 * level.  the first time, u.uz isn't set, so neither is
		 * shop_keeper().  just wait and process the damage on
		 * the second pass.
		 */
		for (shp = damaged_shops; *shp; shp++) {
		    struct monst *shkp = shop_keeper(*shp);

		    if (shkp && inhishop(shkp) &&
			    repair_damage(shkp, tmp_dam, TRUE))
			break;
		}
	    }
	    if (!shp || !*shp) {
		tmp_dam->next = level.damagelist;
		level.damagelist = tmp_dam;
		tmp_dam = (struct damage *)alloc(sizeof(*tmp_dam));
	    }
	}
	free((genericptr_t)tmp_dam);
}

/* restore one object */
STATIC_OVL void
restobj(fd, otmp)
int fd;
struct obj *otmp;
{
	int buflen;

	mread(fd, (genericptr_t) otmp, sizeof(struct obj));

	/* next object pointers are invalid; otmp->cobj needs to be left
	   as is--being non-null is key to restoring container contents */
	otmp->nobj = otmp->nexthere = (struct obj *)0;
	/* non-null oextra needs to be reconstructed */
	if (otmp->oextra) {
	    otmp->oextra = newoextra();

	    /* oname - object's name */
	    mread(fd, (genericptr_t) &buflen, sizeof(buflen));
	    if (buflen > 0) {	/* includes terminating '\0' */
		new_oname(otmp, buflen);
		mread(fd, (genericptr_t) ONAME(otmp), buflen);
	    }
	    /* omonst - corpse or statue might retain full monster details */
	    mread(fd, (genericptr_t) &buflen, sizeof(buflen));
	    if (buflen > 0) {
		newomonst(otmp);
		/* this is actually a monst struct, so we
		   can just defer to restmon() here */
		restmon(fd, OMONST(otmp));
	    }
	    /* omid - monster id number, connecting corpse to ghost */
	    mread(fd, (genericptr_t) &buflen, sizeof(buflen));
	    if (buflen > 0) {
		newomid(otmp);
		mread(fd, (genericptr_t) OMID(otmp), buflen);
	    }
	    /* olong - temporary gold */
	    mread(fd, (genericptr_t) &buflen, sizeof(buflen));
	    if (buflen > 0) {
		newolong(otmp);
		mread(fd, (genericptr_t) OLONG(otmp), buflen);
	    }
	    /* omailcmd - feedback mechanism for scroll of mail */
	    mread(fd, (genericptr_t) &buflen, sizeof(buflen));
	    if (buflen > 0) {
		char *omailcmd = (char *)alloc(buflen);

		mread(fd, (genericptr_t) omailcmd, buflen);
		new_omailcmd(otmp, omailcmd);
		free((genericptr_t)omailcmd);
	    }
	}
}

STATIC_OVL struct obj *
restobjchn(fd, ghostly, frozen)
register int fd;
boolean ghostly, frozen;
{
	register struct obj *otmp, *otmp2 = 0;
	register struct obj *first = (struct obj *)0;
	int buflen;

	while(1) {
		mread(fd, (genericptr_t) &buflen, sizeof buflen);
		if(buflen == -1) break;

		otmp = newobj();
		restobj(fd, otmp);
		if(!first) first = otmp;
		else otmp2->nobj = otmp;

		if (ghostly) {
		    unsigned nid = context.ident++;
		    add_id_mapping(otmp->o_id, nid);
		    otmp->o_id = nid;
		}
		if (ghostly && otmp->otyp == SLIME_MOLD) ghostfruit(otmp);
		/* Ghost levels get object age shifted from old player's clock
		 * to new player's clock.  Assumption: new player arrived
		 * immediately after old player died.
		 */
		if (ghostly && !frozen && !age_is_relative(otmp))
		    otmp->age = monstermoves - omoves + otmp->age;

		/* get contents of a container or statue */
		if (Has_contents(otmp)) {
		    struct obj *otmp3;
		    otmp->cobj = restobjchn(fd, ghostly, Is_IceBox(otmp));
		    /* restore container back pointers */
		    for (otmp3 = otmp->cobj; otmp3; otmp3 = otmp3->nobj)
			otmp3->ocontainer = otmp;
		}
		if (otmp->bypass) otmp->bypass = 0;
		if (!ghostly) {
		    /* fix the pointers */
		    if (otmp->o_id == context.victual.o_id)
			context.victual.piece = otmp;
		    if (otmp->o_id == context.tin.o_id)
			context.tin.tin = otmp;
		    if (otmp->o_id == context.spbook.o_id)
			context.spbook.book = otmp;
		}
		otmp2 = otmp;
	}
	if(first && otmp2->nobj){
		impossible("Restobjchn: error reading objchn.");
		otmp2->nobj = 0;
	}

	return(first);
}

/* restore one monster */
STATIC_OVL void
restmon(fd, mtmp)
int fd;
struct monst *mtmp;
{
	int buflen;

	mread(fd, (genericptr_t) mtmp, sizeof(struct monst));

	/* next monster pointer is invalid */
	mtmp->nmon = (struct monst *)0;
	/* non-null mextra needs to be reconstructed */
	if (mtmp->mextra) {
	    mtmp->mextra = newmextra();

	    /* mname - monster's name */
	    mread(fd, (genericptr_t) &buflen, sizeof(buflen));
	    if (buflen > 0) {	/* includes terminating '\0' */
		new_mname(mtmp, buflen);
		mread(fd, (genericptr_t) MNAME(mtmp), buflen);
	    }
	    /* egd - vault guard */
	    mread(fd, (genericptr_t) &buflen, sizeof (buflen));
	    if (buflen > 0) {
		newegd(mtmp);
		mread(fd, (genericptr_t) EGD(mtmp), sizeof (struct egd));
	    }
	    /* epri - temple priest */
	    mread(fd, (genericptr_t) &buflen, sizeof (buflen));
	    if (buflen > 0) {
		newepri(mtmp);
		mread(fd, (genericptr_t) EPRI(mtmp), sizeof (struct epri));
	    }
	    /* eshk - shopkeeper */
	    mread(fd, (genericptr_t) &buflen, sizeof (buflen));
	    if (buflen > 0) {
		neweshk(mtmp);
		mread(fd, (genericptr_t) ESHK(mtmp), sizeof (struct eshk));
	    }
	    /* emin - minion */
	    mread(fd, (genericptr_t) &buflen, sizeof (buflen));
	    if (buflen > 0) {
		newemin(mtmp);
		mread(fd, (genericptr_t) EMIN(mtmp), sizeof (struct emin));
	    }
	    /* edog - pet */
	    mread(fd, (genericptr_t) &buflen, sizeof (buflen));
	    if (buflen > 0) {
		newedog(mtmp);
		mread(fd, (genericptr_t) EDOG(mtmp), sizeof (struct edog));
	    }
	    /* mcorpsenm - obj->corpsenm for mimic posing as corpse or
	       statue (inline int rather than pointer to something) */
	    mread(fd, (genericptr_t) &MCORPSENM(mtmp),
		  sizeof MCORPSENM(mtmp));
	} /* mextra */
}

STATIC_OVL struct monst *
restmonchn(fd, ghostly)
register int fd;
boolean ghostly;
{
	register struct monst *mtmp, *mtmp2 = 0;
	register struct monst *first = (struct monst *)0;
	int offset, buflen;

	while(1) {
		mread(fd, (genericptr_t) &buflen, sizeof(buflen));
		if(buflen == -1) break;

		mtmp = newmonst();
		restmon(fd, mtmp);
		if(!first) first = mtmp;
		else mtmp2->nmon = mtmp;

		if (ghostly) {
			unsigned nid = context.ident++;
			add_id_mapping(mtmp->m_id, nid);
			mtmp->m_id = nid;
		}
		offset = mtmp->mnum;
		mtmp->data = &mons[offset];
		if (ghostly) {
			int mndx = monsndx(mtmp->data);
			if (propagate(mndx, TRUE, ghostly) == 0) {
				/* cookie to trigger purge in getbones() */
				mtmp->mhpmax = DEFUNCT_MONSTER;	
			}
		}
		if(mtmp->minvent) {
			struct obj *obj;
			mtmp->minvent = restobjchn(fd, ghostly, FALSE);
			/* restore monster back pointer */
			for (obj = mtmp->minvent; obj; obj = obj->nobj)
				obj->ocarry = mtmp;
		}
		if (mtmp->mw) {
			struct obj *obj;

			for(obj = mtmp->minvent; obj; obj = obj->nobj)
				if (obj->owornmask & W_WEP) break;
			if (obj) mtmp->mw = obj;
			else {
				MON_NOWEP(mtmp);
				impossible("bad monster weapon restore");
			}
		}

		if (mtmp->isshk) restshk(mtmp, ghostly);
		if (mtmp->ispriest) restpriest(mtmp, ghostly);

		if (!ghostly) {
		    if (mtmp->m_id == context.polearm.m_id)
			context.polearm.hitmon = mtmp;
		}
		mtmp2 = mtmp;
	}
	if(first && mtmp2->nmon){
		impossible("Restmonchn: error reading monchn.");
		mtmp2->nmon = 0;
	}
	return(first);
}

STATIC_OVL struct fruit *
loadfruitchn(fd)
int fd;
{
	register struct fruit *flist, *fnext;

	flist = 0;
	while (fnext = newfruit(),
	       mread(fd, (genericptr_t)fnext, sizeof *fnext),
	       fnext->fid != 0) {
		fnext->nextf = flist;
		flist = fnext;
	}
	dealloc_fruit(fnext);
	return flist;
}

STATIC_OVL void
freefruitchn(flist)
register struct fruit *flist;
{
	register struct fruit *fnext;

	while (flist) {
	    fnext = flist->nextf;
	    dealloc_fruit(flist);
	    flist = fnext;
	}
}

STATIC_OVL void
ghostfruit(otmp)
register struct obj *otmp;
{
	register struct fruit *oldf;

	for (oldf = oldfruit; oldf; oldf = oldf->nextf)
		if (oldf->fid == otmp->spe) break;

	if (!oldf) impossible("no old fruit?");
	else otmp->spe = fruitadd(oldf->fname, (struct fruit *)0);
}

STATIC_OVL
boolean
restgamestate(fd, stuckid, steedid)
register int fd;
unsigned int *stuckid, *steedid;
{
	struct flag newgameflags;
#ifdef SYSFLAGS
	struct sysflag newgamesysflags;
#endif
	struct obj *otmp, *tmp_bc;
	char timebuf[15];
	unsigned long uid;

	mread(fd, (genericptr_t) &uid, sizeof uid);
	if (uid != (unsigned long)getuid()) {		/* strange ... */
	    /* for wizard mode, issue a reminder; for others, treat it
	       as an attempt to cheat and refuse to restore this file */
	    pline("Saved game was not yours.");
	    if (!wizard)
		return FALSE;
	}
	mread(fd, (genericptr_t) &context, sizeof(struct context_info));
	if (context.warntype.speciesidx)
		context.warntype.species = &mons[context.warntype.speciesidx];

	/* we want to be able to revert to command line/environment/config
	   file option values instead of keeping old save file option values
	   if partial restore fails and we resort to starting a new game */
	newgameflags = flags;
	mread(fd, (genericptr_t) &flags, sizeof(struct flag));
	/* wizard and discover are actually flags.debug and flags.explore;
	   player might be overriding the save file values for them;
	   in the discover case, we don't want to set that for a normal
	   game until after the save file has been removed */
	iflags.deferred_X = (newgameflags.explore && !discover);
	if (newgameflags.debug) {
	    /* authorized by startup code; wizard mode exists and is allowed */
	    wizard = TRUE, discover = iflags.deferred_X = FALSE;
	} else if (wizard) {
	    /* specified by save file; check authorization now */
	    set_playmode();
	}
#ifdef SYSFLAGS
	newgamesysflags = sysflags;
	mread(fd, (genericptr_t) &sysflags, sizeof(struct sysflag));
#endif

	role_init();	/* Reset the initial role, race, gender, and alignment */
#ifdef AMII_GRAPHICS
	amii_setpens(amii_numcolors);	/* use colors from save file */
#endif
	mread(fd, (genericptr_t) &u, sizeof(struct you));

#define ReadTimebuf(foo)	mread(fd, (genericptr_t) timebuf, 14);	\
    timebuf[14] = '\0';							\
    foo = time_from_yyyymmddhhmmss(timebuf);

	ReadTimebuf(ubirthday);
	ReadTimebuf(urealtime.realtime);
	ReadTimebuf(urealtime.restored);
#if defined(BSD) && !defined(POSIX_TYPES)
	(void) time((long *)&urealtime.restored);
#else
	(void) time(&urealtime.restored);
#endif


	set_uasmon();
#ifdef CLIPPING
	cliparound(u.ux, u.uy);
#endif
	if(u.uhp <= 0 && (!Upolyd || u.mh <= 0)) {
	    u.ux = u.uy = 0;	/* affects pline() [hence You()] */
	    You("were not healthy enough to survive restoration.");
	    /* wiz1_level.dlevel is used by mklev.c to see if lots of stuff is
	     * uninitialized, so we only have to set it and not the other stuff.
	     */
	    wiz1_level.dlevel = 0;
	    u.uz.dnum = 0;
	    u.uz.dlevel = 1;
	    /* revert to pre-restore option settings */
	    iflags.deferred_X = FALSE;
	    flags = newgameflags;
#ifdef SYSFLAGS
	    sysflags = newgamesysflags;
#endif
	    return(FALSE);
	}
	/* in case hangup save occurred in midst of level change */
	assign_level(&u.uz0, &u.uz);

	/* this stuff comes after potential aborted restore attempts */
	restore_killers(fd);
	restore_timers(fd, RANGE_GLOBAL, FALSE, 0L);
	restore_light_sources(fd);
	invent = restobjchn(fd, FALSE, FALSE);
	/* tmp_bc only gets set here if the ball & chain were orphaned
	   because you were swallowed; otherwise they will be on the floor
	   or in your inventory */
	tmp_bc = restobjchn(fd, FALSE, FALSE);
	if (tmp_bc) {
	    for(otmp = tmp_bc; otmp; otmp = otmp->nobj) {
		if(otmp->owornmask)
			setworn(otmp, otmp->owornmask);
	    }
	    if (!uball || !uchain)
		impossible("restgamestate: lost ball & chain");
	}

	migrating_objs = restobjchn(fd, FALSE, FALSE);
	migrating_mons = restmonchn(fd, FALSE);
	mread(fd, (genericptr_t) mvitals, sizeof(mvitals));

	/*
	 * There are some things after this that can have unintended display
	 * side-effects too early in the game.
	 * Disable see_monsters() here, re-enable it at the top of moveloop()
	 */
	defer_see_monsters = TRUE;

	/* this comes after inventory has been loaded */
	for(otmp = invent; otmp; otmp = otmp->nobj)
		if(otmp->owornmask)
			setworn(otmp, otmp->owornmask);
	/* reset weapon so that player will get a reminder about "bashing"
	   during next fight when bare-handed or wielding an unconventional
	   item; for pick-axe, we aren't able to distinguish between having
	   applied or wielded it, so be conservative and assume the former */
	otmp = uwep;	/* `uwep' usually init'd by setworn() in loop above */
	uwep = 0;	/* clear it and have setuwep() reinit */
	setuwep(otmp);	/* (don't need any null check here) */
	if (!uwep || uwep->otyp == PICK_AXE || uwep->otyp == GRAPPLING_HOOK)
	    unweapon = TRUE;

	restore_dungeon(fd);
	restlevchn(fd);
	mread(fd, (genericptr_t) &moves, sizeof moves);
	mread(fd, (genericptr_t) &monstermoves, sizeof monstermoves);
	mread(fd, (genericptr_t) &quest_status, sizeof(struct q_score));
	mread(fd, (genericptr_t) spl_book,
				sizeof(struct spell) * (MAXSPELL + 1));
	restore_artifacts(fd);
	restore_oracles(fd);
	if (u.ustuck)
		mread(fd, (genericptr_t) stuckid, sizeof (*stuckid));
	if (u.usteed)
		mread(fd, (genericptr_t) steedid, sizeof (*steedid));
	mread(fd, (genericptr_t) pl_character, sizeof pl_character);

	mread(fd, (genericptr_t) pl_fruit, sizeof pl_fruit);
	freefruitchn(ffruit);	/* clean up fruit(s) made by initoptions() */
	ffruit = loadfruitchn(fd);

	restnames(fd);
	restore_waterlevel(fd);
	restore_msghistory(fd);
	/* must come after all mons & objs are restored */
	relink_timers(FALSE);
	relink_light_sources(FALSE);
	return(TRUE);
}

/* update game state pointers to those valid for the current level (so we
 * don't dereference a wild u.ustuck when saving the game state, for instance)
 */
STATIC_OVL void
restlevelstate(stuckid, steedid)
unsigned int stuckid, steedid;
{
	register struct monst *mtmp;

	if (stuckid) {
		for (mtmp = fmon; mtmp; mtmp = mtmp->nmon)
			if (mtmp->m_id == stuckid) break;
		if (!mtmp) panic("Cannot find the monster ustuck.");
		u.ustuck = mtmp;
	}
	if (steedid) {
		for (mtmp = fmon; mtmp; mtmp = mtmp->nmon)
			if (mtmp->m_id == steedid) break;
		if (!mtmp) panic("Cannot find the monster usteed.");
		u.usteed = mtmp;
		remove_monster(mtmp->mx, mtmp->my);
	}
}

/*ARGSUSED*/	/* fd used in MFLOPPY only */
STATIC_OVL int
restlevelfile(fd, ltmp)
register int fd;
xchar ltmp;
#if defined(macintosh) && (defined(__SC__) || defined(__MRC__)) && !defined(MFLOPPY)
# pragma unused(fd)
#endif
{
	register int nfd;
	char whynot[BUFSZ];

	nfd = create_levelfile(ltmp, whynot);
	if (nfd < 0) {
		/* BUG: should suppress any attempt to write a panic
		   save file if file creation is now failing... */
		panic("restlevelfile: %s", whynot);
	}
#ifdef MFLOPPY
	if (!savelev(nfd, ltmp, COUNT_SAVE)) {

		/* The savelev can't proceed because the size required
		 * is greater than the available disk space.
		 */
		pline("Not enough space on `%s' to restore your game.",
			levels);

		/* Remove levels and bones that may have been created.
		 */
		(void) nhclose(nfd);
# ifdef AMIGA
		clearlocks();
# else
		eraseall(levels, alllevels);
		eraseall(levels, allbones);

		/* Perhaps the person would like to play without a
		 * RAMdisk.
		 */
		if (ramdisk) {
			/* PlaywoRAMdisk may not return, but if it does
			 * it is certain that ramdisk will be 0.
			 */
			playwoRAMdisk();
			/* Rewind save file and try again */
			(void) lseek(fd, (off_t)0, 0);
			(void) validate(fd, (char *)0);	/* skip version etc */
			return dorecover(fd);	/* 0 or 1 */
		} else {
# endif
			pline("Be seeing you...");
			terminate(EXIT_SUCCESS);
# ifndef AMIGA
		}
# endif
	}
#endif
	bufon(nfd);
	savelev(nfd, ltmp, WRITE_SAVE | FREE_SAVE);
	bclose(nfd);
	return(2);
}

int
dorecover(fd)
register int fd;
{
	unsigned int stuckid = 0, steedid = 0;	/* not a register */
	xchar ltmp;
	int rtmp;
	struct obj *otmp;

	restoring = TRUE;
	get_plname_from_file(fd, plname);
	getlev(fd, 0, (xchar)0, FALSE);
	if (!restgamestate(fd, &stuckid, &steedid)) {
		display_nhwindow(WIN_MESSAGE, TRUE);
		savelev(-1, 0, FREE_SAVE);	/* discard current level */
		(void) nhclose(fd);
		(void) delete_savefile();
		restoring = FALSE;
		return(0);
	}
	restlevelstate(stuckid, steedid);
#ifdef INSURANCE
	savestateinlock();
#endif
	rtmp = restlevelfile(fd, ledger_no(&u.uz));
	if (rtmp < 2) return(rtmp);  /* dorecover called recursively */

	/* these pointers won't be valid while we're processing the
	 * other levels, but they'll be reset again by restlevelstate()
	 * afterwards, and in the meantime at least u.usteed may mislead
	 * place_monster() on other levels
	 */
	u.ustuck = (struct monst *)0;
	u.usteed = (struct monst *)0;

#ifdef MICRO
# ifdef AMII_GRAPHICS
	{
	extern struct window_procs amii_procs;
	if(windowprocs.win_init_nhwindows== amii_procs.win_init_nhwindows){
	    extern winid WIN_BASE;
	    clear_nhwindow(WIN_BASE);	/* hack until there's a hook for this */
	}
	}
# else
	clear_nhwindow(WIN_MAP);
# endif
	clear_nhwindow(WIN_MESSAGE);
	You("return to level %d in %s%s.",
		depth(&u.uz), dungeons[u.uz.dnum].dname,
		flags.debug ? " while in debug mode" :
		flags.explore ? " while in explore mode" : "");
	curs(WIN_MAP, 1, 1);
	dotcnt = 0;
	dotrow = 2;
	if (strncmpi("X11", windowprocs.name, 3))
    	  putstr(WIN_MAP, 0, "Restoring:");
#endif
	restoreprocs.mread_flags = 1;	/* return despite error */
	while(1) {
		mread(fd, (genericptr_t) &ltmp, sizeof ltmp);
		if (restoreprocs.mread_flags == -1)
			break;
		getlev(fd, 0, ltmp, FALSE);
#ifdef MICRO
		curs(WIN_MAP, 1+dotcnt++, dotrow);
		if (dotcnt >= (COLNO - 1)) {
			dotrow++;
			dotcnt = 0;
		}
		if (strncmpi("X11", windowprocs.name, 3)){
		  putstr(WIN_MAP, 0, ".");
		}
		mark_synch();
#endif
		rtmp = restlevelfile(fd, ltmp);
		if (rtmp < 2) return(rtmp);  /* dorecover called recursively */
	}
	restoreprocs.mread_flags = 0;

#ifdef BSD
	(void) lseek(fd, 0L, 0);
#else
	(void) lseek(fd, (off_t)0, 0);
#endif
	(void) validate(fd, (char *)0);		/* skip version and savefile info */
	get_plname_from_file(fd, plname);

	getlev(fd, 0, (xchar)0, FALSE);
	(void) nhclose(fd);

	/* Now set the restore settings to match the
	 * settings used by the save file output routines
	 */
	reset_restpref();

	restlevelstate(stuckid, steedid);
	program_state.something_worth_saving = 1; /* useful data now exists */

	if (!wizard && !discover)
		(void) delete_savefile();
	if (Is_rogue_level(&u.uz)) assign_graphics(ROGUESET);
#ifdef USE_TILES
	substitute_tiles(&u.uz);
#endif
#ifdef MFLOPPY
	gameDiskPrompt();
#endif
	max_rank_sz(); /* to recompute mrank_sz (botl.c) */
	/* take care of iron ball & chain */
	for(otmp = fobj; otmp; otmp = otmp->nobj)
		if(otmp->owornmask)
			setworn(otmp, otmp->owornmask);

	/* in_use processing must be after:
	 *    + The inventory has been read so that freeinv() works.
	 *    + The current level has been restored so billing information
	 *	is available.
	 */
	inven_inuse(FALSE);

	load_qtlist();	/* re-load the quest text info */
	/* Set up the vision internals, after levl[] data is loaded */
	/* but before docrt().					    */
	vision_reset();
	vision_full_recalc = 1;	/* recompute vision (not saved) */

	run_timers();	/* expire all timers that have gone off while away */
	docrt();
	restoring = FALSE;
	clear_nhwindow(WIN_MESSAGE);

	/* Success! */
	welcome(FALSE);
	check_special_room(FALSE);
	return(1);
}

void
restcemetery(fd, cemeteryaddr)
int fd;
struct cemetery **cemeteryaddr;
{
    struct cemetery *bonesinfo, **bonesaddr;
    int flag;

    mread(fd, (genericptr_t)&flag, sizeof flag);
    if (flag == 0) {
	bonesaddr = cemeteryaddr;
	do {
	    bonesinfo = (struct cemetery *)alloc(sizeof *bonesinfo);
	    mread(fd, (genericptr_t)bonesinfo, sizeof *bonesinfo);
	    *bonesaddr = bonesinfo;
	    bonesaddr = &(*bonesaddr)->next;
	} while (*bonesaddr);
    } else {
	*cemeteryaddr = 0;
    }
}

/*ARGSUSED*/
STATIC_OVL void
rest_levl(fd, rlecomp)
int fd;
boolean rlecomp;
{
#ifdef RLECOMP
	short	i, j;
	uchar	len;
	struct rm r;

	if (rlecomp) {
# if defined(MAC)
		/* Suppress warning about used before set */
		(void) memset((genericptr_t) &r, 0, sizeof(r));
# endif
		i = 0; j = 0; len = 0;
		while(i < ROWNO) {
		    while(j < COLNO) {
			if(len > 0) {
			    levl[j][i] = r;
			    len -= 1;
			    j += 1;
			} else {
			    mread(fd, (genericptr_t)&len, sizeof(uchar));
			    mread(fd, (genericptr_t)&r, sizeof(struct rm));
			}
		    }
		    j = 0;
		    i += 1;
		}
	} else
#endif /* RLECOMP */
	mread(fd, (genericptr_t) levl, sizeof(levl));
}

void
trickery(reason)
char *reason;
{
	pline("Strange, this map is not as I remember it.");
	pline("Somebody is trying some trickery here...");
	pline("This game is void.");
	Strcpy(killer.name, reason ? reason : "");
	done(TRICKED);
}

void
getlev(fd, pid, lev, ghostly)
int fd, pid;
xchar lev;
boolean ghostly;
{
	register struct trap *trap;
	register struct monst *mtmp;
	long elapsed;
	branch *br;
	int hpid;
	xchar dlvl;
	int x, y;
#ifdef TOS
	short tlev;
#endif

	if (ghostly)
	    clear_id_mapping();

#if defined(MSDOS) || defined(OS2)
	setmode(fd, O_BINARY);
#endif
	/* Load the old fruit info.  We have to do it first, so the
	 * information is available when restoring the objects.
	 */
	if (ghostly) oldfruit = loadfruitchn(fd);

	/* First some sanity checks */
	mread(fd, (genericptr_t) &hpid, sizeof(hpid));
/* CHECK:  This may prevent restoration */
#ifdef TOS
	mread(fd, (genericptr_t) &tlev, sizeof(tlev));
	dlvl=tlev&0x00ff;
#else
	mread(fd, (genericptr_t) &dlvl, sizeof(dlvl));
#endif
	if ((pid && pid != hpid) || (lev && dlvl != lev)) {
	    char trickbuf[BUFSZ];

	    if (pid && pid != hpid)
		Sprintf(trickbuf, "PID (%d) doesn't match saved PID (%d)!",
			hpid, pid);
	    else
		Sprintf(trickbuf, "This is level %d, not %d!", dlvl, lev);
	    if (wizard) pline1(trickbuf);
	    trickery(trickbuf);
	}
	restcemetery(fd, &level.bonesinfo);
	rest_levl(fd, (boolean)((sfrestinfo.sfi1 & SFI1_RLECOMP) == SFI1_RLECOMP));
	mread(fd, (genericptr_t)lastseentyp, sizeof(lastseentyp));
	mread(fd, (genericptr_t)&omoves, sizeof(omoves));
	elapsed = monstermoves - omoves;
	mread(fd, (genericptr_t)&upstair, sizeof(stairway));
	mread(fd, (genericptr_t)&dnstair, sizeof(stairway));
	mread(fd, (genericptr_t)&upladder, sizeof(stairway));
	mread(fd, (genericptr_t)&dnladder, sizeof(stairway));
	mread(fd, (genericptr_t)&sstairs, sizeof(stairway));
	mread(fd, (genericptr_t)&updest, sizeof(dest_area));
	mread(fd, (genericptr_t)&dndest, sizeof(dest_area));
	mread(fd, (genericptr_t)&level.flags, sizeof(level.flags));
	mread(fd, (genericptr_t)doors, sizeof(doors));
	rest_rooms(fd);		/* No joke :-) */
	if (nroom)
	    doorindex = rooms[nroom - 1].fdoor + rooms[nroom - 1].doorct;
	else
	    doorindex = 0;

	restore_timers(fd, RANGE_LEVEL, ghostly, elapsed);
	restore_light_sources(fd);
	fmon = restmonchn(fd, ghostly);

	rest_worm(fd);	/* restore worm information */
	ftrap = 0;
	while (trap = newtrap(),
	       mread(fd, (genericptr_t)trap, sizeof(struct trap)),
	       trap->tx != 0) {	/* need "!= 0" to work around DICE 3.0 bug */
		trap->ntrap = ftrap;
		ftrap = trap;
	}
	dealloc_trap(trap);
	fobj = restobjchn(fd, ghostly, FALSE);
	find_lev_obj();
	/* restobjchn()'s `frozen' argument probably ought to be a callback
	   routine so that we can check for objects being buried under ice */
	level.buriedobjlist = restobjchn(fd, ghostly, FALSE);
	billobjs = restobjchn(fd, ghostly, FALSE);
	rest_engravings(fd);

	/* reset level.monsters for new level */
	for (x = 0; x < COLNO; x++)
	    for (y = 0; y < ROWNO; y++)
		level.monsters[x][y] = (struct monst *) 0;
	for (mtmp = fmon; mtmp; mtmp = mtmp->nmon) {
	    if (mtmp->isshk) set_residency(mtmp, FALSE);
	    place_monster(mtmp, mtmp->mx, mtmp->my);
	    if (mtmp->wormno) place_wsegs(mtmp);

	    /* regenerate monsters while on another level */
	    if (!u.uz.dlevel) continue;
	    if (ghostly) {
		/* reset peaceful/malign relative to new character;
		   shopkeepers will reset based on name */
		if (!mtmp->isshk)
		    mtmp->mpeaceful = (is_unicorn(mtmp->data) &&
			    sgn(u.ualign.type) == sgn(mtmp->data->maligntyp)) ?
				      TRUE : peace_minded(mtmp->data);
		set_malign(mtmp);
	    } else if (elapsed > 0L) {
		mon_catchup_elapsed_time(mtmp, elapsed);
	    }
	    /* update shape-changers in case protection against
	       them is different now than when the level was saved */
	    restore_cham(mtmp);
	    /* give hiders a chance to hide before their next move */
	    if (ghostly || elapsed > (long)rnd(10)) hide_monst(mtmp);
	}

	restdamage(fd, ghostly);
	rest_regions(fd, ghostly);
	if (ghostly) {
	    /* Now get rid of all the temp fruits... */
	    freefruitchn(oldfruit),  oldfruit = 0;

	    if (lev > ledger_no(&medusa_level) &&
			lev < ledger_no(&stronghold_level) && xdnstair == 0) {
		coord cc;

		mazexy(&cc);
		xdnstair = cc.x;
		ydnstair = cc.y;
		levl[cc.x][cc.y].typ = STAIRS;
	    }

	    br = Is_branchlev(&u.uz);
	    if (br && u.uz.dlevel == 1) {
		d_level ltmp;

		if (on_level(&u.uz, &br->end1))
		    assign_level(&ltmp, &br->end2);
		else
		    assign_level(&ltmp, &br->end1);

		switch(br->type) {
		case BR_STAIR:
		case BR_NO_END1:
		case BR_NO_END2: /* OK to assign to sstairs if it's not used */
		    assign_level(&sstairs.tolev, &ltmp);
		    break;		
		case BR_PORTAL: /* max of 1 portal per level */
		    {
			register struct trap *ttmp;
			for(ttmp = ftrap; ttmp; ttmp = ttmp->ntrap)
			    if (ttmp->ttyp == MAGIC_PORTAL)
				break;
			if (!ttmp) panic("getlev: need portal but none found");
			assign_level(&ttmp->dst, &ltmp);
		    }
		    break;
		}
	    } else if (!br) {
		/* Remove any dangling portals. */
		register struct trap *ttmp;
		for (ttmp = ftrap; ttmp; ttmp = ttmp->ntrap)
		    if (ttmp->ttyp == MAGIC_PORTAL) {
			deltrap(ttmp);
			break; /* max of 1 portal/level */
		    }
	    }
	}

	/* must come after all mons & objs are restored */
	relink_timers(ghostly);
	relink_light_sources(ghostly);
	reset_oattached_mids(ghostly);

	if (ghostly)
	    clear_id_mapping();
}

void
get_plname_from_file(fd, plbuf)
int fd;
char *plbuf;
{
	int pltmpsiz = 0;
	(void) read(fd, (genericptr_t) &pltmpsiz, sizeof(pltmpsiz));
	(void) read(fd, (genericptr_t) plbuf, pltmpsiz);
	return;
}

STATIC_OVL void
restore_msghistory(fd)
register int fd;
{
	int msgsize, msgcount = 0;
	char msg[BUFSZ];

	while(1) {
		mread(fd, (genericptr_t) &msgsize, sizeof(msgsize));
		if(msgsize == -1) break;
		if (msgsize > (BUFSZ - 1))
			panic("restore_msghistory: msg too big (%d)", msgsize);
		mread(fd, (genericptr_t)msg, msgsize);
		msg[msgsize] = '\0';
		putmsghistory(msg, TRUE);
		++msgcount;
	}
	if (msgcount) putmsghistory((char *)0, TRUE);
<<<<<<< HEAD
	debugpline("Read %d messages from savefile.", msgcount);
=======
	debugpline1("Read %d messages from savefile.", msgcount);
>>>>>>> b7ad4a8a
}

/* Clear all structures for object and monster ID mapping. */
STATIC_OVL void
clear_id_mapping()
{
    struct bucket *curr;

    while ((curr = id_map) != 0) {
	id_map = curr->next;
	free((genericptr_t) curr);
    }
    n_ids_mapped = 0;
}

/* Add a mapping to the ID map. */
STATIC_OVL void
add_id_mapping(gid, nid)
    unsigned gid, nid;
{
    int idx;

    idx = n_ids_mapped % N_PER_BUCKET;
    /* idx is zero on first time through, as well as when a new bucket is */
    /* needed */
    if (idx == 0) {
	struct bucket *gnu = (struct bucket *) alloc(sizeof(struct bucket));
	gnu->next = id_map;
	id_map = gnu;
    }

    id_map->map[idx].gid = gid;
    id_map->map[idx].nid = nid;
    n_ids_mapped++;
}

/*
 * Global routine to look up a mapping.  If found, return TRUE and fill
 * in the new ID value.  Otherwise, return false and return -1 in the new
 * ID.
 */
boolean
lookup_id_mapping(gid, nidp)
    unsigned gid, *nidp;
{
    int i;
    struct bucket *curr;

    if (n_ids_mapped)
	for (curr = id_map; curr; curr = curr->next) {
	    /* first bucket might not be totally full */
	    if (curr == id_map) {
		i = n_ids_mapped % N_PER_BUCKET;
		if (i == 0) i = N_PER_BUCKET;
	    } else
		i = N_PER_BUCKET;

	    while (--i >= 0)
		if (gid == curr->map[i].gid) {
		    *nidp = curr->map[i].nid;
		    return TRUE;
		}
	}

    return FALSE;
}

STATIC_OVL void
reset_oattached_mids(ghostly)
boolean ghostly;
{
    struct obj *otmp;
    unsigned oldid, nid;
    for (otmp = fobj; otmp; otmp = otmp->nobj) {
	if (ghostly && has_omonst(otmp)) {
	    struct monst *mtmp = OMONST(otmp);

	    mtmp->m_id = 0;
	    mtmp->mpeaceful = mtmp->mtame = 0;	/* pet's owner died! */
	}
	if (ghostly && has_omid(otmp)) {
	    (void) memcpy((genericptr_t)&oldid, (genericptr_t)OMID(otmp),
								sizeof(oldid));
	    if (lookup_id_mapping(oldid, &nid))
		(void) memcpy((genericptr_t)OMID(otmp), (genericptr_t)&nid,
								sizeof(nid));
	    else
		free_omid(otmp);

	}
    }
}

#ifdef SELECTSAVED
/* put up a menu listing each character from this player's saved games */
int
restore_menu(bannerwin)	/* returns 1: use plname[], 0: new game, -1: quit */
winid bannerwin; /* if not WIN_ERR, clear window and show copyright in menu */
{
    winid tmpwin;
    anything any;
    char **saved;
    menu_item *chosen_game = (menu_item *)0;
    int k, clet, ch = 0;	/* ch: 0 => new game */

    *plname = '\0';
    saved = get_saved_games();	/* array of character names */
    if (saved && *saved) {
	tmpwin = create_nhwindow(NHW_MENU);
	start_menu(tmpwin);
	any = zeroany;	/* no selection */
	if (bannerwin != WIN_ERR) {
	    /* for tty; erase copyright notice and redo it in the menu */
	    clear_nhwindow(bannerwin);
	    /* COPYRIGHT_BANNER_[ABCD] */
	    for (k = 1; k <= 4; ++k)
		add_menu(tmpwin, NO_GLYPH, &any, 0, 0,
			 ATR_NONE, copyright_banner_line(k), MENU_UNSELECTED);
	    add_menu(tmpwin, NO_GLYPH, &any, 0, 0,
		     ATR_NONE, "", MENU_UNSELECTED);
	}
	add_menu(tmpwin, NO_GLYPH, &any, 0, 0,
		 ATR_NONE, "Select one of your saved games", MENU_UNSELECTED);
	for (k = 0; saved[k]; ++k) {
	    any.a_int = k + 1;
	    add_menu(tmpwin, NO_GLYPH, &any, 0, 0,
		     ATR_NONE, saved[k], MENU_UNSELECTED);
	}
	clet = (k <= 'n' - 'a') ? 'n' : 0;	/* new game */
	any.a_int = -1;	/* not >= 0 */
	add_menu(tmpwin, NO_GLYPH, &any, clet, 0,
		 ATR_NONE, "Start a new character", MENU_UNSELECTED);
	clet = (k + 1 <= 'q' - 'a') ? 'q' : 0;	/* quit */
	any.a_int = -2;
	add_menu(tmpwin, NO_GLYPH, &any, clet, 0,
		 ATR_NONE, "Never mind (quit)", MENU_SELECTED);
	/* no prompt on end_menu, as we've done our own at the top */
	end_menu(tmpwin, (char *)0);
	if (select_menu(tmpwin, PICK_ONE, &chosen_game) > 0) {
	    ch = chosen_game->item.a_int;
	    if (ch > 0)  Strcpy(plname, saved[ch - 1]);
	    else if (ch < 0) ++ch;  /* -1 -> 0 (new game), -2 -> -1 (quit) */
	    free((genericptr_t)chosen_game);
	} else {
	    ch = -1;	/* quit menu without making a selection => quit */
	}
	destroy_nhwindow(tmpwin);
	if (bannerwin != WIN_ERR) {
	    /* for tty; clear the menu away and put subset of copyright back */
	    clear_nhwindow(bannerwin);
	    /* COPYRIGHT_BANNER_A, preceding "Who are you?" prompt */
	    if (ch == 0) putstr(bannerwin, 0, copyright_banner_line(1));
	}
    }
    free_saved_games(saved);
    return (ch > 0) ? 1 : ch;
}
#endif /* SELECTSAVED */

void
minit()
{
    (*restoreprocs.restore_minit)();
    return;
}

void
mread(fd, buf, len)
register int fd;
register genericptr_t buf;
register unsigned int len;
{
    (*restoreprocs.restore_mread)(fd, buf, len);
    return;
}

/* examine the version info and the savefile_info data
   that immediately follows it.
   Return 0 if it passed the checks.
   Return 1 if it failed the version check.
   Return 2 if it failed the savefile feature check.
   Return -1 if it failed for some unknown reason.
 */
int
validate(fd, name)
int fd;
const char *name;
{
    int rlen;
    struct savefile_info sfi;
    unsigned long compatible;
    boolean verbose = name ? TRUE : FALSE, reslt = FALSE;

    if (!(reslt = uptodate(fd, name))) return 1;

    rlen = read(fd, (genericptr_t) &sfi, sizeof sfi);
    minit();		/* ZEROCOMP */
    if (rlen == 0) {
	if (verbose) {
	    pline("File \"%s\" is empty during save file feature check?", name);
	    wait_synch();
	}
	return -1;
    }

    compatible = (sfi.sfi1 & sfcap.sfi1);

    if ((sfi.sfi1 & SFI1_ZEROCOMP) == SFI1_ZEROCOMP) {
	if ((compatible & SFI1_ZEROCOMP) != SFI1_ZEROCOMP) {
	    if (verbose) {
		pline("File \"%s\" has incompatible ZEROCOMP compression.", name);
		wait_synch();
	    }
	    return 2;
	} else if ((sfrestinfo.sfi1 & SFI1_ZEROCOMP) != SFI1_ZEROCOMP) {
	    set_restpref("zerocomp");
	}
    }

    if ((sfi.sfi1 & SFI1_EXTERNALCOMP) == SFI1_EXTERNALCOMP) {
	if ((compatible & SFI1_EXTERNALCOMP) != SFI1_EXTERNALCOMP) {
	    if (verbose) {
		pline("File \"%s\" lacks required internal compression.", name);
		wait_synch();
	    }
	    return 2;
	} else if ((sfrestinfo.sfi1 & SFI1_EXTERNALCOMP) != SFI1_EXTERNALCOMP) {
	    set_restpref("externalcomp");
	}
    }

    /* RLECOMP check must be last, after ZEROCOMP or INTERNALCOMP adjustments */
    if ((sfi.sfi1 & SFI1_RLECOMP) == SFI1_RLECOMP) {
	if ((compatible & SFI1_RLECOMP) != SFI1_RLECOMP) {
	    if (verbose) {
		pline("File \"%s\" has incompatible run-length compression.", name);
		wait_synch();
	    }
	    return 2;
	} else if ((sfrestinfo.sfi1 & SFI1_RLECOMP) != SFI1_RLECOMP) {
	    set_restpref("rlecomp");
        }
    }
    /* savefile does not have RLECOMP level location compression, so adjust */
    else set_restpref("!rlecomp");

    return 0;
}

void
reset_restpref()
{
#ifdef ZEROCOMP
	if (iflags.zerocomp)
		set_restpref("zerocomp");
	else 
#endif
		set_restpref("externalcomp");
#ifdef RLECOMP
	if (iflags.rlecomp)
		set_restpref("rlecomp");
	else
#endif
		set_restpref("!rlecomp");
}

void
set_restpref(suitename)
const char *suitename;
{
	if (!strcmpi(suitename, "externalcomp")) {
		restoreprocs.name = "externalcomp";
    		restoreprocs.restore_mread = def_mread;
    		restoreprocs.restore_minit = def_minit;
		sfrestinfo.sfi1 |= SFI1_EXTERNALCOMP;
		sfrestinfo.sfi1 &= ~SFI1_ZEROCOMP;
		def_minit();
	}
	if (!strcmpi(suitename, "!rlecomp")) {
		sfrestinfo.sfi1 &= ~SFI1_RLECOMP;
	}
#ifdef ZEROCOMP
	if (!strcmpi(suitename, "zerocomp")) {
		restoreprocs.name = "zerocomp";
    		restoreprocs.restore_mread = zerocomp_mread;
    		restoreprocs.restore_minit = zerocomp_minit;
		sfrestinfo.sfi1 |= SFI1_ZEROCOMP;
		sfrestinfo.sfi1 &= ~SFI1_EXTERNALCOMP;
		zerocomp_minit();
	}
#endif
#ifdef RLECOMP
	if (!strcmpi(suitename, "rlecomp")) {
		sfrestinfo.sfi1 |= SFI1_RLECOMP;
	}
#endif
}

#ifdef ZEROCOMP
#define RLESC '\0'	/* Leading character for run of RLESC's */

#ifndef ZEROCOMP_BUFSIZ
#define ZEROCOMP_BUFSIZ BUFSZ
#endif
static NEARDATA unsigned char inbuf[ZEROCOMP_BUFSIZ];
static NEARDATA unsigned short inbufp = 0;
static NEARDATA unsigned short inbufsz = 0;
static NEARDATA short inrunlength = -1;
static NEARDATA int mreadfd;

STATIC_OVL int
zerocomp_mgetc()
{
    if (inbufp >= inbufsz) {
	inbufsz = read(mreadfd, (genericptr_t)inbuf, sizeof inbuf);
	if (!inbufsz) {
	    if (inbufp > sizeof inbuf)
		error("EOF on file #%d.\n", mreadfd);
	    inbufp = 1 + sizeof inbuf;  /* exactly one warning :-) */
	    return -1;
	}
	inbufp = 0;
    }
    return inbuf[inbufp++];
}

STATIC_OVL void
zerocomp_minit()
{
    inbufsz = 0;
    inbufp = 0;
    inrunlength = -1;
}

STATIC_OVL void
zerocomp_mread(fd, buf, len)
int fd;
genericptr_t buf;
register unsigned len;
{
    /*register int readlen = 0;*/
    if (fd < 0) error("Restore error; mread attempting to read file %d.", fd);
    mreadfd = fd;
    while (len--) {
	if (inrunlength > 0) {
	    inrunlength--;
	    *(*((char **)&buf))++ = '\0';
	} else {
	    register short ch = zerocomp_mgetc();
	    if (ch < 0) {
		restoreprocs.mread_flags = -1;
		return;
	    }
	    if ((*(*(char **)&buf)++ = (char)ch) == RLESC) {
		inrunlength = zerocomp_mgetc();
	    }
	}
	/*readlen++;*/
    }
}
#endif /* ZEROCOMP */

STATIC_OVL void
def_minit()
{
    return;
}

STATIC_OVL void
def_mread(fd, buf, len)
register int fd;
register genericptr_t buf;
register unsigned int len;
{
	register int rlen;

#if defined(BSD) || defined(ULTRIX)
	rlen = read(fd, buf, (int) len);
	if(rlen != len){
#else /* e.g. SYSV, __TURBOC__ */
	rlen = read(fd, buf, (unsigned) len);
	if((unsigned)rlen != len){
#endif
	    if (restoreprocs.mread_flags == 1) { /* means "return anyway" */
		restoreprocs.mread_flags = -1;
		return;
	    } else {
		pline("Read %d instead of %u bytes.", rlen, len);
		if(restoring) {
			(void) nhclose(fd);
			(void) delete_savefile();
			error("Error restoring old game.");
		}
		panic("Error reading level file.");
	    }
	}
}

/*restore.c*/<|MERGE_RESOLUTION|>--- conflicted
+++ resolved
@@ -1,9 +1,4 @@
-<<<<<<< HEAD
-/* NetHack 3.5	restore.c	$NHDT-Date$  $NHDT-Branch$:$NHDT-Revision$ */
-=======
 /* NetHack 3.5	restore.c	$NHDT-Date: 1426465439 2015/03/16 00:23:59 $  $NHDT-Branch: debug $:$NHDT-Revision: 1.77 $ */
->>>>>>> b7ad4a8a
-/* NetHack 3.5	restore.c	$Date: 2012/02/16 02:40:24 $  $Revision: 1.71 $ */
 /* Copyright (c) Stichting Mathematisch Centrum, Amsterdam, 1985. */
 /* NetHack may be freely redistributed.  See license for details. */
 
@@ -1172,11 +1167,7 @@
 		++msgcount;
 	}
 	if (msgcount) putmsghistory((char *)0, TRUE);
-<<<<<<< HEAD
-	debugpline("Read %d messages from savefile.", msgcount);
-=======
 	debugpline1("Read %d messages from savefile.", msgcount);
->>>>>>> b7ad4a8a
 }
 
 /* Clear all structures for object and monster ID mapping. */
