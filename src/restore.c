/* NetHack 3.6	restore.c	$NHDT-Date: 1555201698 2019/04/14 00:28:18 $  $NHDT-Branch: NetHack-3.6.2-beta01 $:$NHDT-Revision: 1.129 $ */
/* Copyright (c) Stichting Mathematisch Centrum, Amsterdam, 1985. */
/*-Copyright (c) Michael Allison, 2009. */
/* NetHack may be freely redistributed.  See license for details. */

#include "hack.h"
#include "lev.h"
#include "tcap.h" /* for TERMLIB and ASCIIGRAPH */

#if defined(MICRO)
extern int dotcnt; /* shared with save */
extern int dotrow; /* shared with save */
#endif

#ifdef USE_TILES
extern void FDECL(substitute_tiles, (d_level *)); /* from tile.c */
#endif

#ifdef ZEROCOMP
STATIC_DCL void NDECL(zerocomp_minit);
STATIC_DCL void FDECL(zerocomp_mread, (int, genericptr_t, unsigned int));
STATIC_DCL int NDECL(zerocomp_mgetc);
#endif

STATIC_DCL void NDECL(def_minit);
STATIC_DCL void FDECL(def_mread, (int, genericptr_t, unsigned int));

STATIC_DCL void NDECL(find_lev_obj);
STATIC_DCL void FDECL(restlevchn, (int));
STATIC_DCL void FDECL(restdamage, (int, BOOLEAN_P));
STATIC_DCL void FDECL(restobj, (int, struct obj *));
STATIC_DCL struct obj *FDECL(restobjchn, (int, BOOLEAN_P, BOOLEAN_P));
STATIC_OVL void FDECL(restmon, (int, struct monst *));
STATIC_DCL struct monst *FDECL(restmonchn, (int, BOOLEAN_P));
STATIC_DCL struct fruit *FDECL(loadfruitchn, (int));
STATIC_DCL void FDECL(freefruitchn, (struct fruit *));
STATIC_DCL void FDECL(ghostfruit, (struct obj *));
STATIC_DCL boolean FDECL(restgamestate, (int, unsigned int *, unsigned int *));
STATIC_DCL void FDECL(restlevelstate, (unsigned int, unsigned int));
STATIC_DCL int FDECL(restlevelfile, (int, XCHAR_P));
STATIC_OVL void FDECL(restore_msghistory, (int));
STATIC_DCL void FDECL(reset_oattached_mids, (BOOLEAN_P));
STATIC_DCL void FDECL(rest_levl, (int, BOOLEAN_P));

static struct restore_procs {
    const char *name;
    int mread_flags;
    void NDECL((*restore_minit));
    void FDECL((*restore_mread), (int, genericptr_t, unsigned int));
    void FDECL((*restore_bclose), (int));
} restoreprocs = {
#if !defined(ZEROCOMP) || (defined(COMPRESS) || defined(ZLIB_COMP))
    "externalcomp", 0, def_minit, def_mread, def_bclose,
#else
    "zerocomp", 0, zerocomp_minit, zerocomp_mread, zerocomp_bclose,
#endif
};

/*
 * Save a mapping of IDs from ghost levels to the current level.  This
 * map is used by the timer routines when restoring ghost levels.
 */
#define N_PER_BUCKET 64
struct bucket {
    struct bucket *next;
    struct {
        unsigned gid; /* ghost ID */
        unsigned nid; /* new ID */
    } map[N_PER_BUCKET];
};

STATIC_DCL void NDECL(clear_id_mapping);
STATIC_DCL void FDECL(add_id_mapping, (unsigned, unsigned));

#ifdef AMII_GRAPHICS
void FDECL(amii_setpens, (int)); /* use colors from save file */
extern int amii_numcolors;
#endif

#include "display.h"

#define Is_IceBox(o) ((o)->otyp == ICE_BOX ? TRUE : FALSE)

/* Recalculate g.level.objects[x][y], since this info was not saved. */
STATIC_OVL void
find_lev_obj()
{
    register struct obj *fobjtmp = (struct obj *) 0;
    register struct obj *otmp;
    int x, y;

    for (x = 0; x < COLNO; x++)
        for (y = 0; y < ROWNO; y++)
            g.level.objects[x][y] = (struct obj *) 0;

    /*
     * Reverse the entire fobj chain, which is necessary so that we can
     * place the objects in the proper order.  Make all obj in chain
     * OBJ_FREE so place_object will work correctly.
     */
    while ((otmp = fobj) != 0) {
        fobj = otmp->nobj;
        otmp->nobj = fobjtmp;
        otmp->where = OBJ_FREE;
        fobjtmp = otmp;
    }
    /* fobj should now be empty */

    /* Set g.level.objects (as well as reversing the chain back again) */
    while ((otmp = fobjtmp) != 0) {
        fobjtmp = otmp->nobj;
        place_object(otmp, otmp->ox, otmp->oy);
    }
}

/* Things that were marked "in_use" when the game was saved (ex. via the
 * infamous "HUP" cheat) get used up here.
 */
void
inven_inuse(quietly)
boolean quietly;
{
    register struct obj *otmp, *otmp2;

    for (otmp = g.invent; otmp; otmp = otmp2) {
        otmp2 = otmp->nobj;
        if (otmp->in_use) {
            if (!quietly)
                pline("Finishing off %s...", xname(otmp));
            useup(otmp);
        }
    }
}

STATIC_OVL void
restlevchn(fd)
register int fd;
{
    int cnt;
    s_level *tmplev, *x;

    g.sp_levchn = (s_level *) 0;
    mread(fd, (genericptr_t) &cnt, sizeof(int));
    for (; cnt > 0; cnt--) {
        tmplev = (s_level *) alloc(sizeof(s_level));
        mread(fd, (genericptr_t) tmplev, sizeof(s_level));
        if (!g.sp_levchn)
            g.sp_levchn = tmplev;
        else {
            for (x = g.sp_levchn; x->next; x = x->next)
                ;
            x->next = tmplev;
        }
        tmplev->next = (s_level *) 0;
    }
}

STATIC_OVL void
restdamage(fd, ghostly)
int fd;
boolean ghostly;
{
    int counter;
    struct damage *tmp_dam;

    mread(fd, (genericptr_t) &counter, sizeof(counter));
    if (!counter)
        return;
    tmp_dam = (struct damage *) alloc(sizeof(struct damage));
    while (--counter >= 0) {
        char damaged_shops[5], *shp = (char *) 0;

        mread(fd, (genericptr_t) tmp_dam, sizeof(*tmp_dam));
        if (ghostly)
            tmp_dam->when += (g.monstermoves - g.omoves);
        Strcpy(damaged_shops,
               in_rooms(tmp_dam->place.x, tmp_dam->place.y, SHOPBASE));
        if (u.uz.dlevel) {
            /* when restoring, there are two passes over the current
             * level.  the first time, u.uz isn't set, so neither is
             * shop_keeper().  just wait and process the damage on
             * the second pass.
             */
            for (shp = damaged_shops; *shp; shp++) {
                struct monst *shkp = shop_keeper(*shp);

                if (shkp && inhishop(shkp)
                    && repair_damage(shkp, tmp_dam, (int *) 0, TRUE))
                    break;
            }
        }
        if (!shp || !*shp) {
            tmp_dam->next = g.level.damagelist;
            g.level.damagelist = tmp_dam;
            tmp_dam = (struct damage *) alloc(sizeof(*tmp_dam));
        }
    }
    free((genericptr_t) tmp_dam);
}

/* restore one object */
STATIC_OVL void
restobj(fd, otmp)
int fd;
struct obj *otmp;
{
    int buflen;

    mread(fd, (genericptr_t) otmp, sizeof(struct obj));

    /* next object pointers are invalid; otmp->cobj needs to be left
       as is--being non-null is key to restoring container contents */
    otmp->nobj = otmp->nexthere = (struct obj *) 0;
    /* non-null oextra needs to be reconstructed */
    if (otmp->oextra) {
        otmp->oextra = newoextra();

        /* oname - object's name */
        mread(fd, (genericptr_t) &buflen, sizeof(buflen));
        if (buflen > 0) { /* includes terminating '\0' */
            new_oname(otmp, buflen);
            mread(fd, (genericptr_t) ONAME(otmp), buflen);
        }
        /* omonst - corpse or statue might retain full monster details */
        mread(fd, (genericptr_t) &buflen, sizeof(buflen));
        if (buflen > 0) {
            newomonst(otmp);
            /* this is actually a monst struct, so we
               can just defer to restmon() here */
            restmon(fd, OMONST(otmp));
        }
        /* omid - monster id number, connecting corpse to ghost */
        mread(fd, (genericptr_t) &buflen, sizeof(buflen));
        if (buflen > 0) {
            newomid(otmp);
            mread(fd, (genericptr_t) OMID(otmp), buflen);
        }
        /* olong - temporary gold */
        mread(fd, (genericptr_t) &buflen, sizeof(buflen));
        if (buflen > 0) {
            newolong(otmp);
            mread(fd, (genericptr_t) OLONG(otmp), buflen);
        }
        /* omailcmd - feedback mechanism for scroll of mail */
        mread(fd, (genericptr_t) &buflen, sizeof(buflen));
        if (buflen > 0) {
            char *omailcmd = (char *) alloc(buflen);

            mread(fd, (genericptr_t) omailcmd, buflen);
            new_omailcmd(otmp, omailcmd);
            free((genericptr_t) omailcmd);
        }
    }
}

STATIC_OVL struct obj *
restobjchn(fd, ghostly, frozen)
register int fd;
boolean ghostly, frozen;
{
    register struct obj *otmp, *otmp2 = 0;
    register struct obj *first = (struct obj *) 0;
    int buflen;

    while (1) {
        mread(fd, (genericptr_t) &buflen, sizeof buflen);
        if (buflen == -1)
            break;

        otmp = newobj();
        restobj(fd, otmp);
        if (!first)
            first = otmp;
        else
            otmp2->nobj = otmp;

        if (ghostly) {
            unsigned nid = g.context.ident++;
            add_id_mapping(otmp->o_id, nid);
            otmp->o_id = nid;
        }
        if (ghostly && otmp->otyp == SLIME_MOLD)
            ghostfruit(otmp);
        /* Ghost levels get object age shifted from old player's clock
         * to new player's clock.  Assumption: new player arrived
         * immediately after old player died.
         */
        if (ghostly && !frozen && !age_is_relative(otmp))
            otmp->age = g.monstermoves - g.omoves + otmp->age;

        /* get contents of a container or statue */
        if (Has_contents(otmp)) {
            struct obj *otmp3;

            otmp->cobj = restobjchn(fd, ghostly, Is_IceBox(otmp));
            /* restore container back pointers */
            for (otmp3 = otmp->cobj; otmp3; otmp3 = otmp3->nobj)
                otmp3->ocontainer = otmp;
        } else if (SchroedingersBox(otmp)) {
            struct obj *catcorpse;

            /*
             * TODO:  Remove this after 3.6.x save compatibility is dropped.
             *
             * For 3.6.2, SchroedingersBox() always has a cat corpse in it.
             * For 3.6.[01], it was empty and its weight was falsified
             * to have the value it would have had if there was one inside.
             * Put a non-rotting cat corpse in this box to convert to 3.6.2.
             *
             * [Note: after this fix up, future save/restore of this object
             * will take the Has_contents() code path above.]
             */
            if ((catcorpse = mksobj(CORPSE, TRUE, FALSE)) != 0) {
                otmp->spe = 1; /* flag for special SchroedingersBox */
                set_corpsenm(catcorpse, PM_HOUSECAT);
                (void) stop_timer(ROT_CORPSE, obj_to_any(catcorpse));
                add_to_container(otmp, catcorpse);
                otmp->owt = weight(otmp);
            }
        }
        if (otmp->bypass)
            otmp->bypass = 0;
        if (!ghostly) {
            /* fix the pointers */
            if (otmp->o_id == g.context.victual.o_id)
                g.context.victual.piece = otmp;
            if (otmp->o_id == g.context.tin.o_id)
                g.context.tin.tin = otmp;
            if (otmp->o_id == g.context.spbook.o_id)
                g.context.spbook.book = otmp;
        }
        otmp2 = otmp;
    }
    if (first && otmp2->nobj) {
        impossible("Restobjchn: error reading objchn.");
        otmp2->nobj = 0;
    }

    return first;
}

/* restore one monster */
STATIC_OVL void
restmon(fd, mtmp)
int fd;
struct monst *mtmp;
{
    int buflen;

    mread(fd, (genericptr_t) mtmp, sizeof(struct monst));

    /* next monster pointer is invalid */
    mtmp->nmon = (struct monst *) 0;
    /* non-null mextra needs to be reconstructed */
    if (mtmp->mextra) {
        mtmp->mextra = newmextra();

        /* mname - monster's name */
        mread(fd, (genericptr_t) &buflen, sizeof(buflen));
        if (buflen > 0) { /* includes terminating '\0' */
            new_mname(mtmp, buflen);
            mread(fd, (genericptr_t) MNAME(mtmp), buflen);
        }
        /* egd - vault guard */
        mread(fd, (genericptr_t) &buflen, sizeof(buflen));
        if (buflen > 0) {
            newegd(mtmp);
            mread(fd, (genericptr_t) EGD(mtmp), sizeof(struct egd));
        }
        /* epri - temple priest */
        mread(fd, (genericptr_t) &buflen, sizeof(buflen));
        if (buflen > 0) {
            newepri(mtmp);
            mread(fd, (genericptr_t) EPRI(mtmp), sizeof(struct epri));
        }
        /* eshk - shopkeeper */
        mread(fd, (genericptr_t) &buflen, sizeof(buflen));
        if (buflen > 0) {
            neweshk(mtmp);
            mread(fd, (genericptr_t) ESHK(mtmp), sizeof(struct eshk));
        }
        /* emin - minion */
        mread(fd, (genericptr_t) &buflen, sizeof(buflen));
        if (buflen > 0) {
            newemin(mtmp);
            mread(fd, (genericptr_t) EMIN(mtmp), sizeof(struct emin));
        }
        /* edog - pet */
        mread(fd, (genericptr_t) &buflen, sizeof(buflen));
        if (buflen > 0) {
            newedog(mtmp);
            mread(fd, (genericptr_t) EDOG(mtmp), sizeof(struct edog));
        }
        /* mcorpsenm - obj->corpsenm for mimic posing as corpse or
           statue (inline int rather than pointer to something) */
        mread(fd, (genericptr_t) &MCORPSENM(mtmp), sizeof MCORPSENM(mtmp));
    } /* mextra */
}

STATIC_OVL struct monst *
restmonchn(fd, ghostly)
register int fd;
boolean ghostly;
{
    register struct monst *mtmp, *mtmp2 = 0;
    register struct monst *first = (struct monst *) 0;
    int offset, buflen;

    while (1) {
        mread(fd, (genericptr_t) &buflen, sizeof(buflen));
        if (buflen == -1)
            break;

        mtmp = newmonst();
        restmon(fd, mtmp);
        if (!first)
            first = mtmp;
        else
            mtmp2->nmon = mtmp;

        if (ghostly) {
            unsigned nid = g.context.ident++;
            add_id_mapping(mtmp->m_id, nid);
            mtmp->m_id = nid;
        }
        offset = mtmp->mnum;
        mtmp->data = &mons[offset];
        if (ghostly) {
            int mndx = monsndx(mtmp->data);
            if (propagate(mndx, TRUE, ghostly) == 0) {
                /* cookie to trigger purge in getbones() */
                mtmp->mhpmax = DEFUNCT_MONSTER;
            }
        }
        if (mtmp->minvent) {
            struct obj *obj;
            mtmp->minvent = restobjchn(fd, ghostly, FALSE);
            /* restore monster back pointer */
            for (obj = mtmp->minvent; obj; obj = obj->nobj)
                obj->ocarry = mtmp;
        }
        if (mtmp->mw) {
            struct obj *obj;

            for (obj = mtmp->minvent; obj; obj = obj->nobj)
                if (obj->owornmask & W_WEP)
                    break;
            if (obj)
                mtmp->mw = obj;
            else {
                MON_NOWEP(mtmp);
                impossible("bad monster weapon restore");
            }
        }

        if (mtmp->isshk)
            restshk(mtmp, ghostly);
        if (mtmp->ispriest)
            restpriest(mtmp, ghostly);

        if (!ghostly) {
            if (mtmp->m_id == g.context.polearm.m_id)
                g.context.polearm.hitmon = mtmp;
        }
        mtmp2 = mtmp;
    }
    if (first && mtmp2->nmon) {
        impossible("Restmonchn: error reading monchn.");
        mtmp2->nmon = 0;
    }
    return first;
}

STATIC_OVL struct fruit *
loadfruitchn(fd)
int fd;
{
    register struct fruit *flist, *fnext;

    flist = 0;
    while (fnext = newfruit(), mread(fd, (genericptr_t) fnext, sizeof *fnext),
           fnext->fid != 0) {
        fnext->nextf = flist;
        flist = fnext;
    }
    dealloc_fruit(fnext);
    return flist;
}

STATIC_OVL void
freefruitchn(flist)
register struct fruit *flist;
{
    register struct fruit *fnext;

    while (flist) {
        fnext = flist->nextf;
        dealloc_fruit(flist);
        flist = fnext;
    }
}

STATIC_OVL void
ghostfruit(otmp)
register struct obj *otmp;
{
    register struct fruit *oldf;

    for (oldf = g.oldfruit; oldf; oldf = oldf->nextf)
        if (oldf->fid == otmp->spe)
            break;

    if (!oldf)
        impossible("no old fruit?");
    else
        otmp->spe = fruitadd(oldf->fname, (struct fruit *) 0);
}

#ifdef SYSCF
#define SYSOPT_CHECK_SAVE_UID sysopt.check_save_uid
#else
#define SYSOPT_CHECK_SAVE_UID TRUE
#endif

STATIC_OVL
boolean
restgamestate(fd, stuckid, steedid)
register int fd;
unsigned int *stuckid, *steedid;
{
    struct flag newgameflags;
#ifdef SYSFLAGS
    struct sysflag newgamesysflags;
#endif
    struct context_info newgamecontext; /* all 0, but has some pointers */
    struct obj *otmp;
    struct obj *bc_obj;
    char timebuf[15];
    unsigned long uid;
    boolean defer_perm_invent;

    mread(fd, (genericptr_t) &uid, sizeof uid);
    if (SYSOPT_CHECK_SAVE_UID
        && uid != (unsigned long) getuid()) { /* strange ... */
        /* for wizard mode, issue a reminder; for others, treat it
           as an attempt to cheat and refuse to restore this file */
        pline("Saved game was not yours.");
        if (!wizard)
            return FALSE;
    }

    newgamecontext = g.context; /* copy statically init'd context */
    mread(fd, (genericptr_t) &g.context, sizeof (struct context_info));
    g.context.warntype.species = (g.context.warntype.speciesidx >= LOW_PM)
                                  ? &mons[g.context.warntype.speciesidx]
                                  : (struct permonst *) 0;
    /* g.context.victual.piece, .tin.tin, .spellbook.book, and .polearm.hitmon
       are pointers which get set to Null during save and will be recovered
       via corresponding o_id or m_id while objs or mons are being restored */

    /* we want to be able to revert to command line/environment/config
       file option values instead of keeping old save file option values
       if partial restore fails and we resort to starting a new game */
    newgameflags = flags;
    mread(fd, (genericptr_t) &flags, sizeof (struct flag));
    /* avoid keeping permanent inventory window up to date during restore
       (setworn() calls update_inventory); attempting to include the cost
       of unpaid items before shopkeeper's bill is available is a no-no;
       named fruit names aren't accessible yet either
       [3.6.2: moved perm_invent from flags to iflags to keep it out of
       save files; retaining the override here is simpler than trying to
       to figure out where it really belongs now] */
    defer_perm_invent = iflags.perm_invent;
    iflags.perm_invent = FALSE;
    /* wizard and discover are actually flags.debug and flags.explore;
       player might be overriding the save file values for them;
       in the discover case, we don't want to set that for a normal
       game until after the save file has been removed */
    iflags.deferred_X = (newgameflags.explore && !discover);
    if (newgameflags.debug) {
        /* authorized by startup code; wizard mode exists and is allowed */
        wizard = TRUE, discover = iflags.deferred_X = FALSE;
    } else if (wizard) {
        /* specified by save file; check authorization now */
        set_playmode();
    }
#ifdef SYSFLAGS
    newgamesysflags = sysflags;
    mread(fd, (genericptr_t) &sysflags, sizeof(struct sysflag));
#endif

    role_init(); /* Reset the initial role, race, gender, and alignment */
#ifdef AMII_GRAPHICS
    amii_setpens(amii_numcolors); /* use colors from save file */
#endif
    mread(fd, (genericptr_t) &u, sizeof(struct you));
    g.youmonst.cham = u.mcham;

#define ReadTimebuf(foo)                   \
    mread(fd, (genericptr_t) timebuf, 14); \
    timebuf[14] = '\0';                    \
    foo = time_from_yyyymmddhhmmss(timebuf);

    ReadTimebuf(ubirthday);
    mread(fd, &urealtime.realtime, sizeof urealtime.realtime);
    ReadTimebuf(urealtime.start_timing); /** [not used] **/
    /* current time is the time to use for next urealtime.realtime update */
    urealtime.start_timing = getnow();

    set_uasmon();
#ifdef CLIPPING
    cliparound(u.ux, u.uy);
#endif
    if (u.uhp <= 0 && (!Upolyd || u.mh <= 0)) {
        u.ux = u.uy = 0; /* affects pline() [hence You()] */
        You("were not healthy enough to survive restoration.");
        /* wiz1_level.dlevel is used by mklev.c to see if lots of stuff is
         * uninitialized, so we only have to set it and not the other stuff.
         */
        wiz1_level.dlevel = 0;
        u.uz.dnum = 0;
        u.uz.dlevel = 1;
        /* revert to pre-restore option settings */
        iflags.deferred_X = FALSE;
        iflags.perm_invent = defer_perm_invent;
        flags = newgameflags;
#ifdef SYSFLAGS
        sysflags = newgamesysflags;
#endif
        g.context = newgamecontext;
        g.youmonst = cg.zeromonst;
        return FALSE;
    }
    /* in case hangup save occurred in midst of level change */
    assign_level(&u.uz0, &u.uz);

    /* this stuff comes after potential aborted restore attempts */
    restore_killers(fd);
    restore_timers(fd, RANGE_GLOBAL, FALSE, 0L);
    restore_light_sources(fd);
<<<<<<< HEAD
    g.invent = restobjchn(fd, FALSE, FALSE);
    /* tmp_bc only gets set here if the ball & chain were orphaned
       because you were swallowed; otherwise they will be on the floor
       or in your inventory */
    tmp_bc = restobjchn(fd, FALSE, FALSE);
    if (tmp_bc) {
        for (otmp = tmp_bc; otmp; otmp = otmp->nobj) {
            if (otmp->owornmask)
                setworn(otmp, otmp->owornmask);
        }
        if (!uball || !uchain)
            impossible("restgamestate: lost ball & chain");
=======
    invent = restobjchn(fd, FALSE, FALSE);

    /* restore dangling (not on floor or in inventory) ball and/or chain */
    bc_obj = restobjchn(fd, FALSE, FALSE);
    while(bc_obj) {
        struct obj * nobj = bc_obj->nobj;
        if (bc_obj->owornmask)
            setworn(bc_obj, bc_obj->owornmask);
        bc_obj->nobj = (struct obj *)0;
        bc_obj = nobj;
>>>>>>> cfc8599e
    }

    g.migrating_objs = restobjchn(fd, FALSE, FALSE);
    g.migrating_mons = restmonchn(fd, FALSE);
    mread(fd, (genericptr_t) g.mvitals, sizeof(g.mvitals));

    /*
     * There are some things after this that can have unintended display
     * side-effects too early in the game.
     * Disable see_monsters() here, re-enable it at the top of moveloop()
     */
    g.defer_see_monsters = TRUE;

    /* this comes after inventory has been loaded */
    for (otmp = g.invent; otmp; otmp = otmp->nobj)
        if (otmp->owornmask)
            setworn(otmp, otmp->owornmask);

    if ((uball && !uchain) || (uchain && !uball))
        impossible("restgamestate: lost ball & chain");

    /* reset weapon so that player will get a reminder about "bashing"
       during next fight when bare-handed or wielding an unconventional
       item; for pick-axe, we aren't able to distinguish between having
       applied or wielded it, so be conservative and assume the former */
    otmp = uwep;   /* `uwep' usually init'd by setworn() in loop above */
    uwep = 0;      /* clear it and have setuwep() reinit */
    setuwep(otmp); /* (don't need any null check here) */
    if (!uwep || uwep->otyp == PICK_AXE || uwep->otyp == GRAPPLING_HOOK)
        g.unweapon = TRUE;

    restore_dungeon(fd);
    restlevchn(fd);
    mread(fd, (genericptr_t) &g.moves, sizeof g.moves);
    mread(fd, (genericptr_t) &g.monstermoves, sizeof g.monstermoves);
    mread(fd, (genericptr_t) &g.quest_status, sizeof (struct q_score));
    mread(fd, (genericptr_t) g.spl_book, (MAXSPELL + 1) * sizeof (struct spell));
    restore_artifacts(fd);
    restore_oracles(fd);
    if (u.ustuck)
        mread(fd, (genericptr_t) stuckid, sizeof *stuckid);
    if (u.usteed)
        mread(fd, (genericptr_t) steedid, sizeof *steedid);
    mread(fd, (genericptr_t) g.pl_character, sizeof g.pl_character);

    mread(fd, (genericptr_t) g.pl_fruit, sizeof g.pl_fruit);
    freefruitchn(g.ffruit); /* clean up fruit(s) made by initoptions() */
    g.ffruit = loadfruitchn(fd);

    restnames(fd);
    restore_waterlevel(fd);
    restore_msghistory(fd);
    /* must come after all mons & objs are restored */
    relink_timers(FALSE);
    relink_light_sources(FALSE);
    /* inventory display is now viable */
    iflags.perm_invent = defer_perm_invent;
    return TRUE;
}

/* update game state pointers to those valid for the current level (so we
 * don't dereference a wild u.ustuck when saving the game state, for instance)
 */
STATIC_OVL void
restlevelstate(stuckid, steedid)
unsigned int stuckid, steedid;
{
    register struct monst *mtmp;

    if (stuckid) {
        for (mtmp = fmon; mtmp; mtmp = mtmp->nmon)
            if (mtmp->m_id == stuckid)
                break;
        if (!mtmp)
            panic("Cannot find the monster ustuck.");
        u.ustuck = mtmp;
    }
    if (steedid) {
        for (mtmp = fmon; mtmp; mtmp = mtmp->nmon)
            if (mtmp->m_id == steedid)
                break;
        if (!mtmp)
            panic("Cannot find the monster usteed.");
        u.usteed = mtmp;
        remove_monster(mtmp->mx, mtmp->my);
    }
}

/*ARGSUSED*/
STATIC_OVL int
restlevelfile(fd, ltmp)
int fd; /* fd used in MFLOPPY only */
xchar ltmp;
{
    int nfd;
    char whynot[BUFSZ];

#ifndef MFLOPPY
    nhUse(fd);
#endif
    nfd = create_levelfile(ltmp, whynot);
    if (nfd < 0) {
        /* BUG: should suppress any attempt to write a panic
           save file if file creation is now failing... */
        panic("restlevelfile: %s", whynot);
    }
#ifdef MFLOPPY
    if (!savelev(nfd, ltmp, COUNT_SAVE)) {
        /* The savelev can't proceed because the size required
         * is greater than the available disk space.
         */
        pline("Not enough space on `%s' to restore your game.", levels);

        /* Remove levels and bones that may have been created.
         */
        (void) nhclose(nfd);
#ifdef AMIGA
        clearlocks();
#else /* !AMIGA */
        eraseall(levels, g.alllevels);
        eraseall(levels, g.allbones);

        /* Perhaps the person would like to play without a
         * RAMdisk.
         */
        if (g.ramdisk) {
            /* PlaywoRAMdisk may not return, but if it does
             * it is certain that g.ramdisk will be 0.
             */
            playwoRAMdisk();
            /* Rewind save file and try again */
            (void) lseek(fd, (off_t) 0, 0);
            (void) validate(fd, (char *) 0); /* skip version etc */
            return dorecover(fd);            /* 0 or 1 */
        }
#endif /* ?AMIGA */
        pline("Be seeing you...");
        nh_terminate(EXIT_SUCCESS);
    }
#endif /* MFLOPPY */
    bufon(nfd);
    savelev(nfd, ltmp, WRITE_SAVE | FREE_SAVE);
    bclose(nfd);
    return 2;
}

int
dorecover(fd)
register int fd;
{
    unsigned int stuckid = 0, steedid = 0; /* not a register */
    xchar ltmp;
    int rtmp;
    struct obj *otmp;

    g.restoring = TRUE;
    get_plname_from_file(fd, g.plname);
    getlev(fd, 0, (xchar) 0, FALSE);
    if (!restgamestate(fd, &stuckid, &steedid)) {
        display_nhwindow(WIN_MESSAGE, TRUE);
        savelev(-1, 0, FREE_SAVE); /* discard current level */
        (void) nhclose(fd);
        (void) delete_savefile();
        g.restoring = FALSE;
        return 0;
    }
    restlevelstate(stuckid, steedid);
#ifdef INSURANCE
    savestateinlock();
#endif
    rtmp = restlevelfile(fd, ledger_no(&u.uz));
    if (rtmp < 2)
        return rtmp; /* dorecover called recursively */

    /* these pointers won't be valid while we're processing the
     * other levels, but they'll be reset again by restlevelstate()
     * afterwards, and in the meantime at least u.usteed may mislead
     * place_monster() on other levels
     */
    u.ustuck = (struct monst *) 0;
    u.usteed = (struct monst *) 0;

#ifdef MICRO
#ifdef AMII_GRAPHICS
    {
        extern struct window_procs amii_procs;
        if (WINDOWPORT("amii") {
            extern winid WIN_BASE;
            clear_nhwindow(WIN_BASE); /* hack until there's a hook for this */
        }
    }
#else
        clear_nhwindow(WIN_MAP);
#endif
    clear_nhwindow(WIN_MESSAGE);
    You("return to level %d in %s%s.", depth(&u.uz),
        g.dungeons[u.uz.dnum].dname,
        flags.debug ? " while in debug mode"
                    : flags.explore ? " while in explore mode" : "");
    curs(WIN_MAP, 1, 1);
    dotcnt = 0;
    dotrow = 2;
    if (!WINDOWPORT("X11"))
        putstr(WIN_MAP, 0, "Restoring:");
#endif
    restoreprocs.mread_flags = 1; /* return despite error */
    while (1) {
        mread(fd, (genericptr_t) &ltmp, sizeof ltmp);
        if (restoreprocs.mread_flags == -1)
            break;
        getlev(fd, 0, ltmp, FALSE);
#ifdef MICRO
        curs(WIN_MAP, 1 + dotcnt++, dotrow);
        if (dotcnt >= (COLNO - 1)) {
            dotrow++;
            dotcnt = 0;
        }
        if (!WINDOWPORT("X11")) {
            putstr(WIN_MAP, 0, ".");
        }
        mark_synch();
#endif
        rtmp = restlevelfile(fd, ltmp);
        if (rtmp < 2)
            return rtmp; /* dorecover called recursively */
    }
    restoreprocs.mread_flags = 0;

#ifdef BSD
    (void) lseek(fd, 0L, 0);
#else
    (void) lseek(fd, (off_t) 0, 0);
#endif
    (void) validate(fd, (char *) 0); /* skip version and savefile info */
    get_plname_from_file(fd, g.plname);

    getlev(fd, 0, (xchar) 0, FALSE);
    (void) nhclose(fd);

    /* Now set the restore settings to match the
     * settings used by the save file output routines
     */
    reset_restpref();

    restlevelstate(stuckid, steedid);
    g.program_state.something_worth_saving = 1; /* useful data now exists */

    if (!wizard && !discover)
        (void) delete_savefile();
    if (Is_rogue_level(&u.uz))
        assign_graphics(ROGUESET);
#ifdef USE_TILES
    substitute_tiles(&u.uz);
#endif
#ifdef MFLOPPY
    gameDiskPrompt();
#endif
    max_rank_sz(); /* to recompute g.mrank_sz (botl.c) */
    /* take care of iron ball & chain */
    for (otmp = fobj; otmp; otmp = otmp->nobj)
        if (otmp->owornmask)
            setworn(otmp, otmp->owornmask);

    /* in_use processing must be after:
     *    + The inventory has been read so that freeinv() works.
     *    + The current level has been restored so billing information
     *      is available.
     */
    inven_inuse(FALSE);

    load_qtlist(); /* re-load the quest text info */
    /* Set up the vision internals, after levl[] data is loaded
       but before docrt(). */
    reglyph_darkroom();
    vision_reset();
    g.vision_full_recalc = 1; /* recompute vision (not saved) */

    run_timers(); /* expire all timers that have gone off while away */
    docrt();
    g.restoring = FALSE;
    clear_nhwindow(WIN_MESSAGE);

    /* Success! */
    welcome(FALSE);
    check_special_room(FALSE);
    return 1;
}

void
restcemetery(fd, cemeteryaddr)
int fd;
struct cemetery **cemeteryaddr;
{
    struct cemetery *bonesinfo, **bonesaddr;
    int flag;

    mread(fd, (genericptr_t) &flag, sizeof flag);
    if (flag == 0) {
        bonesaddr = cemeteryaddr;
        do {
            bonesinfo = (struct cemetery *) alloc(sizeof *bonesinfo);
            mread(fd, (genericptr_t) bonesinfo, sizeof *bonesinfo);
            *bonesaddr = bonesinfo;
            bonesaddr = &(*bonesaddr)->next;
        } while (*bonesaddr);
    } else {
        *cemeteryaddr = 0;
    }
}

/*ARGSUSED*/
STATIC_OVL void
rest_levl(fd, rlecomp)
int fd;
boolean rlecomp;
{
#ifdef RLECOMP
    short i, j;
    uchar len;
    struct rm r;

    if (rlecomp) {
        (void) memset((genericptr_t) &r, 0, sizeof(r));
        i = 0;
        j = 0;
        len = 0;
        while (i < ROWNO) {
            while (j < COLNO) {
                if (len > 0) {
                    levl[j][i] = r;
                    len -= 1;
                    j += 1;
                } else {
                    mread(fd, (genericptr_t) &len, sizeof(uchar));
                    mread(fd, (genericptr_t) &r, sizeof(struct rm));
                }
            }
            j = 0;
            i += 1;
        }
        return;
    }
#else /* !RLECOMP */
    nhUse(rlecomp);
#endif /* ?RLECOMP */
    mread(fd, (genericptr_t) levl, sizeof levl);
}

void
trickery(reason)
char *reason;
{
    pline("Strange, this map is not as I remember it.");
    pline("Somebody is trying some trickery here...");
    pline("This game is void.");
    Strcpy(g.killer.name, reason ? reason : "");
    done(TRICKED);
}

void
getlev(fd, pid, lev, ghostly)
int fd, pid;
xchar lev;
boolean ghostly;
{
    register struct trap *trap;
    register struct monst *mtmp;
    long elapsed;
    branch *br;
    int hpid;
    xchar dlvl;
    int x, y;
#ifdef TOS
    short tlev;
#endif

    if (ghostly)
        clear_id_mapping();

#if defined(MSDOS) || defined(OS2)
    setmode(fd, O_BINARY);
#endif
    /* Load the old fruit info.  We have to do it first, so the
     * information is available when restoring the objects.
     */
    if (ghostly)
        g.oldfruit = loadfruitchn(fd);

    /* First some sanity checks */
    mread(fd, (genericptr_t) &hpid, sizeof(hpid));
/* CHECK:  This may prevent restoration */
#ifdef TOS
    mread(fd, (genericptr_t) &tlev, sizeof(tlev));
    dlvl = tlev & 0x00ff;
#else
    mread(fd, (genericptr_t) &dlvl, sizeof(dlvl));
#endif
    if ((pid && pid != hpid) || (lev && dlvl != lev)) {
        char trickbuf[BUFSZ];

        if (pid && pid != hpid)
            Sprintf(trickbuf, "PID (%d) doesn't match saved PID (%d)!", hpid,
                    pid);
        else
            Sprintf(trickbuf, "This is level %d, not %d!", dlvl, lev);
        if (wizard)
            pline1(trickbuf);
        trickery(trickbuf);
    }
    restcemetery(fd, &g.level.bonesinfo);
    rest_levl(fd,
              (boolean) ((sfrestinfo.sfi1 & SFI1_RLECOMP) == SFI1_RLECOMP));
    mread(fd, (genericptr_t) g.lastseentyp, sizeof(g.lastseentyp));
    mread(fd, (genericptr_t) &g.omoves, sizeof(g.omoves));
    elapsed = g.monstermoves - g.omoves;
    mread(fd, (genericptr_t) &g.upstair, sizeof(stairway));
    mread(fd, (genericptr_t) &g.dnstair, sizeof(stairway));
    mread(fd, (genericptr_t) &g.upladder, sizeof(stairway));
    mread(fd, (genericptr_t) &g.dnladder, sizeof(stairway));
    mread(fd, (genericptr_t) &g.sstairs, sizeof(stairway));
    mread(fd, (genericptr_t) &g.updest, sizeof(dest_area));
    mread(fd, (genericptr_t) &g.dndest, sizeof(dest_area));
    mread(fd, (genericptr_t) &g.level.flags, sizeof(g.level.flags));
    mread(fd, (genericptr_t) g.doors, sizeof(g.doors));
    rest_rooms(fd); /* No joke :-) */
    if (g.nroom)
        g.doorindex = g.rooms[g.nroom - 1].fdoor + g.rooms[g.nroom - 1].doorct;
    else
        g.doorindex = 0;

    restore_timers(fd, RANGE_LEVEL, ghostly, elapsed);
    restore_light_sources(fd);
    fmon = restmonchn(fd, ghostly);

    rest_worm(fd); /* restore worm information */
    g.ftrap = 0;
    while (trap = newtrap(),
           mread(fd, (genericptr_t) trap, sizeof(struct trap)),
           trap->tx != 0) { /* need "!= 0" to work around DICE 3.0 bug */
        trap->ntrap = g.ftrap;
        g.ftrap = trap;
    }
    dealloc_trap(trap);
    fobj = restobjchn(fd, ghostly, FALSE);
    find_lev_obj();
    /* restobjchn()'s `frozen' argument probably ought to be a callback
       routine so that we can check for objects being buried under ice */
    g.level.buriedobjlist = restobjchn(fd, ghostly, FALSE);
    g.billobjs = restobjchn(fd, ghostly, FALSE);
    rest_engravings(fd);

    /* reset level.monsters for new level */
    for (x = 0; x < COLNO; x++)
        for (y = 0; y < ROWNO; y++)
            g.level.monsters[x][y] = (struct monst *) 0;
    for (mtmp = fmon; mtmp; mtmp = mtmp->nmon) {
        if (mtmp->isshk)
            set_residency(mtmp, FALSE);
        place_monster(mtmp, mtmp->mx, mtmp->my);
        if (mtmp->wormno)
            place_wsegs(mtmp, NULL);

        /* regenerate monsters while on another level */
        if (!u.uz.dlevel)
            continue;
        if (ghostly) {
            /* reset peaceful/malign relative to new character;
               shopkeepers will reset based on name */
            if (!mtmp->isshk)
                mtmp->mpeaceful =
                    (is_unicorn(mtmp->data)
                     && sgn(u.ualign.type) == sgn(mtmp->data->maligntyp))
                        ? TRUE
                        : peace_minded(mtmp->data);
            set_malign(mtmp);
        } else if (elapsed > 0L) {
            mon_catchup_elapsed_time(mtmp, elapsed);
        }
        /* update shape-changers in case protection against
           them is different now than when the level was saved */
        restore_cham(mtmp);
        /* give hiders a chance to hide before their next move */
        if (ghostly || elapsed > (long) rnd(10))
            hide_monst(mtmp);
    }

    restdamage(fd, ghostly);
    rest_regions(fd, ghostly);
    if (ghostly) {
        /* Now get rid of all the temp fruits... */
        freefruitchn(g.oldfruit), g.oldfruit = 0;

        if (lev > ledger_no(&medusa_level)
            && lev < ledger_no(&stronghold_level) && xdnstair == 0) {
            coord cc;

            mazexy(&cc);
            xdnstair = cc.x;
            ydnstair = cc.y;
            levl[cc.x][cc.y].typ = STAIRS;
        }

        br = Is_branchlev(&u.uz);
        if (br && u.uz.dlevel == 1) {
            d_level ltmp;

            if (on_level(&u.uz, &br->end1))
                assign_level(&ltmp, &br->end2);
            else
                assign_level(&ltmp, &br->end1);

            switch (br->type) {
            case BR_STAIR:
            case BR_NO_END1:
            case BR_NO_END2: /* OK to assign to g.sstairs if it's not used */
                assign_level(&g.sstairs.tolev, &ltmp);
                break;
            case BR_PORTAL: /* max of 1 portal per level */
                for (trap = g.ftrap; trap; trap = trap->ntrap)
                    if (trap->ttyp == MAGIC_PORTAL)
                        break;
                if (!trap)
                    panic("getlev: need portal but none found");
                assign_level(&trap->dst, &ltmp);
                break;
            }
        } else if (!br) {
            struct trap *ttmp = 0;

            /* Remove any dangling portals. */
            for (trap = g.ftrap; trap; trap = ttmp) {
                ttmp = trap->ntrap;
                if (trap->ttyp == MAGIC_PORTAL)
                    deltrap(trap);
            }
        }
    }

    /* must come after all mons & objs are restored */
    relink_timers(ghostly);
    relink_light_sources(ghostly);
    reset_oattached_mids(ghostly);

    if (ghostly)
        clear_id_mapping();
}

void
get_plname_from_file(fd, plbuf)
int fd;
char *plbuf;
{
    int pltmpsiz = 0;
    (void) read(fd, (genericptr_t) &pltmpsiz, sizeof(pltmpsiz));
    (void) read(fd, (genericptr_t) plbuf, pltmpsiz);
    return;
}

STATIC_OVL void
restore_msghistory(fd)
register int fd;
{
    int msgsize, msgcount = 0;
    char msg[BUFSZ];

    while (1) {
        mread(fd, (genericptr_t) &msgsize, sizeof(msgsize));
        if (msgsize == -1)
            break;
        if (msgsize > (BUFSZ - 1))
            panic("restore_msghistory: msg too big (%d)", msgsize);
        mread(fd, (genericptr_t) msg, msgsize);
        msg[msgsize] = '\0';
        putmsghistory(msg, TRUE);
        ++msgcount;
    }
    if (msgcount)
        putmsghistory((char *) 0, TRUE);
    debugpline1("Read %d messages from savefile.", msgcount);
}

/* Clear all structures for object and monster ID mapping. */
STATIC_OVL void
clear_id_mapping()
{
    struct bucket *curr;

    while ((curr = g.id_map) != 0) {
        g.id_map = curr->next;
        free((genericptr_t) curr);
    }
    g.n_ids_mapped = 0;
}

/* Add a mapping to the ID map. */
STATIC_OVL void
add_id_mapping(gid, nid)
unsigned gid, nid;
{
    int idx;

    idx = g.n_ids_mapped % N_PER_BUCKET;
    /* idx is zero on first time through, as well as when a new bucket is */
    /* needed */
    if (idx == 0) {
        struct bucket *gnu = (struct bucket *) alloc(sizeof(struct bucket));
        gnu->next = g.id_map;
        g.id_map = gnu;
    }

    g.id_map->map[idx].gid = gid;
    g.id_map->map[idx].nid = nid;
    g.n_ids_mapped++;
}

/*
 * Global routine to look up a mapping.  If found, return TRUE and fill
 * in the new ID value.  Otherwise, return false and return -1 in the new
 * ID.
 */
boolean
lookup_id_mapping(gid, nidp)
unsigned gid, *nidp;
{
    int i;
    struct bucket *curr;

    if (g.n_ids_mapped)
        for (curr = g.id_map; curr; curr = curr->next) {
            /* first bucket might not be totally full */
            if (curr == g.id_map) {
                i = g.n_ids_mapped % N_PER_BUCKET;
                if (i == 0)
                    i = N_PER_BUCKET;
            } else
                i = N_PER_BUCKET;

            while (--i >= 0)
                if (gid == curr->map[i].gid) {
                    *nidp = curr->map[i].nid;
                    return TRUE;
                }
        }

    return FALSE;
}

STATIC_OVL void
reset_oattached_mids(ghostly)
boolean ghostly;
{
    struct obj *otmp;
    unsigned oldid, nid;
    for (otmp = fobj; otmp; otmp = otmp->nobj) {
        if (ghostly && has_omonst(otmp)) {
            struct monst *mtmp = OMONST(otmp);

            mtmp->m_id = 0;
            mtmp->mpeaceful = mtmp->mtame = 0; /* pet's owner died! */
        }
        if (ghostly && has_omid(otmp)) {
            (void) memcpy((genericptr_t) &oldid, (genericptr_t) OMID(otmp),
                          sizeof(oldid));
            if (lookup_id_mapping(oldid, &nid))
                (void) memcpy((genericptr_t) OMID(otmp), (genericptr_t) &nid,
                              sizeof(nid));
            else
                free_omid(otmp);
        }
    }
}

#ifdef SELECTSAVED
/* put up a menu listing each character from this player's saved games;
   returns 1: use g.plname[], 0: new game, -1: quit */
int
restore_menu(bannerwin)
winid bannerwin; /* if not WIN_ERR, clear window and show copyright in menu */
{
    winid tmpwin;
    anything any;
    char **saved;
    menu_item *chosen_game = (menu_item *) 0;
    int k, clet, ch = 0; /* ch: 0 => new game */

    *g.plname = '\0';
    saved = get_saved_games(); /* array of character names */
    if (saved && *saved) {
        tmpwin = create_nhwindow(NHW_MENU);
        start_menu(tmpwin);
        any = cg.zeroany; /* no selection */
        if (bannerwin != WIN_ERR) {
            /* for tty; erase copyright notice and redo it in the menu */
            clear_nhwindow(bannerwin);
            /* COPYRIGHT_BANNER_[ABCD] */
            for (k = 1; k <= 4; ++k)
                add_menu(tmpwin, NO_GLYPH, &any, 0, 0, ATR_NONE,
                         copyright_banner_line(k), MENU_UNSELECTED);
            add_menu(tmpwin, NO_GLYPH, &any, 0, 0, ATR_NONE, "",
                     MENU_UNSELECTED);
        }
        add_menu(tmpwin, NO_GLYPH, &any, 0, 0, ATR_NONE,
                 "Select one of your saved games", MENU_UNSELECTED);
        for (k = 0; saved[k]; ++k) {
            any.a_int = k + 1;
            add_menu(tmpwin, NO_GLYPH, &any, 0, 0, ATR_NONE, saved[k],
                     MENU_UNSELECTED);
        }
        clet = (k <= 'n' - 'a') ? 'n' : 0; /* new game */
        any.a_int = -1;                    /* not >= 0 */
        add_menu(tmpwin, NO_GLYPH, &any, clet, 0, ATR_NONE,
                 "Start a new character", MENU_UNSELECTED);
        clet = (k + 1 <= 'q' - 'a') ? 'q' : 0; /* quit */
        any.a_int = -2;
        add_menu(tmpwin, NO_GLYPH, &any, clet, 0, ATR_NONE,
                 "Never mind (quit)", MENU_SELECTED);
        /* no prompt on end_menu, as we've done our own at the top */
        end_menu(tmpwin, (char *) 0);
        if (select_menu(tmpwin, PICK_ONE, &chosen_game) > 0) {
            ch = chosen_game->item.a_int;
            if (ch > 0)
                Strcpy(g.plname, saved[ch - 1]);
            else if (ch < 0)
                ++ch; /* -1 -> 0 (new game), -2 -> -1 (quit) */
            free((genericptr_t) chosen_game);
        } else {
            ch = -1; /* quit menu without making a selection => quit */
        }
        destroy_nhwindow(tmpwin);
        if (bannerwin != WIN_ERR) {
            /* for tty; clear the menu away and put subset of copyright back
             */
            clear_nhwindow(bannerwin);
            /* COPYRIGHT_BANNER_A, preceding "Who are you?" prompt */
            if (ch == 0)
                putstr(bannerwin, 0, copyright_banner_line(1));
        }
    }
    free_saved_games(saved);
    return (ch > 0) ? 1 : ch;
}
#endif /* SELECTSAVED */

void
minit()
{
    (*restoreprocs.restore_minit)();
    return;
}

void
mread(fd, buf, len)
register int fd;
register genericptr_t buf;
register unsigned int len;
{
    (*restoreprocs.restore_mread)(fd, buf, len);
    return;
}

/* examine the version info and the savefile_info data
   that immediately follows it.
   Return 0 if it passed the checks.
   Return 1 if it failed the version check.
   Return 2 if it failed the savefile feature check.
   Return -1 if it failed for some unknown reason.
 */
int
validate(fd, name)
int fd;
const char *name;
{
    int rlen;
    struct savefile_info sfi;
    unsigned long compatible;
    boolean verbose = name ? TRUE : FALSE, reslt = FALSE;

    if (!(reslt = uptodate(fd, name)))
        return 1;

    rlen = read(fd, (genericptr_t) &sfi, sizeof sfi);
    minit(); /* ZEROCOMP */
    if (rlen == 0) {
        if (verbose) {
            pline("File \"%s\" is empty during save file feature check?",
                  name);
            wait_synch();
        }
        return -1;
    }

    compatible = (sfi.sfi1 & sfcap.sfi1);

    if ((sfi.sfi1 & SFI1_ZEROCOMP) == SFI1_ZEROCOMP) {
        if ((compatible & SFI1_ZEROCOMP) != SFI1_ZEROCOMP) {
            if (verbose) {
                pline("File \"%s\" has incompatible ZEROCOMP compression.",
                      name);
                wait_synch();
            }
            return 2;
        } else if ((sfrestinfo.sfi1 & SFI1_ZEROCOMP) != SFI1_ZEROCOMP) {
            set_restpref("zerocomp");
        }
    }

    if ((sfi.sfi1 & SFI1_EXTERNALCOMP) == SFI1_EXTERNALCOMP) {
        if ((compatible & SFI1_EXTERNALCOMP) != SFI1_EXTERNALCOMP) {
            if (verbose) {
                pline("File \"%s\" lacks required internal compression.",
                      name);
                wait_synch();
            }
            return 2;
        } else if ((sfrestinfo.sfi1 & SFI1_EXTERNALCOMP)
                   != SFI1_EXTERNALCOMP) {
            set_restpref("externalcomp");
        }
    }

    /* RLECOMP check must be last, after ZEROCOMP or INTERNALCOMP adjustments
     */
    if ((sfi.sfi1 & SFI1_RLECOMP) == SFI1_RLECOMP) {
        if ((compatible & SFI1_RLECOMP) != SFI1_RLECOMP) {
            if (verbose) {
                pline("File \"%s\" has incompatible run-length compression.",
                      name);
                wait_synch();
            }
            return 2;
        } else if ((sfrestinfo.sfi1 & SFI1_RLECOMP) != SFI1_RLECOMP) {
            set_restpref("rlecomp");
        }
    }
    /* savefile does not have RLECOMP level location compression, so adjust */
    else
        set_restpref("!rlecomp");

    return 0;
}

void
reset_restpref()
{
#ifdef ZEROCOMP
    if (iflags.zerocomp)
        set_restpref("zerocomp");
    else
#endif
        set_restpref("externalcomp");
#ifdef RLECOMP
    if (iflags.rlecomp)
        set_restpref("rlecomp");
    else
#endif
        set_restpref("!rlecomp");
}

void
set_restpref(suitename)
const char *suitename;
{
    if (!strcmpi(suitename, "externalcomp")) {
        restoreprocs.name = "externalcomp";
        restoreprocs.restore_mread = def_mread;
        restoreprocs.restore_minit = def_minit;
        sfrestinfo.sfi1 |= SFI1_EXTERNALCOMP;
        sfrestinfo.sfi1 &= ~SFI1_ZEROCOMP;
        def_minit();
    }
    if (!strcmpi(suitename, "!rlecomp")) {
        sfrestinfo.sfi1 &= ~SFI1_RLECOMP;
    }
#ifdef ZEROCOMP
    if (!strcmpi(suitename, "zerocomp")) {
        restoreprocs.name = "zerocomp";
        restoreprocs.restore_mread = zerocomp_mread;
        restoreprocs.restore_minit = zerocomp_minit;
        sfrestinfo.sfi1 |= SFI1_ZEROCOMP;
        sfrestinfo.sfi1 &= ~SFI1_EXTERNALCOMP;
        zerocomp_minit();
    }
#endif
#ifdef RLECOMP
    if (!strcmpi(suitename, "rlecomp")) {
        sfrestinfo.sfi1 |= SFI1_RLECOMP;
    }
#endif
}

#ifdef ZEROCOMP
#define RLESC '\0' /* Leading character for run of RLESC's */

#ifndef ZEROCOMP_BUFSIZ
#define ZEROCOMP_BUFSIZ BUFSZ
#endif
static NEARDATA unsigned char inbuf[ZEROCOMP_BUFSIZ];
static NEARDATA unsigned short inbufp = 0;
static NEARDATA unsigned short inbufsz = 0;
static NEARDATA short inrunlength = -1;
static NEARDATA int mreadfd;

STATIC_OVL int
zerocomp_mgetc()
{
    if (inbufp >= inbufsz) {
        inbufsz = read(mreadfd, (genericptr_t) inbuf, sizeof inbuf);
        if (!inbufsz) {
            if (inbufp > sizeof inbuf)
                error("EOF on file #%d.\n", mreadfd);
            inbufp = 1 + sizeof inbuf; /* exactly one warning :-) */
            return -1;
        }
        inbufp = 0;
    }
    return inbuf[inbufp++];
}

STATIC_OVL void
zerocomp_minit()
{
    inbufsz = 0;
    inbufp = 0;
    inrunlength = -1;
}

STATIC_OVL void
zerocomp_mread(fd, buf, len)
int fd;
genericptr_t buf;
register unsigned len;
{
    /*register int readlen = 0;*/
    if (fd < 0)
        error("Restore error; mread attempting to read file %d.", fd);
    mreadfd = fd;
    while (len--) {
        if (inrunlength > 0) {
            inrunlength--;
            *(*((char **) &buf))++ = '\0';
        } else {
            register short ch = zerocomp_mgetc();
            if (ch < 0) {
                restoreprocs.mread_flags = -1;
                return;
            }
            if ((*(*(char **) &buf)++ = (char) ch) == RLESC) {
                inrunlength = zerocomp_mgetc();
            }
        }
        /*readlen++;*/
    }
}
#endif /* ZEROCOMP */

STATIC_OVL void
def_minit()
{
    return;
}

STATIC_OVL void
def_mread(fd, buf, len)
register int fd;
register genericptr_t buf;
register unsigned int len;
{
    register int rlen;
#if defined(BSD) || defined(ULTRIX)
#define readLenType int
#else /* e.g. SYSV, __TURBOC__ */
#define readLenType unsigned
#endif

    rlen = read(fd, buf, (readLenType) len);
    if ((readLenType) rlen != (readLenType) len) {
        if (restoreprocs.mread_flags == 1) { /* means "return anyway" */
            restoreprocs.mread_flags = -1;
            return;
        } else {
            pline("Read %d instead of %u bytes.", rlen, len);
            if (g.restoring) {
                (void) nhclose(fd);
                (void) delete_savefile();
                error("Error restoring old game.");
            }
            panic("Error reading level file.");
        }
    }
}

/*restore.c*/<|MERGE_RESOLUTION|>--- conflicted
+++ resolved
@@ -638,21 +638,7 @@
     restore_killers(fd);
     restore_timers(fd, RANGE_GLOBAL, FALSE, 0L);
     restore_light_sources(fd);
-<<<<<<< HEAD
     g.invent = restobjchn(fd, FALSE, FALSE);
-    /* tmp_bc only gets set here if the ball & chain were orphaned
-       because you were swallowed; otherwise they will be on the floor
-       or in your inventory */
-    tmp_bc = restobjchn(fd, FALSE, FALSE);
-    if (tmp_bc) {
-        for (otmp = tmp_bc; otmp; otmp = otmp->nobj) {
-            if (otmp->owornmask)
-                setworn(otmp, otmp->owornmask);
-        }
-        if (!uball || !uchain)
-            impossible("restgamestate: lost ball & chain");
-=======
-    invent = restobjchn(fd, FALSE, FALSE);
 
     /* restore dangling (not on floor or in inventory) ball and/or chain */
     bc_obj = restobjchn(fd, FALSE, FALSE);
@@ -662,7 +648,6 @@
             setworn(bc_obj, bc_obj->owornmask);
         bc_obj->nobj = (struct obj *)0;
         bc_obj = nobj;
->>>>>>> cfc8599e
     }
 
     g.migrating_objs = restobjchn(fd, FALSE, FALSE);
