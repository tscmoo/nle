--- conflicted
+++ resolved
@@ -1825,14 +1825,8 @@
             while (tmp-- > 0)
                 delay_output();
 
-<<<<<<< HEAD
         g.bhitpos.x += dx;
         g.bhitpos.y += dy;
-        t = t_at(g.bhitpos.x, g.bhitpos.y);
-=======
-        bhitpos.x += dx;
-        bhitpos.y += dy;
->>>>>>> 389c4960
 
         if ((mtmp = m_at(g.bhitpos.x, g.bhitpos.y)) != 0) {
             if (otyp == BOULDER && throws_rocks(mtmp->data)) {
@@ -1867,7 +1861,7 @@
                     break;
                 }
             }
-            if ((t = t_at(bhitpos.x, bhitpos.y)) != 0 && otyp == BOULDER) {
+            if ((t = t_at(g.bhitpos.x, g.bhitpos.y)) != 0 && otyp == BOULDER) {
                 switch (t->ttyp) {
                 case LANDMINE:
                     if (rn2(10) > 2) {
