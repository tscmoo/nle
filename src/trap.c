--- conflicted
+++ resolved
@@ -1801,13 +1801,8 @@
             delaycnt = 1;
         if (!cansee(g.bhitpos.x, g.bhitpos.y))
             curs_on_u();
-<<<<<<< HEAD
-        tmp_at(DISP_FLASH, obj_to_glyph(singleobj));
+        tmp_at(DISP_FLASH, obj_to_glyph(singleobj, rn2_on_display_rng));
         tmp_at(g.bhitpos.x, g.bhitpos.y);
-=======
-        tmp_at(DISP_FLASH, obj_to_glyph(singleobj, rn2_on_display_rng));
-        tmp_at(bhitpos.x, bhitpos.y);
->>>>>>> d9a2c572
     }
     /* Mark a spot to place object in bones files to prevent
      * loss of object. Use the starting spot to ensure that
