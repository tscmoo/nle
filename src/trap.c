<<<<<<< HEAD
/* NetHack 3.5	trap.c	$NHDT-Date: 1426558928 2015/03/17 02:22:08 $  $NHDT-Branch: master $:$NHDT-Revision: 1.195 $ */
=======
/* NetHack 3.5	trap.c	$NHDT-Date: 1426805491 2015/03/19 22:51:31 $  $NHDT-Branch: water_damage $:$NHDT-Revision: 1.198 $ */
>>>>>>> 297e7c6d
/* NetHack 3.5	trap.c	$Date: 2013/03/14 01:58:21 $  $Revision: 1.179 $ */
/* Copyright (c) Stichting Mathematisch Centrum, Amsterdam, 1985. */
/* NetHack may be freely redistributed.  See license for details. */

#include "hack.h"

extern const char * const destroy_strings[][3];	/* from zap.c */

STATIC_DCL void FDECL(dofiretrap, (struct obj *));
STATIC_DCL void NDECL(domagictrap);
STATIC_DCL boolean FDECL(emergency_disrobe, (boolean *));
STATIC_DCL int FDECL(untrap_prob, (struct trap *));
STATIC_DCL void FDECL(move_into_trap, (struct trap *));
STATIC_DCL int FDECL(try_disarm, (struct trap *,BOOLEAN_P));
STATIC_DCL void FDECL(reward_untrap, (struct trap *, struct monst *));
STATIC_DCL int FDECL(disarm_holdingtrap, (struct trap *));
STATIC_DCL int FDECL(disarm_landmine, (struct trap *));
STATIC_DCL int FDECL(disarm_squeaky_board, (struct trap *));
STATIC_DCL int FDECL(disarm_shooting_trap, (struct trap *, int));
STATIC_DCL int FDECL(try_lift, (struct monst *, struct trap *, int, BOOLEAN_P));
STATIC_DCL int FDECL(help_monster_out, (struct monst *, struct trap *));
STATIC_DCL boolean FDECL(thitm, (int,struct monst *,struct obj *,int,BOOLEAN_P));
STATIC_DCL void FDECL(launch_drop_spot, (struct obj *, XCHAR_P, XCHAR_P));
STATIC_DCL int FDECL(mkroll_launch,
			(struct trap *,XCHAR_P,XCHAR_P,SHORT_P,long));
STATIC_DCL boolean FDECL(isclearpath,(coord *, int, SCHAR_P, SCHAR_P));
STATIC_DCL char *FDECL(trapnote, (struct trap *,BOOLEAN_P));
#if 0
STATIC_DCL void FDECL(join_adjacent_pits, (struct trap *));
#endif
STATIC_DCL void FDECL(clear_conjoined_pits, (struct trap *));
STATIC_DCL int FDECL(steedintrap, (struct trap *, struct obj *));
STATIC_DCL boolean FDECL(keep_saddle_with_steedcorpse,
			(unsigned, struct obj *, struct obj *));
STATIC_DCL void NDECL(maybe_finish_sokoban);

/* mintrap() should take a flags argument, but for time being we use this */
STATIC_VAR int force_mintrap = 0;

STATIC_VAR const char * const a_your[2] = { "a", "your" };
STATIC_VAR const char * const A_Your[2] = { "A", "Your" };
STATIC_VAR const char tower_of_flame[] = "tower of flame";
STATIC_VAR const char * const A_gush_of_water_hits = "A gush of water hits";
STATIC_VAR const char * const blindgas[6] = 
	{"humid", "odorless", "pungent", "chilling", "acrid", "biting"};

/* called when you're hit by fire (dofiretrap,buzz,zapyourself,explode) */
boolean			/* returns TRUE if hit on torso */
burnarmor(victim)
struct monst *victim;
{
    struct obj *item;
    char buf[BUFSZ];
    int mat_idx;
    
    if (!victim) return 0;
#define burn_dmg(obj,descr) erode_obj(obj, descr, ERODE_BURN, EF_GREASE)
    while (1) {
	switch (rn2(5)) {
	case 0:
	    item = (victim == &youmonst) ? uarmh : which_armor(victim, W_ARMH);
	    if (item) {
		mat_idx = objects[item->otyp].oc_material;
		Sprintf(buf,"%s %s",
			materialnm[mat_idx], helm_simple_name(item));
	    }
	    if (!burn_dmg(item, item ? buf : "helmet")) continue;
	    break;
	case 1:
	    item = (victim == &youmonst) ? uarmc : which_armor(victim, W_ARMC);
	    if (item) {
		(void) burn_dmg(item, cloak_simple_name(item));
		return TRUE;
	    }
	    item = (victim == &youmonst) ? uarm : which_armor(victim, W_ARM);
	    if (item) {
		(void) burn_dmg(item, xname(item));
		return TRUE;
	    }
	    item = (victim == &youmonst) ? uarmu : which_armor(victim, W_ARMU);
	    if (item)
		(void) burn_dmg(item, "shirt");
	    return TRUE;
	case 2:
	    item = (victim == &youmonst) ? uarms : which_armor(victim, W_ARMS);
	    if (!burn_dmg(item, "wooden shield")) continue;
	    break;
	case 3:
	    item = (victim == &youmonst) ? uarmg : which_armor(victim, W_ARMG);
	    if (!burn_dmg(item, "gloves")) continue;
	    break;
	case 4:
	    item = (victim == &youmonst) ? uarmf : which_armor(victim, W_ARMF);
	    if (!burn_dmg(item, "boots")) continue;
	    break;
	}
	break; /* Out of while loop */
    }
    return FALSE;
#undef burn_dmg
}

/* Generic erode-item function.
 * "ostr", if non-null, is an alternate string to print instead of the
 *   object's name.
 * "type" is an ERODE_* value for the erosion type
 * "flags" is an or-ed list of EF_* flags
 *
 * Returns an erosion return value (ER_*)
 */
int
erode_obj(otmp, ostr, type, ef_flags)
register struct obj *otmp;
register const char *ostr;
int type;
int ef_flags;
{
	static NEARDATA const char * const action[] = { "smoulder", "rust", "rot", "corrode" };
	static NEARDATA const char * const msg[] =  { "burnt", "rusted", "rotten", "corroded" };
	boolean vulnerable = FALSE;
	boolean is_primary = TRUE;
        boolean check_grease = ef_flags & EF_GREASE;
        boolean print = ef_flags & EF_VERBOSE;
	int erosion;
        struct monst *victim;
	boolean vismon;
        boolean visobj;
        int cost_type;

	if (!otmp) return ER_NOTHING;

        victim = carried(otmp) ? &youmonst : mcarried(otmp) ?
            otmp->ocarry : NULL;
        vismon = victim && (victim != &youmonst) && canseemon(victim);
        /* Is bhitpos correct here? Ugh. */
        visobj = !victim && cansee(bhitpos.x, bhitpos.y);

	switch(type) {
		case ERODE_BURN:
                    vulnerable = is_flammable(otmp);
                    check_grease = FALSE;
                    cost_type = COST_BURN;
		    break;
		case ERODE_RUST:
                    vulnerable = is_rustprone(otmp);
                    cost_type = COST_RUST;
		    break;
		case ERODE_ROT:
                    vulnerable = is_rottable(otmp);
                    check_grease = FALSE;
		    is_primary = FALSE;
                    cost_type = COST_ROT;
		    break;
		case ERODE_CORRODE:
                    vulnerable = is_corrodeable(otmp);
		    is_primary = FALSE;
                    cost_type = COST_CORRODE;
		    break;
                default:
                    impossible("Invalid erosion type in erode_obj");
                    return ER_NOTHING;
	}
	erosion = is_primary ? otmp->oeroded : otmp->oeroded2;

        if (!ostr)
            ostr = cxname(otmp);

        if (check_grease && otmp->greased) {
            grease_protect(otmp, ostr, victim);
            return ER_GREASED;
        } else if (!vulnerable || (otmp->oerodeproof && otmp->rknown)) {
	    if (print && flags.verbose) {
		if (victim == &youmonst)
		    Your("%s %s not affected.", ostr, vtense(ostr, "are"));
		else if (vismon)
		    pline("%s %s %s not affected.", s_suffix(Monnam(victim)),
                          ostr, vtense(ostr, "are"));
	    }
            return ER_NOTHING;
        } else if (otmp->oerodeproof || (otmp->blessed && !rnl(4))) {
            if (flags.verbose && (print || otmp->oerodeproof)) {
		if (victim == &youmonst)
		    pline("Somehow, your %s %s not affected.",
		          ostr, vtense(ostr, "are"));
		else if (vismon)
		    pline("Somehow, %s %s %s not affected.",
		          s_suffix(mon_nam(victim)), ostr,
                          vtense(ostr, "are"));
                else if (visobj)
                    pline("Somehow, the %s %s not affected.", ostr,
                          vtense(ostr, "are"));
            }
            /* We assume here that if the object is protected because it
             * is blessed, it still shows some minor signs of wear, and
             * the hero can distinguish this from an object that is
             * actually proof against damage. */
            if (otmp->oerodeproof) {
                otmp->rknown = TRUE;
                if (victim == &youmonst)
                    update_inventory();
            }

            return ER_NOTHING;
	} else if (erosion < MAX_ERODE) {
            const char *adverb = (erosion + 1 == MAX_ERODE) ?
                " completely" : erosion ? " further" : "";

            if (victim == &youmonst)
                Your("%s %s%s!", ostr, vtense(ostr, action[type]), adverb);
            else if (vismon)
                pline("%s %s %s%s!", s_suffix(Monnam(victim)), ostr,
                      vtense(ostr, action[type]), adverb);
            else if (visobj)
                pline("The %s %s%s!", ostr, vtense(ostr, action[type]), adverb);

            if (ef_flags & EF_PAY)
                costly_alteration(otmp, cost_type);

            if (is_primary)
                otmp->oeroded++;
            else
                otmp->oeroded2++;

            if (victim == &youmonst)
                update_inventory();

            return ER_DAMAGED;
	} else if (ef_flags & EF_DESTROY) {
            if (victim == &youmonst)
                Your("%s %s away!", ostr, vtense(ostr, action[type]));
            else if (vismon)
                pline("%s %s %s away!", s_suffix(Monnam(victim)), ostr,
                      vtense(ostr, action[type]));
            else if (visobj)
                pline("The %s %s away!", ostr, vtense(ostr, action[type]));

            if (ef_flags & EF_PAY)
                costly_alteration(otmp, cost_type);

            setnotworn(otmp);
            delobj(otmp);
            return ER_DESTROYED;
        } else {
	    if (flags.verbose && print) {
		if (victim == &youmonst)
		    Your("%s %s completely %s.", ostr,
			 vtense(ostr, Blind ? "feel" : "look"),
			 msg[type]);
		else if (vismon)
		    pline("%s %s %s completely %s.",
			  s_suffix(Monnam(victim)), ostr,
			  vtense(ostr, "look"), msg[type]);
                else if (visobj)
                    pline("The %s %s completely %s.", ostr,
                          vtense(ostr, "look"), msg[type]);
	    }
            return ER_NOTHING;
	}
}

/* Protect an item from erosion with grease. Returns TRUE if the grease
 * wears off.
 */
boolean
grease_protect(otmp,ostr,victim)
register struct obj *otmp;
register const char *ostr;
struct monst *victim;
{
	static const char txt[] = "protected by the layer of grease!";
	boolean vismon = victim && (victim != &youmonst) && canseemon(victim);

	if (ostr) {
	    if (victim == &youmonst)
		Your("%s %s %s", ostr, vtense(ostr, "are"), txt);
	    else if (vismon)
		pline("%s's %s %s %s", Monnam(victim),
		    ostr, vtense(ostr, "are"), txt);
	} else if ((victim == &youmonst) || vismon) {
	    pline("%s %s", Yobjnam2(otmp, "are"), txt);
	}
	if (!rn2(2)) {
	    otmp->greased = 0;
	    if (carried(otmp)) {
		pline_The("grease dissolves.");
		update_inventory();
	    }
            return TRUE;
	}
        return FALSE;
}

struct trap *
maketrap(x,y,typ)
register int x, y, typ;
{
	register struct trap *ttmp;
	register struct rm *lev;
	register boolean oldplace;

	if ((ttmp = t_at(x,y)) != 0) {
	    if (ttmp->ttyp == MAGIC_PORTAL) return (struct trap *)0;
	    oldplace = TRUE;
	    if (u.utrap && (x == u.ux) && (y == u.uy) &&
	      ((u.utraptype == TT_BEARTRAP && typ != BEAR_TRAP) ||
	      (u.utraptype == TT_WEB && typ != WEB) ||
	      (u.utraptype == TT_PIT && typ != PIT && typ != SPIKED_PIT)))
		    u.utrap = 0;
	} else {
	    oldplace = FALSE;
	    ttmp = newtrap();
	    ttmp->tx = x;
	    ttmp->ty = y;
	    ttmp->launch.x = -1;	/* force error if used before set */
	    ttmp->launch.y = -1;
	}
	ttmp->ttyp = typ;
	switch(typ) {
	    case SQKY_BOARD:
	      {
	      	int tavail[12], tpick[12], tcnt = 0, k;
		struct trap *t;

		for (k = 0; k < 12; ++k)
		    tavail[k] = 0;
		for (t = ftrap; t; t = t->ntrap)
		    if (t->ttyp == SQKY_BOARD)
				tavail[t->tnote] = 1;

		/* Now populate tpick with the available indexes */
		for (k = 0; k < 12; ++k) {
		    if (tavail[k] == 0)
				tpick[tcnt++] = k;
		}
		if (tcnt > 0)
		    ttmp->tnote = (short)tpick[rn2(tcnt)];
		else
		    ttmp->tnote = (short)rn2(12); /* all in use anyway */
		break;
	      }
	    case STATUE_TRAP:	    /* create a "living" statue */
	      { struct monst *mtmp;
		struct obj *otmp, *statue;
		struct permonst *mptr;
		int trycount = 10;

		do {	/* avoid ultimately hostile co-aligned unicorn */
		    mptr = &mons[rndmonnum()];
		} while (--trycount > 0 && is_unicorn(mptr) &&
			sgn(u.ualign.type) == sgn(mptr->maligntyp));
		statue = mkcorpstat(STATUE, (struct monst *)0,
				    mptr, x, y, CORPSTAT_NONE);
		mtmp = makemon(&mons[statue->corpsenm], 0, 0, MM_NOCOUNTBIRTH);
		if (!mtmp) break; /* should never happen */
		while(mtmp->minvent) {
		    otmp = mtmp->minvent;
		    otmp->owornmask = 0;
		    obj_extract_self(otmp);
		    (void) add_to_container(statue, otmp);
		}
		statue->owt = weight(statue);
		mongone(mtmp);
		break;
	      }
	    case ROLLING_BOULDER_TRAP:	/* boulder will roll towards trigger */
		(void) mkroll_launch(ttmp, x, y, BOULDER, 1L);
		break;
	    case PIT:
	    case SPIKED_PIT:
		ttmp->conjoined = 0;
		/* fall through */
	    case HOLE:
	    case TRAPDOOR:
		lev = &levl[x][y];
		if (*in_rooms(x, y, SHOPBASE) &&
			((typ == HOLE || typ == TRAPDOOR) ||
			 IS_DOOR(lev->typ) || IS_WALL(lev->typ)))
		    add_damage(x, y,		/* schedule repair */
			       ((IS_DOOR(lev->typ) || IS_WALL(lev->typ))
				&& !context.mon_moving) ? 200L : 0L);
		lev->doormask = 0;	/* subsumes altarmask, icedpool... */
		if (IS_ROOM(lev->typ)) /* && !IS_AIR(lev->typ) */
		    lev->typ = ROOM;

		/*
		 * some cases which can happen when digging
		 * down while phazing thru solid areas
		 */
		else if (lev->typ == STONE || lev->typ == SCORR)
		    lev->typ = CORR;
		else if (IS_WALL(lev->typ) || lev->typ == SDOOR)
		    lev->typ = level.flags.is_maze_lev ? ROOM :
			       level.flags.is_cavernous_lev ? CORR : DOOR;

		unearth_objs(x, y);
		break;
	}
	ttmp->tseen = (ttmp->ttyp == HOLE);	/* hide non-holes */
	ttmp->once = 0;
	ttmp->madeby_u = 0;
	ttmp->dst.dnum = -1;
	ttmp->dst.dlevel = -1;
	if (!oldplace) {
	    ttmp->ntrap = ftrap;
	    ftrap = ttmp;
	} else {
	    /* oldplace;
	       it shouldn't be possible to override a sokoban pit or hole
	       with some other trap, but we'll check just to be safe */
	    if (Sokoban) maybe_finish_sokoban();
	}
	return(ttmp);
}

void
fall_through(td)
boolean td;	/* td == TRUE : trap door or hole */
{
	d_level dtmp;
	char msgbuf[BUFSZ];
	const char *dont_fall = 0;
	int newlevel, bottom;

	/* we'll fall even while levitating in Sokoban; otherwise, if we
	   won't fall and won't be told that we aren't falling, give up now */
	if (Blind && Levitation && !Sokoban) return;

	bottom = dunlevs_in_dungeon(&u.uz);
	/* when in the upper half of the quest, don't fall past the
	   middle "quest locate" level if hero hasn't been there yet */
	if (In_quest(&u.uz)) {
	    int qlocate_depth = qlocate_level.dlevel;

	    /* deepest reached < qlocate implies current < qlocate */
	    if (dunlev_reached(&u.uz) < qlocate_depth)
		bottom = qlocate_depth;	/* early cut-off */
	}
	newlevel = dunlev(&u.uz);	/* current level */
	do {
	    newlevel++;
	} while (!rn2(4) && newlevel < bottom);

	if(td) {
	    struct trap *t = t_at(u.ux,u.uy);

	    feeltrap(t);
	    if (!Sokoban) {
		if (t->ttyp == TRAPDOOR)
			pline("A trap door opens up under you!");
		else 
			pline("There's a gaping hole under you!");
	    }
	} else pline_The("%s opens up under you!", surface(u.ux,u.uy));

	if (Sokoban && Can_fall_thru(&u.uz))
	    ;	/* KMH -- You can't escape the Sokoban level traps */
	else if(Levitation || u.ustuck
	   || (!Can_fall_thru(&u.uz) && !levl[u.ux][u.uy].candig)
	   || Flying || is_clinger(youmonst.data)
	   || (Inhell && !u.uevent.invoked && newlevel == bottom)
		) {
	    dont_fall = "don't fall in.";
	} else if (youmonst.data->msize >= MZ_HUGE) {
	    dont_fall = "don't fit through.";
	} else if (!next_to_u()) {
	    dont_fall = "are jerked back by your pet!";
	}
	if (dont_fall) {
	    You1(dont_fall);
	    /* hero didn't fall through, but any objects here might */
	    impact_drop((struct obj *)0, u.ux, u.uy, 0);
	    if (!td) {
		display_nhwindow(WIN_MESSAGE, FALSE);
		pline_The("opening under you closes up.");
	    }
	    return;
	}

	if(*u.ushops) shopdig(1);
	if (Is_stronghold(&u.uz)) {
	    find_hell(&dtmp);
	} else {
	    dtmp.dnum = u.uz.dnum;
	    dtmp.dlevel = newlevel;
	}
	if (!td)
	    Sprintf(msgbuf, "The hole in the %s above you closes up.",
		    ceiling(u.ux,u.uy));
	schedule_goto(&dtmp, FALSE, TRUE, 0,
		      (char *)0, !td ? msgbuf : (char *)0);
}

/*
 * Animate the given statue.  May have been via shatter attempt, trap,
 * or stone to flesh spell.  Return a monster if successfully animated.
 * If the monster is animated, the object is deleted.  If fail_reason
 * is non-null, then fill in the reason for failure (or success).
 *
 * The cause of animation is:
 *
 *	ANIMATE_NORMAL  - hero "finds" the monster
 *	ANIMATE_SHATTER - hero tries to destroy the statue
 *	ANIMATE_SPELL   - stone to flesh spell hits the statue
 *
 * Perhaps x, y is not needed if we can use get_obj_location() to find
 * the statue's location... ???
 *
 * Sequencing matters:
 *	create monster; if it fails, give up with statue intact;
 *	give "statue comes to life" message;
 *	if statue belongs to shop, have shk give "you owe" message;
 *	transfer statue contents to monster (after stolen_value());
 *	delete statue.
 *	[This ordering means that if the statue ends up wearing a cloak of
 *	 invisibility or a mummy wrapping, the visibility checks might be
 *	 wrong, but to avoid that we'd have to clone the statue contents
 *	 first in order to give them to the monster before checking their
 *	 shop status--it's not worth the hassle.]
 */
struct monst *
animate_statue(statue, x, y, cause, fail_reason)
struct obj *statue;
xchar x, y;
int cause;
int *fail_reason;
{
	int mnum = statue->corpsenm;
	struct permonst *mptr = &mons[mnum];
	struct monst *mon = 0, *shkp;
	struct obj *item;
	coord cc;
	boolean historic = (Role_if(PM_ARCHEOLOGIST) &&
				(statue->spe & STATUE_HISTORIC) != 0),
		golem_xform = FALSE, use_saved_traits;
	const char *comes_to_life;
	char statuename[BUFSZ], tmpbuf[BUFSZ];
	static const char historic_statue_is_gone[] =
				"that the historic statue is now gone";

	if (cant_revive(&mnum, TRUE, statue)) {
	    /* mnum has changed; we won't be animating this statue as itself */
	    if (mnum != PM_DOPPELGANGER) mptr = &mons[mnum];
	    use_saved_traits = FALSE;
	} else if (is_golem(mptr) && cause == ANIMATE_SPELL) {
	    /* statue of any golem hit by stone-to-flesh becomes flesh golem */
	    golem_xform = (mptr != &mons[PM_FLESH_GOLEM]);
	    mnum = PM_FLESH_GOLEM;
	    mptr = &mons[PM_FLESH_GOLEM];
	    use_saved_traits = (has_omonst(statue) && !golem_xform);
	} else {
	    use_saved_traits = has_omonst(statue);
	}

	if (use_saved_traits) {
	    /* restore a petrified monster */
	    cc.x = x,  cc.y = y;
	    mon = montraits(statue, &cc);
	    if (mon && mon->mtame && !mon->isminion)
		wary_dog(mon, TRUE);
	} else {
	    /* statues of unique monsters from bones or wishing end
	       up here (cant_revive() sets mnum to be doppelganger;
	       mptr reflects the original form for use by newcham()) */
	    if ((mnum == PM_DOPPELGANGER &&
		    mptr != &mons[PM_DOPPELGANGER]) ||
		/* block quest guards from other roles */
		(mptr->msound == MS_GUARDIAN &&
		    quest_info(MS_GUARDIAN) != mnum)) {
		mon = makemon(&mons[PM_DOPPELGANGER], x, y,
			      NO_MINVENT | MM_NOCOUNTBIRTH | MM_ADJACENTOK);
		/* if hero has protection from shape changers, cham field will
		   be NON_PM; otherwise, set form to match the statue */
		if (mon && mon->cham >= LOW_PM)
		    (void) newcham(mon, mptr, FALSE, FALSE);
	    } else
		mon = makemon(mptr, x, y, (cause == ANIMATE_SPELL) ?
				(NO_MINVENT | MM_ADJACENTOK) : NO_MINVENT);
	}

	if (!mon) {
	    if (fail_reason)
		*fail_reason = unique_corpstat(&mons[statue->corpsenm]) ?
				AS_MON_IS_UNIQUE : AS_NO_MON;
	    return (struct monst *)0;
	}

	/* a non-montraits() statue might specify gender */
	if (statue->spe & STATUE_MALE)
	    mon->female = FALSE;
	else if (statue->spe & STATUE_FEMALE)
	    mon->female = TRUE;
	/* if statue has been named, give same name to the monster */
	if (has_oname(statue))
	    mon = christen_monst(mon, ONAME(statue));
	/* mimic statue becomes seen mimic; other hiders won't be hidden */
	if (mon->m_ap_type) seemimic(mon);
	else mon->mundetected = FALSE;
	mon->msleeping = 0;
	if (cause == ANIMATE_NORMAL || cause == ANIMATE_SHATTER) {
	    /* trap always releases hostile monster */
	    mon->mtame = 0;	/* (might be petrified pet tossed onto trap) */
	    mon->mpeaceful = 0;
	    set_malign(mon);
	}

	comes_to_life = !canspotmon(mon) ? "disappears" :
			golem_xform ? "turns into flesh" :
			(nonliving(mon->data) || is_vampshifter(mon)) ?
				"moves" : "comes to life";
	if ((x == u.ux && y == u.uy) || cause == ANIMATE_SPELL) {
	    /* "the|your|Manlobbi's statue [of a wombat]" */
	    shkp = shop_keeper(*in_rooms(mon->mx, mon->my, SHOPBASE));
	    Sprintf(statuename, "%s%s", shk_your(tmpbuf, statue),
		    (cause == ANIMATE_SPELL &&
			/* avoid "of a shopkeeper" if it's Manlobbi himself
			   (if carried, it can't be unpaid--hence won't be
			   described as "Manlobbi's statue"--because there
			   wasn't any living shk when statue was picked up) */
			(mon != shkp || carried(statue))) ? xname(statue) :
			    "statue");
	    pline("%s %s!", upstart(statuename), comes_to_life);
	} else if (Hallucination) {    /* They don't know it's a statue */
	    pline_The("%s suddenly seems more animated.", rndmonnam(NULL));
	} else if (cause == ANIMATE_SHATTER) {
	    if (cansee(x, y))
		Sprintf(statuename, "%s%s", shk_your(tmpbuf, statue),
			  xname(statue));
	    else
		Strcpy(statuename, "a statue");
	    pline("Instead of shattering, %s suddenly %s!",
		  statuename, comes_to_life);
	} else { /* cause == ANIMATE_NORMAL */
	    You("find %s posing as a statue.",
		canspotmon(mon) ? a_monnam(mon) : something);
	    if (!canspotmon(mon) && Blind)
		map_invisible(x,y);
	    stop_occupation();
	}

	/* if this isn't caused by a monster using a wand of striking,
	   there might be consequences for the hero */
	if (!context.mon_moving) {
	    /* if statue is owned by a shop, hero will have to pay for it;
	       stolen_value gives a message (about debt or use of credit)
	       which refers to "it" so needs to follow a message describing
	       the object ("the statue comes to life" one above) */
	    if (cause != ANIMATE_NORMAL && costly_spot(x, y) &&
		    (shkp = shop_keeper(*in_rooms(x, y, SHOPBASE))) != 0 &&
		    /* avoid charging for Manlobbi's statue of Manlobbi
		       if stone-to-flesh is used on petrified shopkeep */
		    mon != shkp)
		(void) stolen_value(statue, x, y,
				    (boolean)shkp->mpeaceful, FALSE);

	    if (historic) {
		You_feel("guilty %s.", historic_statue_is_gone);
		adjalign(-1);
	    }
	} else {   
	    if (historic && cansee(x, y))
		You_feel("regret %s.", historic_statue_is_gone);
		/* no alignment penalty */
	}

	/* transfer any statue contents to monster's inventory */
	while ((item = statue->cobj) != 0) {
	    obj_extract_self(item);
	    (void) mpickobj(mon, item);
	}
	m_dowear(mon, TRUE);
	/* in case statue is wielded and hero zaps stone-to-flesh at self */
	if (statue->owornmask) remove_worn_item(statue, TRUE);
	/* statue no longer exists */
	delobj(statue);

	/* avoid hiding under nothing */
	if (x == u.ux && y == u.uy &&
		Upolyd && hides_under(youmonst.data) && !OBJ_AT(x, y))
	    u.uundetected = 0;

	if (fail_reason) *fail_reason = AS_OK;
	return mon;
}

/*
 * You've either stepped onto a statue trap's location or you've triggered a
 * statue trap by searching next to it or by trying to break it with a wand
 * or pick-axe.
 */
struct monst *
activate_statue_trap(trap, x, y, shatter)
struct trap *trap;
xchar x, y;
boolean shatter;
{
	struct monst *mtmp = (struct monst *)0;
	struct obj *otmp = sobj_at(STATUE, x, y);
	int fail_reason;

	/*
	 * Try to animate the first valid statue.  Stop the loop when we
	 * actually create something or the failure cause is not because
	 * the mon was unique.
	 */
	deltrap(trap);
	while (otmp) {
	    mtmp = animate_statue(otmp, x, y,
		    shatter ? ANIMATE_SHATTER : ANIMATE_NORMAL, &fail_reason);
	    if (mtmp || fail_reason != AS_MON_IS_UNIQUE) break;

	    otmp = nxtobj(otmp, STATUE, TRUE);
	}

	if (Blind) feel_location(x, y);
	else newsym(x, y);
	return mtmp;
}

STATIC_OVL boolean
keep_saddle_with_steedcorpse(steed_mid, objchn, saddle)
unsigned steed_mid;
struct obj *objchn, *saddle;
{
	if (!saddle) return FALSE;
	while(objchn) {
		if(objchn->otyp == CORPSE && has_omonst(objchn)) {
			struct monst *mtmp = OMONST(objchn);
			if (mtmp->m_id == steed_mid) {
				/* move saddle */
				xchar x,y;
				if (get_obj_location(objchn, &x, &y, 0)) {
					obj_extract_self(saddle);
					place_object(saddle, x, y);
					stackobj(saddle);
				}
				return TRUE;
			}
		}
		if (Has_contents(objchn) &&
		    keep_saddle_with_steedcorpse(steed_mid, objchn->cobj, saddle))
			return TRUE;
		objchn = objchn->nobj;
	}
	return FALSE;
}

void
dotrap(trap, trflags)
register struct trap *trap;
unsigned trflags;
{
	register int ttype = trap->ttyp;
	register struct obj *otmp;
	boolean already_seen = trap->tseen,
		forcetrap = (trflags & FORCETRAP) != 0,
		webmsgok = (trflags & NOWEBMSG) == 0,
		forcebungle = (trflags & FORCEBUNGLE) != 0,
		plunged = (trflags & TOOKPLUNGE) != 0,
		adj_pit = conjoined_pits(trap, t_at(u.ux0,u.uy0), TRUE);
	int oldumort;
	int steed_article = ARTICLE_THE;

	nomul(0);

	/* KMH -- You can't escape the Sokoban level traps */
	if (Sokoban &&
			(ttype == PIT || ttype == SPIKED_PIT || ttype == HOLE ||
			ttype == TRAPDOOR)) {
	    /* The "air currents" message is still appropriate -- even when
	     * the hero isn't flying or levitating -- because it conveys the
	     * reason why the player cannot escape the trap with a dexterity
	     * check, clinging to the ceiling, etc.
	     */
	    pline("Air currents pull you down into %s %s!",
		  a_your[trap->madeby_u],
		  defsyms[trap_to_defsym(ttype)].explanation);
	    /* then proceed to normal trap effect */
	} else if (already_seen && !forcetrap) {
	    if ((Levitation || (Flying && !plunged)) &&
		    (ttype == PIT || ttype == SPIKED_PIT || ttype == HOLE ||
		    ttype == BEAR_TRAP)) {
		You("%s over %s %s.",
		    Levitation ? "float" : "fly",
		    a_your[trap->madeby_u],
		    defsyms[trap_to_defsym(ttype)].explanation);
		return;
	    }
	    if(!Fumbling && ttype != MAGIC_PORTAL &&
		ttype != ANTI_MAGIC && !forcebungle && !plunged && !adj_pit &&
		(!rn2(5) ||
    ((ttype == PIT || ttype == SPIKED_PIT) && is_clinger(youmonst.data)))) {
		You("escape %s %s.",
		    (ttype == ARROW_TRAP && !trap->madeby_u) ? "an" :
			a_your[trap->madeby_u],
		    defsyms[trap_to_defsym(ttype)].explanation);
		return;
	    }
	}

	if (u.usteed) {
	    u.usteed->mtrapseen |= (1 << (ttype - 1));
	    /* suppress article in various steed messages when using its
	       name (which won't occur when hallucinating) */
	    if (has_mname(u.usteed) && !Hallucination)
		steed_article = ARTICLE_NONE;
	}

	switch(ttype) {
	    case ARROW_TRAP:
		if (trap->once && trap->tseen && !rn2(15)) {
		    You_hear("a loud click!");
		    deltrap(trap);
		    newsym(u.ux,u.uy);
		    break;
		}
		trap->once = 1;
		seetrap(trap);
		pline("An arrow shoots out at you!");
		otmp = mksobj(ARROW, TRUE, FALSE);
		otmp->quan = 1L;
		otmp->owt = weight(otmp);
		otmp->opoisoned = 0;
		if (u.usteed && !rn2(2) && steedintrap(trap, otmp)) /* nothing */;
		else if (thitu(8, dmgval(otmp, &youmonst), otmp, "arrow")) {
		    obfree(otmp, (struct obj *)0);
		} else {
		    place_object(otmp, u.ux, u.uy);
		    if (!Blind) otmp->dknown = 1;
		    stackobj(otmp);
		    newsym(u.ux, u.uy);
		}
		break;
	    case DART_TRAP:
		if (trap->once && trap->tseen && !rn2(15)) {
		    You_hear("a soft click.");
		    deltrap(trap);
		    newsym(u.ux,u.uy);
		    break;
		}
		trap->once = 1;
		seetrap(trap);
		pline("A little dart shoots out at you!");
		otmp = mksobj(DART, TRUE, FALSE);
		otmp->quan = 1L;
		otmp->owt = weight(otmp);
		if (!rn2(6)) otmp->opoisoned = 1;
		oldumort = u.umortality;
		if (u.usteed && !rn2(2) && steedintrap(trap, otmp)) /* nothing */;
		else if (thitu(7, dmgval(otmp, &youmonst), otmp, "little dart")) {
		    if (otmp->opoisoned)
			poisoned("dart", A_CON, "little dart",
				 /* if damage triggered life-saving,
				    poison is limited to attrib loss */
				 (u.umortality > oldumort) ? 0 : 10, TRUE);
		    obfree(otmp, (struct obj *)0);
		} else {
		    place_object(otmp, u.ux, u.uy);
		    if (!Blind) otmp->dknown = 1;
		    stackobj(otmp);
		    newsym(u.ux, u.uy);
		}
		break;
	    case ROCKTRAP:
		if (trap->once && trap->tseen && !rn2(15)) {
		    pline("A trap door in %s opens, but nothing falls out!",
			  the(ceiling(u.ux,u.uy)));
		    deltrap(trap);
		    newsym(u.ux,u.uy);
		} else {
		    int dmg = d(2,6); /* should be std ROCK dmg? */

		    trap->once = 1;
		    feeltrap(trap);
		    otmp = mksobj_at(ROCK, u.ux, u.uy, TRUE, FALSE);
		    otmp->quan = 1L;
		    otmp->owt = weight(otmp);

		    pline("A trap door in %s opens and %s falls on your %s!",
			  the(ceiling(u.ux,u.uy)),
			  an(xname(otmp)),
			  body_part(HEAD));

		    if (uarmh) {
			if(is_metallic(uarmh)) {
			    pline("Fortunately, you are wearing a hard helmet.");
			    dmg = 2;
			} else if (flags.verbose) {
			    pline("%s does not protect you.", Yname2(uarmh));
			}
		    }

		    if (!Blind) otmp->dknown = 1;
		    stackobj(otmp);
		    newsym(u.ux,u.uy);	/* map the rock */

		    losehp(Maybe_Half_Phys(dmg), "falling rock", KILLED_BY_AN);
		    exercise(A_STR, FALSE);
		}
		break;

	    case SQKY_BOARD:	    /* stepped on a squeaky board */
		if ((Levitation || Flying) && !forcetrap) {
		    if (!Blind) {
			seetrap(trap);
			if (Hallucination)
				You("notice a crease in the linoleum.");
			else
				You("notice a loose board below you.");
		    }
		} else {
		    seetrap(trap);
		    pline("A board beneath you %s%s%s.",
			Deaf ? "vibrates" : "squeaks ",
			Deaf ? "" : trapnote(trap,0),
			Deaf ? "" : " loudly");
		    wake_nearby();
		}
		break;

	    case BEAR_TRAP:
	    {
		int dmg = d(2, 4);

		if ((Levitation || Flying) && !forcetrap) break;
		feeltrap(trap);
		if(amorphous(youmonst.data) || is_whirly(youmonst.data) ||
						    unsolid(youmonst.data)) {
		    pline("%s bear trap closes harmlessly through you.",
			    A_Your[trap->madeby_u]);
		    break;
		}
		if( !u.usteed && youmonst.data->msize <= MZ_SMALL) {
		    pline("%s bear trap closes harmlessly over you.",
			    A_Your[trap->madeby_u]);
		    break;
		}
		u.utrap = rn1(4, 4);
		u.utraptype = TT_BEARTRAP;
		if (u.usteed) {
		    pline("%s bear trap closes on %s %s!",
			A_Your[trap->madeby_u], s_suffix(mon_nam(u.usteed)),
			mbodypart(u.usteed, FOOT));
		    if (thitm(0, u.usteed, (struct obj *)0, dmg, FALSE))
			u.utrap = 0;	/* steed died, hero not trapped */
		} else {
		    pline("%s bear trap closes on your %s!",
			    A_Your[trap->madeby_u], body_part(FOOT));
		    if(u.umonnum == PM_OWLBEAR || u.umonnum == PM_BUGBEAR)
			You("howl in anger!");
		    losehp(Maybe_Half_Phys(dmg), "bear trap", KILLED_BY_AN);
		}
		exercise(A_DEX, FALSE);
		break;
	    }

	    case SLP_GAS_TRAP:
		seetrap(trap);
		if(Sleep_resistance || breathless(youmonst.data)) {
		    You("are enveloped in a cloud of gas!");
		} else {
		    pline("A cloud of gas puts you to sleep!");
		    fall_asleep(-rnd(25), TRUE);
		}
		(void) steedintrap(trap, (struct obj *)0);
		break;

	    case RUST_TRAP:
		seetrap(trap);

	    /* Unlike monsters, traps cannot aim their rust attacks at
	     * you, so instead of looping through and taking either the
	     * first rustable one or the body, we take whatever we get,
	     * even if it is not rustable.
	     */
		switch (rn2(5)) {
		    case 0:
			pline("%s you on the %s!", A_gush_of_water_hits,
				    body_part(HEAD));
			(void) water_damage(uarmh, helm_simple_name(uarmh),
					    TRUE);
			break;
		    case 1:
			pline("%s your left %s!", A_gush_of_water_hits,
				    body_part(ARM));
			if (water_damage(uarms, "shield", TRUE) != ER_NOTHING)
			    break;
			if (u.twoweap || (uwep && bimanual(uwep)))
			    (void) water_damage(u.twoweap ? uswapwep : uwep, 0,
					        TRUE);
glovecheck:		(void) water_damage(uarmg, "gauntlets", TRUE);
			/* Not "metal gauntlets" since it gets called
			 * even if it's leather for the message
			 */
			break;
		    case 2:
			pline("%s your right %s!", A_gush_of_water_hits,
				    body_part(ARM));
			(void) water_damage(uwep, 0, TRUE);
			goto glovecheck;
		    default:
			pline("%s you!", A_gush_of_water_hits);
			for (otmp = invent; otmp; otmp = otmp->nobj)
			    if (otmp->lamplit && otmp != uwep &&
				    (otmp != uswapwep || !u.twoweap))
				(void) snuff_lit(otmp);
			if (uarmc)
			    (void) water_damage(uarmc, cloak_simple_name(uarmc),
						TRUE);
			else if (uarm)
			    (void) water_damage(uarm, "armor", TRUE);
			else if (uarmu)
			    (void) water_damage(uarmu, "shirt", TRUE);
		}
		update_inventory();

		if (u.umonnum == PM_IRON_GOLEM) {
		    int dam = u.mhmax;

		    pline("%s you!", A_gush_of_water_hits);
		    You("are covered with rust!");
		    losehp(Maybe_Half_Phys(dam), "rusting away", KILLED_BY);
		} else if (u.umonnum == PM_GREMLIN && rn2(3)) {
		    pline("%s you!", A_gush_of_water_hits);
		    (void)split_mon(&youmonst, (struct monst *)0);
		}

		break;

	    case FIRE_TRAP:
		seetrap(trap);
		dofiretrap((struct obj *)0);
		break;

	    case PIT:
	    case SPIKED_PIT:
		/* KMH -- You can't escape the Sokoban level traps */
		if (!Sokoban && (Levitation || (Flying && !plunged))) break;
		feeltrap(trap);
		if (!Sokoban && is_clinger(youmonst.data) && !plunged) {
		    if(trap->tseen) {
			You_see("%s %spit below you.", a_your[trap->madeby_u],
			    ttype == SPIKED_PIT ? "spiked " : "");
		    } else {
			pline("%s pit %sopens up under you!",
			    A_Your[trap->madeby_u],
			    ttype == SPIKED_PIT ? "full of spikes " : "");
			You("don't fall in!");
		    }
		    break;
		}
		if (!Sokoban) {
		    char verbbuf[BUFSZ];
		    if (u.usteed) {
			if ((trflags & RECURSIVETRAP) != 0)
			    Sprintf(verbbuf, "and %s fall",
				  x_monnam(u.usteed, steed_article,
					   (char *)0, SUPPRESS_SADDLE, FALSE));
			else
			    Sprintf(verbbuf, "lead %s",
				  x_monnam(u.usteed, steed_article,
					   "poor", SUPPRESS_SADDLE, FALSE));
		    } else if (adj_pit) {
		    	You("move into an adjacent pit.");
		    } else {
			Strcpy(verbbuf, !plunged ? "fall" :
						(Flying ? "dive" : "plunge"));
			You("%s into %s pit!", verbbuf, a_your[trap->madeby_u]);
		    }
		}
		/* wumpus reference */
		if (Role_if(PM_RANGER) && !trap->madeby_u && !trap->once &&
			In_quest(&u.uz) && Is_qlocate(&u.uz)) {
		    pline("Fortunately it has a bottom after all...");
		    trap->once = 1;
		} else if (u.umonnum == PM_PIT_VIPER ||
			u.umonnum == PM_PIT_FIEND)
		    pline("How pitiful.  Isn't that the pits?");
		if (ttype == SPIKED_PIT) {
		    const char *predicament = "on a set of sharp iron spikes";
		    if (u.usteed) {
			pline("%s %s %s!",
			      upstart(x_monnam(u.usteed, steed_article,
					       "poor", SUPPRESS_SADDLE, FALSE)),
			      adj_pit ? "steps" : "lands",
			      predicament);
		    } else
		        You("%s %s!", adj_pit ? "step" : "land", predicament);
		}
		u.utrap = rn1(6,2);
		u.utraptype = TT_PIT;
		if (!steedintrap(trap, (struct obj *)0)) {
		if (ttype == SPIKED_PIT) {
		    oldumort = u.umortality;
		    losehp(Maybe_Half_Phys(rnd(adj_pit ? 6 : 10)),
			plunged ? "deliberately plunged into a pit of iron spikes" :
			adj_pit ? "stepped into a pit of iron spikes" :
				  "fell into a pit of iron spikes",
			NO_KILLER_PREFIX);
		    if (!rn2(6))
			poisoned("spikes", A_STR,
				 adj_pit ? "stepping on poison spikes" :
					   "fall onto poison spikes",
				 /* if damage triggered life-saving,
				    poison is limited to attrib loss */
				 (u.umortality > oldumort) ? 0 : 8, FALSE);
		} else {
		    /* plunging flyers take spike damage but not pit damage */
		    if (!adj_pit &&
			  !(plunged && (Flying || is_clinger(youmonst.data))))
			losehp(Maybe_Half_Phys(rnd(6)),
				plunged ? "deliberately plunged into a pit" :
				  	  "fell into a pit",
				NO_KILLER_PREFIX);
		}
		if (Punished && !carried(uball)) {
		    unplacebc();
		    ballfall();
		    placebc();
		}
		if (!adj_pit) selftouch("Falling, you");
		vision_full_recalc = 1;	/* vision limits change */
		exercise(A_STR, FALSE);
		exercise(A_DEX, FALSE);
		}
		break;
	    case HOLE:
	    case TRAPDOOR:
		if (!Can_fall_thru(&u.uz)) {
		    seetrap(trap);	/* normally done in fall_through */
		    impossible("dotrap: %ss cannot exist on this level.",
			       defsyms[trap_to_defsym(ttype)].explanation);
		    break;		/* don't activate it after all */
		}
		fall_through(TRUE);
		break;

	    case TELEP_TRAP:
		seetrap(trap);
		tele_trap(trap);
		break;
	    case LEVEL_TELEP:
		seetrap(trap);
		level_tele_trap(trap);
		break;

	    case WEB: /* Our luckless player has stumbled into a web. */
		feeltrap(trap);
		if (amorphous(youmonst.data) || is_whirly(youmonst.data) ||
						    unsolid(youmonst.data)) {
		    if (acidic(youmonst.data) || u.umonnum == PM_GELATINOUS_CUBE ||
			u.umonnum == PM_FIRE_ELEMENTAL) {
			if (webmsgok)
			    You("%s %s spider web!",
				(u.umonnum == PM_FIRE_ELEMENTAL) ? "burn" : "dissolve",
				a_your[trap->madeby_u]);
			deltrap(trap);
			newsym(u.ux,u.uy);
			break;
		    }
		    if (webmsgok) You("flow through %s spider web.",
			    a_your[trap->madeby_u]);
		    break;
		}
		if (webmaker(youmonst.data)) {
		    if (webmsgok)
			pline(trap->madeby_u ? "You take a walk on your web."
					 : "There is a spider web here.");
		    break;
		}
		if (webmsgok) {
		    char verbbuf[BUFSZ];

		    if (forcetrap) {
			Strcpy(verbbuf, "are caught by");
		    } else if (u.usteed) {
			Sprintf(verbbuf, "lead %s into",
				x_monnam(u.usteed, steed_article,
					 "poor", SUPPRESS_SADDLE, FALSE));
		    } else {
			Sprintf(verbbuf, "%s into",
				Levitation ? (const char *)"float" :
				  locomotion(youmonst.data, "stumble"));
		    }
		    You("%s %s spider web!", verbbuf, a_your[trap->madeby_u]);
		}
		u.utraptype = TT_WEB;

		/* Time stuck in the web depends on your/steed strength. */
		{
		    register int str = ACURR(A_STR);

		    /* If mounted, the steed gets trapped.  Use mintrap
		     * to do all the work.  If mtrapped is set as a result,
		     * unset it and set utrap instead.  In the case of a
		     * strongmonst and mintrap said it's trapped, use a
		     * short but non-zero trap time.  Otherwise, monsters
		     * have no specific strength, so use player strength.
		     * This gets skipped for webmsgok, which implies that
		     * the steed isn't a factor.
		     */
		    if (u.usteed && webmsgok) {
			/* mtmp location might not be up to date */
			u.usteed->mx = u.ux;
			u.usteed->my = u.uy;

			/* mintrap currently does not return 2(died) for webs */
			if (mintrap(u.usteed)) {
			    u.usteed->mtrapped = 0;
			    if (strongmonst(u.usteed->data)) str = 17;
			} else {
			    break;
			}

			webmsgok = FALSE; /* mintrap printed the messages */
		    }
		    if (str <= 3) u.utrap = rn1(6,6);
		    else if (str < 6) u.utrap = rn1(6,4);
		    else if (str < 9) u.utrap = rn1(4,4);
		    else if (str < 12) u.utrap = rn1(4,2);
		    else if (str < 15) u.utrap = rn1(2,2);
		    else if (str < 18) u.utrap = rnd(2);
		    else if (str < 69) u.utrap = 1;
		    else {
			u.utrap = 0;
			if (webmsgok)
			    You("tear through %s web!", a_your[trap->madeby_u]);
			deltrap(trap);
			newsym(u.ux,u.uy);	/* get rid of trap symbol */
		    }
		}
		break;

	    case STATUE_TRAP:
		(void) activate_statue_trap(trap, u.ux, u.uy, FALSE);
		break;

	    case MAGIC_TRAP:	    /* A magic trap. */
		seetrap(trap);
		if (!rn2(30)) {
		    deltrap(trap);
		    newsym(u.ux,u.uy);	/* update position */
		    You("are caught in a magical explosion!");
		    losehp(rnd(10), "magical explosion", KILLED_BY_AN);
		    Your("body absorbs some of the magical energy!");
		    u.uen = (u.uenmax += 2);
		    break;
		} else domagictrap();
		(void) steedintrap(trap, (struct obj *)0);
		break;

	    case ANTI_MAGIC:
		seetrap(trap);
		/* hero without magic resistance loses spell energy,
		   hero with magic resistance takes damage instead;
		   possibly non-intuitive but useful for play balance */
		if (!Antimagic) {
		    drain_en(rnd(u.ulevel) + 1);
		} else {
		    int dmgval2 = rnd(4), hp = Upolyd ? u.mh : u.uhp;

		    /* Half_XXX_damage has opposite its usual effect (approx)
		       but isn't cumulative if hero has more than one */
		    if (Half_physical_damage || Half_spell_damage)
			dmgval2 += rnd(4);
		    /* give Magicbane wielder dose of own medicine */
		    if (uwep && uwep->oartifact == ART_MAGICBANE)
			dmgval2 += rnd(4);
		    /* having an artifact--other than own quest one--which
		       confers magic resistance simply by being carried
		       also increases the effect */
		    for (otmp = invent; otmp; otmp = otmp->nobj)
			if (otmp->oartifact && !is_quest_artifact(otmp) &&
			    defends_when_carried(AD_MAGM, otmp)) break;
		    if (otmp) dmgval2 += rnd(4);
		    if (Passes_walls) dmgval2 = (dmgval2 + 3) / 4;

		    You_feel((dmgval2 >= hp) ? "unbearably torpid!" :
			     (dmgval2 >= hp / 4) ? "very lethargic." :
			     "sluggish.");
		    /* opposite of magical explosion */
		    losehp(dmgval2, "anti-magic implosion", KILLED_BY_AN);
		}
		break;

	    case POLY_TRAP: {
	        char verbbuf[BUFSZ];
		seetrap(trap);
		if (u.usteed)
			Sprintf(verbbuf, "lead %s",
				x_monnam(u.usteed, steed_article,
					 (char *)0, SUPPRESS_SADDLE, FALSE));
		else
		 Sprintf(verbbuf,"%s",
		    Levitation ? (const char *)"float" :
		    locomotion(youmonst.data, "step"));
		You("%s onto a polymorph trap!", verbbuf);
		if(Antimagic || Unchanging) {
		    shieldeff(u.ux, u.uy);
		    You_feel("momentarily different.");
		    /* Trap did nothing; don't remove it --KAA */
		} else {
		    (void) steedintrap(trap, (struct obj *)0);
		    deltrap(trap);	/* delete trap before polymorph */
		    newsym(u.ux,u.uy);	/* get rid of trap symbol */
		    You_feel("a change coming over you.");
		    polyself(0);
		}
		break;
	    }
	    case LANDMINE: {
		unsigned steed_mid = 0;
		struct obj *saddle = 0;
		if ((Levitation || Flying) && !forcetrap) {
		    if (!already_seen && rn2(3)) break;
		    feeltrap(trap);
		    pline("%s %s in a pile of soil below you.",
			    already_seen ? "There is" : "You discover",
			    trap->madeby_u ? "the trigger of your mine" :
					     "a trigger");
		    if (already_seen && rn2(3)) break;
		    pline("KAABLAMM!!!  %s %s%s off!",
			  forcebungle ? "Your inept attempt sets" :
					"The air currents set",
			    already_seen ? a_your[trap->madeby_u] : "",
			    already_seen ? " land mine" : "it");
		} else {
		    /* prevent landmine from killing steed, throwing you to
		     * the ground, and you being affected again by the same
		     * mine because it hasn't been deleted yet
		     */
		    static boolean recursive_mine = FALSE;

		    if (recursive_mine) break;
		    feeltrap(trap);
		    pline("KAABLAMM!!!  You triggered %s land mine!",
					    a_your[trap->madeby_u]);
		    if (u.usteed) steed_mid = u.usteed->m_id;
		    recursive_mine = TRUE;
		    (void) steedintrap(trap, (struct obj *)0);
		    recursive_mine = FALSE;
		    saddle = sobj_at(SADDLE,u.ux, u.uy);
		    set_wounded_legs(LEFT_SIDE, rn1(35, 41));
		    set_wounded_legs(RIGHT_SIDE, rn1(35, 41));
		    exercise(A_DEX, FALSE);
		}
		blow_up_landmine(trap);
		if (steed_mid && saddle && !u.usteed)
			(void)keep_saddle_with_steedcorpse(steed_mid, fobj, saddle);
		newsym(u.ux,u.uy);		/* update trap symbol */
		losehp(Maybe_Half_Phys(rnd(16)), "land mine", KILLED_BY_AN);
		/* fall recursively into the pit... */
		if ((trap = t_at(u.ux, u.uy)) != 0) dotrap(trap, RECURSIVETRAP);
		fill_pit(u.ux, u.uy);
		break;
	    }
	    case ROLLING_BOULDER_TRAP: {
		int style = ROLL | (trap->tseen ? LAUNCH_KNOWN : 0);

		feeltrap(trap);
		pline("Click! You trigger a rolling boulder trap!");
		if(!launch_obj(BOULDER, trap->launch.x, trap->launch.y,
		      trap->launch2.x, trap->launch2.y, style)) {
		    deltrap(trap);
		    newsym(u.ux,u.uy);	/* get rid of trap symbol */
		    pline("Fortunately for you, no boulder was released.");
		}
		break;
	    }
	    case MAGIC_PORTAL:
		feeltrap(trap);
		domagicportal(trap);
		break;

	    default:
		feeltrap(trap);
		impossible("You hit a trap of type %u", trap->ttyp);
	}
}

STATIC_OVL char *
trapnote(trap, noprefix)
struct trap *trap;
boolean noprefix;
{
	static char tnbuf[12];
	const char *tn, *tnnames[12] = {
		"C note" , "D flat",  "D note",
		"E flat" , "E note",  "F note",
		"F sharp", "G note",  "G sharp",
		"A note" , "B flat",  "B note"
	};
	tnbuf[0] = '\0';
	tn = tnnames[trap->tnote];
	if (!noprefix)
	    Sprintf(tnbuf, "%s ", 
		(*tn == 'A' || *tn == 'E' || *tn == 'F') ? "an" : "a");
	Sprintf(eos(tnbuf), "%s", tn);
	return tnbuf;
}

STATIC_OVL int
steedintrap(trap, otmp)
struct trap *trap;
struct obj *otmp;
{
	struct monst *steed = u.usteed;
	int tt;
	boolean in_sight, trapkilled, steedhit;

	if (!steed || !trap) return 0;
	tt = trap->ttyp;
	steed->mx = u.ux;
	steed->my = u.uy;
	in_sight = !Blind;
	trapkilled = steedhit = FALSE;

	switch (tt) {
	case ARROW_TRAP:
	    if (!otmp) {
		impossible("steed hit by non-existant arrow?");
		return 0;
	    }
	    trapkilled = thitm(8, steed, otmp, 0, FALSE);
	    steedhit = TRUE;
	    break;
	case DART_TRAP:
	    if (!otmp) {
		impossible("steed hit by non-existant dart?");
		return 0;
	    }
	    trapkilled = thitm(7, steed, otmp, 0, FALSE);
	    steedhit = TRUE;
	    break;
	case SLP_GAS_TRAP:
	    if (!resists_sleep(steed) && !breathless(steed->data) &&
		    !steed->msleeping && steed->mcanmove) {
		if (sleep_monst(steed, rnd(25), -1))
		    /* no in_sight check here; you can feel it even if blind */
		    pline("%s suddenly falls asleep!", Monnam(steed));
	    }
	    steedhit = TRUE;
	    break;
	case LANDMINE:
	    trapkilled = thitm(0, steed, (struct obj *)0, rnd(16), FALSE);
	    steedhit = TRUE;
	    break;
	case PIT:
	case SPIKED_PIT:
	    trapkilled = (steed->mhp <= 0 ||
			  thitm(0, steed, (struct obj *)0,
				rnd((tt == PIT) ? 6 : 10), FALSE));
	    steedhit = TRUE;
	    break;
	case POLY_TRAP: 
	    if (!resists_magm(steed) &&
		    !resist(steed, WAND_CLASS, 0, NOTELL)) {
		(void) newcham(steed, (struct permonst *)0, FALSE, FALSE);
		if (!can_saddle(steed) || !can_ride(steed))
		    dismount_steed(DISMOUNT_POLY);
		else
		    You("have to adjust yourself in the saddle on %s.",
			x_monnam(steed, ARTICLE_A,
				 (char *)0, SUPPRESS_SADDLE, FALSE));
	    }
	    steedhit = TRUE;
	    break;
	default:
	    break;
	}

	if (trapkilled) {
	    dismount_steed(DISMOUNT_POLY);
	    return 2;
	}
	return steedhit ? 1 : 0;
}

/* some actions common to both player and monsters for triggered landmine */
void
blow_up_landmine(trap)
struct trap *trap;
{
    int x = trap->tx, y = trap->ty, dbx, dby;
    struct rm *lev = &levl[x][y];

    (void)scatter(x, y, 4,
		  MAY_DESTROY | MAY_HIT | MAY_FRACTURE | VIS_EFFECTS,
		  (struct obj *)0);
    del_engr_at(x, y);
    wake_nearto(x, y, 400);
    if (IS_DOOR(lev->typ))
	lev->doormask = D_BROKEN;
    /* destroy drawbridge if present */
    if (lev->typ == DRAWBRIDGE_DOWN || is_drawbridge_wall(x, y) >= 0) {
	dbx = x, dby = y;
	/* if under the portcullis, the bridge is adjacent */
	if (find_drawbridge(&dbx, &dby))
	    destroy_drawbridge(dbx, dby);
	trap = t_at(x, y);	/* expected to be null after destruction */
    }
    /* convert landmine into pit */
    if (trap) {
	if (Is_waterlevel(&u.uz) || Is_airlevel(&u.uz)) {
	    /* no pits here */
	    deltrap(trap);
	} else {
	    trap->ttyp = PIT;		/* explosion creates a pit */
	    trap->madeby_u = FALSE;	/* resulting pit isn't yours */
	    seetrap(trap);		/* and it isn't concealed */
	}
    }
}

/*
 * The following are used to track launched objects to
 * prevent them from vanishing if you are killed. They
 * will reappear at the launchplace in bones files.
 */
static struct {
	struct obj *obj;
	xchar x,y;
} launchplace;

static void
launch_drop_spot(obj,x,y)
struct obj *obj;
xchar x,y;
{
	if (!obj) {
		launchplace.obj = (struct obj *)0;
		launchplace.x = 0;
		launchplace.y = 0;
	} else {
		launchplace.obj = obj;
		launchplace.x = x;
		launchplace.y = y;
	}
}

boolean
launch_in_progress()
{
	if (launchplace.obj) return TRUE;
	return FALSE;
}

void
force_launch_placement()
{
	if (launchplace.obj) {
		launchplace.obj->otrapped = 0;
		place_object(launchplace.obj, launchplace.x, launchplace.y);
	}
}

/*
 * Move obj from (x1,y1) to (x2,y2)
 *
 * Return 0 if no object was launched.
 *        1 if an object was launched and placed somewhere.
 *        2 if an object was launched, but used up.
 */
int
launch_obj(otyp, x1, y1, x2, y2, style)
short otyp;
register int x1,y1,x2,y2;
int style;
{
	register struct monst *mtmp;
	register struct obj *otmp, *otmp2;
	register int dx,dy;
	struct obj *singleobj;
	boolean used_up = FALSE;
	boolean otherside = FALSE;
	int dist;
	int tmp;
	int delaycnt = 0;

	otmp = sobj_at(otyp, x1, y1);
	/* Try the other side too, for rolling boulder traps */
	if (!otmp && otyp == BOULDER) {
		otherside = TRUE;
		otmp = sobj_at(otyp, x2, y2);
	}
	if (!otmp) return 0;
	if (otherside) {	/* swap 'em */
		int tx, ty;

		tx = x1; ty = y1;
		x1 = x2; y1 = y2;
		x2 = tx; y2 = ty;
	}

	if (otmp->quan == 1L) {
	    obj_extract_self(otmp);
	    singleobj = otmp;
	    otmp = (struct obj *) 0;
	} else {
	    singleobj = splitobj(otmp, 1L);
	    obj_extract_self(singleobj);
	}
	newsym(x1,y1);
	/* in case you're using a pick-axe to chop the boulder that's being
	   launched (perhaps a monster triggered it), destroy context so that
	   next dig attempt never thinks you're resuming previous effort */
	if ((otyp == BOULDER || otyp == STATUE) &&
	    singleobj->ox == context.digging.pos.x &&
	    singleobj->oy == context.digging.pos.y)
	    (void) memset((genericptr_t)&context.digging, 0, sizeof(struct dig_info));

	dist = distmin(x1,y1,x2,y2);
	bhitpos.x = x1;
	bhitpos.y = y1;
	dx = sgn(x2 - x1);
	dy = sgn(y2 - y1);
	switch (style) {
	    case ROLL|LAUNCH_UNSEEN:
			if (otyp == BOULDER) {
			    You_hear(Hallucination ?
				     "someone bowling." :
				     "rumbling in the distance.");
			}
			style &= ~LAUNCH_UNSEEN;
			goto roll;
	    case ROLL|LAUNCH_KNOWN:
			/* use otrapped as a flag to ohitmon */
			singleobj->otrapped = 1;
			style &= ~LAUNCH_KNOWN;
			/* fall through */
	    roll:
	    case ROLL:
			delaycnt = 2;
			/* fall through */
	    default:
			if (!delaycnt) delaycnt = 1;
			if (!cansee(bhitpos.x,bhitpos.y)) curs_on_u();
			tmp_at(DISP_FLASH, obj_to_glyph(singleobj));
			tmp_at(bhitpos.x, bhitpos.y);
	}
	/* Mark a spot to place object in bones files to prevent
	 * loss of object. Use the starting spot to ensure that
	 * a rolling boulder will still launch, which it wouldn't
	 * do if left midstream. Unfortunately we can't use the
	 * target resting spot, because there are some things/situations
	 * that would prevent it from ever getting there (bars), and we
	 * can't tell that yet.
	 */
	launch_drop_spot(singleobj, bhitpos.x, bhitpos.y);

	/* Set the object in motion */
	while(dist-- > 0 && !used_up) {
		struct trap *t;
		tmp_at(bhitpos.x, bhitpos.y);
		tmp = delaycnt;

		/* dstage@u.washington.edu -- Delay only if hero sees it */
		if (cansee(bhitpos.x, bhitpos.y))
			while (tmp-- > 0) delay_output();

		bhitpos.x += dx;
		bhitpos.y += dy;
		t = t_at(bhitpos.x, bhitpos.y);
		
		if ((mtmp = m_at(bhitpos.x, bhitpos.y)) != 0) {
			if (otyp == BOULDER && throws_rocks(mtmp->data)) {
			    if (rn2(3)) {
				pline("%s snatches the boulder.",
					Monnam(mtmp));
				singleobj->otrapped = 0;
				(void) mpickobj(mtmp, singleobj);
				used_up = TRUE;
				launch_drop_spot((struct obj *)0, 0, 0);
				break;
			    }
			}
			if (ohitmon(mtmp,singleobj,
					(style==ROLL) ? -1 : dist, FALSE)) {
				used_up = TRUE;
				launch_drop_spot((struct obj *)0, 0, 0);
				break;
			}
		} else if (bhitpos.x == u.ux && bhitpos.y == u.uy) {
			if (multi) nomul(0);
			if (thitu(9 + singleobj->spe,
				  dmgval(singleobj, &youmonst),
				  singleobj, (char *)0))
			    stop_occupation();
		}
		if (style == ROLL) {
		    if (down_gate(bhitpos.x, bhitpos.y) != -1) {
		        if(ship_object(singleobj, bhitpos.x, bhitpos.y, FALSE)){
				used_up = TRUE;
				launch_drop_spot((struct obj *)0, 0, 0);
				break;
			}
		    }
		    if (t && otyp == BOULDER) {
			switch(t->ttyp) {
			case LANDMINE:
			    if (rn2(10) > 2) {
			  	pline(
				  "KAABLAMM!!!%s",
				  cansee(bhitpos.x, bhitpos.y) ?
					" The rolling boulder triggers a land mine." : "");
				deltrap(t);
				del_engr_at(bhitpos.x,bhitpos.y);
				place_object(singleobj, bhitpos.x, bhitpos.y);
				singleobj->otrapped = 0;
				fracture_rock(singleobj);
				(void)scatter(bhitpos.x,bhitpos.y, 4,
					MAY_DESTROY|MAY_HIT|MAY_FRACTURE|VIS_EFFECTS,
					(struct obj *)0);
				if (cansee(bhitpos.x,bhitpos.y))
					newsym(bhitpos.x,bhitpos.y);
			        used_up = TRUE;
				launch_drop_spot((struct obj *)0, 0, 0);
			    }
			    break;		
			case LEVEL_TELEP:
			case TELEP_TRAP:
			    if (cansee(bhitpos.x, bhitpos.y))
			    	pline("Suddenly the rolling boulder disappears!");
			    else
			    	You_hear("a rumbling stop abruptly.");
			    singleobj->otrapped = 0;
			    if (t->ttyp == TELEP_TRAP)
				(void)rloco(singleobj);
			    else {
				int newlev = random_teleport_level();
				d_level dest;

				if (newlev == depth(&u.uz) || In_endgame(&u.uz))
				    continue;
				add_to_migration(singleobj);
				get_level(&dest, newlev);
				singleobj->ox = dest.dnum;
				singleobj->oy = dest.dlevel;
				singleobj->owornmask = (long)MIGR_RANDOM;
			    }
			    seetrap(t);
			    used_up = TRUE;
			    launch_drop_spot((struct obj *)0, 0, 0);
			    break;
			case PIT:
			case SPIKED_PIT:
			case HOLE:
			case TRAPDOOR:
			    /* the boulder won't be used up if there is a
			       monster in the trap; stop rolling anyway */
			    x2 = bhitpos.x,  y2 = bhitpos.y;  /* stops here */
			    if (flooreffects(singleobj, x2, y2, "fall")) {
				used_up = TRUE;
				launch_drop_spot((struct obj *)0, 0, 0);
			    }
			    dist = -1;	/* stop rolling immediately */
			    break;
			}
			if (used_up || dist == -1) break;
		    }
		    if (flooreffects(singleobj, bhitpos.x, bhitpos.y, "fall")) {
			used_up = TRUE;
			launch_drop_spot((struct obj *)0, 0, 0);
			break;
		    }
		    if (otyp == BOULDER &&
		       (otmp2 = sobj_at(BOULDER, bhitpos.x, bhitpos.y)) != 0) {
			const char *bmsg =
				     " as one boulder sets another in motion";

			if (!isok(bhitpos.x + dx, bhitpos.y + dy) || !dist ||
			    IS_ROCK(levl[bhitpos.x + dx][bhitpos.y + dy].typ))
			    bmsg = " as one boulder hits another";

			You_hear("a loud crash%s!",
				cansee(bhitpos.x, bhitpos.y) ? bmsg : "");
			obj_extract_self(otmp2);
			/* pass off the otrapped flag to the next boulder */
			otmp2->otrapped = singleobj->otrapped;
			singleobj->otrapped = 0;
			place_object(singleobj, bhitpos.x, bhitpos.y);
			singleobj = otmp2;
			otmp2 = (struct obj *)0;
			wake_nearto(bhitpos.x, bhitpos.y, 10*10);
		    }
		}
		if (otyp == BOULDER && closed_door(bhitpos.x,bhitpos.y)) {
			if (cansee(bhitpos.x, bhitpos.y))
				pline_The("boulder crashes through a door.");
			levl[bhitpos.x][bhitpos.y].doormask = D_BROKEN;
			if (dist) unblock_point(bhitpos.x, bhitpos.y);
		}

		/* if about to hit iron bars, do so now */
		if (dist > 0 && isok(bhitpos.x + dx,bhitpos.y + dy) &&
			levl[bhitpos.x + dx][bhitpos.y + dy].typ == IRONBARS) {
		    x2 = bhitpos.x,  y2 = bhitpos.y;	/* object stops here */
		    if (hits_bars(&singleobj, x2, y2, !rn2(20), 0)) {
			if (!singleobj) {
				used_up = TRUE;
				launch_drop_spot((struct obj *)0, 0, 0);
			}
			break;
		    }
		}
	}
	tmp_at(DISP_END, 0);
	launch_drop_spot((struct obj *)0, 0, 0);
	if (!used_up) {
		singleobj->otrapped = 0;
		place_object(singleobj, x2,y2);
		newsym(x2,y2);
		return 1;
	} else
		return 2;
}

void
seetrap(trap)
struct trap *trap;
{
    if (!trap->tseen) {
	trap->tseen = 1;
	newsym(trap->tx, trap->ty);
    }
}

/* like seetrap() but overrides vision */
void
feeltrap(trap)
struct trap *trap;
{
    trap->tseen = 1;
    map_trap(trap, 1);
    /* in case it's beneath something, redisplay the something */
    newsym(trap->tx, trap->ty);
}

STATIC_OVL int
mkroll_launch(ttmp, x, y, otyp, ocount)
struct trap *ttmp;
xchar x,y;
short otyp;
long ocount;
{
	struct obj *otmp;
	register int tmp;
	schar dx,dy;
	int distance;
	coord cc;
	coord bcc;
	int trycount = 0;
	boolean success = FALSE;
	int mindist = 4;

	if (ttmp->ttyp == ROLLING_BOULDER_TRAP) mindist = 2;
	distance = rn1(5,4);    /* 4..8 away */
	tmp = rn2(8);		/* randomly pick a direction to try first */
	while (distance >= mindist) {
		dx = xdir[tmp];
		dy = ydir[tmp];
		cc.x = x; cc.y = y;
		/* Prevent boulder from being placed on water */
		if (ttmp->ttyp == ROLLING_BOULDER_TRAP
				&& is_pool_or_lava(x+distance*dx,y+distance*dy))
			success = FALSE;
		else success = isclearpath(&cc, distance, dx, dy);
		if (ttmp->ttyp == ROLLING_BOULDER_TRAP) {
			boolean success_otherway;
			bcc.x = x; bcc.y = y;
			success_otherway = isclearpath(&bcc, distance,
						-(dx), -(dy));
			if (!success_otherway) success = FALSE;
		}
		if (success) break;
		if (++tmp > 7) tmp = 0;
		if ((++trycount % 8) == 0) --distance;
	}
	if (!success) {
	    /* create the trap without any ammo, launch pt at trap location */
		cc.x = bcc.x = x;
		cc.y = bcc.y = y;
	} else {
		otmp = mksobj(otyp, TRUE, FALSE);
		otmp->quan = ocount;
		otmp->owt = weight(otmp);
		place_object(otmp, cc.x, cc.y);
		stackobj(otmp);
	}
	ttmp->launch.x = cc.x;
	ttmp->launch.y = cc.y;
	if (ttmp->ttyp == ROLLING_BOULDER_TRAP) {
		ttmp->launch2.x = bcc.x;
		ttmp->launch2.y = bcc.y;
	} else
		ttmp->launch_otyp = otyp;
	newsym(ttmp->launch.x, ttmp->launch.y);
	return 1;
}

STATIC_OVL boolean
isclearpath(cc,distance,dx,dy)
coord *cc;
int distance;
schar dx,dy;
{
	uchar typ;
	xchar x, y;

	x = cc->x;
	y = cc->y;
	while (distance-- > 0) {
		x += dx;
		y += dy;
		typ = levl[x][y].typ;
		if (!isok(x,y) || !ZAP_POS(typ) || closed_door(x,y))
			return FALSE;
	}
	cc->x = x;
	cc->y = y;
	return TRUE;
}

int
mintrap(mtmp)
register struct monst *mtmp;
{
	register struct trap *trap = t_at(mtmp->mx, mtmp->my);
	boolean trapkilled = FALSE;
	struct permonst *mptr = mtmp->data;
	struct obj *otmp;

	if (!trap) {
	    mtmp->mtrapped = 0;	/* perhaps teleported? */
	} else if (mtmp->mtrapped) {	/* is currently in the trap */
	    if (!trap->tseen &&
		cansee(mtmp->mx, mtmp->my) && canseemon(mtmp) &&
		(trap->ttyp == SPIKED_PIT || trap->ttyp == BEAR_TRAP ||
		 trap->ttyp == HOLE || trap->ttyp == PIT ||
		 trap->ttyp == WEB)) {
		/* If you come upon an obviously trapped monster, then
		 * you must be able to see the trap it's in too.
		 */
		seetrap(trap);
	    }
		
	    if (!rn2(40)) {
		if (sobj_at(BOULDER, mtmp->mx, mtmp->my) &&
			(trap->ttyp == PIT || trap->ttyp == SPIKED_PIT)) {
		    if (!rn2(2)) {
			mtmp->mtrapped = 0;
			if (canseemon(mtmp))
			    pline("%s pulls free...", Monnam(mtmp));
			fill_pit(mtmp->mx, mtmp->my);
		    }
		} else {
		    mtmp->mtrapped = 0;
		}
	    } else if (metallivorous(mptr)) {
		if (trap->ttyp == BEAR_TRAP) {
		    if (canseemon(mtmp))
			pline("%s eats a bear trap!", Monnam(mtmp));
		    deltrap(trap);
		    mtmp->meating = 5;
		    mtmp->mtrapped = 0;
		} else if (trap->ttyp == SPIKED_PIT) {
		    if (canseemon(mtmp))
			pline("%s munches on some spikes!", Monnam(mtmp));
		    trap->ttyp = PIT;
		    mtmp->meating = 5;
		}
	    }
	} else {
	    register int tt = trap->ttyp;
	    boolean in_sight, tear_web, see_it,
		    inescapable = force_mintrap ||
				((tt == HOLE || tt == PIT) &&
				 Sokoban && !trap->madeby_u);
	    const char *fallverb;

	    /* true when called from dotrap, inescapable is not an option */
	    if (mtmp == u.usteed) inescapable = TRUE;
	    if (!inescapable &&
		    ((mtmp->mtrapseen & (1 << (tt-1))) != 0 ||
			(tt == HOLE && !mindless(mptr)))) {
		/* it has been in such a trap - perhaps it escapes */
		if(rn2(4)) return(0);
	    } else {
		mtmp->mtrapseen |= (1 << (tt-1));
	    }
	    /* Monster is aggravated by being trapped by you.
	       Recognizing who made the trap isn't completely
	       unreasonable; everybody has their own style. */
	    if (trap->madeby_u && rnl(5)) setmangry(mtmp);

	    in_sight = canseemon(mtmp);
	    see_it = cansee(mtmp->mx, mtmp->my);
	    /* assume hero can tell what's going on for the steed */
	    if (mtmp == u.usteed) in_sight = TRUE;
	    switch (tt) {
		case ARROW_TRAP:
			if (trap->once && trap->tseen && !rn2(15)) {
			    if (in_sight && see_it)
				pline("%s triggers a trap but nothing happens.",
				      Monnam(mtmp));
			    deltrap(trap);
			    newsym(mtmp->mx, mtmp->my);
			    break;
			}
			trap->once = 1;
			otmp = mksobj(ARROW, TRUE, FALSE);
			otmp->quan = 1L;
			otmp->owt = weight(otmp);
			otmp->opoisoned = 0;
			if (in_sight) seetrap(trap);
			if (thitm(8, mtmp, otmp, 0, FALSE)) trapkilled = TRUE;
			break;
		case DART_TRAP:
			if (trap->once && trap->tseen && !rn2(15)) {
			    if (in_sight && see_it)
				pline("%s triggers a trap but nothing happens.",
				      Monnam(mtmp));
			    deltrap(trap);
			    newsym(mtmp->mx, mtmp->my);
			    break;
			}
			trap->once = 1;
			otmp = mksobj(DART, TRUE, FALSE);
			otmp->quan = 1L;
			otmp->owt = weight(otmp);
			if (!rn2(6)) otmp->opoisoned = 1;
			if (in_sight) seetrap(trap);
			if (thitm(7, mtmp, otmp, 0, FALSE)) trapkilled = TRUE;
			break;
		case ROCKTRAP:
			if (trap->once && trap->tseen && !rn2(15)) {
			    if (in_sight && see_it)
				pline("A trap door above %s opens, but nothing falls out!",
				      mon_nam(mtmp));
			    deltrap(trap);
			    newsym(mtmp->mx, mtmp->my);
			    break;
			}
			trap->once = 1;
			otmp = mksobj(ROCK, TRUE, FALSE);
			otmp->quan = 1L;
			otmp->owt = weight(otmp);
			if (in_sight) seetrap(trap);
			if (thitm(0, mtmp, otmp, d(2, 6), FALSE))
			    trapkilled = TRUE;
			break;

		case SQKY_BOARD:
			if(is_flyer(mptr)) break;
			/* stepped on a squeaky board */
			if (in_sight) {
			    if (!Deaf) {
				pline("A board beneath %s squeaks %s loudly.",
					mon_nam(mtmp), trapnote(trap,0));
				seetrap(trap);
			    } else {
				pline("%s stops momentarily and appears to cringe.",
					Monnam(mtmp));
			    }
			} else
			   You_hear("a distant %s squeak.",
				trapnote(trap,1));
			/* wake up nearby monsters */
			wake_nearto(mtmp->mx, mtmp->my, 40);
			break;

		case BEAR_TRAP:
			if(mptr->msize > MZ_SMALL &&
				!amorphous(mptr) && !is_flyer(mptr) &&
				!is_whirly(mptr) && !unsolid(mptr)) {
			    mtmp->mtrapped = 1;
			    if(in_sight) {
				pline("%s is caught in %s bear trap!",
				      Monnam(mtmp), a_your[trap->madeby_u]);
				seetrap(trap);
			    } else {
				if(mptr == &mons[PM_OWLBEAR]
				    || mptr == &mons[PM_BUGBEAR])
				    You_hear("the roaring of an angry bear!");
			    }
			} else if (force_mintrap) {
			    if (in_sight) {
				pline("%s evades %s bear trap!",
				      Monnam(mtmp), a_your[trap->madeby_u]);
				seetrap(trap);
			    }
			}
			if (mtmp->mtrapped)
			    trapkilled = thitm(0, mtmp, (struct obj *)0,
					       d(2, 4), FALSE);
			break;

		case SLP_GAS_TRAP:
		    if (!resists_sleep(mtmp) && !breathless(mptr) &&
				!mtmp->msleeping && mtmp->mcanmove) {
			    if (sleep_monst(mtmp, rnd(25), -1) && in_sight) {
				pline("%s suddenly falls asleep!",
				      Monnam(mtmp));
				seetrap(trap);
			    }
			}
			break;

		case RUST_TRAP:
		    {
			struct obj *target;

			if (in_sight)
			    seetrap(trap);
			switch (rn2(5)) {
			case 0:
			    if (in_sight)
				pline("%s %s on the %s!", A_gush_of_water_hits,
				    mon_nam(mtmp), mbodypart(mtmp, HEAD));
			    target = which_armor(mtmp, W_ARMH);
			    (void) water_damage(target, helm_simple_name(target),
					        TRUE);
			    break;
			case 1:
			    if (in_sight)
				pline("%s %s's left %s!", A_gush_of_water_hits,
				    mon_nam(mtmp), mbodypart(mtmp, ARM));
			    target = which_armor(mtmp, W_ARMS);
			    if (water_damage(target, "shield", TRUE) != ER_NOTHING)
				break;
			    target = MON_WEP(mtmp);
			    if (target && bimanual(target))
				(void) water_damage(target, 0, TRUE);
glovecheck:		    target = which_armor(mtmp, W_ARMG);
			    (void) water_damage(target, "gauntlets", TRUE);
			    break;
			case 2:
			    if (in_sight)
				pline("%s %s's right %s!", A_gush_of_water_hits,
				    mon_nam(mtmp), mbodypart(mtmp, ARM));
			    (void) water_damage(MON_WEP(mtmp), 0, TRUE);
			    goto glovecheck;
			default:
			    if (in_sight)
				pline("%s %s!", A_gush_of_water_hits,
				    mon_nam(mtmp));
			    for (otmp = mtmp->minvent; otmp; otmp = otmp->nobj)
				if (otmp->lamplit &&
					(otmp->owornmask & (W_WEP|W_SWAPWEP)) == 0)
				    (void) snuff_lit(otmp);
			    if ((target = which_armor(mtmp, W_ARMC)) != 0)
				(void) water_damage(target,
					            cloak_simple_name(target),
						    TRUE);
			    else if ((target = which_armor(mtmp, W_ARM)) != 0)
				(void) water_damage(target, "armor", TRUE);
			    else if ((target = which_armor(mtmp, W_ARMU)) != 0)
				(void) water_damage(target, "shirt", TRUE);
			}

			if (mptr == &mons[PM_IRON_GOLEM]) {
				if (in_sight)
				    pline("%s falls to pieces!", Monnam(mtmp));
				else if(mtmp->mtame)
				    pline("May %s rust in peace.",
								mon_nam(mtmp));
				mondied(mtmp);
				if (mtmp->mhp <= 0)
					trapkilled = TRUE;
			} else if (mptr == &mons[PM_GREMLIN] && rn2(3)) {
				(void)split_mon(mtmp, (struct monst *)0);
			}
			break;
		    }
		case FIRE_TRAP:
 mfiretrap:
			if (in_sight)
			    pline("A %s erupts from the %s under %s!",
				  tower_of_flame,
				  surface(mtmp->mx,mtmp->my), mon_nam(mtmp));
			else if (see_it)  /* evidently `mtmp' is invisible */
			    You_see("a %s erupt from the %s!",
				tower_of_flame, surface(mtmp->mx,mtmp->my));

			if (resists_fire(mtmp)) {
			    if (in_sight) {
				shieldeff(mtmp->mx,mtmp->my);
				pline("%s is uninjured.", Monnam(mtmp));
			    }
			} else {
			    int num = d(2,4), alt;
			    boolean immolate = FALSE;

			    /* paper burns very fast, assume straw is tightly
			     * packed and burns a bit slower */
			    switch (monsndx(mptr)) {
			    case PM_PAPER_GOLEM:   immolate = TRUE;
						   alt = mtmp->mhpmax; break;
			    case PM_STRAW_GOLEM:   alt = mtmp->mhpmax / 2; break;
			    case PM_WOOD_GOLEM:    alt = mtmp->mhpmax / 4; break;
			    case PM_LEATHER_GOLEM: alt = mtmp->mhpmax / 8; break;
			    default: alt = 0; break;
			    }
			    if (alt > num) num = alt;

			    if (thitm(0, mtmp, (struct obj *)0, num, immolate))
				trapkilled = TRUE;
			    else
				/* we know mhp is at least `num' below mhpmax,
				   so no (mhp > mhpmax) check is needed here */
				mtmp->mhpmax -= rn2(num + 1);
			}
			if (burnarmor(mtmp) || rn2(3)) {
			    (void) destroy_mitem(mtmp, SCROLL_CLASS, AD_FIRE);
			    (void) destroy_mitem(mtmp, SPBOOK_CLASS, AD_FIRE);
			    (void) destroy_mitem(mtmp, POTION_CLASS, AD_FIRE);
			}
			if (burn_floor_paper(mtmp->mx, mtmp->my, see_it, FALSE) &&
				!see_it && distu(mtmp->mx, mtmp->my) <= 3*3)
			    You("smell smoke.");
			if (is_ice(mtmp->mx,mtmp->my))
			    melt_ice(mtmp->mx,mtmp->my, (char *)0);
			if (see_it) seetrap(trap);
			break;

		case PIT:
		case SPIKED_PIT:
			fallverb = "falls";
			if (is_flyer(mptr) || is_floater(mptr) ||
				(mtmp->wormno && count_wsegs(mtmp) > 5) ||
				is_clinger(mptr)) {
			    if (force_mintrap && !Sokoban) {
				/* openfallingtrap; not inescapable here */
				if (in_sight) {
				    seetrap(trap);
				    pline("%s doesn't fall into the pit.",
					  Monnam(mtmp));
				}
				break;	/* inescapable = FALSE; */
			    }
			    if (!inescapable) break;	/* avoids trap */
			    fallverb = "is dragged";	/* sokoban pit */
			}
			if (!passes_walls(mptr))
			    mtmp->mtrapped = 1;
			if (in_sight) {
			    pline("%s %s into %s pit!",
				  Monnam(mtmp), fallverb,
				  a_your[trap->madeby_u]);
			    if (mptr == &mons[PM_PIT_VIPER] ||
				    mptr == &mons[PM_PIT_FIEND])
				pline("How pitiful.  Isn't that the pits?");
			    seetrap(trap);
			}
			mselftouch(mtmp, "Falling, ", FALSE);
			if (mtmp->mhp <= 0 ||
				thitm(0, mtmp, (struct obj *)0,
				      rnd((tt == PIT) ? 6 : 10), FALSE))
			    trapkilled = TRUE;
			break;
		case HOLE:
		case TRAPDOOR:
			if (!Can_fall_thru(&u.uz)) {
			 impossible("mintrap: %ss cannot exist on this level.",
				    defsyms[trap_to_defsym(tt)].explanation);
			    break;	/* don't activate it after all */
			}
			if (is_flyer(mptr) || is_floater(mptr) ||
				mptr == &mons[PM_WUMPUS] ||
				(mtmp->wormno && count_wsegs(mtmp) > 5) ||
				mptr->msize >= MZ_HUGE) {
			    if (force_mintrap && !Sokoban) {
				/* openfallingtrap; not inescapable here */
				if (in_sight) {
				    seetrap(trap);
				    if (tt == TRAPDOOR)
					pline(
			    "A trap door opens, but %s doesn't fall through.",
					      mon_nam(mtmp));
				    else /* (tt == HOLE) */
					pline(
					  "%s doesn't fall through the hole.",
					      Monnam(mtmp));
				}
				break;	/* inescapable = FALSE; */
			    }
			    if (inescapable) {	/* sokoban hole */
				if (in_sight) {
				    pline("%s seems to be yanked down!",
					  Monnam(mtmp));
				    /* suppress message in mlevel_tele_trap() */
				    in_sight = FALSE;
				    seetrap(trap);
				}
			    } else
				break;
			}
			/* Fall through */
		case LEVEL_TELEP:
		case MAGIC_PORTAL:
			{
			    int mlev_res;
			    mlev_res = mlevel_tele_trap(mtmp, trap,
							inescapable, in_sight);
			    if (mlev_res) return(mlev_res);
			}
			break;

		case TELEP_TRAP:
			mtele_trap(mtmp, trap, in_sight);
			break;

		case WEB:
			/* Monster in a web. */
			if (webmaker(mptr)) break;
			if (amorphous(mptr) || is_whirly(mptr) || unsolid(mptr)){
			    if(acidic(mptr) ||
			       mptr == &mons[PM_GELATINOUS_CUBE] ||
			       mptr == &mons[PM_FIRE_ELEMENTAL]) {
				if (in_sight)
				    pline("%s %s %s spider web!",
					  Monnam(mtmp),
					  (mptr == &mons[PM_FIRE_ELEMENTAL]) ?
					    "burns" : "dissolves",
					  a_your[trap->madeby_u]);
				deltrap(trap);
				newsym(mtmp->mx, mtmp->my);
				break;
			    }
			    if (in_sight) {
				pline("%s flows through %s spider web.",
				      Monnam(mtmp),
				      a_your[trap->madeby_u]);
				seetrap(trap);
			    }
			    break;
			}
			tear_web = FALSE;
			switch (monsndx(mptr)) {
			    case PM_OWLBEAR: /* Eric Backus */
			    case PM_BUGBEAR:
				if (!in_sight) {
				    You_hear("the roaring of a confused bear!");
				    mtmp->mtrapped = 1;
				    break;
				}
				/* fall though */
			    default:
				if (mptr->mlet == S_GIANT ||
				    (mptr->mlet == S_DRAGON &&
					extra_nasty(mptr)) || /* excl. babies */
				    (mtmp->wormno && count_wsegs(mtmp) > 5)) {
				    tear_web = TRUE;
				} else if (in_sight) {
				    pline("%s is caught in %s spider web.",
					  Monnam(mtmp),
					  a_your[trap->madeby_u]);
				    seetrap(trap);
				}
				mtmp->mtrapped = tear_web ? 0 : 1;
				break;
			    /* this list is fairly arbitrary; it deliberately
			       excludes wumpus & giant/ettin zombies/mummies */
			    case PM_TITANOTHERE:
			    case PM_BALUCHITHERIUM:
			    case PM_PURPLE_WORM:
			    case PM_JABBERWOCK:
			    case PM_IRON_GOLEM:
			    case PM_BALROG:
			    case PM_KRAKEN:
			    case PM_MASTODON:
			    case PM_ORION:
			    case PM_NORN:
			    case PM_CYCLOPS:
			    case PM_LORD_SURTUR:
				tear_web = TRUE;
				break;
			}
			if (tear_web) {
			    if (in_sight)
				pline("%s tears through %s spider web!",
				      Monnam(mtmp), a_your[trap->madeby_u]);
			    deltrap(trap);
			    newsym(mtmp->mx, mtmp->my);
			} else if (force_mintrap && !mtmp->mtrapped) {
			    if (in_sight) {
				pline("%s avoids %s spider web!",
				      Monnam(mtmp), a_your[trap->madeby_u]);
				seetrap(trap);
			    }
			}
			break;

		case STATUE_TRAP:
			break;

		case MAGIC_TRAP:
			/* A magic trap.  Monsters usually immune. */
			if (!rn2(21)) goto mfiretrap;
			break;
		case ANTI_MAGIC:
			/* similar to hero's case, more or less */
			if (!resists_magm(mtmp)) {	/* lose spell energy */
			    if (!mtmp->mcan &&
				    (attacktype(mptr, AT_MAGC) ||
				     attacktype(mptr, AT_BREA))) {
				mtmp->mspec_used += d(2, 2);
				if (in_sight) {
				    seetrap(trap);
				    pline("%s seems lethargic.", Monnam(mtmp));
				}
			    }
			} else {			/* take some damage */
			    int dmgval2 = rnd(4);

			    if ((otmp = MON_WEP(mtmp)) != 0 &&
				    otmp->oartifact == ART_MAGICBANE)
				dmgval2 += rnd(4);
			    for (otmp = mtmp->minvent; otmp; otmp = otmp->nobj) 
				if (otmp->oartifact &&
					defends_when_carried(AD_MAGM, otmp))
				    break;
			    if (otmp) dmgval2 += rnd(4);
			    if (passes_walls(mptr)) dmgval2 = (dmgval2 + 3) / 4;

			    if (in_sight) seetrap(trap);
			    if ((mtmp->mhp -= dmgval2) <= 0)
				monkilled(mtmp, in_sight ?
				    "compression from an anti-magic field" : (const char *)0,
					  -AD_MAGM);
			    if (mtmp->mhp <= 0) trapkilled = TRUE;
			    if (see_it) newsym(trap->tx, trap->ty);
			}
			break;

		case LANDMINE:
			if(rn2(3))
				break; /* monsters usually don't set it off */
			if(is_flyer(mptr)) {
				boolean already_seen = trap->tseen;
				if (in_sight && !already_seen) {
	pline("A trigger appears in a pile of soil below %s.", mon_nam(mtmp));
					seetrap(trap);
				}
				if (rn2(3)) break;
				if (in_sight) {
					newsym(mtmp->mx, mtmp->my);
					pline_The("air currents set %s off!",
					  already_seen ? "a land mine" : "it");
				}
			} else if(in_sight) {
			    newsym(mtmp->mx, mtmp->my);
			    pline("KAABLAMM!!!  %s triggers %s land mine!",
				Monnam(mtmp), a_your[trap->madeby_u]);
			}
			if (!in_sight)
				pline("Kaablamm!  You hear an explosion in the distance!");
			blow_up_landmine(trap);
			/* explosion might have destroyed a drawbridge; don't
			   dish out more damage if monster is already dead */
			if (mtmp->mhp <= 0 ||
			    thitm(0, mtmp, (struct obj *)0, rnd(16), FALSE))
				trapkilled = TRUE;
			else {
				/* monsters recursively fall into new pit */
				if (mintrap(mtmp) == 2) trapkilled=TRUE;
			}
			/* a boulder may fill the new pit, crushing monster */
			fill_pit(trap->tx, trap->ty);
			if (mtmp->mhp <= 0) trapkilled = TRUE;
			if (unconscious()) {
				multi = -1;
				nomovemsg = "The explosion awakens you!";
			}
			break;

		case POLY_TRAP:
		    if (resists_magm(mtmp)) {
			shieldeff(mtmp->mx, mtmp->my);
		    } else if (!resist(mtmp, WAND_CLASS, 0, NOTELL)) {
			if (newcham(mtmp, (struct permonst *)0, FALSE, FALSE))
			    /* we're done with mptr but keep it up to date */
			    mptr = mtmp->data;
			if (in_sight) seetrap(trap);
		    }
		    break;

		case ROLLING_BOULDER_TRAP:
		    if (!is_flyer(mptr)) {
			int style = ROLL | (in_sight ? 0 : LAUNCH_UNSEEN);

		        newsym(mtmp->mx,mtmp->my);
			if (in_sight)
			    pline("Click! %s triggers %s.", Monnam(mtmp),
				  trap->tseen ?
				  "a rolling boulder trap" :
				  something);
			if (launch_obj(BOULDER, trap->launch.x, trap->launch.y,
				trap->launch2.x, trap->launch2.y, style)) {
			    if (in_sight) trap->tseen = TRUE;
			    if (mtmp->mhp <= 0) trapkilled = TRUE;
			} else {
			    deltrap(trap);
			    newsym(mtmp->mx,mtmp->my);
			}
		    }
		    break;

		default:
			impossible("Some monster encountered a strange trap of type %d.", tt);
	    }
	}
	if(trapkilled) return 2;
	return mtmp->mtrapped;
}

/* Combine cockatrice checks into single functions to avoid repeating code. */
void
instapetrify(str)
const char *str;
{
	if (Stone_resistance) return;
	if (poly_when_stoned(youmonst.data) && polymon(PM_STONE_GOLEM))
	    return;
	You("turn to stone...");
	killer.format = KILLED_BY;
	if (str != killer.name) Strcpy(killer.name, str ? str : "");
	done(STONING);
}

void
minstapetrify(mon,byplayer)
struct monst *mon;
boolean byplayer;
{
	if (resists_ston(mon)) return;
	if (poly_when_stoned(mon->data)) {
		mon_to_stone(mon);
		return;
	}

	/* give a "<mon> is slowing down" message and also remove
	   intrinsic speed (comparable to similar effect on the hero) */
	mon_adjust_speed(mon, -3, (struct obj *)0);

	if (cansee(mon->mx, mon->my))
		pline("%s turns to stone.", Monnam(mon));
	if (byplayer) {
		stoned = TRUE;
		xkilled(mon,0);
	} else monstone(mon);
}

void
selftouch(arg)
const char *arg;
{
	char kbuf[BUFSZ];

	if(uwep && uwep->otyp == CORPSE && touch_petrifies(&mons[uwep->corpsenm])
			&& !Stone_resistance) {
		pline("%s touch the %s corpse.", arg,
		        mons[uwep->corpsenm].mname);
		Sprintf(kbuf, "%s corpse", an(mons[uwep->corpsenm].mname));
		instapetrify(kbuf);
		/* life-saved; unwield the corpse if we can't handle it */
		if (!uarmg && !Stone_resistance) uwepgone();
	}
	/* Or your secondary weapon, if wielded [hypothetical; we don't
	   allow two-weapon combat when either weapon is a corpse] */
	if(u.twoweap && uswapwep && uswapwep->otyp == CORPSE &&
			touch_petrifies(&mons[uswapwep->corpsenm]) && !Stone_resistance){
		pline("%s touch the %s corpse.", arg,
		        mons[uswapwep->corpsenm].mname);
		Sprintf(kbuf, "%s corpse", an(mons[uswapwep->corpsenm].mname));
		instapetrify(kbuf);
		/* life-saved; unwield the corpse */
		if (!uarmg && !Stone_resistance) uswapwepgone();
	}
}

void
mselftouch(mon,arg,byplayer)
struct monst *mon;
const char *arg;
boolean byplayer;
{
	struct obj *mwep = MON_WEP(mon);

	if (mwep && mwep->otyp == CORPSE &&
		    touch_petrifies(&mons[mwep->corpsenm]) &&
		    !resists_ston(mon)) {
		if (cansee(mon->mx, mon->my)) {
			pline("%s%s touches %s.",
			    arg ? arg : "", arg ? mon_nam(mon) : Monnam(mon),
			    corpse_xname(mwep, (const char *)0, CXN_PFX_THE));
		}
		minstapetrify(mon, byplayer);
		/* if life-saved, might not be able to continue wielding */
		if (mon->mhp > 0 && !which_armor(mon, W_ARMG) &&
			!resists_ston(mon))
		    mwepgone(mon);
	}
}

void
float_up()
{
	if(u.utrap) {
		if(u.utraptype == TT_PIT) {
			u.utrap = 0;
			You("float up, out of the pit!");
			vision_full_recalc = 1;	/* vision limits change */
			fill_pit(u.ux, u.uy);
		} else if (u.utraptype == TT_INFLOOR) {
			Your("body pulls upward, but your %s are still stuck.",
			     makeplural(body_part(LEG)));
		} else {
			You("float up, only your %s is still stuck.",
				body_part(LEG));
		}
	}
#if 0
	else if(Is_waterlevel(&u.uz))
		pline("It feels as though you've lost some weight.");
#endif
	else if(u.uinwater)
		spoteffects(TRUE);
	else if(u.uswallow)
		You(is_animal(u.ustuck->data) ?
			"float away from the %s."  :
			"spiral up into %s.",
		    is_animal(u.ustuck->data) ?
			surface(u.ux, u.uy) :
			mon_nam(u.ustuck));
	else if (Hallucination)
		pline("Up, up, and awaaaay!  You're walking on air!");
	else if(Is_airlevel(&u.uz))
		You("gain control over your movements.");
	else
		You("start to float in the air!");
	if (u.usteed && !is_floater(u.usteed->data) &&
						!is_flyer(u.usteed->data)) {
	    if (Lev_at_will)
	    	pline("%s magically floats up!", Monnam(u.usteed));
	    else {
	    	You("cannot stay on %s.", mon_nam(u.usteed));
	    	dismount_steed(DISMOUNT_GENERIC);
	    }
	}
	if (Flying) You("are no longer able to control your flight.");
	BFlying |= I_SPECIAL;
	return;
}

void
fill_pit(x, y)
int x, y;
{
	struct obj *otmp;
	struct trap *t;

	if ((t = t_at(x, y)) &&
	    ((t->ttyp == PIT) || (t->ttyp == SPIKED_PIT)) &&
	    (otmp = sobj_at(BOULDER, x, y))) {
		obj_extract_self(otmp);
		(void) flooreffects(otmp, x, y, "settle");
	}
}

int
float_down(hmask, emask)
long hmask, emask;     /* might cancel timeout */
{
	register struct trap *trap = (struct trap *)0;
	d_level current_dungeon_level;
	boolean no_msg = FALSE;

	HLevitation &= ~hmask;
	ELevitation &= ~emask;
	if (Levitation) return 0; /* maybe another ring/potion/boots */
	if (BLevitation) {
	    /* Levitation is blocked, so hero is not actually floating
	       hence shouldn't have float_down effects and feedback */
	    float_vs_flight(); /* before nomul() rather than after */
	    return 0;
	}
	nomul(0);	/* stop running or resting */
	if (BFlying) {
	    /* controlled flight no longer overridden by levitation */
	    BFlying &= ~I_SPECIAL;
	    if (Flying) {
		You("have stopped levitating and are now flying.");
		return 1;
	    }
	}
	if(u.uswallow) {
	    You("float down, but you are still %s.",
		is_animal(u.ustuck->data) ? "swallowed" : "engulfed");
	    return(1);
	}

	if (Punished && !carried(uball) &&
	    (is_pool(uball->ox, uball->oy) ||
	     ((trap = t_at(uball->ox, uball->oy)) &&
	      ((trap->ttyp == PIT) || (trap->ttyp == SPIKED_PIT) ||
	       (trap->ttyp == TRAPDOOR) || (trap->ttyp == HOLE))))) {
			u.ux0 = u.ux;
			u.uy0 = u.uy;
			u.ux = uball->ox;
			u.uy = uball->oy;
			movobj(uchain, uball->ox, uball->oy);
			newsym(u.ux0, u.uy0);
			vision_full_recalc = 1;	/* in case the hero moved. */
	}
	/* check for falling into pool - added by GAN 10/20/86 */
	if(!Flying) {
		if (!u.uswallow && u.ustuck) {
			if (sticks(youmonst.data))
				You("aren't able to maintain your hold on %s.",
					mon_nam(u.ustuck));
			else
				pline("Startled, %s can no longer hold you!",
					mon_nam(u.ustuck));
			u.ustuck = 0;
		}
		/* kludge alert:
		 * drown() and lava_effects() print various messages almost
		 * every time they're called which conflict with the "fall
		 * into" message below.  Thus, we want to avoid printing
		 * confusing, duplicate or out-of-order messages.
		 * Use knowledge of the two routines as a hack -- this
		 * should really be handled differently -dlc
		 */
		if(is_pool(u.ux,u.uy) && !Wwalking && !Swimming && !u.uinwater)
			no_msg = drown();

		if(is_lava(u.ux,u.uy)) {
			(void) lava_effects();
			no_msg = TRUE;
		}
	}
	if (!trap) {
	    trap = t_at(u.ux,u.uy);
	    if(Is_airlevel(&u.uz))
		You("begin to tumble in place.");
	    else if (Is_waterlevel(&u.uz) && !no_msg)
		You_feel("heavier.");
	    /* u.uinwater msgs already in spoteffects()/drown() */
	    else if (!u.uinwater && !no_msg) {
		if (!(emask & W_SADDLE)) {
		    if (Sokoban && trap) {
			/* Justification elsewhere for Sokoban traps
			 * is based on air currents. This is
			 * consistent with that.
			 * The unexpected additional force of the
			 * air currents once leviation
			 * ceases knocks you off your feet.
			 */
			if (Hallucination)
			    pline("Bummer!  You've crashed.");
			else
			    You("fall over.");
			losehp(rnd(2), "dangerous winds", KILLED_BY);
			if (u.usteed) dismount_steed(DISMOUNT_FELL);
			selftouch("As you fall, you");
		    } else if (u.usteed && (is_floater(u.usteed->data) ||
					    is_flyer(u.usteed->data))) {
			You("settle more firmly in the saddle.");
		    } else if (Hallucination)
			pline("Bummer!  You've %s.",
			      is_pool(u.ux,u.uy) ? "splashed down" :
			      "hit the ground");
		    else
			You("float gently to the %s.", surface(u.ux, u.uy));
		}
	    }
	}

	/* can't rely on u.uz0 for detecting trap door-induced level change;
	   it gets changed to reflect the new level before we can check it */
	assign_level(&current_dungeon_level, &u.uz);

	if(trap)
		switch(trap->ttyp) {
		case STATUE_TRAP:
			break;
		case HOLE:
		case TRAPDOOR:
			if(!Can_fall_thru(&u.uz) || u.ustuck)
				break;
			/* fall into next case */
		default:
			if (!u.utrap) /* not already in the trap */
				dotrap(trap, 0);
	}

	if (!Is_airlevel(&u.uz) && !Is_waterlevel(&u.uz) && !u.uswallow &&
		/* falling through trap door calls goto_level,
		   and goto_level does its own pickup() call */
		on_level(&u.uz, &current_dungeon_level))
	    (void) pickup(1);
	return 1;
}

/* shared code for climbing out of a pit */
void
climb_pit()
{
	if (!u.utrap || u.utraptype != TT_PIT) return;

	if (Passes_walls) {
	    /* marked as trapped so they can pick things up */
	    You("ascend from the pit.");
	    u.utrap = 0;
	    fill_pit(u.ux, u.uy);
	    vision_full_recalc = 1;	/* vision limits change */
	} else if (!rn2(2) && sobj_at(BOULDER, u.ux, u.uy)) {
	    Your("%s gets stuck in a crevice.", body_part(LEG));
	    display_nhwindow(WIN_MESSAGE, FALSE);
	    clear_nhwindow(WIN_MESSAGE);
	    You("free your %s.", body_part(LEG));
	} else if ((Flying || is_clinger(youmonst.data)) && !Sokoban) {
	    /* eg fell in pit, then poly'd to a flying monster;
	       or used '>' to deliberately enter it */
	    You("%s from the pit.", Flying ? "fly" : "climb");
	    u.utrap = 0;
	    fill_pit(u.ux, u.uy);
	    vision_full_recalc = 1;	/* vision limits change */
	} else if (!(--u.utrap)) {
	    You("%s to the edge of the pit.",
		(Sokoban && Levitation) ?
		"struggle against the air currents and float" :
		u.usteed ? "ride" :
		"crawl");
	    fill_pit(u.ux, u.uy);
	    vision_full_recalc = 1;	/* vision limits change */
	} else if (u.dz || flags.verbose) {
	    if (u.usteed)
		Norep("%s is still in a pit.",
		      upstart(y_monnam(u.usteed)));
	    else
		Norep((Hallucination && !rn2(5)) ?
			"You've fallen, and you can't get up." :
			"You are still in a pit.");
	}
}

STATIC_OVL void
dofiretrap(box)
struct obj *box;	/* null for floor trap */
{
	boolean see_it = !Blind;
	int num, alt;

/* Bug: for box case, the equivalent of burn_floor_paper() ought
 * to be done upon its contents.
 */

	if ((box && !carried(box)) ? is_pool(box->ox, box->oy) : Underwater) {
	    pline("A cascade of steamy bubbles erupts from %s!",
		    the(box ? xname(box) : surface(u.ux,u.uy)));
	    if (Fire_resistance) You("are uninjured.");
	    else losehp(rnd(3), "boiling water", KILLED_BY);
	    return;
	}
	pline("A %s %s from %s!", tower_of_flame,
	      box ? "bursts" : "erupts",
	      the(box ? xname(box) : surface(u.ux,u.uy)));
	if (Fire_resistance) {
	    shieldeff(u.ux, u.uy);
	    num = rn2(2);
	} else if (Upolyd) {
	    num = d(2,4);
	    switch (u.umonnum) {
	    case PM_PAPER_GOLEM:   alt = u.mhmax; break;
	    case PM_STRAW_GOLEM:   alt = u.mhmax / 2; break;
	    case PM_WOOD_GOLEM:    alt = u.mhmax / 4; break;
	    case PM_LEATHER_GOLEM: alt = u.mhmax / 8; break;
	    default: alt = 0; break;
	    }
	    if (alt > num) num = alt;
	    if (u.mhmax > mons[u.umonnum].mlevel)
		u.mhmax -= rn2(min(u.mhmax,num + 1)), context.botl = 1;
	} else {
	    num = d(2,4);
	    if (u.uhpmax > u.ulevel)
		u.uhpmax -= rn2(min(u.uhpmax,num + 1)), context.botl = 1;
	}
	if (!num)
	    You("are uninjured.");
	else
	    losehp(num, tower_of_flame, KILLED_BY_AN);	/* fire damage */
	burn_away_slime();

	if (burnarmor(&youmonst) || rn2(3)) {
	    destroy_item(SCROLL_CLASS, AD_FIRE);
	    destroy_item(SPBOOK_CLASS, AD_FIRE);
	    destroy_item(POTION_CLASS, AD_FIRE);
	}
	if (!box && burn_floor_paper(u.ux, u.uy, see_it, TRUE) && !see_it)
	    You("smell paper burning.");
	if (is_ice(u.ux, u.uy))
	    melt_ice(u.ux, u.uy, (char *)0);
}

STATIC_OVL void
domagictrap()
{
	register int fate = rnd(20);

	/* What happened to the poor sucker? */

	if (fate < 10) {
	  /* Most of the time, it creates some monsters. */
	  register int cnt = rnd(4);

	  if (!resists_blnd(&youmonst)) {
		You("are momentarily blinded by a flash of light!");
		make_blinded((long)rn1(5,10),FALSE);
		if (!Blind) Your1(vision_clears);
	  } else if (!Blind) {
		You_see("a flash of light!");
	  } else
		You_hear("a deafening roar!");
	  incr_itimeout(&HDeaf, rn1(20,30));
	  while(cnt--)
		(void) makemon((struct permonst *) 0, u.ux, u.uy, NO_MM_FLAGS);
	}
	else
	  switch (fate) {

	     case 10:
	     case 11:
		      /* sometimes nothing happens */
			break;
	     case 12: /* a flash of fire */
			dofiretrap((struct obj *)0);
			break;

	     /* odd feelings */
	     case 13:	pline("A shiver runs up and down your %s!",
			      body_part(SPINE));
			break;
	     case 14:	You_hear(Hallucination ?
				"the moon howling at you." :
				"distant howling.");
			break;
	     case 15:	if (on_level(&u.uz, &qstart_level))
			    You_feel("%slike the prodigal son.",
			      (flags.female || (Upolyd && is_neuter(youmonst.data))) ?
				     "oddly " : "");
			else
			    You("suddenly yearn for %s.",
				Hallucination ? "Cleveland" :
			    (In_quest(&u.uz) || at_dgn_entrance("The Quest")) ?
						"your nearby homeland" :
						"your distant homeland");
			break;
	     case 16:   Your("pack shakes violently!");
			break;
	     case 17:	You(Hallucination ?
				"smell hamburgers." :
				"smell charred flesh.");
			break;
	     case 18:	You_feel("tired.");
			break;

	     /* very occasionally something nice happens. */

	     case 19:
		    /* tame nearby monsters */
		   {   register int i,j;
		       register struct monst *mtmp;

		       (void) adjattrib(A_CHA,1,FALSE);
		       for(i = -1; i <= 1; i++) for(j = -1; j <= 1; j++) {
			   if(!isok(u.ux+i, u.uy+j)) continue;
			   mtmp = m_at(u.ux+i, u.uy+j);
			   if(mtmp)
			       (void) tamedog(mtmp, (struct obj *)0);
		       }
		       break;
		   }

	     case 20:
		    /* uncurse stuff */
		   {	struct obj pseudo;
			long save_conf = HConfusion;

			pseudo = zeroobj;   /* neither cursed nor blessed,
						and zero out oextra */
			pseudo.otyp = SCR_REMOVE_CURSE;
			HConfusion = 0L;
			(void) seffects(&pseudo);
			HConfusion = save_conf;
			break;
		   }
	     default: break;
	  }
}

/* Set an item on fire.
 *   "force" means not to roll a luck-based protection check for the
 *     item.
 *   "x" and "y" are the coordinates to dump the contents of a
 *     container, if it burns up.
 *
 * Return whether the object was destroyed.
 */
boolean
fire_damage(obj, force, x, y)
struct obj *obj;
boolean force;
xchar x, y;
{
    int chance;
    struct obj *otmp, *ncobj;
    int in_sight = !Blind && couldsee(x, y);	/* Don't care if it's lit */
    int dindx;

    /* object might light in a controlled manner */
    if (catch_lit(obj))
        return FALSE;

    if (Is_container(obj)) {
        switch (obj->otyp) {
        case ICE_BOX:
            return FALSE;		/* Immune */
        case CHEST:
            chance = 40;
            break;
        case LARGE_BOX:
            chance = 30;
            break;
        default:
            chance = 20;
            break;
        }
        if ((!force && (Luck + 5) > rn2(chance)) ||
            (is_flammable(obj) && obj->oerodeproof))
            return FALSE;
        /* Container is burnt up - dump contents out */
        if (in_sight) pline("%s catches fire and burns.", Yname2(obj));
        if (Has_contents(obj)) {
            if (in_sight) pline("Its contents fall out.");
            for (otmp = obj->cobj; otmp; otmp = ncobj) {
                ncobj = otmp->nobj;
                obj_extract_self(otmp);
                if (!flooreffects(otmp, x, y, ""))
                    place_object(otmp, x, y);
            }
        }
        setnotworn(obj);
        delobj(obj);
        return TRUE;
    } else if (!force && (Luck + 5) > rn2(20)) {
        /*  chance per item of sustaining damage:
          *	max luck (Luck==13):	10%
          *	avg luck (Luck==0):	75%
          *	awful luck (Luck<-4):  100%
          */
        return FALSE;
    } else if (obj->oclass == SCROLL_CLASS || obj->oclass == SPBOOK_CLASS) {
        if (obj->otyp == SCR_FIRE || obj->otyp == SPE_FIREBALL)
            return FALSE;
        if (obj->otyp == SPE_BOOK_OF_THE_DEAD) {
            if (in_sight) pline("Smoke rises from %s.", the(xname(obj)));
              return FALSE;
        }
        dindx = (obj->oclass == SCROLL_CLASS) ? 3 : 4;
        if (in_sight)
            pline("%s %s.", Yname2(obj),
                  destroy_strings[dindx][(obj->quan > 1L)]);
        setnotworn(obj);
        delobj(obj);
        return TRUE;
    } else if (obj->oclass == POTION_CLASS) {
        dindx = (obj->otyp != POT_OIL) ? 1 : 2;
        if (in_sight)
            pline("%s %s.", Yname2(obj),
                  destroy_strings[dindx][(obj->quan > 1L)]);
        setnotworn(obj);
        delobj(obj);
        return TRUE;
    } else if (erode_obj(obj, NULL, ERODE_BURN, EF_DESTROY) == ER_DESTROYED) {
        return TRUE;
    }
    return FALSE;
}

/*
 * Apply fire_damage() to an entire chain.
 *
 * Return number of objects destroyed. --ALI
 */
int
fire_damage_chain(chain, force, here, x, y)
struct obj *chain;
boolean force, here;
xchar x, y;
{
    struct obj *obj, *nobj;
    int num = 0;
    for (obj = chain; obj; obj = nobj) {
	nobj = here ? obj->nexthere : obj->nobj;
        if (fire_damage(obj, force, x, y))
            ++num;
    }

    if (num && (Blind && !couldsee(x, y)))
	You("smell smoke.");
    return num;
}

void
acid_damage(obj)
struct obj *obj;
{
    /* Scrolls but not spellbooks can be erased by acid. */
    struct monst *victim =
        carried(obj) ? &youmonst : mcarried(obj) ? obj->ocarry : NULL;
    boolean vismon = victim && (victim != &youmonst) && canseemon(victim);

    if (obj->greased)
        grease_protect(obj, NULL, victim);
    else if (obj->oclass == SCROLL_CLASS && obj->otyp != SCR_BLANK_PAPER) {
        if (obj->otyp != SCR_BLANK_PAPER
#ifdef MAIL
                && obj->otyp != SCR_MAIL
#endif
           ) {
            if (!Blind) {
                if (victim == &youmonst)
                    pline("Your %s.", aobjnam(obj, "fade"));
                else if (vismon)
                    pline("%s %s.", s_suffix(Monnam(victim)),
                          aobjnam(obj, "fade"));
            }
        }
        obj->otyp = SCR_BLANK_PAPER;
        obj->spe = 0;
        obj->dknown = 0;
    } else
        erode_obj(obj, NULL, ERODE_CORRODE, EF_GREASE | EF_VERBOSE);
}

<<<<<<< HEAD
=======
/* context for water_damage(), managed by water_damage_chain();
   when more than one stack of potions of acid explode while processing
   a chain of objects, use alternate phrasing after the first message */
static struct h2o_ctx {
    int dkn_boom, unk_boom;	/* track dknown, !dknown separately */
    boolean ctx_valid;
} acid_ctx = { 0, 0, FALSE };

>>>>>>> 297e7c6d
/* Get an object wet and damage it appropriately.
 *   "ostr", if present, is used instead of the object name in some
 *     messages.
 *   "force" means not to roll luck to protect some objects.
 * Returns an erosion return value (ER_*)
 */
int
water_damage(obj, ostr, force)
struct obj *obj;
const char *ostr;
boolean force;
{
<<<<<<< HEAD
	boolean exploded = FALSE;
=======
	if (!obj) return ER_NOTHING;
>>>>>>> 297e7c6d

        if (snuff_lit(obj))
            return ER_DAMAGED;

        if(obj->otyp == CAN_OF_GREASE && obj->spe > 0) {
                return ER_NOTHING;
        } else if(obj->greased) {
                if (!rn2(2)) obj->greased = 0;
                if (carried(obj)) update_inventory();
                return ER_GREASED;
        } else if(Is_container(obj) && !Is_box(obj) &&
                (obj->otyp != OILSKIN_SACK || (obj->cursed && !rn2(3)))) {
                water_damage_chain(obj->cobj, FALSE);
                return ER_NOTHING;
        } else if (!force && (Luck + 5) > rn2(20)) {
                /*  chance per item of sustaining damage:
                    *	max luck:		10%
                    *	avg luck (Luck==0):	75%
                    *	awful luck (Luck<-4):  100%
                    */
                return ER_NOTHING;
        } else if (obj->oclass == SCROLL_CLASS) {
#ifdef MAIL
                if (obj->otyp == SCR_MAIL) return 0;
#endif
                obj->otyp = SCR_BLANK_PAPER;
                obj->dknown = 0;
                obj->spe = 0;
                if (carried(obj))
                    update_inventory();
                return ER_DAMAGED;
        } else if (obj->oclass == SPBOOK_CLASS) {
                if (obj->otyp == SPE_BOOK_OF_THE_DEAD) {
                        pline("Steam rises from %s.", the(xname(obj)));
                        return 0;
                }
                obj->otyp = SPE_BLANK_PAPER;
                obj->dknown = 0;
                if (carried(obj))
                    update_inventory();
                return ER_DAMAGED;
        } else if (obj->oclass == POTION_CLASS) {
                if (obj->otyp == POT_ACID) {
<<<<<<< HEAD
                        char *bufp, buf[BUFSZ];
                        boolean one = (obj->quan == 1L);
                        boolean update = carried(obj);

                        bufp = strcpy(buf, "potion");
                        if (!one) bufp = makeplural(bufp);
                        /* [should we damage player/monster?] */
                        pline("%s %s %s!",  /* "A potion explodes!" */
                                !exploded ? (one ? "A" : "Some") :
                                            (one ? "Another" : "More"),
                                bufp, vtense(bufp, "explode"));
                        exploded = TRUE;
=======
			char *bufp;
                        boolean one = (obj->quan == 1L),
				update = carried(obj),
				exploded = FALSE;

			if (Blind && !carried(obj)) obj->dknown = 0;
			if (acid_ctx.ctx_valid)
			    exploded = ((obj->dknown ? acid_ctx.dkn_boom
						     : acid_ctx.unk_boom) > 0);
			/* First message is
			 * "a [potion|<color> potion|potion of acid] explodes"
			 * depending on obj->dknown (potion has been seen) and
			 * objects[POT_ACID].oc_name_known (fully discovered),
			 * or "some {plural version} explode" when relevant.
			 * Second and subsequent messages for same chain and
			 * matching dknown status are
			 * "another [potion|<color> &c] explodes" or plural
			 * variant.
			 */
                        bufp = simpleonames(obj);
                        pline("%s %s %s!",  /* "A potion explodes!" */
                                !exploded ? (one ? "A" : "Some") :
					    (one ? "Another" : "More"),
                                bufp, vtense(bufp, "explode"));
                        if (acid_ctx.ctx_valid) {
			    if (obj->dknown)
				acid_ctx.dkn_boom++;
			    else
				acid_ctx.unk_boom++;
			}
>>>>>>> 297e7c6d
                        setnotworn(obj);
                        delobj(obj);
                        if (update)
                            update_inventory();
                        return ER_DESTROYED;
                } else if (obj->odiluted) {
                        obj->otyp = POT_WATER;
                        obj->dknown = 0;
                        obj->blessed = obj->cursed = 0;
                        obj->odiluted = 0;
                        if (carried(obj))
                            update_inventory();
                        return ER_DAMAGED;
                } else if (obj->otyp != POT_WATER) {
                        obj->odiluted++;
                        if (carried(obj))
                            update_inventory();
                        return ER_DAMAGED;
                }
        } else {
                return erode_obj(obj, ostr, ERODE_RUST, EF_NONE);
        }
        return ER_NOTHING;
}

void
water_damage_chain(obj,here)
struct obj *obj;
boolean here;
{
        struct obj *otmp;
<<<<<<< HEAD
=======

	/* initialize acid context: so far, neither seen (dknown) potions of
	   acid nor unseen have exploded during this water damage sequence */
	acid_ctx.dkn_boom = acid_ctx.unk_boom = 0;
	acid_ctx.ctx_valid = TRUE;

>>>>>>> 297e7c6d
        for (; obj; obj = otmp) {
            otmp = here ? obj->nexthere : obj->nobj;
            water_damage(obj, NULL, FALSE);
        }
<<<<<<< HEAD
=======

	/* reset acid context */
	acid_ctx.dkn_boom = acid_ctx.unk_boom = 0;
	acid_ctx.ctx_valid = FALSE;
>>>>>>> 297e7c6d
}

/*
 * This function is potentially expensive - rolling
 * inventory list multiple times.  Luckily it's seldom needed.
 * Returns TRUE if disrobing made player unencumbered enough to
 * crawl out of the current predicament.
 */
STATIC_OVL boolean
emergency_disrobe(lostsome)
boolean *lostsome;
{
	int invc = inv_cnt(TRUE);

	while (near_capacity() > (Punished ? UNENCUMBERED : SLT_ENCUMBER)) {
	    register struct obj *obj, *otmp = (struct obj *)0;
	    register int i;

	    /* Pick a random object */
	    if (invc > 0) {
		i = rn2(invc);
		for (obj = invent; obj; obj = obj->nobj) {
		    /*
		     * Undroppables are: body armor, boots, gloves,
		     * amulets, and rings because of the time and effort
		     * in removing them + loadstone and other cursed stuff
		     * for obvious reasons.
		     */
		    if (!((obj->otyp == LOADSTONE && obj->cursed) ||
			  obj == uamul || obj == uleft || obj == uright ||
			  obj == ublindf || obj == uarm || obj == uarmc ||
			  obj == uarmg || obj == uarmf ||
			  obj == uarmu ||
			  (obj->cursed && (obj == uarmh || obj == uarms)) ||
			  welded(obj)))
			otmp = obj;
		    /* reached the mark and found some stuff to drop? */
		    if (--i < 0 && otmp) break;

		    /* else continue */
		}
	    }
	    if (!otmp) return (FALSE); /* nothing to drop! */	
	    if (otmp->owornmask) remove_worn_item(otmp, FALSE);
	    *lostsome = TRUE;
	    dropx(otmp);
	    invc--;
	}
	return(TRUE);
}

/*
 *  return(TRUE) == player relocated
 */
boolean
drown()
{
	const char *pool_of_water;
	boolean inpool_ok = FALSE, crawl_ok;
	int i, x, y;

	/* happily wading in the same contiguous pool */
	if (u.uinwater && is_pool(u.ux-u.dx,u.uy-u.dy) &&
	    (Swimming || Amphibious)) {
		/* water effects on objects every now and then */
		if (!rn2(5)) inpool_ok = TRUE;
		else return(FALSE);
	}

	if (!u.uinwater) {
	    You("%s into the water%c",
		Is_waterlevel(&u.uz) ? "plunge" : "fall",
		Amphibious || Swimming ? '.' : '!');
	    if (!Swimming && !Is_waterlevel(&u.uz))
		    You("sink like %s.",
			Hallucination ? "the Titanic" : "a rock");
	}

	water_damage_chain(invent, FALSE);

	if (u.umonnum == PM_GREMLIN && rn2(3))
	    (void)split_mon(&youmonst, (struct monst *)0);
	else if (u.umonnum == PM_IRON_GOLEM) {
	    You("rust!");
	    i = Maybe_Half_Phys(d(2,6));
	    if (u.mhmax > i) u.mhmax -= i;
	    losehp(i, "rusting away", KILLED_BY);
	}
	if (inpool_ok) return(FALSE);

	if ((i = number_leashed()) > 0) {
		pline_The("leash%s slip%s loose.",
			(i > 1) ? "es" : "",
			(i > 1) ? "" : "s");
		unleash_all();
	}

	if (Amphibious || Swimming) {
		if (Amphibious) {
			if (flags.verbose)
				pline("But you aren't drowning.");
			if (!Is_waterlevel(&u.uz)) {
				if (Hallucination)
					Your("keel hits the bottom.");
				else
					You("touch bottom.");
			}
		}
		if (Punished) {
			unplacebc();
			placebc();
		}
		vision_recalc(2);	/* unsee old position */
		u.uinwater = 1;
		under_water(1);
		vision_full_recalc = 1;
		return(FALSE);
	}
	if ((Teleportation || can_teleport(youmonst.data)) &&
		    !Unaware && (Teleport_control || rn2(3) < Luck+2)) {
		You("attempt a teleport spell.");	/* utcsri!carroll */
		if (!level.flags.noteleport) {
			(void) dotele();
			if(!is_pool(u.ux,u.uy))
				return(TRUE);
		} else pline_The("attempted teleport spell fails.");
	}
	if (u.usteed) {
		dismount_steed(DISMOUNT_GENERIC);
		if(!is_pool(u.ux,u.uy))
			return(TRUE);
	}
	crawl_ok = FALSE;
	x = y = 0;		/* lint suppression */
	/* if sleeping, wake up now so that we don't crawl out of water
	   while still asleep; we can't do that the same way that waking
	   due to combat is handled; note unmul() clears u.usleep */
	if (u.usleep) unmul("Suddenly you wake up!");
	/* being doused will revive from fainting */
	if (is_fainted()) reset_faint();
	/* can't crawl if unable to move (crawl_ok flag stays false) */
	if (multi < 0 || (Upolyd && !youmonst.data->mmove)) goto crawl;
	/* look around for a place to crawl to */
	for (i = 0; i < 100; i++) {
		x = rn1(3,u.ux - 1);
		y = rn1(3,u.uy - 1);
		if (crawl_destination(x, y)) {
			crawl_ok = TRUE;
			goto crawl;
		}
	}
	/* one more scan */
	for (x = u.ux - 1; x <= u.ux + 1; x++)
		for (y = u.uy - 1; y <= u.uy + 1; y++)
			if (crawl_destination(x, y)) {
				crawl_ok = TRUE;
				goto crawl;
			}
 crawl:
	if (crawl_ok) {
		boolean lost = FALSE;
		/* time to do some strip-tease... */
		boolean succ = Is_waterlevel(&u.uz) ? TRUE :
				emergency_disrobe(&lost);

		You("try to crawl out of the water.");
		if (lost)
			You("dump some of your gear to lose weight...");
		if (succ) {
			pline("Pheew!  That was close.");
			teleds(x,y,TRUE);
			return(TRUE);
		}
		/* still too much weight */
		pline("But in vain.");
	}
	u.uinwater = 1;
	You("drown.");
	for (;;) {
	    /* killer format and name are reconstructed every iteration
	       because lifesaving resets them */
	    pool_of_water = waterbody_name(u.ux, u.uy);
	    killer.format = KILLED_BY_AN;
	    /* avoid "drowned in [a] water" */
	    if (!strcmp(pool_of_water, "water"))
		pool_of_water = "deep water", killer.format = KILLED_BY;
	    Strcpy(killer.name, pool_of_water);
	    done(DROWNING);
	    /* oops, we're still alive.  better get out of the water. */
	    if (safe_teleds(TRUE)) break;	/* successful life-save */
	    /* nowhere safe to land; repeat drowning loop... */
	    pline("You're still drowning.");
	}
	if (u.uinwater) {
	    u.uinwater = 0;
	    You("find yourself back %s.", Is_waterlevel(&u.uz) ?
		"in an air bubble" : "on land");
	}
	return(TRUE);
}

void
drain_en(n)
register int n;
{
    if (!u.uenmax) {
	/* energy is completely gone */
	You_feel("momentarily lethargic.");
    } else {
	/* throttle further loss a bit when there's not much left to lose */
	if (n > u.uenmax || n > u.ulevel) n = rnd(n);

	You_feel("your magical energy drain away%c",
		 (n > u.uen) ? '!' : '.');
	u.uen -= n;
	if(u.uen < 0)  {
		u.uenmax -= rnd(-u.uen);
		if(u.uenmax < 0) u.uenmax = 0;
		u.uen = 0;
	}
	context.botl = 1;
    }
}

int
dountrap()	/* disarm a trap */
{
	if (near_capacity() >= HVY_ENCUMBER) {
	    pline("You're too strained to do that.");
	    return 0;
	}
	if ((nohands(youmonst.data) && !webmaker(youmonst.data)) || !youmonst.data->mmove) {
	    pline("And just how do you expect to do that?");
	    return 0;
	} else if (u.ustuck && sticks(youmonst.data)) {
	    pline("You'll have to let go of %s first.", mon_nam(u.ustuck));
	    return 0;
	}
	if (u.ustuck || (welded(uwep) && bimanual(uwep))) {
	    Your("%s seem to be too busy for that.",
		 makeplural(body_part(HAND)));
	    return 0;
	}
	return untrap(FALSE);
}

/* Probability of disabling a trap.  Helge Hafting */
STATIC_OVL int
untrap_prob(ttmp)
struct trap *ttmp;
{
	int chance = 3;

	/* Only spiders know how to deal with webs reliably */
	if (ttmp->ttyp == WEB && !webmaker(youmonst.data))
	 	chance = 30;
	if (Confusion || Hallucination) chance++;
	if (Blind) chance++;
	if (Stunned) chance += 2;
	if (Fumbling) chance *= 2;
	/* Your own traps are better known than others. */
	if (ttmp && ttmp->madeby_u) chance--;
	if (Role_if(PM_ROGUE)) {
	    if (rn2(2 * MAXULEV) < u.ulevel) chance--;
	    if (u.uhave.questart && chance > 1) chance--;
	} else if (Role_if(PM_RANGER) && chance > 1) chance--;
	return rn2(chance);
}

/* Replace trap with object(s).  Helge Hafting */
void
cnv_trap_obj(otyp, cnt, ttmp, bury_it)
int otyp;
int cnt;
struct trap *ttmp;
boolean bury_it;
{
	struct obj *otmp = mksobj(otyp, TRUE, FALSE);

	otmp->quan = cnt;
	otmp->owt = weight(otmp);
	/* Only dart traps are capable of being poisonous */
	if (otyp != DART)
	    otmp->opoisoned = 0;
	place_object(otmp, ttmp->tx, ttmp->ty);
	if (bury_it) {
	    /* magical digging first disarms this trap, then will unearth it */
	    (void) bury_an_obj(otmp, NULL);
	} else {
	    /* Sell your own traps only... */
	    if (ttmp->madeby_u) sellobj(otmp, ttmp->tx, ttmp->ty);
	    stackobj(otmp);
	}
	newsym(ttmp->tx, ttmp->ty);
	if (u.utrap && ttmp->tx == u.ux && ttmp->ty == u.uy) u.utrap = 0;
	deltrap(ttmp);
}

/* while attempting to disarm an adjacent trap, we've fallen into it */
STATIC_OVL void
move_into_trap(ttmp)
struct trap *ttmp;
{
	int bc;
	xchar x = ttmp->tx, y = ttmp->ty, bx, by, cx, cy;
	boolean unused;

	/* we know there's no monster in the way, and we're not trapped */
	if (!Punished ||
		drag_ball(x, y, &bc, &bx, &by, &cx, &cy, &unused, TRUE)) {
	    u.ux0 = u.ux,  u.uy0 = u.uy;
	    u.ux = x,  u.uy = y;
	    u.umoved = TRUE;
	    newsym(u.ux0, u.uy0);
	    vision_recalc(1);
	    check_leash(u.ux0, u.uy0);
	    if (Punished) move_bc(0, bc, bx, by, cx, cy);
	    /* marking the trap unseen forces dotrap() to treat it like a new
	       discovery and prevents pickup() -> look_here() -> check_here()
	       from giving a redudant "there is a <trap> here" message when
	       there are objects covering this trap */
	    ttmp->tseen = 0;	/* hack for check_here() */
	    /* trigger the trap */
	    spoteffects(TRUE);	/* pickup() + dotrap() */
	    exercise(A_WIS, FALSE);
	}
}

/* 0: doesn't even try
 * 1: tries and fails
 * 2: succeeds
 */
STATIC_OVL int
try_disarm(ttmp, force_failure)
struct trap *ttmp;
boolean force_failure;
{
	struct monst *mtmp = m_at(ttmp->tx,ttmp->ty);
	int ttype = ttmp->ttyp;
	boolean under_u = (!u.dx && !u.dy);
	boolean holdingtrap = (ttype == BEAR_TRAP || ttype == WEB);
	
	/* Test for monster first, monsters are displayed instead of trap. */
	if (mtmp && (!mtmp->mtrapped || !holdingtrap)) {
		pline("%s is in the way.", Monnam(mtmp));
		return 0;
	}
	/* We might be forced to move onto the trap's location. */
	if (sobj_at(BOULDER, ttmp->tx, ttmp->ty)
				&& !Passes_walls && !under_u) {
		There("is a boulder in your way.");
		return 0;
	}
	/* duplicate tight-space checks from test_move */
	if (u.dx && u.dy &&
	    bad_rock(youmonst.data,u.ux,ttmp->ty) &&
	    bad_rock(youmonst.data,ttmp->tx,u.uy)) {
	    if ((invent && (inv_weight() + weight_cap() > 600)) ||
		bigmonst(youmonst.data)) {
		/* don't allow untrap if they can't get thru to it */
		You("are unable to reach the %s!",
		    defsyms[trap_to_defsym(ttype)].explanation);
		return 0;
	    }
	}
	/* untrappable traps are located on the ground. */
	if (!can_reach_floor(TRUE)) {
		if (u.usteed && P_SKILL(P_RIDING) < P_BASIC)
			rider_cant_reach();
		else
		You("are unable to reach the %s!",
			defsyms[trap_to_defsym(ttype)].explanation);
		return 0;
	}

	/* Will our hero succeed? */
	if (force_failure || untrap_prob(ttmp)) {
		if (rnl(5)) {
		    pline("Whoops...");
		    if (mtmp) {		/* must be a trap that holds monsters */
			if (ttype == BEAR_TRAP) {
			    if (mtmp->mtame) abuse_dog(mtmp);
			    if ((mtmp->mhp -= rnd(4)) <= 0) killed(mtmp);
			} else if (ttype == WEB) {
			    if (!webmaker(youmonst.data)) {
				struct trap *ttmp2 = maketrap(u.ux, u.uy, WEB);
				if (ttmp2) {
				    pline_The("webbing sticks to you. You're caught too!");
				    dotrap(ttmp2, NOWEBMSG);
				    if (u.usteed && u.utrap) {
					/* you, not steed, are trapped */
					dismount_steed(DISMOUNT_FELL);
				    }
				}
			    } else
				pline("%s remains entangled.", Monnam(mtmp));
			}
		    } else if (under_u) {
			dotrap(ttmp, 0);
		    } else {
			move_into_trap(ttmp);
		    }
		} else {
		    pline("%s %s is difficult to %s.",
			  ttmp->madeby_u ? "Your" : under_u ? "This" : "That",
			  defsyms[trap_to_defsym(ttype)].explanation,
			  (ttype == WEB) ? "remove" : "disarm");
		}
		return 1;
	}
	return 2;
}

STATIC_OVL void
reward_untrap(ttmp, mtmp)
struct trap *ttmp;
struct monst *mtmp;
{
	if (!ttmp->madeby_u) {
	    if (rnl(10) < 8 && !mtmp->mpeaceful &&
		    !mtmp->msleeping && !mtmp->mfrozen &&
		    !mindless(mtmp->data) &&
		    mtmp->data->mlet != S_HUMAN) {
		mtmp->mpeaceful = 1;
		set_malign(mtmp);	/* reset alignment */
		pline("%s is grateful.", Monnam(mtmp));
	    }
	    /* Helping someone out of a trap is a nice thing to do,
	     * A lawful may be rewarded, but not too often.  */
	    if (!rn2(3) && !rnl(8) && u.ualign.type == A_LAWFUL) {
		adjalign(1);
		You_feel("that you did the right thing.");
	    }
	}
}

STATIC_OVL int
disarm_holdingtrap(ttmp) /* Helge Hafting */
struct trap *ttmp;
{
	struct monst *mtmp;
	int fails = try_disarm(ttmp, FALSE);

	if (fails < 2) return fails;

	/* ok, disarm it. */

	/* untrap the monster, if any.
	   There's no need for a cockatrice test, only the trap is touched */
	if ((mtmp = m_at(ttmp->tx,ttmp->ty)) != 0) {
		mtmp->mtrapped = 0;
		You("remove %s %s from %s.", the_your[ttmp->madeby_u],
			(ttmp->ttyp == BEAR_TRAP) ? "bear trap" : "webbing",
			mon_nam(mtmp));
		reward_untrap(ttmp, mtmp);
	} else {
		if (ttmp->ttyp == BEAR_TRAP) {
			You("disarm %s bear trap.", the_your[ttmp->madeby_u]);
			cnv_trap_obj(BEARTRAP, 1, ttmp, FALSE);
		} else /* if (ttmp->ttyp == WEB) */ {
			You("succeed in removing %s web.", the_your[ttmp->madeby_u]);
			deltrap(ttmp);
		}
	}
	newsym(u.ux + u.dx, u.uy + u.dy);
	return 1;
}

STATIC_OVL int
disarm_landmine(ttmp) /* Helge Hafting */
struct trap *ttmp;
{
	int fails = try_disarm(ttmp, FALSE);

	if (fails < 2) return fails;
	You("disarm %s land mine.", the_your[ttmp->madeby_u]);
	cnv_trap_obj(LAND_MINE, 1, ttmp, FALSE);
	return 1;
}

/* getobj will filter down to cans of grease and known potions of oil */
static NEARDATA const char oil[] = { ALL_CLASSES, TOOL_CLASS, POTION_CLASS, 0 };

/* it may not make much sense to use grease on floor boards, but so what? */
STATIC_OVL int
disarm_squeaky_board(ttmp)
struct trap *ttmp;
{
	struct obj *obj;
	boolean bad_tool;
	int fails;

	obj = getobj(oil, "untrap with");
	if (!obj) return 0;

	bad_tool = (obj->cursed ||
			((obj->otyp != POT_OIL || obj->lamplit) &&
			 (obj->otyp != CAN_OF_GREASE || !obj->spe)));

	fails = try_disarm(ttmp, bad_tool);
	if (fails < 2) return fails;

	/* successfully used oil or grease to fix squeaky board */
	if (obj->otyp == CAN_OF_GREASE) {
	    consume_obj_charge(obj, TRUE);
	} else {
	    useup(obj);	/* oil */
	    makeknown(POT_OIL);
	}
	You("repair the squeaky board.");	/* no madeby_u */
	deltrap(ttmp);
	newsym(u.ux + u.dx, u.uy + u.dy);
	more_experienced(1, 5);
	newexplevel();
	return 1;
}

/* removes traps that shoot arrows, darts, etc. */
STATIC_OVL int
disarm_shooting_trap(ttmp, otyp)
struct trap *ttmp;
int otyp;
{
	int fails = try_disarm(ttmp, FALSE);

	if (fails < 2) return fails;
	You("disarm %s trap.", the_your[ttmp->madeby_u]);
	cnv_trap_obj(otyp, 50-rnl(50), ttmp, FALSE);
	return 1;
}

/* Is the weight too heavy?
 * Formula as in near_capacity() & check_capacity() */
STATIC_OVL int
try_lift(mtmp, ttmp, wt, stuff)
struct monst *mtmp;
struct trap *ttmp;
int wt;
boolean stuff;
{
	int wc = weight_cap();

	if (((wt * 2) / wc) >= HVY_ENCUMBER) {
	    pline("%s is %s for you to lift.", Monnam(mtmp),
		  stuff ? "carrying too much" : "too heavy");
	    if (!ttmp->madeby_u && !mtmp->mpeaceful && mtmp->mcanmove &&
		    !mindless(mtmp->data) &&
		    mtmp->data->mlet != S_HUMAN && rnl(10) < 3) {
		mtmp->mpeaceful = 1;
		set_malign(mtmp);		/* reset alignment */
		pline("%s thinks it was nice of you to try.", Monnam(mtmp));
	    }
	    return 0;
	}
	return 1;
}

/* Help trapped monster (out of a (spiked) pit) */
STATIC_OVL int
help_monster_out(mtmp, ttmp)
struct monst *mtmp;
struct trap *ttmp;
{
	int wt;
	struct obj *otmp;
	boolean uprob;

	/*
	 * This works when levitating too -- consistent with the ability
	 * to hit monsters while levitating.
	 *
	 * Should perhaps check that our hero has arms/hands at the
	 * moment.  Helping can also be done by engulfing...
	 *
	 * Test the monster first - monsters are displayed before traps.
	 */
	if (!mtmp->mtrapped) {
		pline("%s isn't trapped.", Monnam(mtmp));
		return 0;
	}
	/* Do you have the necessary capacity to lift anything? */
	if (check_capacity((char *)0)) return 1;

	/* Will our hero succeed? */
	if ((uprob = untrap_prob(ttmp)) && !mtmp->msleeping && mtmp->mcanmove) {
		You("try to reach out your %s, but %s backs away skeptically.",
			makeplural(body_part(ARM)),
			mon_nam(mtmp));
		return 1;
	}


	/* is it a cockatrice?... */
	if (touch_petrifies(mtmp->data) && !uarmg && !Stone_resistance) {
		You("grab the trapped %s using your bare %s.",
				mtmp->data->mname, makeplural(body_part(HAND)));

		if (poly_when_stoned(youmonst.data) && polymon(PM_STONE_GOLEM))
			display_nhwindow(WIN_MESSAGE, FALSE);
		else {
			char kbuf[BUFSZ];

			Sprintf(kbuf, "trying to help %s out of a pit",
					an(mtmp->data->mname));
			instapetrify(kbuf);
			return 1;
		}
	}
	/* need to do cockatrice check first if sleeping or paralyzed */
	if (uprob) {
	    You("try to grab %s, but cannot get a firm grasp.",
		mon_nam(mtmp));
	    if (mtmp->msleeping) {
		mtmp->msleeping = 0;
		pline("%s awakens.", Monnam(mtmp));
	    }
	    return 1;
	}

	You("reach out your %s and grab %s.",
	    makeplural(body_part(ARM)), mon_nam(mtmp));

	if (mtmp->msleeping) {
	    mtmp->msleeping = 0;
	    pline("%s awakens.", Monnam(mtmp));
	} else if (mtmp->mfrozen && !rn2(mtmp->mfrozen)) {
	    /* After such manhandling, perhaps the effect wears off */
	    mtmp->mcanmove = 1;
	    mtmp->mfrozen = 0;
	    pline("%s stirs.", Monnam(mtmp));
	}

	/* is the monster too heavy? */
	wt = inv_weight() + mtmp->data->cwt;
	if (!try_lift(mtmp, ttmp, wt, FALSE)) return 1;

	/* is the monster with inventory too heavy? */
	for (otmp = mtmp->minvent; otmp; otmp = otmp->nobj)
		wt += otmp->owt;
	if (!try_lift(mtmp, ttmp, wt, TRUE)) return 1;

	You("pull %s out of the pit.", mon_nam(mtmp));
	mtmp->mtrapped = 0;
	fill_pit(mtmp->mx, mtmp->my);
	reward_untrap(ttmp, mtmp);
	return 1;
}

int
untrap(force)
boolean force;
{
	register struct obj *otmp;
	register int x,y;
	int ch;
	struct trap *ttmp;
	struct monst *mtmp;
	const char *trapdescr;
	boolean here, useplural,
		confused = (Confusion || Hallucination),
		trap_skipped = FALSE,
		deal_with_floor_trap;
	int boxcnt = 0;
	char the_trap[BUFSZ], qbuf[QBUFSZ];

	if(!getdir((char *)0)) return(0);
	x = u.ux + u.dx;
	y = u.uy + u.dy;
	if (!isok(x, y)) {
	    pline_The("perils lurking there are beyond your grasp.");
	    return 0;
	}
	ttmp = t_at(x, y);
	if (ttmp && !ttmp->tseen) ttmp = 0;
	trapdescr = ttmp ? defsyms[trap_to_defsym(ttmp->ttyp)].explanation : 0;
	here = (x == u.ux && y == u.uy);	/* !u.dx && !u.dy */

	if (here)   /* are there are one or more containers here? */
	    for (otmp = level.objects[x][y]; otmp; otmp = otmp->nexthere)
		if (Is_box(otmp)) {
		    if (++boxcnt > 1) break;
		}

	deal_with_floor_trap = can_reach_floor(FALSE);
	if (!deal_with_floor_trap) {
	    *the_trap = '\0';
	    if (ttmp) Strcat(the_trap, an(trapdescr));
	    if (ttmp && boxcnt) Strcat(the_trap, " and ");
	    if (boxcnt) Strcat(the_trap,
			       (boxcnt == 1) ? "a container" : "containers");
	    useplural = ((ttmp && boxcnt > 0) || boxcnt > 1);
	    /* note: boxcnt and useplural will always be 0 for !here case */
	    if (ttmp || boxcnt)
		There("%s %s %s but you can't reach %s%s.",
		      useplural ? "are" : "is",
		      the_trap, here ? "here" : "there",
		      useplural ? "them" : "it",
		      u.usteed ? " while mounted" :
		      "");
	    trap_skipped = (ttmp != 0);
	} else { /* deal_with_floor_trap */

	if (ttmp) {
		Strcpy(the_trap, the(trapdescr));
		if (boxcnt) {
			if (ttmp->ttyp == PIT || ttmp->ttyp == SPIKED_PIT) {
			    You_cant("do much about %s%s.",
					the_trap, u.utrap ?
					" that you're stuck in" :
					" while standing on the edge of it");
			    trap_skipped = TRUE;
			    deal_with_floor_trap = FALSE;
			} else {
			    Sprintf(qbuf, "There %s and %s here. %s %s?",
				    (boxcnt == 1) ? "is a container" :
					"are containers",
				    an(trapdescr),
				    (ttmp->ttyp == WEB) ? "Remove" : "Disarm",
				    the_trap);
			    switch (ynq(qbuf)) {
				case 'q': return(0);
				case 'n': trap_skipped = TRUE;
					  deal_with_floor_trap = FALSE;
					  break;
			    }
			}
		}
		if (deal_with_floor_trap) {
		    if (u.utrap) {
			You("cannot deal with %s while trapped%s!", the_trap,
				(x == u.ux && y == u.uy) ? " in it" : "");
			return 1;
		    }
		    if ((mtmp = m_at(x, y)) != 0 &&
			    (mtmp->m_ap_type == M_AP_FURNITURE ||
			     mtmp->m_ap_type == M_AP_OBJECT)) {
			stumble_onto_mimic(mtmp);
			return 1;
		    }
		    switch(ttmp->ttyp) {
			case BEAR_TRAP:
			case WEB:
				return disarm_holdingtrap(ttmp);
			case LANDMINE:
				return disarm_landmine(ttmp);
			case SQKY_BOARD:
				return disarm_squeaky_board(ttmp);
			case DART_TRAP:
				return disarm_shooting_trap(ttmp, DART);
			case ARROW_TRAP:
				return disarm_shooting_trap(ttmp, ARROW);
			case PIT:
			case SPIKED_PIT:
				if (here) {
				    You("are already on the edge of the pit.");
				    return 0;
				}
				if (!mtmp) {
				    pline("Try filling the pit instead.");
				    return 0;
				}
				return help_monster_out(mtmp, ttmp);
			default:
				You("cannot disable %s trap.",
				    !here ? "that" : "this");
				return 0;
		    }
		}
	} /* end if */

	if (boxcnt) {
	    for(otmp = level.objects[x][y]; otmp; otmp = otmp->nexthere)
		if(Is_box(otmp)) {
		    (void)safe_qbuf(qbuf, "There is ",
				    " here.  Check it for traps?",
				    otmp, doname, ansimpleoname, "a box");
		    switch (ynq(qbuf)) {
			case 'q': return(0);
			case 'n': continue;
		    }

		    if((otmp->otrapped && (force || (!confused
				&& rn2(MAXULEV + 1 - u.ulevel) < 10)))
		       || (!force && confused && !rn2(3))) {
			You("find a trap on %s!", the(xname(otmp)));
			if (!confused) exercise(A_WIS, TRUE);

			switch (ynq("Disarm it?")) {
			    case 'q': return(1);
			    case 'n': trap_skipped = TRUE;  continue;
			}

			if(otmp->otrapped) {
			    exercise(A_DEX, TRUE);
			    ch = ACURR(A_DEX) + u.ulevel;
			    if (Role_if(PM_ROGUE)) ch *= 2;
			    if(!force && (confused || Fumbling ||
				rnd(75+level_difficulty()/2) > ch)) {
				(void) chest_trap(otmp, FINGER, TRUE);
			    } else {
				You("disarm it!");
				otmp->otrapped = 0;
			    }
			} else pline("That %s was not trapped.", xname(otmp));
			return(1);
		    } else {
			You("find no traps on %s.", the(xname(otmp)));
			return(1);
		    }
		}

	    You(trap_skipped ? "find no other traps here."
			     : "know of no traps here.");
	    return(0);
	}

	if ((mtmp = m_at(x,y))				&&
		mtmp->m_ap_type == M_AP_FURNITURE	&&
		(mtmp->mappearance == S_hcdoor ||
			mtmp->mappearance == S_vcdoor)	&&
		!Protection_from_shape_changers)	 {
	    stumble_onto_mimic(mtmp);
	    return(1);
	}

	} /* deal_with_floor_trap */
	/* doors can be manipulated even while levitating/unskilled riding */

	if (!IS_DOOR(levl[x][y].typ)) {
	    if (!trap_skipped)
		You("know of no traps there.");
	    return(0);
	}

	switch (levl[x][y].doormask) {
	    case D_NODOOR:
		You("%s no door there.", Blind ? "feel" : "see");
		return(0);
	    case D_ISOPEN:
		pline("This door is safely open.");
		return(0);
	    case D_BROKEN:
		pline("This door is broken.");
		return(0);
	}

	if ((levl[x][y].doormask & D_TRAPPED
	     && (force ||
		 (!confused && rn2(MAXULEV - u.ulevel + 11) < 10)))
	    || (!force && confused && !rn2(3))) {
		You("find a trap on the door!");
		exercise(A_WIS, TRUE);
		if (ynq("Disarm it?") != 'y') return(1);
		if (levl[x][y].doormask & D_TRAPPED) {
		    ch = 15 + (Role_if(PM_ROGUE) ? u.ulevel*3 : u.ulevel);
		    exercise(A_DEX, TRUE);
		    if(!force && (confused || Fumbling ||
				     rnd(75+level_difficulty()/2) > ch)) {
			You("set it off!");
			b_trapped("door", FINGER);
			levl[x][y].doormask = D_NODOOR;
			unblock_point(x, y);
			newsym(x, y);
			/* (probably ought to charge for this damage...) */
			if (*in_rooms(x, y, SHOPBASE)) add_damage(x, y, 0L);
		    } else {
			You("disarm it!");
			levl[x][y].doormask &= ~D_TRAPPED;
		    }
		} else pline("This door was not trapped.");
		return(1);
	} else {
		You("find no traps on the door.");
		return(1);
	}
}

/* for magic unlocking; returns true if targetted monster (which might
   be hero) gets untrapped; the trap remains intact */
boolean
openholdingtrap(mon, noticed)
struct monst *mon;
boolean *noticed;	/* set to true iff hero notices the effect; */
{			/* otherwise left with its previous value intact */
    struct trap *t;
    char buf[BUFSZ];
    const char *trapdescr, *which;
    boolean ishero = (mon == &youmonst);

    if (mon == u.usteed) ishero = TRUE;
    t = t_at(ishero ? u.ux : mon->mx, ishero ? u.uy : mon->my);
    /* if no trap here or it's not a holding trap, we're done */
    if (!t || (t->ttyp != BEAR_TRAP && t->ttyp != WEB)) return FALSE;

    trapdescr = defsyms[trap_to_defsym(t->ttyp)].explanation;
    which = t->tseen ? the_your[t->madeby_u] :
		index(vowels, *trapdescr) ? "an" : "a";

    if (ishero) {
	if (!u.utrap) return FALSE;
	u.utrap = 0;	/* released regardless of type */
	*noticed = TRUE;
	/* give message only if trap was the expected type */
	if (u.utraptype == TT_BEARTRAP || u.utraptype == TT_WEB) {
	    if (u.usteed)
		Sprintf(buf, "%s is", noit_Monnam(u.usteed));
	    else
		Strcpy(buf, "You are");
	    pline("%s released from %s %s.", buf, which, trapdescr);
	}
    } else {
	if (!mon->mtrapped) return FALSE;
	mon->mtrapped = 0;
	if (canspotmon(mon)) {
	    *noticed = TRUE;
	    pline("%s is released from %s %s.",
		  Monnam(mon), which, trapdescr);
	} else if (cansee(t->tx, t->ty) && t->tseen) {
	    *noticed = TRUE;
	    if (t->ttyp == WEB)
		pline("%s is released from %s %s.",
		      Something, which, trapdescr);
	    else /* BEAR_TRAP */
		pline("%s %s opens.", upstart(strcpy(buf, which)), trapdescr);
	}
	/* might pacify monster if adjacent */
	if (rn2(2) && distu(mon->mx, mon->my) <= 2) reward_untrap(t, mon);
    }
    return TRUE;
}

/* for magic locking; returns true if targetted monster (which might
   be hero) gets hit by a trap (might avoid actually becoming trapped) */
boolean
closeholdingtrap(mon, noticed)
struct monst *mon;
boolean *noticed;	/* set to true iff hero notices the effect; */
{			/* otherwise left with its previous value intact */
    struct trap *t;
    unsigned dotrapflags;
    boolean ishero = (mon == &youmonst), result;

    if (mon == u.usteed) ishero = TRUE;
    t = t_at(ishero ? u.ux : mon->mx, ishero ? u.uy : mon->my);
    /* if no trap here or it's not a holding trap, we're done */
    if (!t || (t->ttyp != BEAR_TRAP && t->ttyp != WEB)) return FALSE;

    if (ishero) {
	if (u.utrap) return FALSE;	/* already trapped */
	*noticed = TRUE;
	dotrapflags = FORCETRAP;
	/* dotrap calls mintrap when mounted hero encounters a web */
	if (u.usteed) dotrapflags |= NOWEBMSG;
	++force_mintrap;
	dotrap(t, dotrapflags);
	--force_mintrap;
	result = (u.utrap != 0);
    } else {
	if (mon->mtrapped) return FALSE;	/* already trapped */
	/* you notice it if you see the trap close/tremble/whatever
	   or if you sense the monster who becomes trapped */
	*noticed = cansee(t->tx, t->ty) || canspotmon(mon);
	++force_mintrap;
	result = (mintrap(mon) != 0);
	--force_mintrap;
    }
    return result;
}

/* for magic unlocking; returns true if targetted monster (which might
   be hero) gets hit by a trap (target might avoid its effect) */
boolean
openfallingtrap(mon, trapdoor_only, noticed)
struct monst *mon;
boolean trapdoor_only;
boolean *noticed;	/* set to true iff hero notices the effect; */
{			/* otherwise left with its previous value intact */
    struct trap *t;
    boolean ishero = (mon == &youmonst), result;

    if (mon == u.usteed) ishero = TRUE;
    t = t_at(ishero ? u.ux : mon->mx, ishero ? u.uy : mon->my);
    /* if no trap here or it's not a falling trap, we're done
       (note: falling rock traps have a trapdoor in the ceiling) */
    if (!t || ((t->ttyp != TRAPDOOR && t->ttyp != ROCKTRAP) &&
	    (trapdoor_only ||
		(t->ttyp != HOLE && t->ttyp != PIT && t->ttyp != SPIKED_PIT))))
	return FALSE;

    if (ishero) {
	if (u.utrap) return FALSE;	/* already trapped */
	*noticed = TRUE;
	dotrap(t, FORCETRAP);
	result = (u.utrap != 0);
    } else {
	if (mon->mtrapped) return FALSE;	/* already trapped */
	/* you notice it if you see the trap close/tremble/whatever
	   or if you sense the monster who becomes trapped */
	*noticed = cansee(t->tx, t->ty) || canspotmon(mon);
	/* monster will be angered; mintrap doesn't handle that */
	wakeup(mon);
	++force_mintrap;
	result = (mintrap(mon) != 0);
	--force_mintrap;
	/* mon might now be on the migrating monsters list */
    }
    return TRUE;
}

/* only called when the player is doing something to the chest directly */
boolean
chest_trap(obj, bodypart, disarm)
register struct obj *obj;
register int bodypart;
boolean disarm;
{
	register struct obj *otmp = obj, *otmp2;
	char	buf[80];
	const char *msg;
	coord cc;

	if (get_obj_location(obj, &cc.x, &cc.y, 0))	/* might be carried */
	    obj->ox = cc.x,  obj->oy = cc.y;

	otmp->otrapped = 0;	/* trap is one-shot; clear flag first in case
				   chest kills you and ends up in bones file */
	You(disarm ? "set it off!" : "trigger a trap!");
	display_nhwindow(WIN_MESSAGE, FALSE);
	if (Luck > -13 && rn2(13+Luck) > 7) {	/* saved by luck */
	    /* trap went off, but good luck prevents damage */
	    switch (rn2(13)) {
		case 12:
		case 11:  msg = "explosive charge is a dud";  break;
		case 10:
		case  9:  msg = "electric charge is grounded";  break;
		case  8:
		case  7:  msg = "flame fizzles out";  break;
		case  6:
		case  5:
		case  4:  msg = "poisoned needle misses";  break;
		case  3:
		case  2:
		case  1:
		case  0:  msg = "gas cloud blows away";  break;
		default:  impossible("chest disarm bug");  msg = (char *)0;
			  break;
	    }
	    if (msg) pline("But luckily the %s!", msg);
	} else {
	    switch(rn2(20) ? ((Luck >= 13) ? 0 : rn2(13-Luck)) : rn2(26)) {
		case 25:
		case 24:
		case 23:
		case 22:
		case 21: {
			  struct monst *shkp = 0;
			  long loss = 0L;
			  boolean costly, insider;
			  register xchar ox = obj->ox, oy = obj->oy;

			  /* the obj location need not be that of player */
			  costly = (costly_spot(ox, oy) &&
				   (shkp = shop_keeper(*in_rooms(ox, oy,
				    SHOPBASE))) != (struct monst *)0);
			  insider = (*u.ushops && inside_shop(u.ux, u.uy) &&
				    *in_rooms(ox, oy, SHOPBASE) == *u.ushops);

			  pline("%s!", Tobjnam(obj, "explode"));
			  Sprintf(buf, "exploding %s", xname(obj));

			  if(costly)
			      loss += stolen_value(obj, ox, oy,
						(boolean)shkp->mpeaceful, TRUE);
			  delete_contents(obj);
			  /* we're about to delete all things at this location,
			   * which could include the ball & chain.
			   * If we attempt to call unpunish() in the
			   * for-loop below we can end up with otmp2
			   * being invalid once the chain is gone.
			   * Deal with ball & chain right now instead.
			   */
			  if (Punished && !carried(uball) &&
				((uchain->ox == u.ux && uchain->oy == u.uy) ||
				 (uball->ox == u.ux && uball->oy == u.uy)))
				unpunish();

			  for(otmp = level.objects[u.ux][u.uy];
							otmp; otmp = otmp2) {
			      otmp2 = otmp->nexthere;
			      if(costly)
				  loss += stolen_value(otmp, otmp->ox,
					  otmp->oy, (boolean)shkp->mpeaceful,
					  TRUE);
			      delobj(otmp);
			  }
			  wake_nearby();
			  losehp(Maybe_Half_Phys(d(6,6)), buf, KILLED_BY_AN);
			  exercise(A_STR, FALSE);
			  if(costly && loss) {
			      if(insider)
			      You("owe %ld %s for objects destroyed.",
							loss, currency(loss));
			      else {
				  You("caused %ld %s worth of damage!",
							loss, currency(loss));
				  make_angry_shk(shkp, ox, oy);
			      }
			  }
			  return TRUE;
			}
		case 20:
		case 19:
		case 18:
		case 17:
			pline("A cloud of noxious gas billows from %s.",
			      the(xname(obj)));
			poisoned("gas cloud", A_STR, "cloud of poison gas",
				 15, FALSE);
			exercise(A_CON, FALSE);
			break;
		case 16:
		case 15:
		case 14:
		case 13:
			You_feel("a needle prick your %s.",
				 body_part(bodypart));
			poisoned("needle", A_CON, "poisoned needle",
				 10, FALSE);
			exercise(A_CON, FALSE);
			break;
		case 12:
		case 11:
		case 10:
		case 9:
			dofiretrap(obj);
			break;
		case 8:
		case 7:
		case 6: {
			int dmg;

			You("are jolted by a surge of electricity!");
			if(Shock_resistance)  {
			    shieldeff(u.ux, u.uy);
			    You("don't seem to be affected.");
			    dmg = 0;
			} else
			    dmg = d(4, 4);
			destroy_item(RING_CLASS, AD_ELEC);
			destroy_item(WAND_CLASS, AD_ELEC);
			if (dmg) losehp(dmg, "electric shock", KILLED_BY_AN);
			break;
		      }
		case 5:
		case 4:
		case 3:
			if (!Free_action) {                        
			pline("Suddenly you are frozen in place!");
			nomul(-d(5, 6));
			exercise(A_DEX, FALSE);
			nomovemsg = You_can_move_again;
			} else You("momentarily stiffen.");
			break;
		case 2:
		case 1:
		case 0:
			pline("A cloud of %s gas billows from %s.",
				Blind ? blindgas[rn2(SIZE(blindgas))] :
				rndcolor(), the(xname(obj)));
			if(!Stunned) {
			    if (Hallucination)
				pline("What a groovy feeling!");
			    else
				You("%s%s...",
				    stagger(youmonst.data, "stagger"),
				    Halluc_resistance ? "" :
					Blind ? " and get dizzy" :
					    " and your vision blurs");
			}
			make_stunned((HStun & TIMEOUT) + (long)rn1(7, 16),
				     FALSE);
			(void) make_hallucinated((HHallucination & TIMEOUT)
						+ (long)rn1(5, 16), FALSE, 0L);
			break;
		default: impossible("bad chest trap");
			break;
	    }
	    bot();			/* to get immediate botl re-display */
	}

	return FALSE;
}

struct trap *
t_at(x,y)
register int x, y;
{
	register struct trap *trap = ftrap;
	while(trap) {
		if(trap->tx == x && trap->ty == y) return(trap);
		trap = trap->ntrap;
	}
	return((struct trap *)0);
}

void
deltrap(trap)
register struct trap *trap;
{
	register struct trap *ttmp;

	clear_conjoined_pits(trap);
	if(trap == ftrap)
		ftrap = ftrap->ntrap;
	else {
		for(ttmp = ftrap; ttmp->ntrap != trap; ttmp = ttmp->ntrap) ;
		ttmp->ntrap = trap->ntrap;
	}
	if (Sokoban && (trap->ttyp == PIT || trap->ttyp == HOLE))
		maybe_finish_sokoban();
	dealloc_trap(trap);
}

boolean
conjoined_pits(trap2, trap1, u_entering_trap2)
struct trap *trap2, *trap1;
boolean u_entering_trap2;
{
	int dx, dy, diridx, adjidx;
	if (!trap1 || !trap2) return FALSE;
	if (!isok(trap2->tx,trap2->ty) || !isok(trap1->tx,trap1->ty) ||
	    !(trap2->ttyp == PIT || trap2->ttyp == SPIKED_PIT) ||
	    !(trap1->ttyp == PIT || trap1->ttyp == SPIKED_PIT) ||
	    (u_entering_trap2 && !(u.utrap && u.utraptype == TT_PIT)))
	    	return FALSE;
	dx = sgn(trap2->tx - trap1->tx);
	dy = sgn(trap2->ty - trap1->ty);
	for (diridx = 0; diridx < 8; diridx++)
		if (xdir[diridx] == dx && ydir[diridx] == dy)
			break;
	/* diridx is valid if < 8 */
	if (diridx < 8) {
		adjidx = (diridx + 4) % 8;
		if ((trap1->conjoined & (1 << diridx)) &&
		    (trap2->conjoined & (1 << adjidx)))
			return TRUE;
	}
	return FALSE;
}

void
clear_conjoined_pits(trap)
struct trap *trap;
{
	int diridx, adjidx, x, y;
	struct trap *t;
	if (trap && (trap->ttyp == PIT || trap->ttyp == SPIKED_PIT)) {
		for(diridx = 0; diridx < 8; ++diridx) {
		    if (trap->conjoined & (1 << diridx)) {
			x = trap->tx + xdir[diridx];
			y = trap->ty + ydir[diridx];
			t = t_at(x,y);
			if (isok(x,y) && t &&
			    (t->ttyp == PIT || t->ttyp == SPIKED_PIT)) {
				adjidx = (diridx + 4) % 8;
				t->conjoined &= ~(1 << adjidx);
			}
			trap->conjoined &= ~(1 << diridx);
		    }
		}
	}	
}

#if 0
/*
 * Mark all neighboring pits as conjoined pits.
 * (currently not called from anywhere)
 */
STATIC_OVL void
join_adjacent_pits(trap)
struct trap *trap;
{
	struct trap *t;
	int diridx, x, y;
	if (!trap) return;
	for(diridx = 0; diridx < 8; ++diridx) {
		x = trap->tx + xdir[diridx];
		y = trap->ty + ydir[diridx];
		if (isok(x,y)) {
		    if (((t = t_at(x,y)) != 0) &&
			  (t->ttyp == PIT || t->ttyp == SPIKED_PIT)) {
			trap->conjoined |= (1 << diridx);
			join_adjacent_pits(t);
		    } else trap->conjoined &= ~(1 << diridx);
		}
	}
}
#endif

/*
 * Returns TRUE if you escaped a pit and are standing on the precipice.
 */
boolean
uteetering_at_seen_pit(trap)
struct trap *trap;
{
   if (trap && trap->tseen &&
	(!u.utrap || u.utraptype != TT_PIT) &&
	(trap->ttyp==PIT || trap->ttyp==SPIKED_PIT))
	return TRUE;
   else 
	return FALSE;
} 

boolean
delfloortrap(ttmp)
register struct trap *ttmp;
{
	/* Destroy a trap that emanates from the floor. */
	/* some of these are arbitrary -dlc */
	if (ttmp && ((ttmp->ttyp == SQKY_BOARD) ||
		     (ttmp->ttyp == BEAR_TRAP) ||
		     (ttmp->ttyp == LANDMINE) ||
		     (ttmp->ttyp == FIRE_TRAP) ||
		     (ttmp->ttyp == PIT) ||
		     (ttmp->ttyp == SPIKED_PIT) ||
		     (ttmp->ttyp == HOLE) ||
		     (ttmp->ttyp == TRAPDOOR) ||
		     (ttmp->ttyp == TELEP_TRAP) ||
		     (ttmp->ttyp == LEVEL_TELEP) ||
		     (ttmp->ttyp == WEB) ||
		     (ttmp->ttyp == MAGIC_TRAP) ||
		     (ttmp->ttyp == ANTI_MAGIC))) {
	    register struct monst *mtmp;

	    if (ttmp->tx == u.ux && ttmp->ty == u.uy) {
		u.utrap = 0;
		u.utraptype = 0;
	    } else if ((mtmp = m_at(ttmp->tx, ttmp->ty)) != 0) {
		mtmp->mtrapped = 0;
	    }
	    deltrap(ttmp);
	    return TRUE;
	} else
	    return FALSE;
}

/* used for doors (also tins).  can be used for anything else that opens. */
void
b_trapped(item, bodypart)
register const char *item;
register int bodypart;
{
	register int lvl = level_difficulty();
	int dmg = rnd(5 + (lvl < 5 ? lvl : 2+lvl/2));

	pline("KABOOM!!  %s was booby-trapped!", The(item));
	wake_nearby();
	losehp(Maybe_Half_Phys(dmg), "explosion", KILLED_BY_AN);
	exercise(A_STR, FALSE);
	if (bodypart) exercise(A_CON, FALSE);
	make_stunned((HStun & TIMEOUT) + (long)dmg, TRUE);
}

/* Monster is hit by trap. */
/* Note: doesn't work if both obj and d_override are null */
STATIC_OVL boolean
thitm(tlev, mon, obj, d_override, nocorpse)
int tlev;
struct monst *mon;
struct obj *obj;
int d_override;
boolean nocorpse;
{
	int strike;
	boolean trapkilled = FALSE;

	if (d_override) strike = 1;
	else if (obj) strike = (find_mac(mon) + tlev + obj->spe <= rnd(20));
	else strike = (find_mac(mon) + tlev <= rnd(20));

	/* Actually more accurate than thitu, which doesn't take
	 * obj->spe into account.
	 */
	if(!strike) {
		if (obj && cansee(mon->mx, mon->my))
		    pline("%s is almost hit by %s!", Monnam(mon), doname(obj));
	} else {
		int dam = 1;

		if (obj && cansee(mon->mx, mon->my))
			pline("%s is hit by %s!", Monnam(mon), doname(obj));
		if (d_override) dam = d_override;
		else if (obj) {
			dam = dmgval(obj, mon);
			if (dam < 1) dam = 1;
		}
		if ((mon->mhp -= dam) <= 0) {
			int xx = mon->mx;
			int yy = mon->my;

			monkilled(mon, "", nocorpse ? -AD_RBRE : AD_PHYS);
			if (mon->mhp <= 0) {
				newsym(xx, yy);
				trapkilled = TRUE;
			}
		}
	}
	if (obj && (!strike || d_override)) {
		place_object(obj, mon->mx, mon->my);
		stackobj(obj);
	} else if (obj) dealloc_obj(obj);

	return trapkilled;
}

boolean
unconscious()
{
	return (boolean)(multi < 0 &&
		  (u.usleep || (nomovemsg &&
				(!strncmp(nomovemsg, "You awake", 9) ||
				 !strncmp(nomovemsg, "You regain con", 14) ||
				 !strncmp(nomovemsg, "You are consci", 14)))));
}

static const char lava_killer[] = "molten lava";

boolean
lava_effects()
{
    register struct obj *obj, *obj2;
    int dmg = d(6, 6);	/* only applicable for water walking */
    boolean usurvive, boil_away;

    burn_away_slime();
    if (likes_lava(youmonst.data)) return FALSE;

    usurvive = Fire_resistance || (Wwalking && dmg < u.uhp);
    /*
     * A timely interrupt might manage to salvage your life
     * but not your gear.  For scrolls and potions this
     * will destroy whole stacks, where fire resistant hero
     * survivor only loses partial stacks via destroy_item().
     *
     * Flag items to be destroyed before any messages so
     * that player causing hangup at --More-- won't get an
     * emergency save file created before item destruction.
     */
    if (!usurvive)
	for (obj = invent; obj; obj = obj->nobj)
	    if ((is_organic(obj) || obj->oclass == POTION_CLASS) &&
		    !obj->oerodeproof &&
		    objects[obj->otyp].oc_oprop != FIRE_RES &&
		    obj->otyp != SCR_FIRE && obj->otyp != SPE_FIREBALL &&
		    !obj_resists(obj, 0, 0))	/* for invocation items */
		obj->in_use = TRUE;

    /* Check whether we should burn away boots *first* so we know whether to
     * make the player sink into the lava. Assumption: water walking only comes
     * from boots. */
    if (Wwalking && uarmf && is_organic(uarmf) && !uarmf->oerodeproof) {
        obj = uarmf;
        pline("%s into flame!", Yobjnam2(obj, "burst"));
        iflags.in_lava_effects++;       /* (see above) */
        (void) Boots_off();
        useup(obj);
        iflags.in_lava_effects--;
    }

    if (!Fire_resistance) {
        if(Wwalking) {
	    pline_The("lava here burns you!");
	    if (usurvive) {
		losehp(dmg, lava_killer, KILLED_BY);	/* lava damage */
		goto burn_stuff;
	    }
        } else
	    You("fall into the lava!");

	usurvive = Lifesaved || discover;
	if (wizard) usurvive = TRUE;

	/* prevent remove_worn_item() -> Boots_off(WATER_WALKING_BOOTS) ->
	   spoteffects() -> lava_effects() recursion which would
	   successfully delete (via useupall) the no-longer-worn boots;
	   once recursive call returned, we would try to delete them again
	   here in the outer call (and access stale memory, probably panic) */
	iflags.in_lava_effects++;

	for(obj = invent; obj; obj = obj2) {
	    obj2 = obj->nobj;
	    /* above, we set in_use for objects which are to be destroyed */
            if (obj->otyp == SPE_BOOK_OF_THE_DEAD && !Blind) {
                if (usurvive)
                    pline("%s glows a strange %s, but remains intact.",
                          The(xname(obj)), hcolor("dark red"));
            } else if (obj->in_use) {
		if (obj->owornmask) {
		    if (usurvive)
			pline("%s into flame!", Yobjnam2(obj, "burst"));
		    remove_worn_item(obj, TRUE);
		}
		useupall(obj);
	    }
	}

	iflags.in_lava_effects--;

	/* s/he died... */
	boil_away = (u.umonnum == PM_WATER_ELEMENTAL ||
		     u.umonnum == PM_STEAM_VORTEX ||
		     u.umonnum == PM_FOG_CLOUD);
	for (;;) {
	    u.uhp = -1;
	    /* killer format and name are reconstructed every iteration
	       because lifesaving resets them */
	    killer.format = KILLED_BY;
	    Strcpy(killer.name, lava_killer);
	    You("%s...", boil_away ? "boil away" : "burn to a crisp");
	    done(BURNING);
	    if (safe_teleds(TRUE)) break;	/* successful life-save */
	    /* nowhere safe to land; repeat burning loop */
	    pline("You're still burning.");
	}
	You("find yourself back on solid %s.", surface(u.ux, u.uy));
	return(TRUE);
    } else if (!Wwalking && (!u.utrap || u.utraptype != TT_LAVA)) {
	boil_away = !Fire_resistance;
	/* if not fire resistant, sink_into_lava() will quickly be fatal;
	   hero needs to escape immediately */
	u.utrap = rn1(4, 4) + ((boil_away ? 2 : rn1(4, 12)) << 8);
	u.utraptype = TT_LAVA;
	You("sink into the lava%s!",
	    !boil_away ? ", but it only burns slightly" :
			 " and are about to be immolated");
	if (u.uhp > 1)
	    losehp(!boil_away ? 1 : (u.uhp / 2),
	           lava_killer, KILLED_BY);	/* lava damage */
    }

burn_stuff:
    destroy_item(SCROLL_CLASS, AD_FIRE);
    destroy_item(SPBOOK_CLASS, AD_FIRE);
    destroy_item(POTION_CLASS, AD_FIRE);
    return(FALSE);
}

/* called each turn when trapped in lava */
void
sink_into_lava()
{
    static const char sink_deeper[] = "You sink deeper into the lava.";

    if (!u.utrap || u.utraptype != TT_LAVA) {
	;		/* do nothing; this shouldn't happen */
    } else if (!is_lava(u.ux, u.uy)) {
	u.utrap = 0;	/* this shouldn't happen either */
    } else if (!u.uinvulnerable) {
	/* ordinarily we'd have to be fire resistant to survive long
	   enough to become stuck in lava, but it can happen without
	   resistance if water walking boots allow survival and then
	   get burned up; u.utrap time will be quite short in that case */
	if (!Fire_resistance) u.uhp = (u.uhp + 2) / 3;

	u.utrap -= (1 << 8);
	if (u.utrap < (1 << 8)) {
	    killer.format = KILLED_BY;
	    Strcpy(killer.name, "molten lava");
	    You("sink below the surface and die.");
	    burn_away_slime();	/* add insult to injury? */
	    done(DISSOLVED);
	} else if (!u.umoved) {
	    /* can't fully turn into slime while in lava, but might not
	       have it be burned away until you've come awfully close */
	    if (Slimed && rnd(10 - 1) >= (int)(Slimed & TIMEOUT)) {
		pline(sink_deeper);
		burn_away_slime();
	    } else {
		Norep(sink_deeper);
	    }
	    u.utrap += rnd(4);
	}
    }
}

/* called when something has been done (breaking a boulder, for instance)
   which entails a luck penalty if performed on a sokoban level */
void
sokoban_guilt()
{
    if (Sokoban) {
	change_luck(-1);
	/* TODO: issue some feedback so that player can learn that whatever
	   he/she just did is a naughty thing to do in sokoban and should
	   probably be avoided in future....
	   Caveat: doing this might introduce message sequencing issues,
	   depending upon feedback during the various actions which trigger
	   Sokoban luck penalties. */
    }
}

/* called when a trap has been deleted or had its ttyp replaced */
STATIC_OVL void
maybe_finish_sokoban()
{
    struct trap *t;

    if (Sokoban && !in_mklev) {
	/* scan all remaining traps, ignoring any created by the hero;
	   if this level has no more pits or holes, the current sokoban
	   puzzle has been solved */
	for (t = ftrap; t; t = t->ntrap) {
	    if (t->madeby_u) continue;
	    if (t->ttyp == PIT || t->ttyp == HOLE) break;
	}
	if (!t) {
	    /* we've passed the last trap without finding a pit or hole;
	       clear the sokoban_rules flag so that luck penalties for
	       things like breaking boulders or jumping will no longer
	       be given, and restrictions on diagonal moves are lifted */
	    Sokoban = 0;	/* clear level.flags.sokoban_rules */
	    /* TODO: give some feedback about solving the sokoban puzzle
	       (perhaps say "congratulations" in Japanese?) */
	}
    }
}

/*trap.c*/<|MERGE_RESOLUTION|>--- conflicted
+++ resolved
@@ -1,8 +1,4 @@
-<<<<<<< HEAD
 /* NetHack 3.5	trap.c	$NHDT-Date: 1426558928 2015/03/17 02:22:08 $  $NHDT-Branch: master $:$NHDT-Revision: 1.195 $ */
-=======
-/* NetHack 3.5	trap.c	$NHDT-Date: 1426805491 2015/03/19 22:51:31 $  $NHDT-Branch: water_damage $:$NHDT-Revision: 1.198 $ */
->>>>>>> 297e7c6d
 /* NetHack 3.5	trap.c	$Date: 2013/03/14 01:58:21 $  $Revision: 1.179 $ */
 /* Copyright (c) Stichting Mathematisch Centrum, Amsterdam, 1985. */
 /* NetHack may be freely redistributed.  See license for details. */
@@ -3149,8 +3145,6 @@
         erode_obj(obj, NULL, ERODE_CORRODE, EF_GREASE | EF_VERBOSE);
 }
 
-<<<<<<< HEAD
-=======
 /* context for water_damage(), managed by water_damage_chain();
    when more than one stack of potions of acid explode while processing
    a chain of objects, use alternate phrasing after the first message */
@@ -3159,7 +3153,6 @@
     boolean ctx_valid;
 } acid_ctx = { 0, 0, FALSE };
 
->>>>>>> 297e7c6d
 /* Get an object wet and damage it appropriately.
  *   "ostr", if present, is used instead of the object name in some
  *     messages.
@@ -3172,11 +3165,8 @@
 const char *ostr;
 boolean force;
 {
-<<<<<<< HEAD
 	boolean exploded = FALSE;
-=======
 	if (!obj) return ER_NOTHING;
->>>>>>> 297e7c6d
 
         if (snuff_lit(obj))
             return ER_DAMAGED;
@@ -3220,20 +3210,6 @@
                 return ER_DAMAGED;
         } else if (obj->oclass == POTION_CLASS) {
                 if (obj->otyp == POT_ACID) {
-<<<<<<< HEAD
-                        char *bufp, buf[BUFSZ];
-                        boolean one = (obj->quan == 1L);
-                        boolean update = carried(obj);
-
-                        bufp = strcpy(buf, "potion");
-                        if (!one) bufp = makeplural(bufp);
-                        /* [should we damage player/monster?] */
-                        pline("%s %s %s!",  /* "A potion explodes!" */
-                                !exploded ? (one ? "A" : "Some") :
-                                            (one ? "Another" : "More"),
-                                bufp, vtense(bufp, "explode"));
-                        exploded = TRUE;
-=======
 			char *bufp;
                         boolean one = (obj->quan == 1L),
 				update = carried(obj),
@@ -3264,7 +3240,6 @@
 			    else
 				acid_ctx.unk_boom++;
 			}
->>>>>>> 297e7c6d
                         setnotworn(obj);
                         delobj(obj);
                         if (update)
@@ -3296,26 +3271,20 @@
 boolean here;
 {
         struct obj *otmp;
-<<<<<<< HEAD
-=======
 
 	/* initialize acid context: so far, neither seen (dknown) potions of
 	   acid nor unseen have exploded during this water damage sequence */
 	acid_ctx.dkn_boom = acid_ctx.unk_boom = 0;
 	acid_ctx.ctx_valid = TRUE;
 
->>>>>>> 297e7c6d
         for (; obj; obj = otmp) {
             otmp = here ? obj->nexthere : obj->nobj;
             water_damage(obj, NULL, FALSE);
         }
-<<<<<<< HEAD
-=======
 
 	/* reset acid context */
 	acid_ctx.dkn_boom = acid_ctx.unk_boom = 0;
 	acid_ctx.ctx_valid = FALSE;
->>>>>>> 297e7c6d
 }
 
 /*
