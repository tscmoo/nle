/* NetHack 3.6	files.c	$NHDT-Date: 1573358489 2019/11/10 04:01:29 $  $NHDT-Branch: NetHack-3.6 $:$NHDT-Revision: 1.263 $ */
/* Copyright (c) Stichting Mathematisch Centrum, Amsterdam, 1985. */
/*-Copyright (c) Derek S. Ray, 2015. */
/* NetHack may be freely redistributed.  See license for details. */

#define NEED_VARARGS

#include "hack.h"
#include "dlb.h"
#include <ctype.h>
#include "sfproto.h"
#include "sfprocs.h"
#include "lev.h"

#ifdef TTY_GRAPHICS
#include "wintty.h" /* more() */
#endif

#if (!defined(MAC) && !defined(O_WRONLY) && !defined(AZTEC_C)) \
    || defined(USE_FCNTL)
#include <fcntl.h>
#endif

#include <errno.h>
#ifdef _MSC_VER /* MSC 6.0 defines errno quite differently */
#if (_MSC_VER >= 600)
#define SKIP_ERRNO
#endif
#else
#ifdef NHSTDC
#define SKIP_ERRNO
#endif
#endif
#ifndef SKIP_ERRNO
#ifdef _DCC
const
#endif
    extern int errno;
#endif

#ifdef ZLIB_COMP /* RLC 09 Mar 1999: Support internal ZLIB */
#include "zlib.h"
#ifndef COMPRESS_EXTENSION
#define COMPRESS_EXTENSION ".gz"
#endif
#endif

#if defined(UNIX) && defined(QT_GRAPHICS)
#include <sys/types.h>
#include <dirent.h>
#include <stdlib.h>
#endif

#if defined(UNIX) || defined(VMS) || !defined(NO_SIGNAL)
#include <signal.h>
#endif

#if defined(MSDOS) || defined(OS2) || defined(TOS) || defined(WIN32)
#ifndef GNUDOS
#include <sys\stat.h>
#else
#include <sys/stat.h>
#endif
#endif
#ifndef O_BINARY /* used for micros, no-op for others */
#define O_BINARY 0
#endif

#ifdef PREFIXES_IN_USE
#define FQN_NUMBUF 8
static char fqn_filename_buffer[FQN_NUMBUF][FQN_MAX_FILENAME];
#endif

#if !defined(SAVE_EXTENSION)
#ifdef MICRO
#define SAVE_EXTENSION ".sav"
#endif
#ifdef WIN32
#define SAVE_EXTENSION ".NetHack-saved-game"
#endif
#endif

#if defined(WIN32)
#include <share.h>
#endif

static FILE *NDECL(fopen_wizkit_file);
static void FDECL(wizkit_addinv, (struct obj *));

#ifdef AMIGA
extern char PATH[]; /* see sys/amiga/amidos.c */
extern char bbs_id[];
#ifdef __SASC_60
#include <proto/dos.h>
#endif

#include <libraries/dos.h>
extern void FDECL(amii_set_text_font, (char *, int));
#endif

#if defined(WIN32) || defined(MSDOS)
#ifdef MSDOS
#define Delay(a) msleep(a)
#endif
#define Close close
#ifndef WIN_CE
#define DeleteFile unlink
#endif
#endif

#ifdef MAC
#undef unlink
#define unlink macunlink
#endif

#if (defined(macintosh) && (defined(__SC__) || defined(__MRC__))) \
    || defined(__MWERKS__)
#define PRAGMA_UNUSED
#endif

#ifdef USER_SOUNDS
extern char *sounddir;
#endif

#if defined(UNIX) && defined(QT_GRAPHICS)
#define SELECTSAVED
#endif

#ifdef SELECTSAVED
static int FDECL(CFDECLSPEC strcmp_wrap, (const void *, const void *));
#endif
static char *FDECL(set_bonesfile_name, (char *, d_level *));
static char *NDECL(set_bonestemp_name);
#ifdef COMPRESS
static void FDECL(redirect, (const char *, const char *, FILE *,
                                 BOOLEAN_P));
#endif
#if defined(COMPRESS) || defined(ZLIB_COMP)
static void FDECL(docompress_file, (const char *, BOOLEAN_P));
#endif
#if defined(ZLIB_COMP)
static boolean FDECL(make_compressed_name, (const char *, char *));
#endif
#ifndef USE_FCNTL
static char *FDECL(make_lockname, (const char *, char *));
#endif
static void FDECL(set_configfile_name, (const char *));
static FILE *FDECL(fopen_config_file, (const char *, int));
static int FDECL(get_uchars, (char *, uchar *, BOOLEAN_P,
                                  int, const char *));
boolean FDECL(proc_wizkit_line, (char *));
boolean FDECL(parse_config_line, (char *));
static boolean FDECL(parse_conf_file, (FILE *, boolean (*proc)(char *)));
static FILE *NDECL(fopen_sym_file);
boolean FDECL(proc_symset_line, (char *));
static void FDECL(set_symhandling, (char *, int));
#ifdef NOCWD_ASSUMPTIONS
static void FDECL(adjust_prefix, (char *, int));
#endif
static boolean FDECL(config_error_nextline, (const char *));
static void NDECL(free_config_sections);
static char *FDECL(choose_random_part, (char *, CHAR_P));
static boolean FDECL(is_config_section, (const char *));
static boolean FDECL(handle_config_section, (char *));
static void FDECL(parseformat, (int *, char *));

#ifdef SELF_RECOVER
static boolean FDECL(copy_bytes, (int, int));
#endif
static NHFILE *FDECL(viable_nhfile, (NHFILE *));

/*
 * fname_encode()
 *
 *   Args:
 *      legal       zero-terminated list of acceptable file name characters
 *      quotechar   lead-in character used to quote illegal characters as
 *                  hex digits
 *      s           string to encode
 *      callerbuf   buffer to house result
 *      bufsz       size of callerbuf
 *
 *   Notes:
 *      The hex digits 0-9 and A-F are always part of the legal set due to
 *      their use in the encoding scheme, even if not explicitly included in
 *      'legal'.
 *
 *   Sample:
 *      The following call:
 *  (void)fname_encode("ABCDEFGHIJKLMNOPQRSTUVWXYZabcdefghijklmnopqrstuvwxyz",
 *                     '%', "This is a % test!", buf, 512);
 *      results in this encoding:
 *          "This%20is%20a%20%25%20test%21"
 */
char *
fname_encode(legal, quotechar, s, callerbuf, bufsz)
const char *legal;
char quotechar;
char *s, *callerbuf;
int bufsz;
{
    char *sp, *op;
    int cnt = 0;
    static char hexdigits[] = "0123456789ABCDEF";

    sp = s;
    op = callerbuf;
    *op = '\0';

    while (*sp) {
        /* Do we have room for one more character or encoding? */
        if ((bufsz - cnt) <= 4)
            return callerbuf;

        if (*sp == quotechar) {
            (void) sprintf(op, "%c%02X", quotechar, *sp);
            op += 3;
            cnt += 3;
        } else if ((index(legal, *sp) != 0) || (index(hexdigits, *sp) != 0)) {
            *op++ = *sp;
            *op = '\0';
            cnt++;
        } else {
            (void) sprintf(op, "%c%02X", quotechar, *sp);
            op += 3;
            cnt += 3;
        }
        sp++;
    }
    return callerbuf;
}

/*
 * fname_decode()
 *
 *   Args:
 *      quotechar   lead-in character used to quote illegal characters as
 *                  hex digits
 *      s           string to decode
 *      callerbuf   buffer to house result
 *      bufsz       size of callerbuf
 */
char *
fname_decode(quotechar, s, callerbuf, bufsz)
char quotechar;
char *s, *callerbuf;
int bufsz;
{
    char *sp, *op;
    int k, calc, cnt = 0;
    static char hexdigits[] = "0123456789ABCDEF";

    sp = s;
    op = callerbuf;
    *op = '\0';
    calc = 0;

    while (*sp) {
        /* Do we have room for one more character? */
        if ((bufsz - cnt) <= 2)
            return callerbuf;
        if (*sp == quotechar) {
            sp++;
            for (k = 0; k < 16; ++k)
                if (*sp == hexdigits[k])
                    break;
            if (k >= 16)
                return callerbuf; /* impossible, so bail */
            calc = k << 4;
            sp++;
            for (k = 0; k < 16; ++k)
                if (*sp == hexdigits[k])
                    break;
            if (k >= 16)
                return callerbuf; /* impossible, so bail */
            calc += k;
            sp++;
            *op++ = calc;
            *op = '\0';
        } else {
            *op++ = *sp++;
            *op = '\0';
        }
        cnt++;
    }
    return callerbuf;
}

#ifdef PREFIXES_IN_USE
#define UNUSED_if_not_PREFIXES_IN_USE /*empty*/
#else
#define UNUSED_if_not_PREFIXES_IN_USE UNUSED
#endif

/*ARGSUSED*/
const char *
fqname(basenam, whichprefix, buffnum)
const char *basenam;
int whichprefix UNUSED_if_not_PREFIXES_IN_USE;
int buffnum UNUSED_if_not_PREFIXES_IN_USE;
{
#ifndef PREFIXES_IN_USE
    return basenam;
#else
    if (!basenam || whichprefix < 0 || whichprefix >= PREFIX_COUNT)
        return basenam;
    if (!g.fqn_prefix[whichprefix])
        return basenam;
    if (buffnum < 0 || buffnum >= FQN_NUMBUF) {
        impossible("Invalid fqn_filename_buffer specified: %d", buffnum);
        buffnum = 0;
    }
    if (strlen(g.fqn_prefix[whichprefix]) + strlen(basenam)
        >= FQN_MAX_FILENAME) {
        impossible("fqname too long: %s + %s", g.fqn_prefix[whichprefix],
                   basenam);
        return basenam; /* XXX */
    }
    Strcpy(fqn_filename_buffer[buffnum], g.fqn_prefix[whichprefix]);
    return strcat(fqn_filename_buffer[buffnum], basenam);
#endif
}

int
validate_prefix_locations(reasonbuf)
char *reasonbuf; /* reasonbuf must be at least BUFSZ, supplied by caller */
{
#if defined(NOCWD_ASSUMPTIONS)
    FILE *fp;
    const char *filename;
    int prefcnt, failcount = 0;
    char panicbuf1[BUFSZ], panicbuf2[BUFSZ];
    const char *details;
#endif

    if (reasonbuf)
        reasonbuf[0] = '\0';
#if defined(NOCWD_ASSUMPTIONS)
    for (prefcnt = 1; prefcnt < PREFIX_COUNT; prefcnt++) {
        /* don't test writing to configdir or datadir; they're readonly */
        if (prefcnt == SYSCONFPREFIX || prefcnt == CONFIGPREFIX
            || prefcnt == DATAPREFIX)
            continue;
        filename = fqname("validate", prefcnt, 3);
        if ((fp = fopen(filename, "w"))) {
            fclose(fp);
            (void) unlink(filename);
        } else {
            if (reasonbuf) {
                if (failcount)
                    Strcat(reasonbuf, ", ");
                Strcat(reasonbuf, fqn_prefix_names[prefcnt]);
            }
            /* the paniclog entry gets the value of errno as well */
            Sprintf(panicbuf1, "Invalid %s", fqn_prefix_names[prefcnt]);
#if defined(NHSTDC) && !defined(NOTSTDC)
            if (!(details = strerror(errno)))
#endif
                details = "";
            Sprintf(panicbuf2, "\"%s\", (%d) %s", g.fqn_prefix[prefcnt], errno,
                    details);
            paniclog(panicbuf1, panicbuf2);
            failcount++;
        }
    }
    if (failcount)
        return 0;
    else
#endif
        return 1;
}

/* fopen a file, with OS-dependent bells and whistles */
/* NOTE: a simpler version of this routine also exists in util/dlb_main.c */
FILE *
fopen_datafile(filename, mode, prefix)
const char *filename, *mode;
int prefix;
{
    FILE *fp;

    filename = fqname(filename, prefix, prefix == TROUBLEPREFIX ? 3 : 0);
    fp = fopen(filename, mode);
    return fp;
}

/* ----------  EXTERNAL FILE SUPPORT ----------- */

/* determine byte order */
const int bei = 1;
#define IS_BIGENDIAN() ( (*(char*)&bei) == 0 )

void
zero_nhfile(nhfp)
NHFILE *nhfp;
{
    if (nhfp) {
        nhfp->fd = -1;
        nhfp->mode = COUNTING;
        nhfp->structlevel = FALSE;
        nhfp->fieldlevel = FALSE;
        nhfp->addinfo = FALSE;
        nhfp->bendian = IS_BIGENDIAN();
        nhfp->fpdef = (FILE *)0;
        nhfp->fplog = (FILE *)0;
        nhfp->fpdebug = (FILE *)0;
        nhfp->count = 0;
        nhfp->eof = FALSE;
        nhfp->fnidx = 0;
    }
}

NHFILE *
new_nhfile()
{
    NHFILE *nhfp = (NHFILE *)alloc(sizeof(NHFILE));

    zero_nhfile(nhfp);
    return nhfp;
}

void
free_nhfile(nhfp)
NHFILE *nhfp;
{
    if (nhfp) {
        zero_nhfile(nhfp);
        free(nhfp);
    }
}

void
close_nhfile(nhfp)
NHFILE *nhfp;
{
    if (nhfp) {
        if (nhfp->structlevel && nhfp->fd != -1)
            (void) nhclose(nhfp->fd), nhfp->fd = -1;
        if (nhfp->fieldlevel) {
            if (nhfp->fpdef) {
                (void) fclose(nhfp->fpdef);
                nhfp->fpdef = (FILE *) 0;
            }
        }
        if (nhfp->fplog)
            (void) fprintf(nhfp->fplog, "# closing\n");
        if (nhfp->fplog)
            (void) fclose(nhfp->fplog);
        if (nhfp->fpdebug)
            (void) fclose(nhfp->fpdebug);
        zero_nhfile(nhfp);
        free_nhfile(nhfp);
    }
}

void
rewind_nhfile(nhfp)
NHFILE *nhfp;
{
    if (nhfp->structlevel) {
#ifdef BSD
        (void) lseek(nhfp->fd, 0L, 0);
#else
        (void) lseek(nhfp->fd, (off_t) 0, 0);
#endif
    }
    if (nhfp->fieldlevel) {
        if (nhfp->fpdef) {
            rewind(nhfp->fpdef);
            nhfp->count = 0L;
            nhfp->eof = FALSE;
        }
    }
}

static
NHFILE *
viable_nhfile(nhfp)
NHFILE *nhfp;
{
    /* perform some sanity checks before returning
       the pointer to the nethack file descriptor */
    if (nhfp) {
         /* check for no open file at all,
          * not a structlevel legacy file,
          * nor a fieldlevel file.
          */
         if (((nhfp->fd == -1) && !nhfp->fpdef)
                || (nhfp->structlevel && nhfp->fd < 0)
                || (nhfp->fieldlevel && !nhfp->fpdef)) {
            /* not viable, start the cleanup */
            if (nhfp->fieldlevel) {
                if (nhfp->fpdef) {
                    (void) fclose(nhfp->fpdef);
                    nhfp->fpdef = (FILE *) 0;
                }
                if (nhfp->fplog) {
                    (void) fprintf(nhfp->fplog, "# closing, not viable\n");
                    (void) fclose(nhfp->fplog);
                }
                if (nhfp->fpdebug)
                    (void) fclose(nhfp->fpdebug);
            }
            zero_nhfile(nhfp);
            free_nhfile(nhfp);
            nhfp = (NHFILE *) 0;
        }
    }
    return nhfp;
}

/* ----------  BEGIN LEVEL FILE HANDLING ----------- */

#ifdef MFLOPPY
/* Set names for bones[] and lock[] */
void
set_lock_and_bones()
{
    if (!g.ramdisk) {
        Strcpy(levels, g.permbones);
        Strcpy(g.bones, g.permbones);
    }
    append_slash(g.permbones);
    append_slash(g.levels);
#ifdef AMIGA
    strncat(levels, bbs_id, PATHLEN);
#endif
    append_slash(g.bones);
    Strcat(g.bones, "bonesnn.*");
    Strcpy(g.lock, g.levels);
#ifndef AMIGA
    Strcat(g.lock, g.alllevels);
#endif
    return;
}
#endif /* MFLOPPY */

/* Construct a file name for a level-type file, which is of the form
 * something.level (with any old level stripped off).
 * This assumes there is space on the end of 'file' to append
 * a two digit number.  This is true for 'level'
 * but be careful if you use it for other things -dgk
 */
void
set_levelfile_name(file, lev)
char *file;
int lev;
{
    char *tf;

    tf = rindex(file, '.');
    if (!tf)
        tf = eos(file);
    Sprintf(tf, ".%d", lev);
#ifdef VMS
    Strcat(tf, ";1");
#endif
    return;
}

NHFILE *
create_levelfile(lev, errbuf)
int lev;
char errbuf[];
{
    const char *fq_lock;
    NHFILE *nhfp = (NHFILE *) 0;

    if (errbuf)
        *errbuf = '\0';
    set_levelfile_name(g.lock, lev);
    fq_lock = fqname(g.lock, LEVELPREFIX, 0);

    nhfp = new_nhfile();
    if (nhfp) {
        nhfp->ftype = NHF_LEVELFILE;
        nhfp->mode = WRITING;
        nhfp->structlevel = TRUE;       /* do set this TRUE for levelfiles */
        nhfp->fieldlevel = FALSE;       /* don't set this TRUE for levelfiles */
        nhfp->addinfo = FALSE;
        nhfp->style.deflt = FALSE;
        nhfp->style.binary = TRUE;
        nhfp->fd = -1;
        nhfp->fpdef = (FILE *) 0;
#if defined(MICRO) || defined(WIN32)
        /* Use O_TRUNC to force the file to be shortened if it already
         * exists and is currently longer.
         */
        nhfp->fd = open(fq_lock, O_WRONLY | O_CREAT | O_TRUNC | O_BINARY, FCMASK);
#else
#ifdef MAC
        nhfp->fd = maccreat(fq_lock, LEVL_TYPE);
#else
        nhfp->fd = creat(fq_lock, FCMASK);
#endif
#endif /* MICRO || WIN32 */

        if (nhfp->fd >= 0)
            g.level_info[lev].flags |= LFILE_EXISTS;
        else if (errbuf) /* failure explanation */
            Sprintf(errbuf, "Cannot create file \"%s\" for level %d (errno %d).",
                    g.lock, lev, errno);
    }
    nhfp = viable_nhfile(nhfp);
    return nhfp;
}

NHFILE *
open_levelfile(lev, errbuf)
int lev;
char errbuf[];
{
    const char *fq_lock;
    NHFILE *nhfp = (NHFILE *) 0;

    if (errbuf)
        *errbuf = '\0';
    set_levelfile_name(g.lock, lev);
    fq_lock = fqname(g.lock, LEVELPREFIX, 0);
#ifdef MFLOPPY
    /* If not currently accessible, swap it in. */
    if (g.level_info[lev].where != ACTIVE)
        swapin_file(lev);
#endif
    nhfp = new_nhfile();
    if (nhfp) {
        nhfp->mode = READING;
        nhfp->structlevel = TRUE;       /* do set this TRUE for levelfiles */
        nhfp->fieldlevel = FALSE;       /* do not set this TRUE for levelfiles */
        nhfp->addinfo = FALSE;
        nhfp->style.deflt = FALSE;
        nhfp->style.binary = TRUE;
        nhfp->ftype = NHF_LEVELFILE;
        nhfp->fd = -1;
        nhfp->fpdef = (FILE *) 0;
    }
    if (nhfp && nhfp->structlevel) {
#ifdef MAC
        nhfp->fd = macopen(fq_lock, O_RDONLY | O_BINARY, LEVL_TYPE);
#else
        nhfp->fd = open(fq_lock, O_RDONLY | O_BINARY, 0);
#endif

        /* for failure, return an explanation that our caller can use;
           settle for `lock' instead of `fq_lock' because the latter
           might end up being too big for nethack's BUFSZ */
        if (nhfp->fd < 0 && errbuf)
            Sprintf(errbuf, "Cannot open file \"%s\" for level %d (errno %d).",
                    g.lock, lev, errno);
    }
    nhfp = viable_nhfile(nhfp);
    return nhfp;
}

void
delete_levelfile(lev)
int lev;
{
    /*
     * Level 0 might be created by port specific code that doesn't
     * call create_levfile(), so always assume that it exists.
     */
    if (lev == 0 || (g.level_info[lev].flags & LFILE_EXISTS)) {
        set_levelfile_name(g.lock, lev);
        (void) unlink(fqname(g.lock, LEVELPREFIX, 0));
        g.level_info[lev].flags &= ~LFILE_EXISTS;
    }
}

void
clearlocks()
{
#ifdef HANGUPHANDLING
    if (g.program_state.preserve_locks)
        return;
#endif
#if !defined(PC_LOCKING) && defined(MFLOPPY) && !defined(AMIGA)
    eraseall(levels, g.alllevels);
    if (g.ramdisk)
        eraseall(g.permbones, g.alllevels);
#else
    {
        register int x;

#ifndef NO_SIGNAL
        (void) signal(SIGINT, SIG_IGN);
#endif
#if defined(UNIX) || defined(VMS)
        sethanguphandler((void FDECL((*), (int) )) SIG_IGN);
#endif
        /* can't access maxledgerno() before dungeons are created -dlc */
        for (x = (g.n_dgns ? maxledgerno() : 0); x >= 0; x--)
            delete_levelfile(x); /* not all levels need be present */
    }
#endif /* ?PC_LOCKING,&c */
}

#if defined(SELECTSAVED)
/* qsort comparison routine */
static int CFDECLSPEC
strcmp_wrap(p, q)
const void *p;
const void *q;
{
#if defined(UNIX) && defined(QT_GRAPHICS)
    return strncasecmp(*(char **) p, *(char **) q, 16);
#else
    return strncmpi(*(char **) p, *(char **) q, 16);
#endif
}
#endif

int
nhclose(fd)
int fd;
{
    int retval = 0;

    if (fd >= 0) {
        if (close_check(fd))
            bclose(fd);
        else
            retval = close(fd);
    }
    return retval;
}

/* ----------  END LEVEL FILE HANDLING ----------- */

/* ----------  BEGIN BONES FILE HANDLING ----------- */

/* set up "file" to be file name for retrieving bones, and return a
 * bonesid to be read/written in the bones file.
 */
static char *
set_bonesfile_name(file, lev)
char *file;
d_level *lev;
{
    int idx = 0;
    s_level *sptr;
    char *dptr;

    /*
     * "bonD0.nn"   = bones for level nn in the main dungeon;
     * "bonM0.T"    = bones for Minetown;
     * "bonQBar.n"  = bones for level n in the Barbarian quest;
     * "bon3D0.nn"  = \
     * "bon3M0.T"   =  > same as above, but for bones pool #3.
     * "bon3QBar.n" = /
     *
     * Return value for content validation skips "bon" and the
     * pool number (if present), making it feasible for the admin
     * to manually move a bones file from one pool to another by
     * renaming it.
     */
    Strcpy(file, "bon");
#ifdef SYSCF
    if (sysopt.bones_pools > 1) {
        unsigned poolnum = min((unsigned) sysopt.bones_pools, 10);

        poolnum = (unsigned) ubirthday % poolnum; /* 0..9 */
        Sprintf(eos(file), "%u", poolnum);
    }
#endif
    dptr = eos(file); /* this used to be after the following Sprintf()
                         and the return value was (dptr - 2) */
    /* when this naming scheme was adopted, 'filecode' was one letter;
       3.3.0 turned it into a three letter string (via roles[] in role.c);
       from that version through 3.6.0, 'dptr' pointed past the filecode
       and the return value of (dptr - 2)  was wrong for bones produced
       in the quest branch, skipping the boneid character 'Q' and the
       first letter of the role's filecode; bones loading still worked
       because the bonesid used for validation had the same error */
    Sprintf(dptr, "%c%s", g.dungeons[lev->dnum].boneid,
            In_quest(lev) ? g.urole.filecode : "0");
    if ((sptr = Is_special(lev)) != 0)
        Sprintf(eos(dptr), ".%c", sptr->boneid);
    else
        Sprintf(eos(dptr), ".%d", lev->dlevel);
#ifdef SYSCF
    idx = sysopt.bonesformat[0];
    if (idx > historical && idx <= ascii)
        Strcat(dptr, sfoprocs[idx].ext);
#endif
#ifdef VMS
    Strcat(dptr, ";1");
#endif
    return dptr;
}

/* set up temporary file name for writing bones, to avoid another game's
 * trying to read from an uncompleted bones file.  we want an uncontentious
 * name, so use one in the namespace reserved for this game's level files.
 * (we are not reading or writing level files while writing bones files, so
 * the same array may be used instead of copying.)
 */
static char *
set_bonestemp_name()
{
    char *tf;

    tf = rindex(g.lock, '.');
    if (!tf)
        tf = eos(g.lock);
    Sprintf(tf, ".bn");
#ifdef VMS
    Strcat(tf, ";1");
#endif
    return g.lock;
}

NHFILE *
create_bonesfile(lev, bonesid, errbuf)
d_level *lev;
char **bonesid;
char errbuf[];
{
    const char *file;
    NHFILE *nhfp = (NHFILE *) 0;
    int failed = 0;

    if (errbuf)
        *errbuf = '\0';
    *bonesid = set_bonesfile_name(g.bones, lev);
    file = set_bonestemp_name();
    file = fqname(file, BONESPREFIX, 0);

    nhfp = new_nhfile();
    if (nhfp) {
        nhfp->structlevel = TRUE;
        nhfp->fieldlevel = FALSE;
        nhfp->ftype = NHF_BONESFILE;
        nhfp->mode = WRITING;
#ifdef SYSCF
        if (sysopt.bonesformat[0] > historical &&
            sysopt.bonesformat[0] <= ascii) {
            nhfp->structlevel = FALSE;
            nhfp->fieldlevel = TRUE;
            nhfp->addinfo = TRUE;
            nhfp->style.deflt = TRUE;
            nhfp->style.binary = (sysopt.bonesformat[0] != ascii);
            nhfp->fnidx = sysopt.bonesformat[0];
            nhfp->fd = -1;
            nhfp->fpdef = fopen(file, nhfp->style.binary ? WRBMODE : WRTMODE);
            if (nhfp->fpdef) {
#ifdef SAVEFILE_DEBUGGING
                nhfp->fpdebug = fopen("create_bonesfile-debug.log", "a");
#endif
            } else {
                failed = errno;
            }
        }
#endif      /* SYSCF */
        if (nhfp->structlevel) {
#if defined(MICRO) || defined(WIN32)
            /* Use O_TRUNC to force the file to be shortened if it already
             * exists and is currently longer.
             */
            nhfp->fd = open(file, O_WRONLY | O_CREAT | O_TRUNC | O_BINARY, FCMASK);
#else
#ifdef MAC
            nhfp->fd = maccreat(file, BONE_TYPE);
#else
            nhfp->fd = creat(file, FCMASK);
#endif
#endif
            if (nhfp->fd < 0)
                failed = errno;
        }
        if (failed && errbuf)  /* failure explanation */
            Sprintf(errbuf, "Cannot create bones \"%s\", id %s (errno %d).",
                    g.lock, *bonesid, errno);
    }
#if defined(VMS) && !defined(SECURE)
    /*
       Re-protect bones file with world:read+write+execute+delete access.
       umask() doesn't seem very reliable; also, vaxcrtl won't let us set
       delete access without write access, which is what's really wanted.
       Can't simply create it with the desired protection because creat
       ANDs the mask with the user's default protection, which usually
       denies some or all access to world.
     */
    (void) chmod(file, FCMASK | 007); /* allow other users full access */
#endif /* VMS && !SECURE */

    nhfp = viable_nhfile(nhfp);
    return nhfp;
}

#ifdef MFLOPPY
/* remove partial bonesfile in process of creation */
void
cancel_bonesfile()
{
    const char *tempname;

    tempname = set_bonestemp_name();
    tempname = fqname(tempname, BONESPREFIX, 0);
    (void) unlink(tempname);
}
#endif /* MFLOPPY */

/* move completed bones file to proper name */
void
commit_bonesfile(lev)
d_level *lev;
{
    const char *fq_bones, *tempname;
    int ret;

    (void) set_bonesfile_name(g.bones, lev);
    fq_bones = fqname(g.bones, BONESPREFIX, 0);
    tempname = set_bonestemp_name();
    tempname = fqname(tempname, BONESPREFIX, 1);

#if (defined(SYSV) && !defined(SVR4)) || defined(GENIX)
    /* old SYSVs don't have rename.  Some SVR3's may, but since they
     * also have link/unlink, it doesn't matter. :-)
     */
    (void) unlink(fq_bones);
    ret = link(tempname, fq_bones);
    ret += unlink(tempname);
#else
    ret = rename(tempname, fq_bones);
#endif
    if (wizard && ret != 0)
        pline("couldn't rename %s to %s.", tempname, fq_bones);
}

NHFILE *
open_bonesfile(lev, bonesid)
d_level *lev;
char **bonesid;
{
    const char *fq_bones;
    int failed = 0;
    NHFILE *nhfp = (NHFILE *) 0;

    *bonesid = set_bonesfile_name(g.bones, lev);
    fq_bones = fqname(g.bones, BONESPREFIX, 0);
    nh_uncompress(fq_bones);  /* no effect if nonexistent */

    nhfp = new_nhfile();
    if (nhfp) {
        nhfp->structlevel = TRUE;
        nhfp->fieldlevel = FALSE;
        nhfp->ftype = NHF_BONESFILE;
        nhfp->mode = READING;
#ifdef SYSCF
        if (sysopt.bonesformat[0] > historical &&
            sysopt.bonesformat[0] <= ascii) {
            nhfp->structlevel = FALSE;
            nhfp->fieldlevel = TRUE;
            nhfp->addinfo = TRUE;
            nhfp->style.deflt = TRUE;
            nhfp->style.binary = (sysopt.bonesformat[0] != ascii);
            nhfp->fnidx = sysopt.bonesformat[0];
            nhfp->fd = -1;
            nhfp->fpdef = fopen(fq_bones, nhfp->style.binary ? RDBMODE : RDTMODE);
            if (nhfp->fpdef) {
#ifdef SAVEFILE_DEBUGGING
                nhfp->fpdebug = fopen("open_bonesfile-debug.log", "a");
#endif
            } else {
                failed = errno;
            }
        }
#endif  /* SYSCF */
        if (nhfp->structlevel) {
#ifdef MAC
            nhfp->fd = macopen(fq_bones, O_RDONLY | O_BINARY, BONE_TYPE);
#else
            nhfp->fd = open(fq_bones, O_RDONLY | O_BINARY, 0);
#endif
            if (nhfp->fd < 0)
                failed = errno;
        }
    }
    nhfp = viable_nhfile(nhfp);
    return nhfp;
}

int
delete_bonesfile(lev)
d_level *lev;
{
    (void) set_bonesfile_name(g.bones, lev);
    return !(unlink(fqname(g.bones, BONESPREFIX, 0)) < 0);
}

/* assume we're compressing the recently read or created bonesfile, so the
 * file name is already set properly */
void
compress_bonesfile()
{
    nh_compress(fqname(g.bones, BONESPREFIX, 0));
}

/* ----------  END BONES FILE HANDLING ----------- */

/* ----------  BEGIN SAVE FILE HANDLING ----------- */

/* set savefile name in OS-dependent manner from pre-existing g.plname,
 * avoiding troublesome characters */
void
set_savefile_name(regularize_it)
boolean regularize_it;
{
    int idx = 0, regoffset = 0, overflow = 0,  
        indicator_spot = 0; /* 0=no indicator, 1=before ext, 2=after ext */
    const char *postappend = (const char *) 0,
               *sfindicator = (const char *) 0;

#ifdef SYSCF
    idx = sysopt.saveformat[0];
    if (idx > historical && idx <= ascii)
        sfindicator = sfoprocs[idx].ext;
#endif
#ifdef VMS
    Sprintf(g.SAVEF, "[.save]%d%s", getuid(), g.plname);
    regoffset = 7;
    indicator_spot = 1;
    postappend = ";1");
#endif
#if defined(WIN32)
    if (regularize_it) {
        static const char okchars[] =
            "*ABCDEFGHIJKLMNOPQRSTUVWXYZabcdefghijklmnopqrstuvwxyz_-.";
        const char *legal = okchars;
        char tmp[BUFSZ];

        ++legal; /* skip '*' wildcard character */
        (void) fname_encode(legal, '%', g.plname, tmp, sizeof tmp);
        if (strlen(tmp) < (SAVESIZE - 1))
            Strcpy(g.SAVEF, tmp);
        else
            overflow = 1;
        indicator_spot = 1;
        regularize_it = FALSE;
    }
#endif
#ifdef UNIX
    Sprintf(g.SAVEF, "save/%d%s", (int) getuid(), g.plname);
    regoffset = 5;
    indicator_spot = 2;
#endif
#if defined(MSDOS)
    if (strlen(g.SAVEP) < (SAVESIZE - 1))
        Strcpy(g.SAVEF, g.SAVEP);
    if (strlen(g.SAVEF) < (SAVESIZE - 1))
        (void) strncat(g.SAVEF, g.plname,
			(SAVESIZE - strlen(g.SAVEF)));
#endif
#if defined(MICRO) && !defined(VMS) && !defined(WIN32) && !defined(MSDOS)
    if (strlen(g.SAVEP) < (SAVESIZE - 1))
        Strcpy(g.SAVEF, g.SAVEP);
    else
#ifdef AMIGA
        if (strlen(g.SAVEP) + strlen(bbs_id) < (SAVESIZE - 1))
            strncat(g.SAVEF, bbs_id, PATHLEN);
#endif
    {
        int i = strlen(g.SAVEP);
#ifdef AMIGA
        /* g.plname has to share space with g.SAVEP and ".sav" */
        (void) strncat(g.SAVEF, g.plname,
                       FILENAME - i - strlen(SAVE_EXTENSION));
#else
        (void) strncat(g.SAVEF, g.plname, 8);
#endif
        regoffset = i;
    }
#endif /* MICRO */

    if (regularize_it)
         regularize(g.SAVEF + regoffset);
    if (indicator_spot == 1 && sfindicator && !overflow) {
        if (strlen(g.SAVEF) + strlen(sfindicator) < (SAVESIZE - 1))
            Strcat(g.SAVEF, sfindicator);
        else
            overflow = 2;
    }
#ifdef SAVE_EXTENSION
    if (strlen(SAVE_EXTENSION) > 0 && !overflow) {
        if (strlen(g.SAVEF) + strlen(SAVE_EXTENSION) < (SAVESIZE - 1)) {
            Strcat(g.SAVEF, SAVE_EXTENSION);
#ifdef MSDOS
#ifdef SYSCF
 	if (idx >= historical && idx <= ascii) {
	    /* we did leave room for the extra char in SAVE_EXTENSION */
	    g.SAVEF[strlen(g.SAVEF)-1] =
	    	(idx == lendian) ? 'l' :
	    	(idx == ascii)   ? 'a' : '\0';
	}
        sfindicator = sfoprocs[idx].ext;
#endif
#endif
        } else
            overflow = 3;
    }
#endif
    if (indicator_spot == 2 && sfindicator && !overflow) {
        if (strlen(g.SAVEF) + strlen(sfindicator) < (SAVESIZE - 1))
           Strcat(g.SAVEF, sfindicator);
        else
            overflow = 4;
    }
    if (postappend && !overflow) {
        if (strlen(g.SAVEF) + strlen(postappend) < (SAVESIZE - 1))
            Strcat(g.SAVEF, postappend);
        else
            overflow = 5;
    }
#if (NH_DEVEL_STATUS != NH_STATUS_RELEASED)
    if (overflow)
        impossible("set_savefile_name() couldn't complete without overlow %d",
                    overflow);
#endif
}

#ifdef INSURANCE
void
save_savefile_name(nhfp)
NHFILE *nhfp;
{
    if (nhfp->structlevel)
        (void) write(nhfp->fd, (genericptr_t) g.SAVEF, sizeof(g.SAVEF));
    if (nhfp->fieldlevel)
        sfo_str(nhfp, g.SAVEF, "savefile_name", "g.savef", sizeof(g.SAVEF)); 
}
#endif

#ifndef MICRO
/* change pre-existing savefile name to indicate an error savefile */
void
set_error_savefile()
{
#ifdef VMS
    {
        char *semi_colon = rindex(g.SAVEF, ';');

        if (semi_colon)
            *semi_colon = '\0';
    }
    Strcat(g.SAVEF, ".e;1");
#else
#ifdef MAC
    Strcat(g.SAVEF, "-e");
#else
    Strcat(g.SAVEF, ".e");
#endif
#endif
}
#endif

/* create save file, overwriting one if it already exists */
NHFILE *
create_savefile()
{
    int failed = 0;
    const char *fq_save;
    NHFILE *nhfp = (NHFILE *) 0;

    fq_save = fqname(g.SAVEF, SAVEPREFIX, 0);
    nhfp = new_nhfile();
    if (nhfp) {
        nhfp->structlevel = TRUE;
        nhfp->fieldlevel = FALSE;
        nhfp->ftype = NHF_SAVEFILE;
        nhfp->mode = WRITING;
#ifdef SYSCF
        if (sysopt.saveformat[0] > historical &&
            sysopt.saveformat[0] <= ascii) {
            nhfp->structlevel = FALSE;
            nhfp->fieldlevel = TRUE;
            nhfp->addinfo = TRUE;
            nhfp->style.deflt = TRUE;
            nhfp->style.binary = (sysopt.saveformat[0] != ascii);
            nhfp->fnidx = sysopt.saveformat[0];
            nhfp->fd = -1;
            nhfp->fpdef = fopen(fq_save, nhfp->style.binary ? WRBMODE : WRTMODE);
            if (nhfp->fpdef) {
#ifdef SAVEFILE_DEBUGGING
                nhfp->fpdebug = fopen("create_savefile-debug.log", "a");
#endif
            } else {
                failed = errno;
            }
        }
#endif /* SYSCF */
        if (nhfp->structlevel) {
#if defined(MICRO) || defined(WIN32)
            nhfp->fd = open(fq_save, O_WRONLY | O_BINARY | O_CREAT | O_TRUNC, FCMASK);
#else
#ifdef MAC
            nhfp->fd = maccreat(fq_save, SAVE_TYPE);
#else
            nhfp->fd = creat(fq_save, FCMASK);
#endif
#endif /* MICRO || WIN32 */
            if (nhfp->fd < 0)
                failed = errno;
        }
    }
#if defined(VMS) && !defined(SECURE)
    /*
       Make sure the save file is owned by the current process.  That's
       the default for non-privileged users, but for priv'd users the
       file will be owned by the directory's owner instead of the user.
    */
#undef getuid
    (void) chown(fq_save, getuid(), getgid());
#define getuid() vms_getuid()
#endif /* VMS && !SECURE */

    nhfp = viable_nhfile(nhfp);
    return nhfp;
}

/* open savefile for reading */
NHFILE *
open_savefile()
{
    int failed = 0;
    const char *fq_save;
    NHFILE *nhfp = (NHFILE *) 0;

    fq_save = fqname(g.SAVEF, SAVEPREFIX, 0);
    nhfp = new_nhfile();
    if (nhfp) {
        nhfp->structlevel = TRUE;
        nhfp->fieldlevel = FALSE;
        nhfp->ftype = NHF_SAVEFILE;
        nhfp->mode = READING;
#ifdef SYSCF
        if (sysopt.saveformat[0] > historical &&
            sysopt.saveformat[0] <= ascii) {
            nhfp->structlevel = FALSE;
            nhfp->fieldlevel = TRUE;
            nhfp->addinfo = TRUE;
            nhfp->style.deflt = TRUE;
            nhfp->style.binary = (sysopt.saveformat[0] < ascii);
            nhfp->fnidx = sysopt.saveformat[0];
            nhfp->fd = -1;
            nhfp->fpdef = fopen(fq_save, nhfp->style.binary ? RDBMODE : RDTMODE);
            if (nhfp->fpdef) {
#ifdef SAVEFILE_DEBUGGING
                nhfp->fpdebug = fopen("open_savefile-debug.log", "a");
#endif
            } else {
                failed = errno;
            }
        }
#endif /* SYSCF */
        if (nhfp->structlevel) {
#ifdef MAC
            nhfp->fd = macopen(fq_save, O_RDONLY | O_BINARY, SAVE_TYPE);
#else
            nhfp->fd = open(fq_save, O_RDONLY | O_BINARY, 0);
#endif
            if (nhfp->fd < 0)
                failed = errno;
        }
    }
    nhfp = viable_nhfile(nhfp);
    return nhfp;
}

/* delete savefile */
int
delete_savefile()
{
    (void) unlink(fqname(g.SAVEF, SAVEPREFIX, 0));
    return 0; /* for restore_saved_game() (ex-xxxmain.c) test */
}

/* try to open up a save file and prepare to restore it */
NHFILE *
restore_saved_game()
{
    const char *fq_save;
    NHFILE *nhfp = (NHFILE *) 0;

    set_savefile_name(TRUE);
#ifdef MFLOPPY
    if (!saveDiskPrompt(1))
        return -1;
#endif /* MFLOPPY */
    fq_save = fqname(g.SAVEF, SAVEPREFIX, 0);

    nh_uncompress(fq_save);
    if ((nhfp = open_savefile()) != 0) {
        if (nhfp && nhfp->fieldlevel && nhfp->fplog)
            (void) fprintf(nhfp->fplog, "# just opened\n");
        if (nhfp->fieldlevel && nhfp->addinfo)
            sfi_addinfo(nhfp, "NetHack", "start", "savefile", 0);
        if (validate(nhfp, fq_save) != 0) {
            close_nhfile(nhfp);
            nhfp = (NHFILE *)0;
            (void) delete_savefile();
        }
    }
    return nhfp;
}

#if defined(SELECTSAVED)
char *
plname_from_file(filename)
const char *filename;
{
    NHFILE *nhfp = (NHFILE *) 0;
    char *result = 0;

    Strcpy(g.SAVEF, filename);
#ifdef COMPRESS_EXTENSION
    g.SAVEF[strlen(g.SAVEF) - strlen(COMPRESS_EXTENSION)] = '\0';
#endif
    nh_uncompress(g.SAVEF);
    if ((nhfp = open_savefile()) != 0) {
        if (validate(nhfp, filename) == 0) {
            char tplname[PL_NSIZ];

            get_plname_from_file(nhfp, tplname);
            result = dupstr(tplname);
        }
        close_nhfile(nhfp);
    }
    nh_compress(g.SAVEF);

    return result;
#if 0
/* --------- obsolete - used to be ifndef STORE_PLNAME_IN_FILE ----*/
#if defined(UNIX) && defined(QT_GRAPHICS)
    /* Name not stored in save file, so we have to extract it from
       the filename, which loses information
       (eg. "/", "_", and "." characters are lost. */
    int k;
    int uid;
    char name[64]; /* more than PL_NSIZ */
#ifdef COMPRESS_EXTENSION
#define EXTSTR COMPRESS_EXTENSION
#else
#define EXTSTR ""
#endif

    if ( sscanf( filename, "%*[^/]/%d%63[^.]" EXTSTR, &uid, name ) == 2 ) {
#undef EXTSTR
        /* "_" most likely means " ", which certainly looks nicer */
        for (k=0; name[k]; k++)
            if ( name[k] == '_' )
                name[k] = ' ';
        return dupstr(name);
    } else
#endif /* UNIX && QT_GRAPHICS */
    {
        return 0;
    }
/* --------- end of obsolete code ----*/
#endif /* 0 - WAS STORE_PLNAME_IN_FILE*/
}
#endif /* defined(SELECTSAVED) */

char **
get_saved_games()
{
#if defined(SELECTSAVED)
    int n, j = 0;
    char **result = 0;
#ifdef WIN32
    {
        char *foundfile;
        const char *fq_save;
        const char *fq_new_save;
        const char *fq_old_save;
        char **files = 0;
        int i;

        Strcpy(g.plname, "*");
        set_savefile_name(FALSE);
#if defined(ZLIB_COMP)
        Strcat(g.SAVEF, COMPRESS_EXTENSION);
#endif
        fq_save = fqname(g.SAVEF, SAVEPREFIX, 0);

        n = 0;
        foundfile = foundfile_buffer();
        if (findfirst((char *) fq_save)) {
            do {
                ++n;
            } while (findnext());
        }

        if (n > 0) {
            files = (char **) alloc((n + 1) * sizeof(char *)); /* at most */
            (void) memset((genericptr_t) files, 0, (n + 1) * sizeof(char *));
            if (findfirst((char *) fq_save)) {
                i = 0;
                do {
                    files[i++] = strdup(foundfile);
                } while (findnext());
            }
        }

        if (n > 0) {
            result = (char **) alloc((n + 1) * sizeof(char *)); /* at most */
            (void) memset((genericptr_t) result, 0, (n + 1) * sizeof(char *));
            for(i = 0; i < n; i++) {
                char *r;
                r = plname_from_file(files[i]);

                if (r) {

                    /* rename file if it is not named as expected */
                    Strcpy(g.plname, r);
                    set_savefile_name(FALSE);
                    fq_new_save = fqname(g.SAVEF, SAVEPREFIX, 0);
                    fq_old_save = fqname(files[i], SAVEPREFIX, 1);

                    if(strcmp(fq_old_save, fq_new_save) != 0 &&
                        !file_exists(fq_new_save))
                        rename(fq_old_save, fq_new_save);

                    result[j++] = r;
                }
            }
        }

        free_saved_games(files);

    }
#endif
#if defined(UNIX) && defined(QT_GRAPHICS)
    /* posixly correct version */
    int myuid = getuid();
    DIR *dir;

    if ((dir = opendir(fqname("save", SAVEPREFIX, 0)))) {
        for (n = 0; readdir(dir); n++)
            ;
        closedir(dir);
        if (n > 0) {
            int i;

            if (!(dir = opendir(fqname("save", SAVEPREFIX, 0))))
                return 0;
            result = (char **) alloc((n + 1) * sizeof(char *)); /* at most */
            (void) memset((genericptr_t) result, 0, (n + 1) * sizeof(char *));
            for (i = 0, j = 0; i < n; i++) {
                int uid;
                char name[64]; /* more than PL_NSIZ */
                struct dirent *entry = readdir(dir);

                if (!entry)
                    break;
                if (sscanf(entry->d_name, "%d%63s", &uid, name) == 2) {
                    if (uid == myuid) {
                        char filename[BUFSZ];
                        char *r;

                        Sprintf(filename, "save/%d%s", uid, name);
                        r = plname_from_file(filename);
                        if (r)
                            result[j++] = r;
                    }
                }
            }
            closedir(dir);
        }
    }
#endif
#ifdef VMS
    Strcpy(g.plname, "*");
    set_savefile_name(FALSE);
    j = vms_get_saved_games(g.SAVEF, &result);
#endif /* VMS */

    if (j > 0) {
        if (j > 1)
            qsort(result, j, sizeof (char *), strcmp_wrap);
        result[j] = 0;
        return result;
    } else if (result) { /* could happen if save files are obsolete */
        free_saved_games(result);
    }
#endif /* SELECTSAVED */
    return 0;
}

void
free_saved_games(saved)
char **saved;
{
    if (saved) {
        int i = 0;

        while (saved[i])
            free((genericptr_t) saved[i++]);
        free((genericptr_t) saved);
    }
}

/* ----------  END SAVE FILE HANDLING ----------- */

/* ----------  BEGIN FILE COMPRESSION HANDLING ----------- */

#ifdef COMPRESS

static void
redirect(filename, mode, stream, uncomp)
const char *filename, *mode;
FILE *stream;
boolean uncomp;
{
    if (freopen(filename, mode, stream) == (FILE *) 0) {
        (void) fprintf(stderr, "freopen of %s for %scompress failed\n",
                       filename, uncomp ? "un" : "");
        nh_terminate(EXIT_FAILURE);
    }
}

/*
 * using system() is simpler, but opens up security holes and causes
 * problems on at least Interactive UNIX 3.0.1 (SVR3.2), where any
 * setuid is renounced by /bin/sh, so the files cannot be accessed.
 *
 * cf. child() in unixunix.c.
 */
static void
docompress_file(filename, uncomp)
const char *filename;
boolean uncomp;
{
    char cfn[80];
    FILE *cf;
    const char *args[10];
#ifdef COMPRESS_OPTIONS
    char opts[80];
#endif
    int i = 0;
    int f;
#ifdef TTY_GRAPHICS
    boolean istty = WINDOWPORT("tty");
#endif

    Strcpy(cfn, filename);
#ifdef COMPRESS_EXTENSION
    Strcat(cfn, COMPRESS_EXTENSION);
#endif
    /* when compressing, we know the file exists */
    if (uncomp) {
        if ((cf = fopen(cfn, RDBMODE)) == (FILE *) 0)
            return;
        (void) fclose(cf);
    }

    args[0] = COMPRESS;
    if (uncomp)
        args[++i] = "-d"; /* uncompress */
#ifdef COMPRESS_OPTIONS
    {
        /* we can't guarantee there's only one additional option, sigh */
        char *opt;
        boolean inword = FALSE;

        Strcpy(opts, COMPRESS_OPTIONS);
        opt = opts;
        while (*opt) {
            if ((*opt == ' ') || (*opt == '\t')) {
                if (inword) {
                    *opt = '\0';
                    inword = FALSE;
                }
            } else if (!inword) {
                args[++i] = opt;
                inword = TRUE;
            }
            opt++;
        }
    }
#endif
    args[++i] = (char *) 0;

#ifdef TTY_GRAPHICS
    /* If we don't do this and we are right after a y/n question *and*
     * there is an error message from the compression, the 'y' or 'n' can
     * end up being displayed after the error message.
     */
    if (istty)
        mark_synch();
#endif
    f = fork();
    if (f == 0) { /* child */
#ifdef TTY_GRAPHICS
        /* any error messages from the compression must come out after
         * the first line, because the more() to let the user read
         * them will have to clear the first line.  This should be
         * invisible if there are no error messages.
         */
        if (istty)
            raw_print("");
#endif
        /* run compressor without privileges, in case other programs
         * have surprises along the line of gzip once taking filenames
         * in GZIP.
         */
        /* assume all compressors will compress stdin to stdout
         * without explicit filenames.  this is true of at least
         * compress and gzip, those mentioned in config.h.
         */
        if (uncomp) {
            redirect(cfn, RDBMODE, stdin, uncomp);
            redirect(filename, WRBMODE, stdout, uncomp);
        } else {
            redirect(filename, RDBMODE, stdin, uncomp);
            redirect(cfn, WRBMODE, stdout, uncomp);
        }
        (void) setgid(getgid());
        (void) setuid(getuid());
        (void) execv(args[0], (char *const *) args);
        perror((char *) 0);
        (void) fprintf(stderr, "Exec to %scompress %s failed.\n",
                       uncomp ? "un" : "", filename);
        nh_terminate(EXIT_FAILURE);
    } else if (f == -1) {
        perror((char *) 0);
        pline("Fork to %scompress %s failed.", uncomp ? "un" : "", filename);
        return;
    }
#ifndef NO_SIGNAL
    (void) signal(SIGINT, SIG_IGN);
    (void) signal(SIGQUIT, SIG_IGN);
    (void) wait((int *) &i);
    (void) signal(SIGINT, (SIG_RET_TYPE) done1);
    if (wizard)
        (void) signal(SIGQUIT, SIG_DFL);
#else
    /* I don't think we can really cope with external compression
     * without signals, so we'll declare that compress failed and
     * go on.  (We could do a better job by forcing off external
     * compression if there are no signals, but we want this for
     * testing with FailSafeC
     */
    i = 1;
#endif
    if (i == 0) {
        /* (un)compress succeeded: remove file left behind */
        if (uncomp)
            (void) unlink(cfn);
        else
            (void) unlink(filename);
    } else {
        /* (un)compress failed; remove the new, bad file */
        if (uncomp) {
            raw_printf("Unable to uncompress %s", filename);
            (void) unlink(filename);
        } else {
            /* no message needed for compress case; life will go on */
            (void) unlink(cfn);
        }
#ifdef TTY_GRAPHICS
        /* Give them a chance to read any error messages from the
         * compression--these would go to stdout or stderr and would get
         * overwritten only in tty mode.  It's still ugly, since the
         * messages are being written on top of the screen, but at least
         * the user can read them.
         */
        if (istty && iflags.window_inited) {
            clear_nhwindow(WIN_MESSAGE);
            more();
            /* No way to know if this is feasible */
            /* doredraw(); */
        }
#endif
    }
}
#endif /* COMPRESS */

#if defined(COMPRESS) || defined(ZLIB_COMP)
#define UNUSED_if_not_COMPRESS /*empty*/
#else
#define UNUSED_if_not_COMPRESS UNUSED
#endif

/* compress file */
void
nh_compress(filename)
const char *filename UNUSED_if_not_COMPRESS;
{
#if !defined(COMPRESS) && !defined(ZLIB_COMP)
#ifdef PRAGMA_UNUSED
#pragma unused(filename)
#endif
#else
    docompress_file(filename, FALSE);
#endif
}

/* uncompress file if it exists */
void
nh_uncompress(filename)
const char *filename UNUSED_if_not_COMPRESS;
{
#if !defined(COMPRESS) && !defined(ZLIB_COMP)
#ifdef PRAGMA_UNUSED
#pragma unused(filename)
#endif
#else
    docompress_file(filename, TRUE);
#endif
}

#ifdef ZLIB_COMP /* RLC 09 Mar 1999: Support internal ZLIB */
static boolean
make_compressed_name(filename, cfn)
const char *filename;
char *cfn;
{
#ifndef SHORT_FILENAMES
    /* Assume free-form filename with no 8.3 restrictions */
    strcpy(cfn, filename);
    strcat(cfn, COMPRESS_EXTENSION);
    return TRUE;
#else
#ifdef SAVE_EXTENSION
    char *bp = (char *) 0;

    strcpy(cfn, filename);
    if ((bp = strstri(cfn, SAVE_EXTENSION))) {
        strsubst(bp, SAVE_EXTENSION, ".saz");
        return TRUE;
    } else {
        /* find last occurrence of bon */
        bp = eos(cfn);
        while (bp-- > cfn) {
            if (strstri(bp, "bon")) {
                strsubst(bp, "bon", "boz");
                return TRUE;
            }
        }
    }
#endif /* SAVE_EXTENSION */
    return FALSE;
#endif /* SHORT_FILENAMES */
}

static void
docompress_file(filename, uncomp)
const char *filename;
boolean uncomp;
{
    gzFile compressedfile;
    FILE *uncompressedfile;
    char cfn[256];
    char buf[1024];
    unsigned len, len2;

    if (!make_compressed_name(filename, cfn))
        return;

    if (!uncomp) {
        /* Open the input and output files */
        /* Note that gzopen takes "wb" as its mode, even on systems where
           fopen takes "r" and "w" */

        uncompressedfile = fopen(filename, RDBMODE);
        if (!uncompressedfile) {
            pline("Error in zlib docompress_file %s", filename);
            return;
        }
        compressedfile = gzopen(cfn, "wb");
        if (compressedfile == NULL) {
            if (errno == 0) {
                pline("zlib failed to allocate memory");
            } else {
                panic("Error in docompress_file %d", errno);
            }
            fclose(uncompressedfile);
            return;
        }

        /* Copy from the uncompressed to the compressed file */

        while (1) {
            len = fread(buf, 1, sizeof(buf), uncompressedfile);
            if (ferror(uncompressedfile)) {
                pline("Failure reading uncompressed file");
                pline("Can't compress %s.", filename);
                fclose(uncompressedfile);
                gzclose(compressedfile);
                (void) unlink(cfn);
                return;
            }
            if (len == 0)
                break; /* End of file */

            len2 = gzwrite(compressedfile, buf, len);
            if (len2 == 0) {
                pline("Failure writing compressed file");
                pline("Can't compress %s.", filename);
                fclose(uncompressedfile);
                gzclose(compressedfile);
                (void) unlink(cfn);
                return;
            }
        }

        fclose(uncompressedfile);
        gzclose(compressedfile);

        /* Delete the file left behind */

        (void) unlink(filename);

    } else { /* uncomp */

        /* Open the input and output files */
        /* Note that gzopen takes "rb" as its mode, even on systems where
           fopen takes "r" and "w" */

        compressedfile = gzopen(cfn, "rb");
        if (compressedfile == NULL) {
            if (errno == 0) {
                pline("zlib failed to allocate memory");
            } else if (errno != ENOENT) {
                panic("Error in zlib docompress_file %s, %d", filename,
                      errno);
            }
            return;
        }
        uncompressedfile = fopen(filename, WRBMODE);
        if (!uncompressedfile) {
            pline("Error in zlib docompress file uncompress %s", filename);
            gzclose(compressedfile);
            return;
        }

        /* Copy from the compressed to the uncompressed file */

        while (1) {
            len = gzread(compressedfile, buf, sizeof(buf));
            if (len == (unsigned) -1) {
                pline("Failure reading compressed file");
                pline("Can't uncompress %s.", filename);
                fclose(uncompressedfile);
                gzclose(compressedfile);
                (void) unlink(filename);
                return;
            }
            if (len == 0)
                break; /* End of file */

            fwrite(buf, 1, len, uncompressedfile);
            if (ferror(uncompressedfile)) {
                pline("Failure writing uncompressed file");
                pline("Can't uncompress %s.", filename);
                fclose(uncompressedfile);
                gzclose(compressedfile);
                (void) unlink(filename);
                return;
            }
        }

        fclose(uncompressedfile);
        gzclose(compressedfile);

        /* Delete the file left behind */
        (void) unlink(cfn);
    }
}
#endif /* RLC 09 Mar 1999: End ZLIB patch */

/* ----------  END FILE COMPRESSION HANDLING ----------- */

/* ----------  BEGIN FILE LOCKING HANDLING ----------- */

#if defined(NO_FILE_LINKS) || defined(USE_FCNTL) /* implies UNIX */
static int lockfd = -1; /* for lock_file() to pass to unlock_file() */
#endif
#ifdef USE_FCNTL
struct flock sflock; /* for unlocking, same as above */
#endif

#define HUP if (!g.program_state.done_hup)

#ifndef USE_FCNTL
static char *
make_lockname(filename, lockname)
const char *filename;
char *lockname;
{
#if defined(UNIX) || defined(VMS) || defined(AMIGA) || defined(WIN32) \
    || defined(MSDOS)
#ifdef NO_FILE_LINKS
    Strcpy(lockname, LOCKDIR);
    Strcat(lockname, "/");
    Strcat(lockname, filename);
#else
    Strcpy(lockname, filename);
#endif
#ifdef VMS
    {
        char *semi_colon = rindex(lockname, ';');
        if (semi_colon)
            *semi_colon = '\0';
    }
    Strcat(lockname, ".lock;1");
#else
    Strcat(lockname, "_lock");
#endif
    return lockname;
#else /* !(UNIX || VMS || AMIGA || WIN32 || MSDOS) */
#ifdef PRAGMA_UNUSED
#pragma unused(filename)
#endif
    lockname[0] = '\0';
    return (char *) 0;
#endif
}
#endif /* !USE_FCNTL */

/* lock a file */
boolean
lock_file(filename, whichprefix, retryct)
const char *filename;
int whichprefix;
int retryct;
{
#if defined(PRAGMA_UNUSED) && !(defined(UNIX) || defined(VMS)) \
    && !(defined(AMIGA) || defined(WIN32) || defined(MSDOS))
#pragma unused(retryct)
#endif
#ifndef USE_FCNTL
    char locknambuf[BUFSZ];
    const char *lockname;
#endif

    g.nesting++;
    if (g.nesting > 1) {
        impossible("TRIED TO NEST LOCKS");
        return TRUE;
    }

#ifndef USE_FCNTL
    lockname = make_lockname(filename, locknambuf);
#ifndef NO_FILE_LINKS /* LOCKDIR should be subsumed by LOCKPREFIX */
    lockname = fqname(lockname, LOCKPREFIX, 2);
#endif
#endif
    filename = fqname(filename, whichprefix, 0);
#ifdef USE_FCNTL
    lockfd = open(filename, O_RDWR);
    if (lockfd == -1) {
        HUP raw_printf("Cannot open file %s.  Is NetHack installed correctly?",
                       filename);
        g.nesting--;
        return FALSE;
    }
    sflock.l_type = F_WRLCK;
    sflock.l_whence = SEEK_SET;
    sflock.l_start = 0;
    sflock.l_len = 0;
#endif

#if defined(UNIX) || defined(VMS)
#ifdef USE_FCNTL
    while (fcntl(lockfd, F_SETLK, &sflock) == -1) {
#else
#ifdef NO_FILE_LINKS
    while ((lockfd = open(lockname, O_RDWR | O_CREAT | O_EXCL, 0666)) == -1) {
#else
    while (link(filename, lockname) == -1) {
#endif
#endif

#ifdef USE_FCNTL
        if (retryct--) {
            HUP raw_printf(
               "Waiting for release of fcntl lock on %s.  (%d retries left.)",
                           filename, retryct);
            sleep(1);
        } else {
            HUP(void) raw_print("I give up.  Sorry.");
            HUP raw_printf("Some other process has an unnatural grip on %s.",
                           filename);
            g.nesting--;
            return FALSE;
        }
#else
        int errnosv = errno;

        switch (errnosv) { /* George Barbanis */
        case EEXIST:
            if (retryct--) {
                HUP raw_printf(
                    "Waiting for access to %s.  (%d retries left).", filename,
                    retryct);
#if defined(SYSV) || defined(ULTRIX) || defined(VMS)
                (void)
#endif
                    sleep(1);
            } else {
                HUP(void) raw_print("I give up.  Sorry.");
                HUP raw_printf("Perhaps there is an old %s around?",
                               lockname);
                g.nesting--;
                return FALSE;
            }

            break;
        case ENOENT:
            HUP raw_printf("Can't find file %s to lock!", filename);
            g.nesting--;
            return FALSE;
        case EACCES:
            HUP raw_printf("No write permission to lock %s!", filename);
            g.nesting--;
            return FALSE;
#ifdef VMS /* c__translate(vmsfiles.c) */
        case EPERM:
            /* could be misleading, but usually right */
            HUP raw_printf("Can't lock %s due to directory protection.",
                           filename);
            g.nesting--;
            return FALSE;
#endif
        case EROFS:
            /* take a wild guess at the underlying cause */
            HUP perror(lockname);
            HUP raw_printf("Cannot lock %s.", filename);
            HUP raw_printf(
  "(Perhaps you are running NetHack from inside the distribution package?).");
            g.nesting--;
            return FALSE;
        default:
            HUP perror(lockname);
            HUP raw_printf("Cannot lock %s for unknown reason (%d).",
                           filename, errnosv);
            g.nesting--;
            return FALSE;
        }
#endif /* USE_FCNTL */
    }
#endif /* UNIX || VMS */

#if (defined(AMIGA) || defined(WIN32) || defined(MSDOS)) \
    && !defined(USE_FCNTL)
#ifdef AMIGA
#define OPENFAILURE(fd) (!fd)
    g.lockptr = 0;
#else
#define OPENFAILURE(fd) (fd < 0)
    g.lockptr = -1;
#endif
    while (--retryct && OPENFAILURE(g.lockptr)) {
#if defined(WIN32) && !defined(WIN_CE)
        g.lockptr = sopen(lockname, O_RDWR | O_CREAT, SH_DENYRW, S_IWRITE);
#else
        (void) DeleteFile(lockname); /* in case dead process was here first */
#ifdef AMIGA
        g.lockptr = Open(lockname, MODE_NEWFILE);
#else
        g.lockptr = open(lockname, O_RDWR | O_CREAT | O_EXCL, S_IWRITE);
#endif
#endif
        if (OPENFAILURE(g.lockptr)) {
            raw_printf("Waiting for access to %s.  (%d retries left).",
                       filename, retryct);
            Delay(50);
        }
    }
    if (!retryct) {
        raw_printf("I give up.  Sorry.");
        g.nesting--;
        return FALSE;
    }
#endif /* AMIGA || WIN32 || MSDOS */
    return TRUE;
}

#ifdef VMS /* for unlock_file, use the unlink() routine in vmsunix.c */
#ifdef unlink
#undef unlink
#endif
#define unlink(foo) vms_unlink(foo)
#endif

/* unlock file, which must be currently locked by lock_file */
void
unlock_file(filename)
const char *filename;
{
#ifndef USE_FCNTL
    char locknambuf[BUFSZ];
    const char *lockname;
#endif

    if (g.nesting == 1) {
#ifdef USE_FCNTL
        sflock.l_type = F_UNLCK;
        if (lockfd >= 0) {
            if (fcntl(lockfd, F_SETLK, &sflock) == -1)
                HUP raw_printf("Can't remove fcntl lock on %s.", filename);
            (void) close(lockfd), lockfd = -1;
        }
#else
        lockname = make_lockname(filename, locknambuf);
#ifndef NO_FILE_LINKS /* LOCKDIR should be subsumed by LOCKPREFIX */
        lockname = fqname(lockname, LOCKPREFIX, 2);
#endif

#if defined(UNIX) || defined(VMS)
        if (unlink(lockname) < 0)
            HUP raw_printf("Can't unlink %s.", lockname);
#ifdef NO_FILE_LINKS
        (void) nhclose(lockfd), lockfd = -1;
#endif

#endif /* UNIX || VMS */

#if defined(AMIGA) || defined(WIN32) || defined(MSDOS)
        if (g.lockptr)
            Close(g.lockptr);
        DeleteFile(lockname);
        g.lockptr = 0;
#endif /* AMIGA || WIN32 || MSDOS */
#endif /* USE_FCNTL */
    }

    g.nesting--;
}

/* ----------  END FILE LOCKING HANDLING ----------- */

/* ----------  BEGIN CONFIG FILE HANDLING ----------- */

const char *default_configfile =
#ifdef UNIX
    ".nethackrc";
#else
#if defined(MAC) || defined(__BEOS__)
    "NetHack Defaults";
#else
#if defined(MSDOS) || defined(WIN32)
    CONFIG_FILE;
#else
    "NetHack.cnf";
#endif
#endif
#endif

/* used for messaging */
char configfile[BUFSZ];

#ifdef MSDOS
/* conflict with speed-dial under windows
 * for XXX.cnf file so support of NetHack.cnf
 * is for backward compatibility only.
 * Preferred name (and first tried) is now defaults.nh but
 * the game will try the old name if there
 * is no defaults.nh.
 */
const char *backward_compat_configfile = "nethack.cnf";
#endif

/* remember the name of the file we're accessing;
   if may be used in option reject messages */
static void
set_configfile_name(fname)
const char *fname;
{
    (void) strncpy(configfile, fname, sizeof configfile - 1);
    configfile[sizeof configfile - 1] = '\0';
}

#ifndef MFLOPPY
#define fopenp fopen
#endif

static FILE *
fopen_config_file(filename, src)
const char *filename;
int src;
{
    FILE *fp;
#if defined(UNIX) || defined(VMS)
    char tmp_config[BUFSZ];
    char *envp;
#endif

    if (src == SET_IN_SYS) {
        /* SYSCF_FILE; if we can't open it, caller will bail */
        if (filename && *filename) {
            set_configfile_name(fqname(filename, SYSCONFPREFIX, 0));
            fp = fopenp(configfile, "r");
        } else
            fp = (FILE *) 0;
        return  fp;
    }
    /* If src != SET_IN_SYS, "filename" is an environment variable, so it
     * should hang around. If set, it is expected to be a full path name
     * (if relevant)
     */
    if (filename && *filename) {
        set_configfile_name(filename);
#ifdef UNIX
        if (access(configfile, 4) == -1) { /* 4 is R_OK on newer systems */
            /* nasty sneaky attempt to read file through
             * NetHack's setuid permissions -- this is the only
             * place a file name may be wholly under the player's
             * control (but SYSCF_FILE is not under the player's
             * control so it's OK).
             */
            raw_printf("Access to %s denied (%d).", configfile, errno);
            wait_synch();
            /* fall through to standard names */
        } else
#endif
        if ((fp = fopenp(configfile, "r")) != (FILE *) 0) {
            return  fp;
#if defined(UNIX) || defined(VMS)
        } else {
            /* access() above probably caught most problems for UNIX */
            raw_printf("Couldn't open requested config file %s (%d).",
                       configfile, errno);
            wait_synch();
#endif
        }
    }
    /* fall through to standard names */

#if defined(MICRO) || defined(MAC) || defined(__BEOS__) || defined(WIN32)
    set_configfile_name(fqname(default_configfile, CONFIGPREFIX, 0));
    if ((fp = fopenp(configfile, "r")) != (FILE *) 0) {
        return fp;
    } else if (strcmp(default_configfile, configfile)) {
        set_configfile_name(default_configfile);
        if ((fp = fopenp(configfile, "r")) != (FILE *) 0)
            return fp;
    }
#ifdef MSDOS
    set_configfile_name(fqname(backward_compat_configfile, CONFIGPREFIX, 0));
    if ((fp = fopenp(configfile, "r")) != (FILE *) 0) {
        return fp;
    } else if (strcmp(backward_compat_configfile, configfile)) {
        set_configfile_name(backward_compat_configfile);
        if ((fp = fopenp(configfile, "r")) != (FILE *) 0)
            return fp;
    }
#endif
#else
/* constructed full path names don't need fqname() */
#ifdef VMS
    /* no punctuation, so might be a logical name */
    set_configfile_name("nethackini");
    if ((fp = fopenp(configfile, "r")) != (FILE *) 0)
        return fp;
    set_configfile_name("sys$login:nethack.ini");
    if ((fp = fopenp(configfile, "r")) != (FILE *) 0)
        return fp;

    envp = nh_getenv("HOME");
    if (!envp || !*envp)
        Strcpy(tmp_config, "NetHack.cnf");
    else
        Sprintf(tmp_config, "%s%s%s", envp,
                !index(":]>/", envp[strlen(envp) - 1]) ? "/" : "",
                "NetHack.cnf");
    set_configfile_name(tmp_config);
    if ((fp = fopenp(configfile, "r")) != (FILE *) 0)
        return fp;
#else /* should be only UNIX left */
    envp = nh_getenv("HOME");
    if (!envp)
        Strcpy(tmp_config, ".nethackrc");
    else
        Sprintf(tmp_config, "%s/%s", envp, ".nethackrc");

    set_configfile_name(tmp_config);
    if ((fp = fopenp(configfile, "r")) != (FILE *) 0)
        return fp;
#if defined(__APPLE__) /* UNIX+__APPLE__ => MacOSX */
    /* try an alternative */
    if (envp) {
        /* OSX-style configuration settings */
        Sprintf(tmp_config, "%s/%s", envp,
                "Library/Preferences/NetHack Defaults");
        set_configfile_name(tmp_config);
        if ((fp = fopenp(configfile, "r")) != (FILE *) 0)
            return fp;
        /* may be easier for user to edit if filename has '.txt' suffix */
        Sprintf(tmp_config, "%s/%s", envp,
                "Library/Preferences/NetHack Defaults.txt");
        set_configfile_name(tmp_config);
        if ((fp = fopenp(configfile, "r")) != (FILE *) 0)
            return fp;
    }
#endif /*__APPLE__*/
    if (errno != ENOENT) {
        const char *details;

        /* e.g., problems when setuid NetHack can't search home
           directory restricted to user */
#if defined(NHSTDC) && !defined(NOTSTDC)
        if ((details = strerror(errno)) == 0)
#endif
            details = "";
        raw_printf("Couldn't open default config file %s %s(%d).",
                   configfile, details, errno);
        wait_synch();
    }
#endif /* !VMS => Unix */
#endif /* !(MICRO || MAC || __BEOS__ || WIN32) */
    return (FILE *) 0;
}

/*
 * Retrieve a list of integers from buf into a uchar array.
 *
 * NOTE: zeros are inserted unless modlist is TRUE, in which case the list
 *  location is unchanged.  Callers must handle zeros if modlist is FALSE.
 */
static int
get_uchars(bufp, list, modlist, size, name)
char *bufp;       /* current pointer */
uchar *list;      /* return list */
boolean modlist;  /* TRUE: list is being modified in place */
int size;         /* return list size */
const char *name; /* name of option for error message */
{
    unsigned int num = 0;
    int count = 0;
    boolean havenum = FALSE;

    while (1) {
        switch (*bufp) {
        case ' ':
        case '\0':
        case '\t':
        case '\n':
            if (havenum) {
                /* if modifying in place, don't insert zeros */
                if (num || !modlist)
                    list[count] = num;
                count++;
                num = 0;
                havenum = FALSE;
            }
            if (count == size || !*bufp)
                return count;
            bufp++;
            break;

        case '0':
        case '1':
        case '2':
        case '3':
        case '4':
        case '5':
        case '6':
        case '7':
        case '8':
        case '9':
            havenum = TRUE;
            num = num * 10 + (*bufp - '0');
            bufp++;
            break;

        case '\\':
            goto gi_error;
            break;

        default:
 gi_error:
            raw_printf("Syntax error in %s", name);
            wait_synch();
            return count;
        }
    }
    /*NOTREACHED*/
}

#ifdef NOCWD_ASSUMPTIONS
static void
adjust_prefix(bufp, prefixid)
char *bufp;
int prefixid;
{
    char *ptr;

    if (!bufp)
        return;
    /* Backward compatibility, ignore trailing ;n */
    if ((ptr = index(bufp, ';')) != 0)
        *ptr = '\0';
    if (strlen(bufp) > 0) {
        g.fqn_prefix[prefixid] = (char *) alloc(strlen(bufp) + 2);
        Strcpy(g.fqn_prefix[prefixid], bufp);
        append_slash(g.fqn_prefix[prefixid]);
    }
}
#endif

/* Choose at random one of the sep separated parts from str. Mangles str. */
static char *
choose_random_part(str,sep)
char *str;
char sep;
{
    int nsep = 1;
    int csep;
    int len = 0;
    char *begin = str;

    if (!str)
        return (char *) 0;

    while (*str) {
        if (*str == sep)
            nsep++;
        str++;
    }
    csep = rn2(nsep);
    str = begin;
    while ((csep > 0) && *str) {
        str++;
        if (*str == sep)
            csep--;
    }
    if (*str) {
        if (*str == sep)
            str++;
        begin = str;
        while (*str && *str != sep) {
            str++;
            len++;
        }
        *str = '\0';
        if (len)
            return begin;
    }
    return (char *) 0;
}

static void
free_config_sections()
{
    if (g.config_section_chosen) {
        free(g.config_section_chosen);
        g.config_section_chosen = NULL;
    }
    if (g.config_section_current) {
        free(g.config_section_current);
        g.config_section_current = NULL;
    }
}

static boolean
is_config_section(str)
const char *str;
{
    const char *a = rindex(str, ']');

    return (a && *str == '[' && *(a+1) == '\0' && (int)(a - str) > 0);
}

static boolean
handle_config_section(buf)
char *buf;
{
    if (is_config_section(buf)) {
        char *send;
        if (g.config_section_current) {
            free(g.config_section_current);
        }
        g.config_section_current = dupstr(&buf[1]);
        send = rindex(g.config_section_current, ']');
        *send = '\0';
        debugpline1("set config section: '%s'", g.config_section_current);
        return TRUE;
    }

    if (g.config_section_current) {
        if (!g.config_section_chosen)
            return TRUE;
        if (strcmp(g.config_section_current, g.config_section_chosen))
            return TRUE;
    }
    return FALSE;
}

#define match_varname(INP, NAM, LEN) match_optname(INP, NAM, LEN, TRUE)

/* find the '=' or ':' */
char *
find_optparam(buf)
const char *buf;
{
    char *bufp, *altp;

    bufp = index(buf, '=');
    altp = index(buf, ':');
    if (!bufp || (altp && altp < bufp))
        bufp = altp;

    return bufp;
}

boolean
parse_config_line(origbuf)
char *origbuf;
{
#if defined(MICRO) && !defined(NOCWD_ASSUMPTIONS)
    static boolean ramdisk_specified = FALSE;
#endif
#ifdef SYSCF
    int n;
#endif
    char *bufp, buf[4 * BUFSZ];
    uchar translate[MAXPCHARS];
    int len;
    boolean retval = TRUE;
    int src = iflags.parse_config_file_src;

    /* convert any tab to space, condense consecutive spaces into one,
       remove leading and trailing spaces (exception: if there is nothing
       but spaces, one of them will be kept even though it leads/trails) */
    mungspaces(strcpy(buf, origbuf));

    /* find the '=' or ':' */
    bufp = find_optparam(buf);
    if (!bufp) {
        config_error_add("Not a config statement, missing '='");
        return FALSE;
    }
    /* skip past '=', then space between it and value, if any */
    ++bufp;
    if (*bufp == ' ')
        ++bufp;

    /* Go through possible variables */
    /* some of these (at least LEVELS and SAVE) should now set the
     * appropriate g.fqn_prefix[] rather than specialized variables
     */
    if (match_varname(buf, "OPTIONS", 4)) {
        /* hack: un-mungspaces to allow consecutive spaces in
           general options until we verify that this is unnecessary;
           '=' or ':' is guaranteed to be present */
        bufp = find_optparam(origbuf);
        ++bufp; /* skip '='; parseoptions() handles spaces */

        if (!parseoptions(bufp, TRUE, TRUE))
            retval = FALSE;
    } else if (match_varname(buf, "AUTOPICKUP_EXCEPTION", 5)) {
        add_autopickup_exception(bufp);
    } else if (match_varname(buf, "BINDINGS", 4)) {
        if (!parsebindings(bufp))
            retval = FALSE;
    } else if (match_varname(buf, "AUTOCOMPLETE", 5)) {
        parseautocomplete(bufp, TRUE);
    } else if (match_varname(buf, "MSGTYPE", 7)) {
        if (!msgtype_parse_add(bufp))
            retval = FALSE;
#ifdef NOCWD_ASSUMPTIONS
    } else if (match_varname(buf, "HACKDIR", 4)) {
        adjust_prefix(bufp, HACKPREFIX);
    } else if (match_varname(buf, "LEVELDIR", 4)
               || match_varname(buf, "LEVELS", 4)) {
        adjust_prefix(bufp, LEVELPREFIX);
    } else if (match_varname(buf, "SAVEDIR", 4)) {
        adjust_prefix(bufp, SAVEPREFIX);
    } else if (match_varname(buf, "BONESDIR", 5)) {
        adjust_prefix(bufp, BONESPREFIX);
    } else if (match_varname(buf, "DATADIR", 4)) {
        adjust_prefix(bufp, DATAPREFIX);
    } else if (match_varname(buf, "SCOREDIR", 4)) {
        adjust_prefix(bufp, SCOREPREFIX);
    } else if (match_varname(buf, "LOCKDIR", 4)) {
        adjust_prefix(bufp, LOCKPREFIX);
    } else if (match_varname(buf, "CONFIGDIR", 4)) {
        adjust_prefix(bufp, CONFIGPREFIX);
    } else if (match_varname(buf, "TROUBLEDIR", 4)) {
        adjust_prefix(bufp, TROUBLEPREFIX);
#else /*NOCWD_ASSUMPTIONS*/
#ifdef MICRO
    } else if (match_varname(buf, "HACKDIR", 4)) {
        (void) strncpy(g.hackdir, bufp, PATHLEN - 1);
#ifdef MFLOPPY
    } else if (match_varname(buf, "RAMDISK", 3)) {
/* The following ifdef is NOT in the wrong
 * place.  For now, we accept and silently
 * ignore RAMDISK */
#ifndef AMIGA
        if (strlen(bufp) >= PATHLEN)
            bufp[PATHLEN - 1] = '\0';
        Strcpy(levels, bufp);
        g.ramdisk = (strcmp(g.permbones, levels) != 0);
        ramdisk_specified = TRUE;
#endif
#endif
    } else if (match_varname(buf, "LEVELS", 4)) {
        if (strlen(bufp) >= PATHLEN)
            bufp[PATHLEN - 1] = '\0';
        Strcpy(g.permbones, bufp);
        if (!ramdisk_specified || !*levels)
            Strcpy(levels, bufp);
        g.ramdisk = (strcmp(g.permbones, levels) != 0);
    } else if (match_varname(buf, "SAVE", 4)) {
        char *ptr;

        if ((ptr = index(bufp, ';')) != 0) {
            *ptr = '\0';
#ifdef MFLOPPY
            if (*(ptr + 1) == 'n' || *(ptr + 1) == 'N') {
                g.saveprompt = FALSE;
            }
#endif
        }
#if defined(SYSFLAGS) && defined(MFLOPPY)
        else
            g.saveprompt = sysflags.asksavedisk;
#endif

        (void) strncpy(g.SAVEP, bufp, SAVESIZE - 1);
        append_slash(g.SAVEP);
#endif /* MICRO */
#endif /*NOCWD_ASSUMPTIONS*/

    } else if (match_varname(buf, "NAME", 4)) {
        (void) strncpy(g.plname, bufp, PL_NSIZ - 1);
    } else if (match_varname(buf, "ROLE", 4)
               || match_varname(buf, "CHARACTER", 4)) {
        if ((len = str2role(bufp)) >= 0)
            flags.initrole = len;
    } else if (match_varname(buf, "dogname", 3)) {
        (void) strncpy(g.dogname, bufp, PL_PSIZ - 1);
    } else if (match_varname(buf, "catname", 3)) {
        (void) strncpy(g.catname, bufp, PL_PSIZ - 1);

#ifdef SYSCF
    } else if (src == SET_IN_SYS && match_varname(buf, "WIZARDS", 7)) {
        if (sysopt.wizards)
            free((genericptr_t) sysopt.wizards);
        sysopt.wizards = dupstr(bufp);
        if (strlen(sysopt.wizards) && strcmp(sysopt.wizards, "*")) {
            /* pre-format WIZARDS list now; it's displayed during a panic
               and since that panic might be due to running out of memory,
               we don't want to risk attempting to allocate any memory then */
            if (sysopt.fmtd_wizard_list)
                free((genericptr_t) sysopt.fmtd_wizard_list);
            sysopt.fmtd_wizard_list = build_english_list(sysopt.wizards);
        }
    } else if (src == SET_IN_SYS && match_varname(buf, "SHELLERS", 8)) {
        if (sysopt.shellers)
            free((genericptr_t) sysopt.shellers);
        sysopt.shellers = dupstr(bufp);
    } else if (src == SET_IN_SYS && match_varname(buf, "EXPLORERS", 7)) {
        if (sysopt.explorers)
            free((genericptr_t) sysopt.explorers);
        sysopt.explorers = dupstr(bufp);
    } else if (src == SET_IN_SYS && match_varname(buf, "DEBUGFILES", 5)) {
        /* if showdebug() has already been called (perhaps we've added
           some debugpline() calls to option processing) and has found
           a value for getenv("DEBUGFILES"), don't override that */
        if (sysopt.env_dbgfl <= 0) {
            if (sysopt.debugfiles)
                free((genericptr_t) sysopt.debugfiles);
            sysopt.debugfiles = dupstr(bufp);
        }
    } else if (src == SET_IN_SYS && match_varname(buf, "DUMPLOGFILE", 7)) {
#ifdef DUMPLOG
        if (sysopt.dumplogfile)
            free((genericptr_t) sysopt.dumplogfile);
        sysopt.dumplogfile = dupstr(bufp);
#endif
    } else if (src == SET_IN_SYS && match_varname(buf, "GENERICUSERS", 12)) {
        if (sysopt.genericusers)
            free((genericptr_t) sysopt.genericusers);
        sysopt.genericusers = dupstr(bufp);
    } else if (src == SET_IN_SYS && match_varname(buf, "BONES_POOLS", 10)) {
        /* max value of 10 guarantees (N % bones.pools) will be one digit
           so we don't lose control of the length of bones file names */
        n = atoi(bufp);
        sysopt.bones_pools = (n <= 0) ? 0 : min(n, 10);
        /* note: right now bones_pools==0 is the same as bones_pools==1,
           but we could change that and make bones_pools==0 become an
           indicator to suppress bones usage altogether */
    } else if (src == SET_IN_SYS && match_varname(buf, "SUPPORT", 7)) {
        if (sysopt.support)
            free((genericptr_t) sysopt.support);
        sysopt.support = dupstr(bufp);
    } else if (src == SET_IN_SYS && match_varname(buf, "RECOVER", 7)) {
        if (sysopt.recover)
            free((genericptr_t) sysopt.recover);
        sysopt.recover = dupstr(bufp);
    } else if (src == SET_IN_SYS
               && match_varname(buf, "CHECK_SAVE_UID", 14)) {
        n = atoi(bufp);
        sysopt.check_save_uid = n;
    } else if (src == SET_IN_SYS
               && match_varname(buf, "CHECK_PLNAME", 12)) {
        n = atoi(bufp);
        sysopt.check_plname = n;
    } else if (match_varname(buf, "SEDUCE", 6)) {
        n = !!atoi(bufp); /* XXX this could be tighter */
        /* allow anyone to turn it off, but only sysconf to turn it on*/
        if (src != SET_IN_SYS && n != 0) {
            config_error_add("Illegal value in SEDUCE");
            return FALSE;
        }
        sysopt.seduce = n;
        sysopt_seduce_set(sysopt.seduce);
    } else if (src == SET_IN_SYS && match_varname(buf, "MAXPLAYERS", 10)) {
        n = atoi(bufp);
        /* XXX to get more than 25, need to rewrite all lock code */
        if (n < 0 || n > 25) {
            config_error_add("Illegal value in MAXPLAYERS (maximum is 25).");
            return FALSE;
        }
        sysopt.maxplayers = n;
    } else if (src == SET_IN_SYS && match_varname(buf, "PERSMAX", 7)) {
        n = atoi(bufp);
        if (n < 1) {
            config_error_add("Illegal value in PERSMAX (minimum is 1).");
            return FALSE;
        }
        sysopt.persmax = n;
    } else if (src == SET_IN_SYS && match_varname(buf, "PERS_IS_UID", 11)) {
        n = atoi(bufp);
        if (n != 0 && n != 1) {
            config_error_add("Illegal value in PERS_IS_UID (must be 0 or 1).");
            return FALSE;
        }
        sysopt.pers_is_uid = n;
    } else if (src == SET_IN_SYS && match_varname(buf, "ENTRYMAX", 8)) {
        n = atoi(bufp);
        if (n < 10) {
            config_error_add("Illegal value in ENTRYMAX (minimum is 10).");
            return FALSE;
        }
        sysopt.entrymax = n;
    } else if ((src == SET_IN_SYS) && match_varname(buf, "POINTSMIN", 9)) {
        n = atoi(bufp);
        if (n < 1) {
            config_error_add("Illegal value in POINTSMIN (minimum is 1).");
            return FALSE;
        }
        sysopt.pointsmin = n;
    } else if (src == SET_IN_SYS
               && match_varname(buf, "MAX_STATUENAME_RANK", 10)) {
        n = atoi(bufp);
        if (n < 1) {
            config_error_add(
                      "Illegal value in MAX_STATUENAME_RANK (minimum is 1).");
            return FALSE;
        }
        sysopt.tt_oname_maxrank = n;

    /* SYSCF PANICTRACE options */
    } else if (src == SET_IN_SYS
               && match_varname(buf, "PANICTRACE_LIBC", 15)) {
        n = atoi(bufp);
#if defined(PANICTRACE) && defined(PANICTRACE_LIBC)
        if (n < 0 || n > 2) {
            config_error_add("Illegal value in PANICTRACE_LIBC (not 0,1,2).");
            return FALSE;
        }
#endif
        sysopt.panictrace_libc = n;
    } else if (src == SET_IN_SYS
               && match_varname(buf, "PANICTRACE_GDB", 14)) {
        n = atoi(bufp);
#if defined(PANICTRACE)
        if (n < 0 || n > 2) {
            config_error_add("Illegal value in PANICTRACE_GDB (not 0,1,2).");
            return FALSE;
        }
#endif
        sysopt.panictrace_gdb = n;
    } else if (src == SET_IN_SYS && match_varname(buf, "GDBPATH", 7)) {
#if defined(PANICTRACE) && !defined(VMS)
        if (!file_exists(bufp)) {
            config_error_add("File specified in GDBPATH does not exist.");
            return FALSE;
        }
#endif
        if (sysopt.gdbpath)
            free((genericptr_t) sysopt.gdbpath);
        sysopt.gdbpath = dupstr(bufp);
    } else if (src == SET_IN_SYS && match_varname(buf, "GREPPATH", 7)) {
#if defined(PANICTRACE) && !defined(VMS)
        if (!file_exists(bufp)) {
            config_error_add("File specified in GREPPATH does not exist.");
            return FALSE;
        }
#endif
        if (sysopt.greppath)
            free((genericptr_t) sysopt.greppath);
        sysopt.greppath = dupstr(bufp);
    /* SYSCF SAVE and BONES format options */
    } else if (src == SET_IN_SYS
               && match_varname(buf, "SAVEFORMAT", 10)) {
        parseformat(sysopt.saveformat, bufp);
    } else if (src == SET_IN_SYS
               && match_varname(buf, "BONESFORMAT", 11)) {
        parseformat(sysopt.bonesformat, bufp);
    } else if (src == SET_IN_SYS
               && match_varname(buf, "ACCESSIBILITY", 13)) {
        n = atoi(bufp);
        if (n < 0 || n > 1) {
            config_error_add("Illegal value in ACCESSIBILITY (not 0,1).");
            return FALSE;
        }
        sysopt.accessibility = n;
#endif /* SYSCF */

    } else if (match_varname(buf, "BOULDER", 3)) {
        (void) get_uchars(bufp, &g.ov_primary_syms[SYM_BOULDER + SYM_OFF_X], TRUE, 1,
                          "BOULDER");
    } else if (match_varname(buf, "MENUCOLOR", 9)) {
        if (!add_menu_coloring(bufp))
            retval = FALSE;
    } else if (match_varname(buf, "HILITE_STATUS", 6)) {
#ifdef STATUS_HILITES
        if (!parse_status_hl1(bufp, TRUE))
            retval = FALSE;
#endif
    } else if (match_varname(buf, "WARNINGS", 5)) {
        (void) get_uchars(bufp, translate, FALSE, WARNCOUNT,
                          "WARNINGS");
        assign_warnings(translate);
    } else if (match_varname(buf, "ROGUESYMBOLS", 4)) {
        if (!parsesymbols(bufp, ROGUESET)) {
            config_error_add("Error in ROGUESYMBOLS definition '%s'", bufp);
            retval = FALSE;
        }
        switch_symbols(TRUE);
    } else if (match_varname(buf, "SYMBOLS", 4)) {
        if (!parsesymbols(bufp, PRIMARY)) {
            config_error_add("Error in SYMBOLS definition '%s'", bufp);
            retval = FALSE;
        }
        switch_symbols(TRUE);
    } else if (match_varname(buf, "WIZKIT", 6)) {
        (void) strncpy(g.wizkit, bufp, WIZKIT_MAX - 1);
#ifdef AMIGA
    } else if (match_varname(buf, "FONT", 4)) {
        char *t;

        if (t = strchr(buf + 5, ':')) {
            *t = 0;
            amii_set_text_font(buf + 5, atoi(t + 1));
            *t = ':';
        }
    } else if (match_varname(buf, "PATH", 4)) {
        (void) strncpy(PATH, bufp, PATHLEN - 1);
    } else if (match_varname(buf, "DEPTH", 5)) {
        extern int amii_numcolors;
        int val = atoi(bufp);

        amii_numcolors = 1L << min(DEPTH, val);
#ifdef SYSFLAGS
    } else if (match_varname(buf, "DRIPENS", 7)) {
        int i, val;
        char *t;

        for (i = 0, t = strtok(bufp, ",/"); t != (char *) 0;
             i < 20 && (t = strtok((char *) 0, ",/")), ++i) {
            sscanf(t, "%d", &val);
            sysflags.amii_dripens[i] = val;
        }
#endif
    } else if (match_varname(buf, "SCREENMODE", 10)) {
        extern long amii_scrnmode;

        if (!stricmp(bufp, "req"))
            amii_scrnmode = 0xffffffff; /* Requester */
        else if (sscanf(bufp, "%x", &amii_scrnmode) != 1)
            amii_scrnmode = 0;
    } else if (match_varname(buf, "MSGPENS", 7)) {
        extern int amii_msgAPen, amii_msgBPen;
        char *t = strtok(bufp, ",/");

        if (t) {
            sscanf(t, "%d", &amii_msgAPen);
            if (t = strtok((char *) 0, ",/"))
                sscanf(t, "%d", &amii_msgBPen);
        }
    } else if (match_varname(buf, "TEXTPENS", 8)) {
        extern int amii_textAPen, amii_textBPen;
        char *t = strtok(bufp, ",/");

        if (t) {
            sscanf(t, "%d", &amii_textAPen);
            if (t = strtok((char *) 0, ",/"))
                sscanf(t, "%d", &amii_textBPen);
        }
    } else if (match_varname(buf, "MENUPENS", 8)) {
        extern int amii_menuAPen, amii_menuBPen;
        char *t = strtok(bufp, ",/");

        if (t) {
            sscanf(t, "%d", &amii_menuAPen);
            if (t = strtok((char *) 0, ",/"))
                sscanf(t, "%d", &amii_menuBPen);
        }
    } else if (match_varname(buf, "STATUSPENS", 10)) {
        extern int amii_statAPen, amii_statBPen;
        char *t = strtok(bufp, ",/");

        if (t) {
            sscanf(t, "%d", &amii_statAPen);
            if (t = strtok((char *) 0, ",/"))
                sscanf(t, "%d", &amii_statBPen);
        }
    } else if (match_varname(buf, "OTHERPENS", 9)) {
        extern int amii_otherAPen, amii_otherBPen;
        char *t = strtok(bufp, ",/");

        if (t) {
            sscanf(t, "%d", &amii_otherAPen);
            if (t = strtok((char *) 0, ",/"))
                sscanf(t, "%d", &amii_otherBPen);
        }
    } else if (match_varname(buf, "PENS", 4)) {
        extern unsigned short amii_init_map[AMII_MAXCOLORS];
        int i;
        char *t;

        for (i = 0, t = strtok(bufp, ",/");
             i < AMII_MAXCOLORS && t != (char *) 0;
             t = strtok((char *) 0, ",/"), ++i) {
            sscanf(t, "%hx", &amii_init_map[i]);
        }
        amii_setpens(amii_numcolors = i);
    } else if (match_varname(buf, "FGPENS", 6)) {
        extern int foreg[AMII_MAXCOLORS];
        int i;
        char *t;

        for (i = 0, t = strtok(bufp, ",/");
             i < AMII_MAXCOLORS && t != (char *) 0;
             t = strtok((char *) 0, ",/"), ++i) {
            sscanf(t, "%d", &foreg[i]);
        }
    } else if (match_varname(buf, "BGPENS", 6)) {
        extern int backg[AMII_MAXCOLORS];
        int i;
        char *t;

        for (i = 0, t = strtok(bufp, ",/");
             i < AMII_MAXCOLORS && t != (char *) 0;
             t = strtok((char *) 0, ",/"), ++i) {
            sscanf(t, "%d", &backg[i]);
        }
#endif /*AMIGA*/
#ifdef USER_SOUNDS
    } else if (match_varname(buf, "SOUNDDIR", 8)) {
        sounddir = dupstr(bufp);
    } else if (match_varname(buf, "SOUND", 5)) {
        add_sound_mapping(bufp);
#endif
    } else if (match_varname(buf, "QT_TILEWIDTH", 12)) {
#ifdef QT_GRAPHICS
        extern char *qt_tilewidth;

        if (qt_tilewidth == NULL)
            qt_tilewidth = dupstr(bufp);
#endif
    } else if (match_varname(buf, "QT_TILEHEIGHT", 13)) {
#ifdef QT_GRAPHICS
        extern char *qt_tileheight;

        if (qt_tileheight == NULL)
            qt_tileheight = dupstr(bufp);
#endif
    } else if (match_varname(buf, "QT_FONTSIZE", 11)) {
#ifdef QT_GRAPHICS
        extern char *qt_fontsize;

        if (qt_fontsize == NULL)
            qt_fontsize = dupstr(bufp);
#endif
    } else if (match_varname(buf, "QT_COMPACT", 10)) {
#ifdef QT_GRAPHICS
        extern int qt_compact_mode;

        qt_compact_mode = atoi(bufp);
#endif
    } else {
        config_error_add("Unknown config statement");
        return FALSE;
    }
    return retval;
}

#ifdef USER_SOUNDS
boolean
can_read_file(filename)
const char *filename;
{
    return (boolean) (access(filename, 4) == 0);
}
#endif /* USER_SOUNDS */

struct _config_error_frame {
    int line_num;
    int num_errors;
    boolean origline_shown;
    boolean fromfile;
    boolean secure;
    char origline[4 * BUFSZ];
    char source[BUFSZ];
    struct _config_error_frame *next;
};

static struct _config_error_frame *config_error_data = 0;

void
config_error_init(from_file, sourcename, secure)
boolean from_file;
const char *sourcename;
boolean secure;
{
    struct _config_error_frame *tmp = (struct _config_error_frame *)
        alloc(sizeof (struct _config_error_frame));

    tmp->line_num = 0;
    tmp->num_errors = 0;
    tmp->origline_shown = FALSE;
    tmp->fromfile = from_file;
    tmp->secure = secure;
    tmp->origline[0] = '\0';
    if (sourcename && sourcename[0]) {
        (void) strncpy(tmp->source, sourcename, sizeof (tmp->source) - 1);
        tmp->source[sizeof (tmp->source) - 1] = '\0';
    } else
        tmp->source[0] = '\0';

    tmp->next = config_error_data;
    config_error_data = tmp;
}

static boolean
config_error_nextline(line)
const char *line;
{
    struct _config_error_frame *ced = config_error_data;

    if (!ced)
        return FALSE;

    if (ced->num_errors && ced->secure)
        return FALSE;

    ced->line_num++;
    ced->origline_shown = FALSE;
    if (line && line[0]) {
        (void) strncpy(ced->origline, line, sizeof (ced->origline) - 1);
        ced->origline[sizeof (ced->origline) - 1] = '\0';
    } else
        ced->origline[0] = '\0';

    return TRUE;
}

/* varargs 'config_error_add()' moved to pline.c */
void
config_erradd(buf)
const char *buf;
{
    char lineno[QBUFSZ];

    if (!buf || !*buf)
        buf = "Unknown error";

    if (!config_error_data) {
        /* either very early, where pline() will use raw_print(), or
           player gave bad value when prompted by interactive 'O' command */
        pline("%s%s.", !iflags.window_inited ? "config_error_add: " : "", buf);
        wait_synch();
        return;
    }

    config_error_data->num_errors++;
    if (!config_error_data->origline_shown && !config_error_data->secure) {
        pline("\n%s", config_error_data->origline);
        config_error_data->origline_shown = TRUE;
    }
    if (config_error_data->line_num > 0 && !config_error_data->secure) {
        Sprintf(lineno, "Line %d: ", config_error_data->line_num);
    } else
        lineno[0] = '\0';

    pline("%s %s%s.", config_error_data->secure ? "Error:" : " *",
          lineno, buf);
}

int
config_error_done()
{
    int n;
    struct _config_error_frame *tmp = config_error_data;

    if (!config_error_data)
        return 0;
    n = config_error_data->num_errors;
    if (n) {
        pline("\n%d error%s in %s.\n", n,
                   (n > 1) ? "s" : "",
                   *config_error_data->source
              ? config_error_data->source : configfile);
        wait_synch();
    }
    config_error_data = tmp->next;
    free(tmp);
    return n;
}

boolean
read_config_file(filename, src)
const char *filename;
int src;
{
    FILE *fp;
    boolean rv = TRUE;

    if (!(fp = fopen_config_file(filename, src)))
        return FALSE;

    /* begin detection of duplicate configfile options */
    set_duplicate_opt_detection(1);
    free_config_sections();
    iflags.parse_config_file_src = src;

    rv = parse_conf_file(fp, parse_config_line);
    (void) fclose(fp);

    free_config_sections();
    /* turn off detection of duplicate configfile options */
    set_duplicate_opt_detection(0);
    return rv;
}

static FILE *
fopen_wizkit_file()
{
    FILE *fp;
#if defined(VMS) || defined(UNIX)
    char tmp_wizkit[BUFSZ];
#endif
    char *envp;

    envp = nh_getenv("WIZKIT");
    if (envp && *envp)
        (void) strncpy(g.wizkit, envp, WIZKIT_MAX - 1);
    if (!g.wizkit[0])
        return (FILE *) 0;

#ifdef UNIX
    if (access(g.wizkit, 4) == -1) {
        /* 4 is R_OK on newer systems */
        /* nasty sneaky attempt to read file through
         * NetHack's setuid permissions -- this is a
         * place a file name may be wholly under the player's
         * control
         */
        raw_printf("Access to %s denied (%d).", g.wizkit, errno);
        wait_synch();
        /* fall through to standard names */
    } else
#endif
        if ((fp = fopenp(g.wizkit, "r")) != (FILE *) 0) {
        return fp;
#if defined(UNIX) || defined(VMS)
    } else {
        /* access() above probably caught most problems for UNIX */
        raw_printf("Couldn't open requested config file %s (%d).", g.wizkit,
                   errno);
        wait_synch();
#endif
    }

#if defined(MICRO) || defined(MAC) || defined(__BEOS__) || defined(WIN32)
    if ((fp = fopenp(fqname(g.wizkit, CONFIGPREFIX, 0), "r")) != (FILE *) 0)
        return fp;
#else
#ifdef VMS
    envp = nh_getenv("HOME");
    if (envp)
        Sprintf(tmp_wizkit, "%s%s", envp, g.wizkit);
    else
        Sprintf(tmp_wizkit, "%s%s", "sys$login:", g.wizkit);
    if ((fp = fopenp(tmp_wizkit, "r")) != (FILE *) 0)
        return fp;
#else /* should be only UNIX left */
    envp = nh_getenv("HOME");
    if (envp)
        Sprintf(tmp_wizkit, "%s/%s", envp, g.wizkit);
    else
        Strcpy(tmp_wizkit, g.wizkit);
    if ((fp = fopenp(tmp_wizkit, "r")) != (FILE *) 0)
        return fp;
    else if (errno != ENOENT) {
        /* e.g., problems when setuid NetHack can't search home
         * directory restricted to user */
        raw_printf("Couldn't open default g.wizkit file %s (%d).", tmp_wizkit,
                   errno);
        wait_synch();
    }
#endif
#endif
    return (FILE *) 0;
}

/* add to hero's inventory if there's room, otherwise put item on floor */
static void
wizkit_addinv(obj)
struct obj *obj;
{
    if (!obj || obj == &cg.zeroobj)
        return;

    /* subset of starting inventory pre-ID */
    obj->dknown = 1;
    if (Role_if(PM_PRIEST))
        obj->bknown = 1; /* ok to bypass set_bknown() */
    /* same criteria as lift_object()'s check for available inventory slot */
    if (obj->oclass != COIN_CLASS && inv_cnt(FALSE) >= 52
        && !merge_choice(g.invent, obj)) {
        /* inventory overflow; can't just place & stack object since
           hero isn't in position yet, so schedule for arrival later */
        add_to_migration(obj);
        obj->ox = 0; /* index of main dungeon */
        obj->oy = 1; /* starting level number */
        obj->owornmask =
            (long) (MIGR_WITH_HERO | MIGR_NOBREAK | MIGR_NOSCATTER);
    } else {
        (void) addinv(obj);
    }
}


boolean
proc_wizkit_line(buf)
char *buf;
{
    struct obj *otmp = readobjnam(buf, (struct obj *) 0);

    if (otmp) {
        if (otmp != &cg.zeroobj)
            wizkit_addinv(otmp);
    } else {
        /* .60 limits output line width to 79 chars */
        config_error_add("Bad wizkit item: \"%.60s\"", buf);
        return FALSE;
    }
    return TRUE;
}

void
read_wizkit()
{
    FILE *fp;

    if (!wizard || !(fp = fopen_wizkit_file()))
        return;

    g.program_state.wizkit_wishing = 1;
    config_error_init(TRUE, "WIZKIT", FALSE);

    parse_conf_file(fp, proc_wizkit_line);
    (void) fclose(fp);

    config_error_done();
    g.program_state.wizkit_wishing = 0;

    return;
}

/* parse_conf_file
 *
 * Read from file fp, handling comments, empty lines, config sections,
 * CHOOSE, and line continuation, calling proc for every valid line.
 *
 * Continued lines are merged together with one space in between.
 */
static boolean
parse_conf_file(fp, proc)
FILE *fp;
boolean FDECL((*proc), (char *));
{
    char inbuf[4 * BUFSZ];
    boolean rv = TRUE; /* assume successful parse */
    char *ep;
    boolean skip = FALSE, morelines = FALSE;
    char *buf = (char *) 0;
    size_t inbufsz = sizeof inbuf;

    free_config_sections();

    while (fgets(inbuf, (int) inbufsz, fp)) {
        ep = index(inbuf, '\n');
        if (skip) { /* in case previous line was too long */
            if (ep)
                skip = FALSE; /* found newline; next line is normal */
        } else {
            if (!ep) {  /* newline missing */
                if (strlen(inbuf) < (inbufsz - 2)) {
                    /* likely the last line of file is just
                       missing a newline; process it anyway  */
                    ep = eos(inbuf);
                } else {
                    config_error_add("Line too long, skipping");
                    skip = TRUE; /* discard next fgets */
                }
            } else {
                *ep = '\0'; /* remove newline */
            }
            if (ep) {
                char *tmpbuf = (char *) 0;
                int len;
                boolean ignoreline = FALSE;
                boolean oldline = FALSE;

                /* line continuation (trailing '\') */
                morelines = (--ep >= inbuf && *ep == '\\');
                if (morelines)
                    *ep = '\0';

                /* trim off spaces at end of line */
                while (ep >= inbuf
                       && (*ep == ' ' || *ep == '\t' || *ep == '\r'))
                    *ep-- = '\0';

                if (!config_error_nextline(inbuf)) {
                    rv = FALSE;
                    if (buf)
                        free(buf), buf = (char *) 0;
                    break;
                }

                ep = inbuf;
                while (*ep == ' ' || *ep == '\t')
                    ++ep;

                /* ignore empty lines and full-line comment lines */
                if (!*ep || *ep == '#')
                    ignoreline = TRUE;

                if (buf)
                    oldline = TRUE;

                /* merge now read line with previous ones, if necessary */
                if (!ignoreline) {
                    len = (int) strlen(inbuf) + 1;
                    if (buf)
                        len += (int) strlen(buf);
                    tmpbuf = (char *) alloc(len);
                    if (buf) {
                        Sprintf(tmpbuf, "%s %s", buf, inbuf);
                        free(buf);
                    } else
                        Strcpy(tmpbuf, inbuf);
                    buf = tmpbuf;
                }

                if (morelines || (ignoreline && !oldline))
                    continue;

                if (handle_config_section(ep)) {
                    free(buf);
                    buf = (char *) 0;
                    continue;
                }

                /* from here onwards, we'll handle buf only */

                if (match_varname(buf, "CHOOSE", 6)) {
                    char *section;
                    char *bufp = find_optparam(buf);

                    if (!bufp) {
                        config_error_add(
                                    "Format is CHOOSE=section1,section2,...");
                        rv = FALSE;
                        free(buf);
                        buf = (char *) 0;
                        continue;
                    }
                    bufp++;
                    if (g.config_section_chosen)
                        free(g.config_section_chosen);
                    section = choose_random_part(bufp, ',');
                    if (section)
                        g.config_section_chosen = dupstr(section);
                    else {
                        config_error_add("No config section to choose");
                        rv = FALSE;
                    }
                    free(buf);
                    buf = (char *) 0;
                    continue;
                }

                if (!proc(buf))
                    rv = FALSE;

                free(buf);
                buf = (char *) 0;
            }
        }
    }

    if (buf)
        free(buf);

    free_config_sections();
    return rv;
}

extern const char *known_handling[];     /* drawing.c */
extern const char *known_restrictions[]; /* drawing.c */

static
FILE *
fopen_sym_file()
{
    FILE *fp;

    fp = fopen_datafile(SYMBOLS, "r",
#ifdef WIN32
                            SYSCONFPREFIX
#else
                            HACKPREFIX
#endif
                       );

    return fp;
}

/*
 * Returns 1 if the chose symset was found and loaded.
 *         0 if it wasn't found in the sym file or other problem.
 */
int
read_sym_file(which_set)
int which_set;
{
    FILE *fp;

    g.symset[which_set].explicitly = FALSE;
    if (!(fp = fopen_sym_file()))
        return 0;

    g.symset[which_set].explicitly = TRUE;
    g.chosen_symset_start = g.chosen_symset_end = FALSE;
    g.symset_which_set = which_set;

    config_error_init(TRUE, "symbols", FALSE);

    parse_conf_file(fp, proc_symset_line);
    (void) fclose(fp);

    if (!g.chosen_symset_start && !g.chosen_symset_end) {
        /* name caller put in symset[which_set].name was not found;
           if it looks like "Default symbols", null it out and return
           success to use the default; otherwise, return failure */
        if (g.symset[which_set].name
            && (fuzzymatch(g.symset[which_set].name, "Default symbols",
                           " -_", TRUE)
                || !strcmpi(g.symset[which_set].name, "default")))
            clear_symsetentry(which_set, TRUE);
        config_error_done();

        /* If name was defined, it was invalid... Then we're loading fallback */
        if (g.symset[which_set].name) {
            g.symset[which_set].explicitly = FALSE;
            return 0;
        }

        return 1;
    }
    if (!g.chosen_symset_end)
        config_error_add("Missing finish for symset \"%s\"",
                         g.symset[which_set].name ? g.symset[which_set].name
                                                : "unknown");
    config_error_done();
    return 1;
}

boolean
proc_symset_line(buf)
char *buf;
{
    return !((boolean) parse_sym_line(buf, g.symset_which_set));
}

/* returns 0 on error */
int
parse_sym_line(buf, which_set)
char *buf;
int which_set;
{
    int val, i;
    struct symparse *symp;
    char *bufp, *commentp, *altp;

    /* convert each instance of whitespace (tabs, consecutive spaces)
       into a single space; leading and trailing spaces are stripped */
    mungspaces(buf);

    /* remove trailing comment, if any (this isn't strictly needed for
       individual symbols, and it won't matter if "X#comment" without
       separating space slips through; for handling or set description,
       symbol set creator is responsible for preceding '#' with a space
       and that comment itself doesn't contain " #") */
    if ((commentp = rindex(buf, '#')) != 0 && commentp[-1] == ' ')
        commentp[-1] = '\0';

    /* find the '=' or ':' */
    bufp = index(buf, '=');
    altp = index(buf, ':');
    if (!bufp || (altp && altp < bufp))
        bufp = altp;
    if (!bufp) {
        if (strncmpi(buf, "finish", 6) == 0) {
            /* end current graphics set */
            if (g.chosen_symset_start)
                g.chosen_symset_end = TRUE;
            g.chosen_symset_start = FALSE;
            return 1;
        }
        config_error_add("No \"finish\"");
        return 0;
    }
    /* skip '=' and space which follows, if any */
    ++bufp;
    if (*bufp == ' ')
        ++bufp;

    symp = match_sym(buf);
    if (!symp) {
        config_error_add("Unknown sym keyword");
        return 0;
    }

    if (!g.symset[which_set].name) {
        /* A null symset name indicates that we're just
           building a pick-list of possible symset
           values from the file, so only do that */
        if (symp->range == SYM_CONTROL) {
            struct symsetentry *tmpsp, *lastsp;

            for (lastsp = g.symset_list; lastsp; lastsp = lastsp->next)
                if (!lastsp->next)
                    break;
            switch (symp->idx) {
            case 0:
                tmpsp = (struct symsetentry *) alloc(sizeof *tmpsp);
                tmpsp->next = (struct symsetentry *) 0;
                if (!lastsp)
                    g.symset_list = tmpsp;
                else
                    lastsp->next = tmpsp;
                tmpsp->name = dupstr(bufp);
                tmpsp->desc = (char *) 0;
                tmpsp->handling = H_UNK;
                /* initialize restriction bits */
                tmpsp->nocolor = 0;
                tmpsp->primary = 0;
                tmpsp->rogue = 0;
                break;
            case 2:
                /* handler type identified */
                tmpsp = lastsp; /* most recent symset */
                for (i = 0; known_handling[i]; ++i)
                    if (!strcmpi(known_handling[i], bufp)) {
                        tmpsp->handling = i;
                        break; /* for loop */
                    }
                break;
            case 3:
                /* description:something */
                tmpsp = lastsp; /* most recent symset */
                if (tmpsp && !tmpsp->desc)
                    tmpsp->desc = dupstr(bufp);
                break;
            case 5:
                /* restrictions: xxxx*/
                tmpsp = lastsp; /* most recent symset */
                for (i = 0; known_restrictions[i]; ++i) {
                    if (!strcmpi(known_restrictions[i], bufp)) {
                        switch (i) {
                        case 0:
                            tmpsp->primary = 1;
                            break;
                        case 1:
                            tmpsp->rogue = 1;
                            break;
                        }
                        break; /* while loop */
                    }
                }
                break;
            }
        }
        return 1;
    }
    if (symp->range) {
        if (symp->range == SYM_CONTROL) {
            switch (symp->idx) {
            case 0:
                /* start of symset */
                if (!strcmpi(bufp, g.symset[which_set].name)) {
                    /* matches desired one */
                    g.chosen_symset_start = TRUE;
                    /* these init_*() functions clear symset fields too */
                    if (which_set == ROGUESET)
                        init_rogue_symbols();
                    else if (which_set == PRIMARY)
                        init_primary_symbols();
                }
                break;
            case 1:
                /* finish symset */
                if (g.chosen_symset_start)
                    g.chosen_symset_end = TRUE;
                g.chosen_symset_start = FALSE;
                break;
            case 2:
                /* handler type identified */
                if (g.chosen_symset_start)
                    set_symhandling(bufp, which_set);
                break;
            /* case 3: (description) is ignored here */
            case 4: /* color:off */
                if (g.chosen_symset_start) {
                    if (bufp) {
                        if (!strcmpi(bufp, "true") || !strcmpi(bufp, "yes")
                            || !strcmpi(bufp, "on"))
                            g.symset[which_set].nocolor = 0;
                        else if (!strcmpi(bufp, "false")
                                 || !strcmpi(bufp, "no")
                                 || !strcmpi(bufp, "off"))
                            g.symset[which_set].nocolor = 1;
                    }
                }
                break;
            case 5: /* restrictions: xxxx*/
                if (g.chosen_symset_start) {
                    int n = 0;

                    while (known_restrictions[n]) {
                        if (!strcmpi(known_restrictions[n], bufp)) {
                            switch (n) {
                            case 0:
                                g.symset[which_set].primary = 1;
                                break;
                            case 1:
                                g.symset[which_set].rogue = 1;
                                break;
                            }
                            break; /* while loop */
                        }
                        n++;
                    }
                }
                break;
            }
        } else { /* !SYM_CONTROL */
            val = sym_val(bufp);
            if (g.chosen_symset_start) {
                if (which_set == PRIMARY) {
                    update_primary_symset(symp, val);
                } else if (which_set == ROGUESET) {
                    update_rogue_symset(symp, val);
                }
            }
        }
    }
    return 1;
}

static void
set_symhandling(handling, which_set)
char *handling;
int which_set;
{
    int i = 0;

    g.symset[which_set].handling = H_UNK;
    while (known_handling[i]) {
        if (!strcmpi(known_handling[i], handling)) {
            g.symset[which_set].handling = i;
            return;
        }
        i++;
    }
}

void
parseformat(arr, str)
int *arr;
char *str;
{
    const char *legal[] = {"historical", "lendian", "ascii"};
    int i, kwi = 0, words = 0;
    char *p = str, *keywords[2];

    while (*p) {
        while (*p && isspace((uchar) *p)) {
            *p = '\0';
            p++;
        }
        if (*p) {
            words++;
            if (kwi < 2)
                keywords[kwi++] = p;
        }
        while (*p && !isspace((uchar) *p))
            p++;
    }
    if (!words) {
        impossible("missing format list");
        return;
    }
    while (--kwi >= 0)
        if (kwi < 2) {
            for (i = 0; i < SIZE(legal); ++i) {
               if (!strcmpi(keywords[kwi], legal[i]))
                   arr[kwi] = i + 1;
            }
        }
}

/* ----------  END CONFIG FILE HANDLING ----------- */

/* ----------  BEGIN SCOREBOARD CREATION ----------- */

#ifdef OS2_CODEVIEW
#define UNUSED_if_not_OS2_CODEVIEW /*empty*/
#else
#define UNUSED_if_not_OS2_CODEVIEW UNUSED
#endif

/* verify that we can write to scoreboard file; if not, try to create one */
/*ARGUSED*/
void
check_recordfile(dir)
const char *dir UNUSED_if_not_OS2_CODEVIEW;
{
#if defined(PRAGMA_UNUSED) && !defined(OS2_CODEVIEW)
#pragma unused(dir)
#endif
    const char *fq_record;
    int fd;

#if defined(UNIX) || defined(VMS)
    fq_record = fqname(RECORD, SCOREPREFIX, 0);
    fd = open(fq_record, O_RDWR, 0);
    if (fd >= 0) {
#ifdef VMS /* must be stream-lf to use UPDATE_RECORD_IN_PLACE */
        if (!file_is_stmlf(fd)) {
            raw_printf(
                   "Warning: scoreboard file '%s' is not in stream_lf format",
                       fq_record);
            wait_synch();
        }
#endif
        (void) nhclose(fd); /* RECORD is accessible */
    } else if ((fd = open(fq_record, O_CREAT | O_RDWR, FCMASK)) >= 0) {
        (void) nhclose(fd); /* RECORD newly created */
#if defined(VMS) && !defined(SECURE)
        /* Re-protect RECORD with world:read+write+execute+delete access. */
        (void) chmod(fq_record, FCMASK | 007);
#endif /* VMS && !SECURE */
    } else {
        raw_printf("Warning: cannot write scoreboard file '%s'", fq_record);
        wait_synch();
    }
#endif /* !UNIX && !VMS */
#if defined(MICRO) || defined(WIN32)
    char tmp[PATHLEN];

#ifdef OS2_CODEVIEW /* explicit path on opening for OS/2 */
    /* how does this work when there isn't an explicit path or fopenp
     * for later access to the file via fopen_datafile? ? */
    (void) strncpy(tmp, dir, PATHLEN - 1);
    tmp[PATHLEN - 1] = '\0';
    if ((strlen(tmp) + 1 + strlen(RECORD)) < (PATHLEN - 1)) {
        append_slash(tmp);
        Strcat(tmp, RECORD);
    }
    fq_record = tmp;
#else
    Strcpy(tmp, RECORD);
    fq_record = fqname(RECORD, SCOREPREFIX, 0);
#endif
#ifdef WIN32
    /* If dir is NULL it indicates create but
       only if it doesn't already exist */
    if (!dir) {
        char buf[BUFSZ];

        buf[0] = '\0';
        fd = open(fq_record, O_RDWR);
        if (!(fd == -1 && errno == ENOENT)) {
            if (fd >= 0) {
                (void) nhclose(fd);
            } else {
                /* explanation for failure other than missing file */
                Sprintf(buf, "error   \"%s\", (errno %d).",
                        fq_record, errno);
                paniclog("scorefile", buf);
            }
            return;
        }
        Sprintf(buf, "missing \"%s\", creating new scorefile.",
                fq_record);
        paniclog("scorefile", buf);
    }
#endif

    if ((fd = open(fq_record, O_RDWR)) < 0) {
        /* try to create empty 'record' */
#if defined(AZTEC_C) || defined(_DCC) \
    || (defined(__GNUC__) && defined(__AMIGA__))
        /* Aztec doesn't use the third argument */
        /* DICE doesn't like it */
        fd = open(fq_record, O_CREAT | O_RDWR);
#else
        fd = open(fq_record, O_CREAT | O_RDWR, S_IREAD | S_IWRITE);
#endif
        if (fd <= 0) {
            raw_printf("Warning: cannot write record '%s'", tmp);
            wait_synch();
        } else {
            (void) nhclose(fd);
        }
    } else {
        /* open succeeded => 'record' exists */
        (void) nhclose(fd);
    }
#else /* MICRO || WIN32*/

#ifdef MAC
    /* Create the "record" file, if necessary */
    fq_record = fqname(RECORD, SCOREPREFIX, 0);
    fd = macopen(fq_record, O_RDWR | O_CREAT, TEXT_TYPE);
    if (fd != -1)
        macclose(fd);
#endif /* MAC */

#endif /* MICRO || WIN32*/
}

/* ----------  END SCOREBOARD CREATION ----------- */

/* ----------  BEGIN PANIC/IMPOSSIBLE/TESTING LOG ----------- */

/*ARGSUSED*/
void
paniclog(type, reason)
const char *type;   /* panic, impossible, trickery */
const char *reason; /* explanation */
{
#ifdef PANICLOG
    FILE *lfile;
    char buf[BUFSZ];

    if (!g.program_state.in_paniclog) {
        g.program_state.in_paniclog = 1;
        lfile = fopen_datafile(PANICLOG, "a", TROUBLEPREFIX);
        if (lfile) {
#ifdef PANICLOG_FMT2
            (void) fprintf(lfile, "%ld %s: %s %s\n",
                           ubirthday, (g.plname ? g.plname : "(none)"),
                           type, reason);
#else
            time_t now = getnow();
            int uid = getuid();
            char playmode = wizard ? 'D' : discover ? 'X' : '-';

            (void) fprintf(lfile, "%s %08ld %06ld %d %c: %s %s\n",
                           version_string(buf), yyyymmdd(now), hhmmss(now),
                           uid, playmode, type, reason);
#endif /* !PANICLOG_FMT2 */
            (void) fclose(lfile);
        }
        g.program_state.in_paniclog = 0;
    }
#endif /* PANICLOG */
    return;
}

void
testinglog(filenm, type, reason)
const char *filenm;   /* ad hoc file name */
const char *type;
const char *reason;   /* explanation */
{
    FILE *lfile;
    char fnbuf[BUFSZ];

    if (!filenm)
        return;
    Strcpy(fnbuf, filenm);
    if (index(fnbuf, '.') == 0)
        Strcat(fnbuf, ".log");
    lfile = fopen_datafile(fnbuf, "a", TROUBLEPREFIX);
    if (lfile) {
        (void) fprintf(lfile, "%s\n%s\n", type, reason);
        (void) fclose(lfile);
    }
    return;
}

/* ----------  END PANIC/IMPOSSIBLE/TESTING LOG ----------- */

#ifdef SELF_RECOVER

/* ----------  BEGIN INTERNAL RECOVER ----------- */
boolean
recover_savefile()
{
    NHFILE *gnhfp, *lnhfp, *snhfp;
    int lev, savelev, hpid, pltmpsiz;
    xchar levc;
    struct version_info version_data;
    int processed[256];
    char savename[SAVESIZE], errbuf[BUFSZ];
    struct savefile_info sfi;
    char tmpplbuf[PL_NSIZ];

    for (lev = 0; lev < 256; lev++)
        processed[lev] = 0;

    /* level 0 file contains:
     *  pid of creating process (ignored here)
     *  level number for current level of save file
     *  name of save file nethack would have created
     *  savefile info
     *  player name
     *  and game state
     */

    gnhfp = open_levelfile(0, errbuf);
    if (!gnhfp) {
        raw_printf("%s\n", errbuf);
        return FALSE;
    }
    if (read(gnhfp->fd, (genericptr_t) &hpid, sizeof hpid) != sizeof hpid) {
        raw_printf("\n%s\n%s\n",
            "Checkpoint data incompletely written or subsequently clobbered.",
                   "Recovery impossible.");
        close_nhfile(gnhfp);
        return FALSE;
    }
    if (read(gnhfp->fd, (genericptr_t) &savelev, sizeof(savelev))
        != sizeof(savelev)) {
        raw_printf(
         "\nCheckpointing was not in effect for %s -- recovery impossible.\n",
                   g.lock);
        close_nhfile(gnhfp);
        return FALSE;
    }
    if ((read(gnhfp->fd, (genericptr_t) savename, sizeof savename)
         != sizeof savename)
        || (read(gnhfp->fd, (genericptr_t) &version_data, sizeof version_data)
            != sizeof version_data)
        || (read(gnhfp->fd, (genericptr_t) &sfi, sizeof sfi) != sizeof sfi)
        || (read(gnhfp->fd, (genericptr_t) &pltmpsiz, sizeof pltmpsiz)
            != sizeof pltmpsiz) || (pltmpsiz > PL_NSIZ)
        || (read(gnhfp->fd, (genericptr_t) &tmpplbuf, pltmpsiz) != pltmpsiz)) {
        raw_printf("\nError reading %s -- can't recover.\n", g.lock);
        close_nhfile(gnhfp);
        return FALSE;
    }

    /* save file should contain:
     *  version info
     *  savefile info
     *  player name
     *  current level (including pets)
     *  (non-level-based) game state
     *  other levels
     */
    set_savefile_name(TRUE);
    snhfp = create_savefile();
    if (!snhfp) {
        raw_printf("\nCannot recover savefile %s.\n", g.SAVEF);
        close_nhfile(gnhfp);
        return FALSE;
    }

    lnhfp = open_levelfile(savelev, errbuf);
    if (!lnhfp) {
        raw_printf("\n%s\n", errbuf);
        close_nhfile(gnhfp);
        close_nhfile(snhfp);
        delete_savefile();
        return FALSE;
    }

    if (write(snhfp->fd, (genericptr_t) &version_data, sizeof version_data)
        != sizeof version_data) {
        raw_printf("\nError writing %s; recovery failed.", g.SAVEF);
        close_nhfile(gnhfp);
        close_nhfile(snhfp);
        close_nhfile(lnhfp);
        delete_savefile();
        return FALSE;
    }

    if (write(snhfp->fd, (genericptr_t) &sfi, sizeof sfi) != sizeof sfi) {
        raw_printf("\nError writing %s; recovery failed (savefile_info).\n",
                   g.SAVEF);
        close_nhfile(gnhfp);
        close_nhfile(snhfp);
        close_nhfile(lnhfp);
        delete_savefile();
        return FALSE;
    }

    if (write(snhfp->fd, (genericptr_t) &pltmpsiz, sizeof pltmpsiz)
        != sizeof pltmpsiz) {
        raw_printf("Error writing %s; recovery failed (player name size).\n",
                   g.SAVEF);
        close_nhfile(gnhfp);
        close_nhfile(snhfp);
        close_nhfile(lnhfp);
        delete_savefile();
        return FALSE;
    }

    if (write(snhfp->fd, (genericptr_t) &tmpplbuf, pltmpsiz) != pltmpsiz) {
        raw_printf("Error writing %s; recovery failed (player name).\n",
                   g.SAVEF);
        close_nhfile(gnhfp);
        close_nhfile(snhfp);
        close_nhfile(lnhfp);
        delete_savefile();
        return FALSE;
    }

    if (!copy_bytes(lnhfp->fd, snhfp->fd)) {
        close_nhfile(gnhfp);
        close_nhfile(snhfp);
        close_nhfile(lnhfp);
        delete_savefile();
        return FALSE;
    }
    close_nhfile(lnhfp);
    processed[savelev] = 1;

    if (!copy_bytes(gnhfp->fd, snhfp->fd)) {
        close_nhfile(gnhfp);
        close_nhfile(snhfp);
        delete_savefile();
        return FALSE;
    }
    close_nhfile(gnhfp);
    processed[0] = 1;

    for (lev = 1; lev < 256; lev++) {
        /* level numbers are kept in xchars in save.c, so the
         * maximum level number (for the endlevel) must be < 256
         */
        if (lev != savelev) {
            lnhfp = open_levelfile(lev, (char *) 0);
            if (lnhfp) {
                /* any or all of these may not exist */
                levc = (xchar) lev;
                write(snhfp->fd, (genericptr_t) &levc, sizeof(levc));
                if (!copy_bytes(lnhfp->fd, snhfp->fd)) {
                    close_nhfile(lnhfp);
                    close_nhfile(snhfp);
                    delete_savefile();
                    return FALSE;
                }
                close_nhfile(lnhfp);
                processed[lev] = 1;
            }
        }
    }
    close_nhfile(snhfp);
    /*
     * We have a successful savefile!
     * Only now do we erase the level files.
     */
    for (lev = 0; lev < 256; lev++) {
        if (processed[lev]) {
            const char *fq_lock;

            set_levelfile_name(g.lock, lev);
            fq_lock = fqname(g.lock, LEVELPREFIX, 3);
            (void) unlink(fq_lock);
        }
    }
    return TRUE;
}

boolean
copy_bytes(ifd, ofd)
int ifd, ofd;
{
    char buf[BUFSIZ];
    int nfrom, nto;

    do {
        nfrom = read(ifd, buf, BUFSIZ);
        nto = write(ofd, buf, nfrom);
        if (nto != nfrom)
            return FALSE;
    } while (nfrom == BUFSIZ);
    return TRUE;
}

/* ----------  END INTERNAL RECOVER ----------- */
#endif /*SELF_RECOVER*/

/* ----------  OTHER ----------- */

#ifdef SYSCF
#ifdef SYSCF_FILE
void
assure_syscf_file()
{
    int fd;

    /*
     * All we really care about is the end result - can we read the file?
     * So just check that directly.
     *
     * Not tested on most of the old platforms (which don't attempt
     * to implement SYSCF).
     * Some ports don't like open()'s optional third argument;
     * VMS overrides open() usage with a macro which requires it.
     */
#ifndef VMS
# if defined(NOCWD_ASSUMPTIONS) && defined(WIN32)
    fd = open(fqname(SYSCF_FILE, SYSCONFPREFIX, 0), O_RDONLY);
# else
    fd = open(SYSCF_FILE, O_RDONLY);
# endif
#else
    fd = open(SYSCF_FILE, O_RDONLY, 0);
#endif
    if (fd >= 0) {
        /* readable */
        close(fd);
        return;
    }
    raw_printf("Unable to open SYSCF_FILE.\n");
    exit(EXIT_FAILURE);
}

#endif /* SYSCF_FILE */
#endif /* SYSCF */

#ifdef DEBUG
/* used by debugpline() to decide whether to issue a message
 * from a particular source file; caller passes __FILE__ and we check
 * whether it is in the source file list supplied by SYSCF's DEBUGFILES
 *
 * pass FALSE to override wildcard matching; useful for files
 * like dungeon.c and questpgr.c, which generate a ridiculous amount of
 * output if DEBUG is defined and effectively block the use of a wildcard */
boolean
debugcore(filename, wildcards)
const char *filename;
boolean wildcards;
{
    const char *debugfiles, *p;

    if (!filename || !*filename)
        return FALSE; /* sanity precaution */

    if (sysopt.env_dbgfl == 0) {
        /* check once for DEBUGFILES in the environment;
           if found, it supersedes the sysconf value
           [note: getenv() rather than nh_getenv() since a long value
           is valid and doesn't pose any sort of overflow risk here] */
        if ((p = getenv("DEBUGFILES")) != 0) {
            if (sysopt.debugfiles)
                free((genericptr_t) sysopt.debugfiles);
            sysopt.debugfiles = dupstr(p);
            sysopt.env_dbgfl = 1;
        } else
            sysopt.env_dbgfl = -1;
    }

    debugfiles = sysopt.debugfiles;
    /* usual case: sysopt.debugfiles will be empty */
    if (!debugfiles || !*debugfiles)
        return FALSE;

/* strip filename's path if present */
#ifdef UNIX
    if ((p = rindex(filename, '/')) != 0)
        filename = p + 1;
#endif
#ifdef VMS
    filename = vms_basename(filename);
    /* vms_basename strips off 'type' suffix as well as path and version;
       we want to put suffix back (".c" assumed); since it always returns
       a pointer to a static buffer, we can safely modify its result */
    Strcat((char *) filename, ".c");
#endif

    /*
     * Wildcard match will only work if there's a single pattern (which
     * might be a single file name without any wildcarding) rather than
     * a space-separated list.
     * [to NOT do: We could step through the space-separated list and
     * attempt a wildcard match against each element, but that would be
     * overkill for the intended usage.]
     */
    if (wildcards && pmatch(debugfiles, filename))
        return TRUE;

    /* check whether filename is an element of the list */
    if ((p = strstr(debugfiles, filename)) != 0) {
        int l = (int) strlen(filename);

        if ((p == debugfiles || p[-1] == ' ' || p[-1] == '/')
            && (p[l] == ' ' || p[l] == '\0'))
            return TRUE;
    }
    return FALSE;
}

#endif /*DEBUG*/

#ifdef UNIX
#ifndef PATH_MAX
#include <limits.h>
#endif
#endif

void
reveal_paths(VOID_ARGS)
{
<<<<<<< HEAD
    int i, maxlen = 0;
    const char *fqn, *filep, *strp;
    char buf[BUFSZ];
=======
    const char *fqn, *filep;
    char buf[BUFSZ];
#if defined(UNIX) || defined(PREFIXES_IN_USE)
    char *strp;
#endif
>>>>>>> 593ba7eb
#ifdef UNIX
    char *envp, cwdbuf[PATH_MAX];
#endif
#ifdef PREFIXES_IN_USE
    int i, maxlen = 0;

    raw_print("Variable playground locations:");
    for (i = 0; i < PREFIX_COUNT; i++)
        raw_printf("    [%-10s]=\"%s\"", fqn_prefix_names[i],
<<<<<<< HEAD
                    g.fqn_prefix[i]
                        ? g.fqn_prefix[i]
                        : "not set");
=======
                   fqn_prefix[i] ? fqn_prefix[i] : "not set");
>>>>>>> 593ba7eb
#endif

    /* sysconf file */

#ifdef SYSCF
#ifdef PREFIXES_IN_USE
    strp = fqn_prefix_names[SYSCONFPREFIX];
    maxlen = BUFSZ - sizeof " (in )";
    if (strp && strlen(strp) < (size_t) maxlen)
        Sprintf(buf, " (in %s)", strp);
#else
    buf[0] = '\0';
#endif
    raw_printf("Your system configuration file%s:", buf);
#ifdef SYSCF_FILE
    filep = SYSCF_FILE;
#else
    filep = "sysconf";
#endif
    fqn = fqname(filep, SYSCONFPREFIX, 0);
    if (fqn) {
        set_configfile_name(fqn);
        filep = configfile;
    }
    raw_printf("    \"%s\"", filep);
#else /* !SYSCF */
    raw_printf("No system configuration file.");
#endif /* ?SYSCF */

    /* symbols file */

    buf[0] = '\0';
#ifndef UNIX
#ifdef PREFIXES_IN_USE
#ifdef WIN32
    strp = fqn_prefix_names[SYSCONFPREFIX];
#else
    strp = fqn_prefix_names[HACKPREFIX];
#endif /* WIN32 */
    maxlen = BUFSZ - sizeof " (in )";
    if (strp && strlen(strp) < (size_t) maxlen)
        Sprintf(buf, " (in %s)", strp);
#endif /* PREFIXES_IN_USE */
    raw_printf("Your game's loadable symbols file%s:", buf);
#endif /* UNIX */

#ifdef UNIX
    envp = getcwd(cwdbuf, PATH_MAX);
    if (envp) {
        raw_print("Your game's loadable symbols file:");
        raw_printf("    \"%s/%s\"", envp, SYMBOLS);
    }
#else /* UNIX */
    filep = SYMBOLS;
#ifdef PREFIXES_IN_USE
#ifdef WIN32
    fqn = fqname(filep, SYSCONFPREFIX, 1);
#else
    fqn = fqname(filep, HACKPREFIX, 1);
#endif /* WIN32 */
    if (fqn)
        filep = fqn;
#endif /* PREFIXES_IN_USE */
    raw_printf("    \"%s\"", filep);
#endif /* UNIX */

    /* personal configuration file */

    buf[0] = '\0';
#ifdef PREFIXES_IN_USE
    strp = fqn_prefix_names[CONFIGPREFIX];
    maxlen = BUFSZ - sizeof " (in )";
    if (strp && strlen(strp) < (size_t) maxlen)
        Sprintf(buf, " (in %s)", strp);
#endif /* PREFIXES_IN_USE */
    raw_printf("Your personal configuration file%s:", buf);

#ifdef UNIX
    buf[0] = '\0';
    if ((envp = nh_getenv("HOME")) != 0) {
        copynchars(buf, envp, (int) sizeof buf - 1 - 1);
        Strcat(buf, "/");
    }
    strp = eos(buf);
    copynchars(strp, default_configfile,
               (int) (sizeof buf - 1 - strlen(buf)));
#if defined(__APPLE__) /* UNIX+__APPLE__ => MacOSX aka OSX aka macOS */
    if (envp) {
        if (access(buf, 4) == -1) { /* 4: R_OK, -1: failure */
            /* read access to default failed; might be protected excessively
               but more likely it doesn't exist; try first alternate:
               "$HOME/Library/Pref..."; 'strp' points past '/' */
            copynchars(strp, "Library/Preferences/NetHack Defaults",
                       (int) (sizeof buf - 1 - strlen(buf)));
            if (access(buf, 4) == -1) {
                /* first alternate failed, try second:
                   ".../NetHack Defaults.txt"; no 'strp', just append */
                copynchars(eos(buf), ".txt",
                           (int) (sizeof buf - 1 - strlen(buf)));
                if (access(buf, 4) == -1) {
                    /* second alternate failed too, so revert to the
                       original default ("$HOME/.nethackrc") for message */
                    copynchars(strp, default_configfile,
                               (int) (sizeof buf - 1 - strlen(buf)));
                }
            }
        }
    }
#endif /* __APPLE__ */
    raw_printf("    \"%s\"", buf);
#else /* !UNIX */
    fqn = (const char *) 0;
#ifdef PREFIXES_IN_USE
    fqn = fqname(default_configfile, CONFIGPREFIX, 2);
#endif
    raw_printf("    \"%s\"", fqn ? fqn : default_configfile);
#endif  /* ?UNIX */
    raw_print("");
}

/* ----------  BEGIN TRIBUTE ----------- */

/* 3.6 tribute code
 */

#define SECTIONSCOPE 1
#define TITLESCOPE 2
#define PASSAGESCOPE 3

#define MAXPASSAGES SIZE(g.context.novel.pasg) /* 20 */

static int FDECL(choose_passage, (int, unsigned));

/* choose a random passage that hasn't been chosen yet; once all have
   been chosen, reset the tracking to make all passages available again */
static int
choose_passage(passagecnt, oid)
int passagecnt; /* total of available passages */
unsigned oid; /* book.o_id, used to determine whether re-reading same book */
{
    int idx, res;

    if (passagecnt < 1)
        return 0;

    /* if a different book or we've used up all the passages already,
       reset in order to have all 'passagecnt' passages available */
    if (oid != g.context.novel.id || g.context.novel.count == 0) {
        int i, range = passagecnt, limit = MAXPASSAGES;

        g.context.novel.id = oid;
        if (range <= limit) {
            /* collect all of the N indices */
            g.context.novel.count = passagecnt;
            for (idx = 0; idx < MAXPASSAGES; idx++)
                g.context.novel.pasg[idx] = (xchar) ((idx < passagecnt)
                                                   ? idx + 1 : 0);
        } else {
            /* collect MAXPASSAGES of the N indices */
            g.context.novel.count = MAXPASSAGES;
            for (idx = i = 0; i < passagecnt; ++i, --range)
                if (range > 0 && rn2(range) < limit) {
                    g.context.novel.pasg[idx++] = (xchar) (i + 1);
                    --limit;
                }
        }
    }

    idx = rn2(g.context.novel.count);
    res = (int) g.context.novel.pasg[idx];
    /* move the last slot's passage index into the slot just used
       and reduce the number of passages available */
    g.context.novel.pasg[idx] = g.context.novel.pasg[--g.context.novel.count];
    return res;
}

/* Returns True if you were able to read something. */
boolean
read_tribute(tribsection, tribtitle, tribpassage, nowin_buf, bufsz, oid)
const char *tribsection, *tribtitle;
int tribpassage, bufsz;
char *nowin_buf;
unsigned oid; /* book identifier */
{
    dlb *fp;
    char line[BUFSZ], lastline[BUFSZ];

    int scope = 0;
    int linect = 0, passagecnt = 0, targetpassage = 0;
    const char *badtranslation = "an incomprehensible foreign translation";
    boolean matchedsection = FALSE, matchedtitle = FALSE;
    winid tribwin = WIN_ERR;
    boolean grasped = FALSE;
    boolean foundpassage = FALSE;

    if (nowin_buf)
        *nowin_buf = '\0';

    /* check for mandatories */
    if (!tribsection || !tribtitle) {
        if (!nowin_buf)
            pline("It's %s of \"%s\"!", badtranslation, tribtitle);
        return grasped;
    }

    debugpline3("read_tribute %s, %s, %d.", tribsection, tribtitle,
                tribpassage);

    fp = dlb_fopen(TRIBUTEFILE, "r");
    if (!fp) {
        /* this is actually an error - cannot open tribute file! */
        if (!nowin_buf)
            pline("You feel too overwhelmed to continue!");
        return grasped;
    }

    /*
     * Syntax (not case-sensitive):
     *  %section books
     *
     * In the books section:
     *    %title booktitle (n)
     *          where booktitle=book title without quotes
     *          (n)= total number of passages present for this title
     *    %passage k
     *          where k=sequential passage number
     *
     * %e ends the passage/book/section
     *    If in a passage, it marks the end of that passage.
     *    If in a book, it marks the end of that book.
     *    If in a section, it marks the end of that section.
     *
     *  %section death
     */

    *line = *lastline = '\0';
    while (dlb_fgets(line, sizeof line, fp) != 0) {
        linect++;
        (void) strip_newline(line);
        switch (line[0]) {
        case '%':
            if (!strncmpi(&line[1], "section ", sizeof "section " - 1)) {
                char *st = &line[9]; /* 9 from "%section " */

                scope = SECTIONSCOPE;
                matchedsection = !strcmpi(st, tribsection) ? TRUE : FALSE;
            } else if (!strncmpi(&line[1], "title ", sizeof "title " - 1)) {
                char *st = &line[7]; /* 7 from "%title " */
                char *p1, *p2;

                if ((p1 = index(st, '(')) != 0) {
                    *p1++ = '\0';
                    (void) mungspaces(st);
                    if ((p2 = index(p1, ')')) != 0) {
                        *p2 = '\0';
                        passagecnt = atoi(p1);
                        scope = TITLESCOPE;
                        if (matchedsection && !strcmpi(st, tribtitle)) {
                            matchedtitle = TRUE;
                            targetpassage = !tribpassage
                                             ? choose_passage(passagecnt, oid)
                                             : (tribpassage <= passagecnt)
                                                ? tribpassage : 0;
                        } else {
                            matchedtitle = FALSE;
                        }
                    }
                }
            } else if (!strncmpi(&line[1], "passage ",
                                 sizeof "passage " - 1)) {
                int passagenum = 0;
                char *st = &line[9]; /* 9 from "%passage " */

                mungspaces(st);
                passagenum = atoi(st);
                if (passagenum > 0 && passagenum <= passagecnt) {
                    scope = PASSAGESCOPE;
                    if (matchedtitle && passagenum == targetpassage) {
                        foundpassage = TRUE;
                        if (!nowin_buf) {
                            tribwin = create_nhwindow(NHW_MENU);
                            if (tribwin == WIN_ERR)
                                goto cleanup;
                        }
                    }
                }
            } else if (!strncmpi(&line[1], "e ", sizeof "e " - 1)) {
                if (foundpassage)
                    goto cleanup;
                if (scope == TITLESCOPE)
                    matchedtitle = FALSE;
                if (scope == SECTIONSCOPE)
                    matchedsection = FALSE;
                if (scope)
                    --scope;
            } else {
                debugpline1("tribute file error: bad %% command, line %d.",
                            linect);
            }
            break;
        case '#':
            /* comment only, next! */
            break;
        default:
            if (foundpassage) {
                if (!nowin_buf) {
                    /* outputting multi-line passage to text window */
                    putstr(tribwin, 0, line);
                    if (*line)
                        Strcpy(lastline, line);
                } else {
                    /* fetching one-line passage into buffer */
                    copynchars(nowin_buf, line, bufsz - 1);
                    goto cleanup; /* don't wait for "%e passage" */
                }
            }
        }
    }

 cleanup:
    (void) dlb_fclose(fp);
    if (nowin_buf) {
        /* one-line buffer */
        grasped = *nowin_buf ? TRUE : FALSE;
    } else {
        if (tribwin != WIN_ERR) { /* implies 'foundpassage' */
            /* multi-line window, normal case;
               if lastline is empty, there were no non-empty lines between
               "%passage n" and "%e passage" so we leave 'grasped' False */
            if (*lastline) {
                display_nhwindow(tribwin, FALSE);
                /* put the final attribution line into message history,
                   analogous to the summary line from long quest messages */
                if (index(lastline, '['))
                    mungspaces(lastline); /* to remove leading spaces */
                else /* construct one if necessary */
                    Sprintf(lastline, "[%s, by Terry Pratchett]", tribtitle);
                putmsghistory(lastline, FALSE);
                grasped = TRUE;
            }
            destroy_nhwindow(tribwin);
        }
        if (!grasped)
            /* multi-line window, problem */
            pline("It seems to be %s of \"%s\"!", badtranslation, tribtitle);
    }
    return grasped;
}

boolean
Death_quote(buf, bufsz)
char *buf;
int bufsz;
{
    unsigned death_oid = 1; /* chance of oid #1 being a novel is negligible */

    return read_tribute("Death", "Death Quotes", 0, buf, bufsz, death_oid);
}

/* ----------  END TRIBUTE ----------- */

/*files.c*/<|MERGE_RESOLUTION|>--- conflicted
+++ resolved
@@ -4242,17 +4242,11 @@
 void
 reveal_paths(VOID_ARGS)
 {
-<<<<<<< HEAD
-    int i, maxlen = 0;
     const char *fqn, *filep, *strp;
-    char buf[BUFSZ];
-=======
-    const char *fqn, *filep;
     char buf[BUFSZ];
 #if defined(UNIX) || defined(PREFIXES_IN_USE)
     char *strp;
 #endif
->>>>>>> 593ba7eb
 #ifdef UNIX
     char *envp, cwdbuf[PATH_MAX];
 #endif
@@ -4262,13 +4256,7 @@
     raw_print("Variable playground locations:");
     for (i = 0; i < PREFIX_COUNT; i++)
         raw_printf("    [%-10s]=\"%s\"", fqn_prefix_names[i],
-<<<<<<< HEAD
-                    g.fqn_prefix[i]
-                        ? g.fqn_prefix[i]
-                        : "not set");
-=======
-                   fqn_prefix[i] ? fqn_prefix[i] : "not set");
->>>>>>> 593ba7eb
+                   g.fqn_prefix[i] ? g.fqn_prefix[i] : "not set");
 #endif
 
     /* sysconf file */
