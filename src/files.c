<<<<<<< HEAD
/* NetHack 3.5	files.c	$NHDT-Date: 1426969026 2015/03/21 20:17:06 $  $NHDT-Branch: master $:$NHDT-Revision: 1.137 $ */

=======
/* NetHack 3.5	files.c	$NHDT-Date: 1427337311 2015/03/26 02:35:11 $  $NHDT-Branch: derek-farming $:$NHDT-Revision: 1.141 $ */
/* NetHack 3.5	files.c	$Date: 2012/03/10 02:49:08 $  $Revision: 1.124 $ */
>>>>>>> 1a8cfeae
/* Copyright (c) Stichting Mathematisch Centrum, Amsterdam, 1985. */
/* NetHack may be freely redistributed.  See license for details. */

#include "hack.h"
#include "dlb.h"

#ifdef TTY_GRAPHICS
#include "wintty.h" /* more() */
#endif

#include <ctype.h>

#if (!defined(MAC) && !defined(O_WRONLY) && !defined(AZTEC_C)) || defined(USE_FCNTL)
#include <fcntl.h>
#endif

#include <errno.h>
#ifdef _MSC_VER	/* MSC 6.0 defines errno quite differently */
# if (_MSC_VER >= 600)
#  define SKIP_ERRNO
# endif
#else
# ifdef NHSTDC
#  define SKIP_ERRNO
# endif
#endif
#ifndef SKIP_ERRNO
# ifdef _DCC
const
# endif
extern int errno;
#endif

#ifdef ZLIB_COMP	/* RLC 09 Mar 1999: Support internal ZLIB */
#include "zlib.h"
# ifndef COMPRESS_EXTENSION
#define COMPRESS_EXTENSION ".gz"
# endif
#endif
  
#if defined(UNIX) && defined(QT_GRAPHICS)
#include <sys/types.h>
#include <dirent.h>
#include <stdlib.h>
#endif

#if defined(UNIX) || defined(VMS) || !defined(NO_SIGNAL)
#include <signal.h>
#endif

#if defined(MSDOS) || defined(OS2) || defined(TOS) || defined(WIN32)
# ifndef GNUDOS
#include <sys\stat.h>
# else
#include <sys/stat.h>
# endif
#endif
#ifndef O_BINARY	/* used for micros, no-op for others */
# define O_BINARY 0
#endif

#ifdef PREFIXES_IN_USE
#define FQN_NUMBUF 4
static char fqn_filename_buffer[FQN_NUMBUF][FQN_MAX_FILENAME];
#endif

#if !defined(MFLOPPY) && !defined(VMS) && !defined(WIN32)
char bones[] = "bonesnn.xxx";
char lock[PL_NSIZ+14] = "1lock"; /* long enough for uid+name+.99 */
#else
# if defined(MFLOPPY)
char bones[FILENAME];		/* pathname of bones files */
char lock[FILENAME];		/* pathname of level files */
# endif
# if defined(VMS)
char bones[] = "bonesnn.xxx;1";
char lock[PL_NSIZ+17] = "1lock"; /* long enough for _uid+name+.99;1 */
# endif
# if defined(WIN32)
char bones[] = "bonesnn.xxx";
char lock[PL_NSIZ+25];		/* long enough for username+-+name+.99 */
# endif
#endif

#if defined(UNIX) || defined(__BEOS__)
#define SAVESIZE	(PL_NSIZ + 13)	/* save/99999player.e */
#else
# ifdef VMS
#define SAVESIZE	(PL_NSIZ + 22)	/* [.save]<uid>player.e;1 */
# else
#  if defined(WIN32)
#define SAVESIZE	(PL_NSIZ + 40)	/* username-player.NetHack-saved-game */
#  else
#define SAVESIZE	FILENAME	/* from macconf.h or pcconf.h */
#  endif
# endif
#endif

#if !defined(SAVE_EXTENSION)
# ifdef MICRO
#define SAVE_EXTENSION	".sav"
# endif
# ifdef WIN32
#define SAVE_EXTENSION	".NetHack-saved-game"
# endif
#endif

char SAVEF[SAVESIZE];	/* holds relative path of save file from playground */
#ifdef MICRO
char SAVEP[SAVESIZE];	/* holds path of directory for save file */
#endif

#ifdef HOLD_LOCKFILE_OPEN
struct level_ftrack {
int init;
int fd;					/* file descriptor for level file     */
int oflag;				/* open flags                         */
boolean nethack_thinks_it_is_open;	/* Does NetHack think it's open?       */
} lftrack;
# if defined(WIN32)
#include <share.h>
# endif
#endif /*HOLD_LOCKFILE_OPEN*/

#define WIZKIT_MAX 128
static char wizkit[WIZKIT_MAX];
STATIC_DCL FILE *NDECL(fopen_wizkit_file);
STATIC_DCL void FDECL(wizkit_addinv, (struct obj *));

#ifdef AMIGA
extern char PATH[];	/* see sys/amiga/amidos.c */
extern char bbs_id[];
static int lockptr;
# ifdef __SASC_60
#include <proto/dos.h>
# endif

#include <libraries/dos.h>
extern void FDECL(amii_set_text_font, ( char *, int ));
#endif

#if defined(WIN32) || defined(MSDOS)
static int lockptr;
# ifdef MSDOS
#define Delay(a) msleep(a)
# endif
#define Close close
#ifndef WIN_CE
#define DeleteFile unlink
#endif
#endif

#ifdef MAC
# undef unlink
# define unlink macunlink
#endif

#if (defined(macintosh) && (defined(__SC__) || defined(__MRC__))) || defined(__MWERKS__)
# define PRAGMA_UNUSED
#endif

#ifdef USER_SOUNDS
extern char *sounddir;
#endif

extern int n_dgns;		/* from dungeon.c */

#if defined(UNIX) && defined(QT_GRAPHICS)
#define SELECTSAVED
#endif

#ifdef SELECTSAVED
STATIC_DCL int FDECL(strcmp_wrap, (const void *, const void *));
#endif
STATIC_DCL char *FDECL(set_bonesfile_name, (char *,d_level*));
STATIC_DCL char *NDECL(set_bonestemp_name);
#ifdef COMPRESS
STATIC_DCL void FDECL(redirect, (const char *,const char *,FILE *,BOOLEAN_P));
#endif
#if defined(COMPRESS) || defined(ZLIB_COMP)
STATIC_DCL void FDECL(docompress_file, (const char *,BOOLEAN_P));
#endif
#if defined(ZLIB_COMP)
STATIC_DCL boolean FDECL(make_compressed_name, (const char *, char *));
#endif
#ifndef USE_FCNTL
STATIC_DCL char *FDECL(make_lockname, (const char *,char *));
#endif
STATIC_DCL FILE *FDECL(fopen_config_file, (const char *, int));
STATIC_DCL int FDECL(get_uchars,
            (FILE *,char *,char *,uchar *,BOOLEAN_P,int,const char *));
int FDECL(parse_config_line, (FILE *,char *,int));
STATIC_DCL FILE *NDECL(fopen_sym_file);
STATIC_DCL void FDECL(set_symhandling, (char *,int));
#ifdef NOCWD_ASSUMPTIONS
STATIC_DCL void FDECL(adjust_prefix, (char *, int));
#endif
#ifdef SELF_RECOVER
STATIC_DCL boolean FDECL(copy_bytes, (int, int));
#endif
#ifdef HOLD_LOCKFILE_OPEN
STATIC_DCL int FDECL(open_levelfile_exclusively, (const char *, int, int));
#endif

/*
 * fname_encode()
 *
 *   Args:
 *	legal		zero-terminated list of acceptable file name characters
 *	quotechar	lead-in character used to quote illegal characters as hex digits
 *	s		string to encode
 *	callerbuf	buffer to house result
 *	bufsz		size of callerbuf
 *
 *   Notes:
 *	The hex digits 0-9 and A-F are always part of the legal set due to
 *	their use in the encoding scheme, even if not explicitly included in 'legal'.
 *
 *   Sample:
 *	The following call:
 *	    (void)fname_encode("ABCDEFGHIJKLMNOPQRSTUVWXYZabcdefghijklmnopqrstuvwxyz",
 *				'%', "This is a % test!", buf, 512);
 *	results in this encoding:
 *	    "This%20is%20a%20%25%20test%21"
 */
char *
fname_encode(legal, quotechar, s, callerbuf, bufsz)
const char *legal;
char quotechar;
char *s, *callerbuf;
int bufsz;
{
    char *sp, *op;
    int cnt = 0;
    static char hexdigits[] = "0123456789ABCDEF";

    sp = s;
    op = callerbuf;
    *op = '\0';
    
    while (*sp) {
        /* Do we have room for one more character or encoding? */
        if ((bufsz - cnt) <= 4) return callerbuf;

        if (*sp == quotechar) {
            (void)sprintf(op, "%c%02X", quotechar, *sp);
             op += 3;
             cnt += 3;
        } else if ((index(legal, *sp) != 0) || (index(hexdigits, *sp) != 0)) {
            *op++ = *sp;
            *op = '\0';
            cnt++;
        } else {
            (void)sprintf(op,"%c%02X", quotechar, *sp);
            op += 3;
            cnt += 3;
        }
        sp++;
    }
    return callerbuf;
}

/*
 * fname_decode()
 *
 *   Args:
 *	quotechar	lead-in character used to quote illegal characters as hex digits
 *	s		string to decode
 *	callerbuf	buffer to house result
 *	bufsz		size of callerbuf
 */
char *
fname_decode(quotechar, s, callerbuf, bufsz)
char quotechar;
char *s, *callerbuf;
int bufsz;
{
    char *sp, *op;
    int k,calc,cnt = 0;
    static char hexdigits[] = "0123456789ABCDEF";

    sp = s;
    op = callerbuf;
    *op = '\0';
    calc = 0;

    while (*sp) {
        /* Do we have room for one more character? */
        if ((bufsz - cnt) <= 2) return callerbuf;
        if (*sp == quotechar) {
            sp++;
            for (k=0; k < 16; ++k) if (*sp == hexdigits[k]) break;
            if (k >= 16) return callerbuf;	/* impossible, so bail */
            calc = k << 4; 
            sp++;
            for (k=0; k < 16; ++k) if (*sp == hexdigits[k]) break;
            if (k >= 16) return callerbuf;	/* impossible, so bail */
            calc += k; 
            sp++;
            *op++ = calc;
            *op = '\0';
        } else {
            *op++ = *sp++;
            *op = '\0';
        }
        cnt++;
    }
    return callerbuf;
}

#ifdef PREFIXES_IN_USE
# define UNUSED_if_not_PREFIXES_IN_USE	/*empty*/
#else
# define UNUSED_if_not_PREFIXES_IN_USE	UNUSED
#endif

/*ARGSUSED*/
const char *
fqname(basenam, whichprefix, buffnum)
const char *basenam;
int whichprefix UNUSED_if_not_PREFIXES_IN_USE;
int buffnum UNUSED_if_not_PREFIXES_IN_USE;
{
#ifndef PREFIXES_IN_USE
    return basenam;
#else
    if (!basenam || whichprefix < 0 || whichprefix >= PREFIX_COUNT)
        return basenam;
    if (!fqn_prefix[whichprefix])
        return basenam;
    if (buffnum < 0 || buffnum >= FQN_NUMBUF) {
        impossible("Invalid fqn_filename_buffer specified: %d",
                                buffnum);
        buffnum = 0;
    }
    if (strlen(fqn_prefix[whichprefix]) + strlen(basenam) >=
                            FQN_MAX_FILENAME) {
        impossible("fqname too long: %s + %s", fqn_prefix[whichprefix],
                        basenam);
        return basenam;	/* XXX */
    }
    Strcpy(fqn_filename_buffer[buffnum], fqn_prefix[whichprefix]);
    return strcat(fqn_filename_buffer[buffnum], basenam);
#endif
}

int
validate_prefix_locations(reasonbuf)
char *reasonbuf;  /* reasonbuf must be at least BUFSZ, supplied by caller */
{
#if defined(NOCWD_ASSUMPTIONS)
    FILE *fp;
    const char *filename;
    int prefcnt, failcount = 0;
    char panicbuf1[BUFSZ], panicbuf2[BUFSZ];
    const char *details;
#endif

    if (reasonbuf) reasonbuf[0] = '\0';
#if defined(NOCWD_ASSUMPTIONS)
    for (prefcnt = 1; prefcnt < PREFIX_COUNT; prefcnt++) {
        /* don't test writing to configdir or datadir; they're readonly */
        if (prefcnt == SYSCONFPREFIX ||
            prefcnt == CONFIGPREFIX ||
            prefcnt == DATAPREFIX) continue;
        filename = fqname("validate", prefcnt, 3);
        if ((fp = fopen(filename, "w"))) {
            fclose(fp);
            (void) unlink(filename);
        } else {
            if (reasonbuf) {
                if (failcount) Strcat(reasonbuf,", ");
                Strcat(reasonbuf, fqn_prefix_names[prefcnt]);
            }
            /* the paniclog entry gets the value of errno as well */
            Sprintf(panicbuf1,"Invalid %s", fqn_prefix_names[prefcnt]);
#if defined (NHSTDC) && !defined(NOTSTDC)
            if (!(details = strerror(errno)))
#endif
            details = "";
            Sprintf(panicbuf2,"\"%s\", (%d) %s",
                fqn_prefix[prefcnt], errno, details);
            paniclog(panicbuf1, panicbuf2);
            failcount++;
        }	
    }
    if (failcount)
        return 0;
    else
#endif
    return 1;
}

/* fopen a file, with OS-dependent bells and whistles */
/* NOTE: a simpler version of this routine also exists in util/dlb_main.c */
FILE *
fopen_datafile(filename, mode, prefix)
const char *filename, *mode;
int prefix;
{
    FILE *fp;

    filename = fqname(filename, prefix, prefix == TROUBLEPREFIX ? 3 : 0);
    fp = fopen(filename, mode);
    return fp;
}

/* ----------  BEGIN LEVEL FILE HANDLING ----------- */

#ifdef MFLOPPY
/* Set names for bones[] and lock[] */
void
set_lock_and_bones()
{
    if (!ramdisk) {
        Strcpy(levels, permbones);
        Strcpy(bones, permbones);
    }
    append_slash(permbones);
    append_slash(levels);
#ifdef AMIGA
    strncat(levels, bbs_id, PATHLEN);
#endif
    append_slash(bones);
    Strcat(bones, "bonesnn.*");
    Strcpy(lock, levels);
#ifndef AMIGA
    Strcat(lock, alllevels);
#endif
    return;
}
#endif /* MFLOPPY */


/* Construct a file name for a level-type file, which is of the form
 * something.level (with any old level stripped off).
 * This assumes there is space on the end of 'file' to append
 * a two digit number.  This is true for 'level'
 * but be careful if you use it for other things -dgk
 */
void
set_levelfile_name(file, lev)
char *file;
int lev;
{
    char *tf;

    tf = rindex(file, '.');
    if (!tf) tf = eos(file);
    Sprintf(tf, ".%d", lev);
#ifdef VMS
    Strcat(tf, ";1");
#endif
    return;
}

int
create_levelfile(lev, errbuf)
int lev;
char errbuf[];
{
    int fd;
    const char *fq_lock;

    if (errbuf) *errbuf = '\0';
    set_levelfile_name(lock, lev);
    fq_lock = fqname(lock, LEVELPREFIX, 0);

#if defined(MICRO) || defined(WIN32)
    /* Use O_TRUNC to force the file to be shortened if it already
     * exists and is currently longer.
     */
# ifdef HOLD_LOCKFILE_OPEN
    if (lev == 0)
        fd = open_levelfile_exclusively(fq_lock, lev,
                O_WRONLY |O_CREAT | O_TRUNC | O_BINARY);
    else
# endif
    fd = open(fq_lock, O_WRONLY |O_CREAT | O_TRUNC | O_BINARY, FCMASK);
#else
# ifdef MAC
    fd = maccreat(fq_lock, LEVL_TYPE);
# else
    fd = creat(fq_lock, FCMASK);
# endif
#endif /* MICRO || WIN32 */

    if (fd >= 0)
        level_info[lev].flags |= LFILE_EXISTS;
    else if (errbuf)	/* failure explanation */
        Sprintf(errbuf,
            "Cannot create file \"%s\" for level %d (errno %d).",
            lock, lev, errno);

    return fd;
}


int
open_levelfile(lev, errbuf)
int lev;
char errbuf[];
{
    int fd;
    const char *fq_lock;

    if (errbuf) *errbuf = '\0';
    set_levelfile_name(lock, lev);
    fq_lock = fqname(lock, LEVELPREFIX, 0);
#ifdef MFLOPPY
    /* If not currently accessible, swap it in. */
    if (level_info[lev].where != ACTIVE)
        swapin_file(lev);
#endif
#ifdef MAC
    fd = macopen(fq_lock, O_RDONLY | O_BINARY, LEVL_TYPE);
#else
# ifdef HOLD_LOCKFILE_OPEN
    if (lev == 0)
        fd = open_levelfile_exclusively(fq_lock, lev, O_RDONLY | O_BINARY );
    else
# endif
    fd = open(fq_lock, O_RDONLY | O_BINARY, 0);
#endif

    /* for failure, return an explanation that our caller can use;
       settle for `lock' instead of `fq_lock' because the latter
       might end up being too big for nethack's BUFSZ */
    if (fd < 0 && errbuf)
        Sprintf(errbuf,
            "Cannot open file \"%s\" for level %d (errno %d).",
            lock, lev, errno);

    return fd;
}


void
delete_levelfile(lev)
int lev;
{
    /*
     * Level 0 might be created by port specific code that doesn't
     * call create_levfile(), so always assume that it exists.
     */
    if (lev == 0 || (level_info[lev].flags & LFILE_EXISTS)) {
        set_levelfile_name(lock, lev);
#ifdef HOLD_LOCKFILE_OPEN
        if (lev == 0) really_close();
#endif
        (void) unlink(fqname(lock, LEVELPREFIX, 0));
        level_info[lev].flags &= ~LFILE_EXISTS;
    }
}


void
clearlocks()
{
#ifdef HANGUPHANDLING
    if (program_state.preserve_locks) return;
#endif
#if !defined(PC_LOCKING) && defined(MFLOPPY) && !defined(AMIGA)
    eraseall(levels, alllevels);
    if (ramdisk)
        eraseall(permbones, alllevels);
#else
    {
    register int x;

# ifndef NO_SIGNAL
    (void) signal(SIGINT, SIG_IGN);
# endif
# if defined(UNIX) || defined(VMS)
    sethanguphandler((void FDECL((*),(int)))SIG_IGN);
# endif
    /* can't access maxledgerno() before dungeons are created -dlc */
    for (x = (n_dgns ? maxledgerno() : 0); x >= 0; x--)
        delete_levelfile(x);	/* not all levels need be present */
    }
#endif /* ?PC_LOCKING,&c */
}

#if defined(SELECTSAVED)
STATIC_OVL int
strcmp_wrap(p, q)
const void *p;
const void *q;
{
#if defined(UNIX) && defined(QT_GRAPHICS)
    return strncasecmp(*(char **) p, *(char **) q, 16);
# else
    return strncmpi(*(char **) p, *(char **) q, 16);
# endif
}
#endif

#ifdef HOLD_LOCKFILE_OPEN
STATIC_OVL int
open_levelfile_exclusively(name, lev, oflag)
const char *name;
int lev, oflag;
{
    int reslt, fd;
    if (!lftrack.init) {
        lftrack.init = 1;
        lftrack.fd = -1;
    }
    if (lftrack.fd >= 0) {
        /* check for compatible access */
        if (lftrack.oflag == oflag) {
            fd = lftrack.fd;
            reslt = lseek(fd, 0L, SEEK_SET);
            if (reslt == -1L)
                panic("open_levelfile_exclusively: lseek failed %d", errno);
            lftrack.nethack_thinks_it_is_open = TRUE;
        } else {
            really_close();
            fd = sopen(name, oflag,SH_DENYRW, FCMASK);
            lftrack.fd = fd;
            lftrack.oflag = oflag;
            lftrack.nethack_thinks_it_is_open = TRUE;
        }
    } else {
            fd = sopen(name, oflag,SH_DENYRW, FCMASK);
            lftrack.fd = fd;
            lftrack.oflag = oflag;
            if (fd >= 0)
                lftrack.nethack_thinks_it_is_open = TRUE;
    }
    return fd;
}

void
really_close()
{
<<<<<<< HEAD
	int fd = lftrack.fd;
	lftrack.nethack_thinks_it_is_open = FALSE;
	lftrack.fd = -1;
	lftrack.oflag = 0;
	if (fd != -1)
		(void)close(fd);
	return;
=======
    int fd = lftrack.fd;
    lftrack.nethack_thinks_it_is_open = FALSE;
    lftrack.fd = -1;
    lftrack.oflag = 0;
    if (fd != -1)
		(void)close(fd);
    return;
>>>>>>> 1a8cfeae
}

int
nhclose(fd)
<<<<<<< HEAD
int fd;
{
 	if (lftrack.fd == fd) {
		really_close();	/* close it, but reopen it to hold it */
		fd = open_levelfile(0, (char *)0);
		lftrack.nethack_thinks_it_is_open = FALSE;
		return 0;
	}
	return close(fd);
}
#else
int
nhclose(fd)
int fd;
{
=======
int fd;
{
    if (lftrack.fd == fd) {
        really_close();	/* close it, but reopen it to hold it */
        fd = open_levelfile(0, (char *)0);
        lftrack.nethack_thinks_it_is_open = FALSE;
        return 0;
    }
	return close(fd);
}
#else
int
nhclose(fd)
int fd;
{
>>>>>>> 1a8cfeae
	return close(fd);
}
#endif

/* ----------  END LEVEL FILE HANDLING ----------- */


/* ----------  BEGIN BONES FILE HANDLING ----------- */

/* set up "file" to be file name for retrieving bones, and return a
 * bonesid to be read/written in the bones file.
 */
STATIC_OVL char *
set_bonesfile_name(file, lev)
char *file;
d_level *lev;
{
    s_level *sptr;
    char *dptr;

    Sprintf(file, "bon%c%s", dungeons[lev->dnum].boneid,
            In_quest(lev) ? urole.filecode : "0");
    dptr = eos(file);
    if ((sptr = Is_special(lev)) != 0)
        Sprintf(dptr, ".%c", sptr->boneid);
    else
        Sprintf(dptr, ".%d", lev->dlevel);
#ifdef VMS
    Strcat(dptr, ";1");
#endif
    return(dptr-2);
}

/* set up temporary file name for writing bones, to avoid another game's
 * trying to read from an uncompleted bones file.  we want an uncontentious
 * name, so use one in the namespace reserved for this game's level files.
 * (we are not reading or writing level files while writing bones files, so
 * the same array may be used instead of copying.)
 */
STATIC_OVL char *
set_bonestemp_name()
{
    char *tf;

    tf = rindex(lock, '.');
    if (!tf) tf = eos(lock);
    Sprintf(tf, ".bn");
#ifdef VMS
    Strcat(tf, ";1");
#endif
    return lock;
}

int
create_bonesfile(lev, bonesid, errbuf)
d_level *lev;
char **bonesid;
char errbuf[];
{
    const char *file;
    int fd;

    if (errbuf) *errbuf = '\0';
    *bonesid = set_bonesfile_name(bones, lev);
    file = set_bonestemp_name();
    file = fqname(file, BONESPREFIX, 0);

#if defined(MICRO) || defined(WIN32)
    /* Use O_TRUNC to force the file to be shortened if it already
     * exists and is currently longer.
     */
    fd = open(file, O_WRONLY |O_CREAT | O_TRUNC | O_BINARY, FCMASK);
#else
# ifdef MAC
    fd = maccreat(file, BONE_TYPE);
# else
    fd = creat(file, FCMASK);
# endif
#endif
    if (fd < 0 && errbuf) /* failure explanation */
        Sprintf(errbuf,
            "Cannot create bones \"%s\", id %s (errno %d).",
            lock, *bonesid, errno);

# if defined(VMS) && !defined(SECURE)
    /*
       Re-protect bones file with world:read+write+execute+delete access.
       umask() doesn't seem very reliable; also, vaxcrtl won't let us set
       delete access without write access, which is what's really wanted.
       Can't simply create it with the desired protection because creat
       ANDs the mask with the user's default protection, which usually
       denies some or all access to world.
     */
    (void) chmod(file, FCMASK | 007);  /* allow other users full access */
# endif /* VMS && !SECURE */

    return fd;
}

#ifdef MFLOPPY
/* remove partial bonesfile in process of creation */
void
cancel_bonesfile()
{
    const char *tempname;

    tempname = set_bonestemp_name();
    tempname = fqname(tempname, BONESPREFIX, 0);
    (void) unlink(tempname);
}
#endif /* MFLOPPY */

/* move completed bones file to proper name */
void
commit_bonesfile(lev)
d_level *lev;
{
    const char *fq_bones, *tempname;
    int ret;

    (void) set_bonesfile_name(bones, lev);
    fq_bones = fqname(bones, BONESPREFIX, 0);
    tempname = set_bonestemp_name();
    tempname = fqname(tempname, BONESPREFIX, 1);

#if (defined(SYSV) && !defined(SVR4)) || defined(GENIX)
    /* old SYSVs don't have rename.  Some SVR3's may, but since they
     * also have link/unlink, it doesn't matter. :-)
     */
    (void) unlink(fq_bones);
    ret = link(tempname, fq_bones);
    ret += unlink(tempname);
#else
    ret = rename(tempname, fq_bones);
#endif
    if (wizard && ret != 0)
        pline("couldn't rename %s to %s.", tempname, fq_bones);
}


int
open_bonesfile(lev, bonesid)
d_level *lev;
char **bonesid;
{
    const char *fq_bones;
    int fd;

    *bonesid = set_bonesfile_name(bones, lev);
    fq_bones = fqname(bones, BONESPREFIX, 0);
    nh_uncompress(fq_bones);	/* no effect if nonexistent */
#ifdef MAC
    fd = macopen(fq_bones, O_RDONLY | O_BINARY, BONE_TYPE);
#else
    fd = open(fq_bones, O_RDONLY | O_BINARY, 0);
#endif
    return fd;
}


int
delete_bonesfile(lev)
d_level *lev;
{
    (void) set_bonesfile_name(bones, lev);
    return !(unlink(fqname(bones, BONESPREFIX, 0)) < 0);
}


/* assume we're compressing the recently read or created bonesfile, so the
 * file name is already set properly */
void
compress_bonesfile()
{
    nh_compress(fqname(bones, BONESPREFIX, 0));
}

/* ----------  END BONES FILE HANDLING ----------- */


/* ----------  BEGIN SAVE FILE HANDLING ----------- */

/* set savefile name in OS-dependent manner from pre-existing plname,
 * avoiding troublesome characters */
void
set_savefile_name(regularize_it)
boolean regularize_it;
{
#ifdef VMS
    Sprintf(SAVEF, "[.save]%d%s", getuid(), plname);
    if (regularize_it) regularize(SAVEF+7);
    Strcat(SAVEF, ";1");
#else
# if defined(MICRO)
    Strcpy(SAVEF, SAVEP);
#  ifdef AMIGA
    strncat(SAVEF, bbs_id, PATHLEN);
#  endif
    {
        int i = strlen(SAVEP);
#  ifdef AMIGA
        /* plname has to share space with SAVEP and ".sav" */
        (void)strncat(SAVEF, plname, FILENAME - i - 4);
#  else
        (void)strncat(SAVEF, plname, 8);
#  endif
        if (regularize_it) regularize(SAVEF+i);
    }
    Strcat(SAVEF, SAVE_EXTENSION);
# else
#  if defined(WIN32)
    {
    static const char okchars[] =
        "*ABCDEFGHIJKLMNOPQRSTUVWXYZabcdefghijklmnopqrstuvwxyz_-.";
    const char *legal = okchars;
    char fnamebuf[BUFSZ], encodedfnamebuf[BUFSZ];

    /* Obtain the name of the logged on user and incorporate
     * it into the name. */
    Sprintf(fnamebuf, "%s-%s", get_username(0), plname);
    if (regularize_it) ++legal;	/* skip '*' wildcard character */
    (void)fname_encode(legal, '%', fnamebuf, encodedfnamebuf, BUFSZ);
    Sprintf(SAVEF, "%s%s", encodedfnamebuf,SAVE_EXTENSION);
    }
#  else	/* not VMS or MICRO or WIN32 */
    Sprintf(SAVEF, "save/%d%s", (int)getuid(), plname);
    if (regularize_it) regularize(SAVEF+5);  /* avoid . or / in name */
#  endif /* WIN32 */
# endif	/* MICRO */
#endif /* VMS   */
}

#ifdef INSURANCE
void
save_savefile_name(fd)
int fd;
{
    (void) write(fd, (genericptr_t) SAVEF, sizeof(SAVEF));
}
#endif


#ifndef MICRO
/* change pre-existing savefile name to indicate an error savefile */
void
set_error_savefile()
{
# ifdef VMS
      {
    char *semi_colon = rindex(SAVEF, ';');
    if (semi_colon) *semi_colon = '\0';
      }
    Strcat(SAVEF, ".e;1");
# else
#  ifdef MAC
    Strcat(SAVEF, "-e");
#  else
    Strcat(SAVEF, ".e");
#  endif
# endif
}
#endif


/* create save file, overwriting one if it already exists */
int
create_savefile()
{
    const char *fq_save;
    int fd;

    fq_save = fqname(SAVEF, SAVEPREFIX, 0);
#if defined(MICRO) || defined(WIN32)
    fd = open(fq_save, O_WRONLY | O_BINARY | O_CREAT | O_TRUNC, FCMASK);
#else
# ifdef MAC
    fd = maccreat(fq_save, SAVE_TYPE);
# else
    fd = creat(fq_save, FCMASK);
# endif
# if defined(VMS) && !defined(SECURE)
    /*
       Make sure the save file is owned by the current process.  That's
       the default for non-privileged users, but for priv'd users the
       file will be owned by the directory's owner instead of the user.
     */
#  undef getuid
    (void) chown(fq_save, getuid(), getgid());
#  define getuid() vms_getuid()
# endif /* VMS && !SECURE */
#endif	/* MICRO */

    return fd;
}


/* open savefile for reading */
int
open_savefile()
{
    const char *fq_save;
    int fd;

    fq_save = fqname(SAVEF, SAVEPREFIX, 0);
#ifdef MAC
    fd = macopen(fq_save, O_RDONLY | O_BINARY, SAVE_TYPE);
#else
    fd = open(fq_save, O_RDONLY | O_BINARY, 0);
#endif
    return fd;
}


/* delete savefile */
int
delete_savefile()
{
    (void) unlink(fqname(SAVEF, SAVEPREFIX, 0));
    return 0;	/* for restore_saved_game() (ex-xxxmain.c) test */
}


/* try to open up a save file and prepare to restore it */
int
restore_saved_game()
{
    const char *fq_save;
    int fd;

    reset_restpref();
    set_savefile_name(TRUE);
#ifdef MFLOPPY
    if (!saveDiskPrompt(1))
        return -1;
#endif /* MFLOPPY */
    fq_save = fqname(SAVEF, SAVEPREFIX, 0);

    nh_uncompress(fq_save);
    if ((fd = open_savefile()) < 0) return fd;

<<<<<<< HEAD
	if (validate(fd, fq_save) != 0) {
	    (void) nhclose(fd),  fd = -1;
	    (void) delete_savefile();
	}
	return fd;
=======
    if (validate(fd, fq_save) != 0) {
	    (void) nhclose(fd),  fd = -1;
        (void) delete_savefile();
    }
    return fd;
>>>>>>> 1a8cfeae
}

#if defined(SELECTSAVED)
char *
plname_from_file(filename)
const char* filename;
{
    int fd;
    char* result = 0;

    Strcpy(SAVEF,filename);
#  ifdef COMPRESS_EXTENSION
    SAVEF[strlen(SAVEF)-strlen(COMPRESS_EXTENSION)] = '\0';
#  endif
    nh_uncompress(SAVEF);
    if ((fd = open_savefile()) >= 0) {
<<<<<<< HEAD
	if (validate(fd, filename)==0) {
	    char tplname[PL_NSIZ];
	    get_plname_from_file(fd, tplname);
	    result = dupstr(tplname);
	}
=======
    if (validate(fd, filename)==0) {
        char tplname[PL_NSIZ];
        get_plname_from_file(fd, tplname);
        result = dupstr(tplname);
    }
>>>>>>> 1a8cfeae
	(void) nhclose(fd);
    }
    nh_compress(SAVEF);

    return result;
# if 0
/* --------- obsolete - used to be ifndef STORE_PLNAME_IN_FILE ----*/
#  if defined(UNIX) && defined(QT_GRAPHICS)
    /* Name not stored in save file, so we have to extract it from
       the filename, which loses information
       (eg. "/", "_", and "." characters are lost. */
    int k;
    int uid;
    char name[64]; /* more than PL_NSIZ */
#   ifdef COMPRESS_EXTENSION
#define EXTSTR COMPRESS_EXTENSION
#   else
#define EXTSTR ""
#   endif
    if ( sscanf( filename, "%*[^/]/%d%63[^.]" EXTSTR, &uid, name ) == 2 ) {
#undef EXTSTR
    /* "_" most likely means " ", which certainly looks nicer */
    for (k=0; name[k]; k++)
        if ( name[k]=='_' )
        name[k]=' ';
    return dupstr(name);
    } else
#  endif /* UNIX && QT_GRAPHICS */
    {
    return 0;
    }
/* --------- end of obsolete code ----*/
# endif /* 0 - WAS STORE_PLNAME_IN_FILE*/
}
#endif /* defined(SELECTSAVED) */

char**
get_saved_games()
{
#if defined(SELECTSAVED)
    int n, j = 0;
    char **result = 0;
# ifdef WIN32CON
    {
    char *foundfile;
    const char *fq_save;

    Strcpy(plname, "*");
    set_savefile_name(FALSE);
#if defined(ZLIB_COMP)
    Strcat(SAVEF, COMPRESS_EXTENSION);
#endif
    fq_save = fqname(SAVEF, SAVEPREFIX, 0);

    n = 0;
    foundfile = foundfile_buffer();
    if (findfirst((char *)fq_save)) {
        do {
        ++n;
        } while (findnext());
    }
    if (n > 0) {
        result = (char**)alloc((n+1)*sizeof(char*)); /* at most */
        (void) memset((genericptr_t) result, 0, (n+1)*sizeof(char*));
        if (findfirst((char *)fq_save)) {
        j = n = 0;
        do {
        char *r;
        r = plname_from_file(foundfile);
        if (r)
            result[j++] = r;
        ++n;
        } while (findnext());
        }
    }
    }
# endif
# if defined(UNIX) && defined(QT_GRAPHICS)
    /* posixly correct version */
    int myuid=getuid();
    DIR *dir;

    if((dir=opendir(fqname("save", SAVEPREFIX, 0)))) {
    for(n=0; readdir(dir); n++)
        ;
    closedir(dir);
    if(n>0) {
        int i;
        if(!(dir=opendir(fqname("save", SAVEPREFIX, 0))))
            return 0;
            result = (char**)alloc((n+1)*sizeof(char*)); /* at most */
        (void) memset((genericptr_t) result, 0, (n+1)*sizeof(char*));
        for (i=0, j=0; i<n; i++) {
            int uid;
            char name[64]; /* more than PL_NSIZ */
            struct dirent *entry=readdir(dir);
            if(!entry)
                break;
            if ( sscanf( entry->d_name, "%d%63s", &uid, name ) == 2 ) {
            if ( uid == myuid ) {
                char filename[BUFSZ];
                char* r;
                Sprintf(filename,"save/%d%s",uid,name);
                r = plname_from_file(filename);
                if ( r )
                result[j++] = r;
            }
            }
        }
        closedir(dir);
    }
    }
# endif
# ifdef VMS
    Strcpy(plname, "*");
    set_savefile_name(FALSE);
    j = vms_get_saved_games(SAVEF, &result);
# endif	/* VMS */

    if (j > 0) {
    if (j > 1) qsort(result, j, sizeof (char *), strcmp_wrap);
    result[j] = 0;
    return result;
    } else if (result) { /* could happen if save files are obsolete */
    free_saved_games(result);
    }
#endif /* SELECTSAVED */
    return 0;
}

void
free_saved_games(saved)
char** saved;
{
    if ( saved ) {
    int i=0;
    while (saved[i]) free((genericptr_t)saved[i++]);
    free((genericptr_t)saved);
    }
}


/* ----------  END SAVE FILE HANDLING ----------- */


/* ----------  BEGIN FILE COMPRESSION HANDLING ----------- */

#ifdef COMPRESS

STATIC_OVL void
redirect(filename, mode, stream, uncomp)
const char *filename, *mode;
FILE *stream;
boolean uncomp;
{
    if (freopen(filename, mode, stream) == (FILE *)0) {
        (void) fprintf(stderr, "freopen of %s for %scompress failed\n",
            filename, uncomp ? "un" : "");
        terminate(EXIT_FAILURE);
    }
}

/*
 * using system() is simpler, but opens up security holes and causes
 * problems on at least Interactive UNIX 3.0.1 (SVR3.2), where any
 * setuid is renounced by /bin/sh, so the files cannot be accessed.
 *
 * cf. child() in unixunix.c.
 */
STATIC_OVL void
docompress_file(filename, uncomp)
const char *filename;
boolean uncomp;
{
    char cfn[80];
    FILE *cf;
    const char *args[10];
# ifdef COMPRESS_OPTIONS
    char opts[80];
# endif
    int i = 0;
    int f;
# ifdef TTY_GRAPHICS
    boolean istty = !strncmpi(windowprocs.name, "tty", 3);
# endif

    Strcpy(cfn, filename);
# ifdef COMPRESS_EXTENSION
    Strcat(cfn, COMPRESS_EXTENSION);
# endif
    /* when compressing, we know the file exists */
    if (uncomp) {
        if ((cf = fopen(cfn, RDBMODE)) == (FILE *)0)
            return;
        (void) fclose(cf);
    }

    args[0] = COMPRESS;
    if (uncomp) args[++i] = "-d";	/* uncompress */
# ifdef COMPRESS_OPTIONS
    {
        /* we can't guarantee there's only one additional option, sigh */
        char *opt;
        boolean inword = FALSE;

        Strcpy(opts, COMPRESS_OPTIONS);
        opt = opts;
        while (*opt) {
        if ((*opt == ' ') || (*opt == '\t')) {
            if (inword) {
            *opt = '\0';
            inword = FALSE;
            }
        } else if (!inword) {
            args[++i] = opt;
            inword = TRUE;
        }
        opt++;
        }
    }
# endif
    args[++i] = (char *)0;

# ifdef TTY_GRAPHICS
    /* If we don't do this and we are right after a y/n question *and*
     * there is an error message from the compression, the 'y' or 'n' can
     * end up being displayed after the error message.
     */
    if (istty)
        mark_synch();
# endif
    f = fork();
    if (f == 0) {	/* child */
# ifdef TTY_GRAPHICS
        /* any error messages from the compression must come out after
         * the first line, because the more() to let the user read
         * them will have to clear the first line.  This should be
         * invisible if there are no error messages.
         */
        if (istty)
            raw_print("");
# endif
        /* run compressor without privileges, in case other programs
         * have surprises along the line of gzip once taking filenames
         * in GZIP.
         */
        /* assume all compressors will compress stdin to stdout
         * without explicit filenames.  this is true of at least
         * compress and gzip, those mentioned in config.h.
         */
        if (uncomp) {
            redirect(cfn, RDBMODE, stdin, uncomp);
            redirect(filename, WRBMODE, stdout, uncomp);
        } else {
            redirect(filename, RDBMODE, stdin, uncomp);
            redirect(cfn, WRBMODE, stdout, uncomp);
        }
        (void) setgid(getgid());
        (void) setuid(getuid());
        (void) execv(args[0], (char *const *) args);
        perror((char *)0);
        (void) fprintf(stderr, "Exec to %scompress %s failed.\n",
            uncomp ? "un" : "", filename);
        terminate(EXIT_FAILURE);
    } else if (f == -1) {
        perror((char *)0);
        pline("Fork to %scompress %s failed.",
            uncomp ? "un" : "", filename);
        return;
    }
# ifndef NO_SIGNAL
    (void) signal(SIGINT, SIG_IGN);
    (void) signal(SIGQUIT, SIG_IGN);
    (void) wait((int *)&i);
    (void) signal(SIGINT, (SIG_RET_TYPE) done1);
    if (wizard) (void) signal(SIGQUIT, SIG_DFL);
#else
    /* I don't think we can really cope with external compression
     * without signals, so we'll declare that compress failed and
     * go on.  (We could do a better job by forcing off external
     * compression if there are no signals, but we want this for
     * testing with FailSafeC
     */
    i = 1;
#endif
    if (i == 0) {
        /* (un)compress succeeded: remove file left behind */
        if (uncomp)
        (void) unlink(cfn);
        else
        (void) unlink(filename);
    } else {
        /* (un)compress failed; remove the new, bad file */
        if (uncomp) {
        raw_printf("Unable to uncompress %s", filename);
        (void) unlink(filename);
        } else {
        /* no message needed for compress case; life will go on */
        (void) unlink(cfn);
        }
#ifdef TTY_GRAPHICS
        /* Give them a chance to read any error messages from the
         * compression--these would go to stdout or stderr and would get
         * overwritten only in tty mode.  It's still ugly, since the
         * messages are being written on top of the screen, but at least
         * the user can read them.
         */
        if (istty)
        {
        clear_nhwindow(WIN_MESSAGE);
        more();
        /* No way to know if this is feasible */
        /* doredraw(); */
        }
#endif
    }
}
#endif	/* COMPRESS */

#if defined(COMPRESS) || defined(ZLIB_COMP)
# define UNUSED_if_not_COMPRESS	/*empty*/
#else
# define UNUSED_if_not_COMPRESS	UNUSED
#endif

/* compress file */
void
nh_compress(filename)
const char *filename UNUSED_if_not_COMPRESS;
{
#if !defined(COMPRESS) && !defined(ZLIB_COMP)
# ifdef PRAGMA_UNUSED
#  pragma unused(filename)
# endif
#else
    docompress_file(filename, FALSE);
#endif
}


/* uncompress file if it exists */
void
nh_uncompress(filename)
const char *filename UNUSED_if_not_COMPRESS;
{
#if !defined(COMPRESS) && !defined(ZLIB_COMP)
# ifdef PRAGMA_UNUSED
#  pragma unused(filename)
# endif
#else
    docompress_file(filename, TRUE);
#endif
}

#ifdef ZLIB_COMP /* RLC 09 Mar 1999: Support internal ZLIB */
STATIC_OVL boolean
make_compressed_name(filename,cfn)
const char *filename;
char *cfn;
{
#ifndef SHORT_FILENAMES
    /* Assume free-form filename with no 8.3 restrictions */
    strcpy(cfn, filename);
    strcat(cfn, COMPRESS_EXTENSION);
    return TRUE;
#else
# ifdef SAVE_EXTENSION
    char *bp = (char *)0;
    strcpy(cfn, filename);
    if ((bp = strstri(cfn, SAVE_EXTENSION))) {
        strsubst(bp, SAVE_EXTENSION, ".saz");
        return TRUE;
    } else {
        /* find last occurrence of bon */
        bp = eos(cfn);
        while (bp-- > cfn) {
            if (strstri(bp,"bon")) {
                strsubst(bp, "bon", "boz");
                return TRUE;
            }
        }
    }
# endif /* SAVE_EXTENSION */
    return FALSE;
#endif /* SHORT_FILENAMES */
}

STATIC_OVL void
docompress_file(filename, uncomp)
const char *filename;
boolean uncomp;
{
	gzFile compressedfile;
    FILE *uncompressedfile;
    char cfn[256];
    char buf[1024];
    unsigned len, len2;

    if (!make_compressed_name(filename, cfn))
        return;

    if (!uncomp) {
        /* Open the input and output files */
        /* Note that gzopen takes "wb" as its mode, even on systems where
           fopen takes "r" and "w" */

        uncompressedfile = fopen(filename, RDBMODE);
        if (!uncompressedfile) {
            pline("Error in zlib docompress_file %s", filename);
            return;
        }
        compressedfile = gzopen(cfn, "wb");
        if (compressedfile == NULL) {
            if (errno == 0) {
                pline("zlib failed to allocate memory");
            } else {
                panic("Error in docompress_file %d",
                    errno);
            }
            fclose(uncompressedfile);
            return;
        }

        /* Copy from the uncompressed to the compressed file */

        while (1) {
            len = fread(buf, 1, sizeof(buf), uncompressedfile);
            if (ferror(uncompressedfile)) {
                pline("Failure reading uncompressed file");
                pline("Can't compress %s.", filename);
                fclose(uncompressedfile);
                gzclose(compressedfile);
                (void)unlink(cfn);
                return;
            }
            if (len == 0) break;	/* End of file */

            len2 = gzwrite(compressedfile, buf, len);
            if (len2 == 0) {
                pline("Failure writing compressed file");
                pline("Can't compress %s.", filename);
                fclose(uncompressedfile);
                gzclose(compressedfile);
                (void)unlink(cfn);
                return;
            }
        }

        fclose(uncompressedfile);
        gzclose(compressedfile);

        /* Delete the file left behind */

        (void)unlink(filename);

    } else {	/* uncomp */

        /* Open the input and output files */
        /* Note that gzopen takes "rb" as its mode, even on systems where
           fopen takes "r" and "w" */

        compressedfile = gzopen(cfn, "rb");
        if (compressedfile == NULL) {
            if (errno == 0) {
                pline("zlib failed to allocate memory");
            } else if (errno != ENOENT) {
                panic("Error in zlib docompress_file %s, %d",
                    filename, errno);
            }
            return;
        }
        uncompressedfile = fopen(filename, WRBMODE);
        if (!uncompressedfile) {
            pline("Error in zlib docompress file uncompress %s",
                filename);
            gzclose(compressedfile);
            return;
        }

        /* Copy from the compressed to the uncompressed file */

        while (1) {
            len = gzread(compressedfile, buf, sizeof(buf));
            if (len == (unsigned)-1) {
                pline("Failure reading compressed file");
                pline("Can't uncompress %s.", filename);
                fclose(uncompressedfile);
                gzclose(compressedfile);
                (void)unlink(filename);
                return;
            }
            if (len == 0) break;	/* End of file */

            fwrite(buf, 1, len, uncompressedfile);
            if (ferror(uncompressedfile)) {
                pline("Failure writing uncompressed file");
                pline("Can't uncompress %s.", filename);
                fclose(uncompressedfile);
                gzclose(compressedfile);
                (void)unlink(filename);
                return;
            }
        }

        fclose(uncompressedfile);
        gzclose(compressedfile);

        /* Delete the file left behind */
        (void)unlink(cfn);
    }
}
#endif /* RLC 09 Mar 1999: End ZLIB patch */

/* ----------  END FILE COMPRESSION HANDLING ----------- */


/* ----------  BEGIN FILE LOCKING HANDLING ----------- */

static int nesting = 0;

#if defined(NO_FILE_LINKS) || defined(USE_FCNTL) 	/* implies UNIX */
static int lockfd;	/* for lock_file() to pass to unlock_file() */
#endif
#ifdef USE_FCNTL
struct flock sflock; /* for unlocking, same as above */
#endif

#define HUP	if (!program_state.done_hup)

#ifndef USE_FCNTL
STATIC_OVL char *
make_lockname(filename, lockname)
const char *filename;
char *lockname;
{
#if defined(UNIX) || defined(VMS) || defined(AMIGA) || defined(WIN32) || defined(MSDOS)
# ifdef NO_FILE_LINKS
    Strcpy(lockname, LOCKDIR);
    Strcat(lockname, "/");
    Strcat(lockname, filename);
# else
    Strcpy(lockname, filename);
# endif
# ifdef VMS
      {
    char *semi_colon = rindex(lockname, ';');
    if (semi_colon) *semi_colon = '\0';
      }
    Strcat(lockname, ".lock;1");
# else
    Strcat(lockname, "_lock");
# endif
    return lockname;
#else	/* !(UNIX || VMS || AMIGA || WIN32 || MSDOS) */
# ifdef PRAGMA_UNUSED
#  pragma unused(filename)
# endif
    lockname[0] = '\0';
    return (char*)0;
#endif
}
#endif /* !USE_FCNTL */

/* lock a file */
boolean
lock_file(filename, whichprefix, retryct)
const char *filename;
int whichprefix;
int retryct;
{
#if defined(PRAGMA_UNUSED) && !(defined(UNIX) || defined(VMS)) && !(defined(AMIGA) || defined(WIN32) || defined(MSDOS))
# pragma unused(retryct)
#endif
#ifndef USE_FCNTL
    char locknambuf[BUFSZ];
    const char *lockname;
#endif

    nesting++;
    if (nesting > 1) {
        impossible("TRIED TO NEST LOCKS");
        return TRUE;
    }

#ifndef USE_FCNTL
    lockname = make_lockname(filename, locknambuf);
#ifndef NO_FILE_LINKS	/* LOCKDIR should be subsumed by LOCKPREFIX */
    lockname = fqname(lockname, LOCKPREFIX, 2);
#endif
#endif
    filename = fqname(filename, whichprefix, 0);
#ifdef USE_FCNTL
    lockfd = open(filename,O_RDWR);
    if (lockfd == -1) {
        HUP raw_printf("Cannot open file %s. This is a program bug.",
            filename);
    }
    sflock.l_type = F_WRLCK;
    sflock.l_whence = SEEK_SET;
    sflock.l_start = 0;
    sflock.l_len = 0;
#endif

#if defined(UNIX) || defined(VMS)
# ifdef USE_FCNTL
    while (fcntl(lockfd,F_SETLK,&sflock) == -1) {
# else
# ifdef NO_FILE_LINKS
    while ((lockfd = open(lockname, O_RDWR|O_CREAT|O_EXCL, 0666)) == -1) {
# else
    while (link(filename, lockname) == -1) {
# endif
# endif

#ifdef USE_FCNTL
        if (retryct--) {
        HUP raw_printf(
                   "Waiting for release of fcntl lock on %s. (%d retries left).",
                   filename, retryct);
        sleep(1);
        } else {
        HUP (void) raw_print("I give up.  Sorry.");
        HUP raw_printf("Some other process has an unnatural grip on %s.",
                   filename);
        nesting--;
        return FALSE;
        }
#else
        register int errnosv = errno;

        switch (errnosv) {	/* George Barbanis */
        case EEXIST:
        if (retryct--) {
            HUP raw_printf(
                   "Waiting for access to %s.  (%d retries left).",
                   filename, retryct);
# if defined(SYSV) || defined(ULTRIX) || defined(VMS)
            (void)
# endif
            sleep(1);
        } else {
            HUP (void) raw_print("I give up.  Sorry.");
            HUP raw_printf("Perhaps there is an old %s around?",
                   lockname);
            nesting--;
            return FALSE;
        }

        break;
        case ENOENT:
        HUP raw_printf("Can't find file %s to lock!", filename);
        nesting--;
        return FALSE;
        case EACCES:
        HUP raw_printf("No write permission to lock %s!", filename);
        nesting--;
        return FALSE;
# ifdef VMS			/* c__translate(vmsfiles.c) */
        case EPERM:
        /* could be misleading, but usually right */
        HUP raw_printf("Can't lock %s due to directory protection.",
                   filename);
        nesting--;
        return FALSE;
# endif
        case EROFS:
        /* take a wild guess at the underlying cause */
        HUP perror(lockname);
        HUP raw_printf("Cannot lock %s.", filename);
        HUP raw_printf(
     "(Perhaps you are running NetHack from inside the distribution package?)."
        );
        nesting--;
        return FALSE;
        default:
        HUP perror(lockname);
        HUP raw_printf(
                 "Cannot lock %s for unknown reason (%d).",
                   filename, errnosv);
        nesting--;
        return FALSE;
        }
#endif /* USE_FCNTL */

    }
#endif  /* UNIX || VMS */

#if (defined(AMIGA) || defined(WIN32) || defined(MSDOS)) && !defined(USE_FCNTL)
# ifdef AMIGA
#define OPENFAILURE(fd) (!fd)
    lockptr = 0;
# else
#define OPENFAILURE(fd) (fd < 0)
    lockptr = -1;
# endif
    while (--retryct && OPENFAILURE(lockptr)) {
# if defined(WIN32) && !defined(WIN_CE)
    lockptr = sopen(lockname, O_RDWR|O_CREAT, SH_DENYRW, S_IWRITE);
# else
    (void)DeleteFile(lockname); /* in case dead process was here first */
#  ifdef AMIGA
    lockptr = Open(lockname,MODE_NEWFILE);
#  else
    lockptr = open(lockname, O_RDWR|O_CREAT|O_EXCL, S_IWRITE);
#  endif
# endif
    if (OPENFAILURE(lockptr)) {
        raw_printf("Waiting for access to %s.  (%d retries left).",
            filename, retryct);
        Delay(50);
    }
    }
    if (!retryct) {
    raw_printf("I give up.  Sorry.");
    nesting--;
    return FALSE;
    }
#endif /* AMIGA || WIN32 || MSDOS */
    return TRUE;
}


#ifdef VMS	/* for unlock_file, use the unlink() routine in vmsunix.c */
# ifdef unlink
#  undef unlink
# endif
# define unlink(foo) vms_unlink(foo)
#endif

/* unlock file, which must be currently locked by lock_file */
void
unlock_file(filename)
const char *filename;
{
#ifndef USE_FCNTL
    char locknambuf[BUFSZ];
    const char *lockname;
#endif

    if (nesting == 1) {
#ifdef USE_FCNTL
        sflock.l_type = F_UNLCK;
        if (fcntl(lockfd,F_SETLK,&sflock) == -1) {
            HUP raw_printf("Can't remove fcntl lock on %s.", filename);
            (void) close(lockfd);
        }
#else
        lockname = make_lockname(filename, locknambuf);
#ifndef NO_FILE_LINKS	/* LOCKDIR should be subsumed by LOCKPREFIX */
        lockname = fqname(lockname, LOCKPREFIX, 2);
#endif

#if defined(UNIX) || defined(VMS)
        if (unlink(lockname) < 0)
            HUP raw_printf("Can't unlink %s.", lockname);
# ifdef NO_FILE_LINKS
		(void) nhclose(lockfd);
# endif

#endif  /* UNIX || VMS */

#if defined(AMIGA) || defined(WIN32) || defined(MSDOS)
        if (lockptr) Close(lockptr);
        DeleteFile(lockname);
        lockptr = 0;
#endif /* AMIGA || WIN32 || MSDOS */
#endif /* USE_FCNTL */
    }

    nesting--;
}

/* ----------  END FILE LOCKING HANDLING ----------- */


/* ----------  BEGIN CONFIG FILE HANDLING ----------- */

const char *configfile =
#ifdef UNIX
            ".nethackrc";
#else
# if defined(MAC) || defined(__BEOS__)
            "NetHack Defaults";
# else
#  if defined(MSDOS) || defined(WIN32)
            "defaults.nh";
#  else
            "NetHack.cnf";
#  endif
# endif
#endif

/* used for messaging */
char lastconfigfile[BUFSZ];

#ifdef MSDOS
/* conflict with speed-dial under windows
 * for XXX.cnf file so support of NetHack.cnf
 * is for backward compatibility only.
 * Preferred name (and first tried) is now defaults.nh but
 * the game will try the old name if there
 * is no defaults.nh.
 */
const char *backward_compat_configfile = "nethack.cnf"; 
#endif

#ifndef MFLOPPY
#define fopenp fopen
#endif

STATIC_OVL FILE *
fopen_config_file(filename, src)
const char *filename;
int src;
{
    FILE *fp;
#if defined(UNIX) || defined(VMS)
    char tmp_config[BUFSZ];
    char *envp;
#endif

    /* If src != SET_IN_SYS, "filename" is an environment variable, so it
     * should hang around. If set, it is expected to be a full path name
     * (if relevant) */
    if (filename) {
#ifdef UNIX
        if ((src!=SET_IN_SYS) && access(filename, 4) == -1) {
            /* 4 is R_OK on newer systems */
            /* nasty sneaky attempt to read file through
             * NetHack's setuid permissions -- this is the only
             * place a file name may be wholly under the player's
             * control (but SYSCF_FILE is not under the player's
             * control so it's OK).
             */
            raw_printf("Access to %s denied (%d).",
                    filename, errno);
            wait_synch();
            /* fall through to standard names */
        } else
#endif
#ifdef PREFIXES_IN_USE
        if (src == SET_IN_SYS) {
            (void) strncpy(lastconfigfile,
                fqname(filename, SYSCONFPREFIX, 0), BUFSZ-1);
        } else
#endif
        /* always honor sysconf first before anything else */ 
            (void) strncpy(lastconfigfile, filename, BUFSZ-1);
        lastconfigfile[BUFSZ-1] = '\0';
        if ((fp = fopenp(lastconfigfile, "r")) != (FILE *)0) 
            return(fp);
        if ((fp = fopenp(filename, "r")) != (FILE *)0) {
            return(fp);
#if defined(UNIX) || defined(VMS)
        } else {
            /* access() above probably caught most problems for UNIX */
            raw_printf("Couldn't open requested config file %s (%d).",
                    filename, errno);
            wait_synch();
            /* fall through to standard names */
#endif
        }
    }

#if defined(MICRO) || defined(MAC) || defined(__BEOS__) || defined(WIN32)
   if ((fp = fopenp(fqname(configfile, CONFIGPREFIX, 0), "r")) != (FILE *)0)
        return(fp);
    if ((fp = fopenp(configfile, "r")) != (FILE *)0)
        return(fp);
# ifdef MSDOS
    if ((fp = fopenp(fqname(backward_compat_configfile, CONFIGPREFIX, 0), "r")) != (FILE *)0)
        return(fp);
    if ((fp = fopenp(backward_compat_configfile, "r")) != (FILE *)0)
        return(fp);
# endif
#else
    /* constructed full path names don't need fqname() */
# ifdef VMS
    (void) strncpy(lastconfigfile, fqname("nethackini", CONFIGPREFIX, 0),
            BUFSZ-1);
    lastconfigfile[BUFSZ-1] = '\0';
    if ((fp = fopenp(lastconfigfile, "r")) != (FILE *)0) {
        return(fp);
    }
    (void) strncpy(lastconfigfile,"sys$login:nethack.ini", BUFSZ-1);
    lastconfigfile[BUFSZ-1] = '\0';
    if ((fp = fopenp(lastconfigfile, "r")) != (FILE *)0) {
        return(fp);
    }

    envp = nh_getenv("HOME");
    if (!envp)
        Strcpy(tmp_config, "NetHack.cnf");
    else
        Sprintf(tmp_config, "%s%s", envp, "NetHack.cnf");

    (void) strncpy(lastconfigfile, tmp_config, BUFSZ-1);
    lastconfigfile[BUFSZ-1] = '\0';
    if ((fp = fopenp(tmp_config, "r")) != (FILE *)0)
        return(fp);
# else	/* should be only UNIX left */
    envp = nh_getenv("HOME");
    if (!envp)
        Strcpy(tmp_config, ".nethackrc");
    else
        Sprintf(tmp_config, "%s/%s", envp, ".nethackrc");

    (void) strncpy(lastconfigfile, tmp_config, BUFSZ-1);
    lastconfigfile[BUFSZ-1] = '\0';
    if ((fp = fopenp(lastconfigfile, "r")) != (FILE *)0)
        return(fp);
#  if defined(__APPLE__)
    /* try an alternative */
    if (envp) {
        Sprintf(tmp_config, "%s/%s", envp,
            "Library/Preferences/NetHack Defaults");
        (void) strncpy(lastconfigfile, tmp_config, BUFSZ-1);
        lastconfigfile[BUFSZ-1] = '\0';
        if ((fp = fopenp(lastconfigfile, "r")) != (FILE *)0)
            return(fp);
        Sprintf(tmp_config, "%s/%s", envp,
            "Library/Preferences/NetHack Defaults.txt");
        (void) strncpy(lastconfigfile, tmp_config, BUFSZ-1);
        lastconfigfile[BUFSZ-1] = '\0';
        if ((fp = fopenp(lastconfigfile, "r")) != (FILE *)0)
            return(fp);
    }
#  endif
    if (errno != ENOENT) {
        const char *details;

        /* e.g., problems when setuid NetHack can't search home
         * directory restricted to user */

#  if defined (NHSTDC) && !defined(NOTSTDC)
        if ((details = strerror(errno)) == 0)
#  endif
        details = "";
        raw_printf("Couldn't open default config file %s %s(%d).",
               lastconfigfile, details, errno);
        wait_synch();
    }
# endif	/* Unix */
#endif
    return (FILE *)0;
}


/*
 * Retrieve a list of integers from a file into a uchar array.
 *
 * NOTE: zeros are inserted unless modlist is TRUE, in which case the list
 *  location is unchanged.  Callers must handle zeros if modlist is FALSE.
 */
STATIC_OVL int
get_uchars(fp, buf, bufp, list, modlist, size, name)
    FILE *fp;		/* input file pointer */
    char *buf;		/* read buffer, must be of size BUFSZ */
    char *bufp;		/* current pointer */
    uchar *list;	/* return list */
    boolean modlist;	/* TRUE: list is being modified in place */
    int  size;		/* return list size */
    const char *name;		/* name of option for error message */
{
    unsigned int num = 0;
    int count = 0;
    boolean havenum = FALSE;

    while (1) {
    switch(*bufp) {
        case ' ':  case '\0':
        case '\t': case '\n':
        if (havenum) {
            /* if modifying in place, don't insert zeros */
            if (num || !modlist) list[count] = num;
            count++;
            num = 0;
            havenum = FALSE;
        }
        if (count == size || !*bufp) return count;
        bufp++;
        break;

        case '0': case '1': case '2': case '3':
        case '4': case '5': case '6': case '7':
        case '8': case '9':
        havenum = TRUE;
        num = num*10 + (*bufp-'0');
        bufp++;
        break;

        case '\\':
        if (fp == (FILE *)0)
            goto gi_error;
        do  {
            if (!fgets(buf, BUFSZ, fp)) goto gi_error;
        } while (buf[0] == '#');
        bufp = buf;
        break;

        default:
gi_error:
        raw_printf("Syntax error in %s", name);
        wait_synch();
        return count;
    }
    }
    /*NOTREACHED*/
}

#ifdef NOCWD_ASSUMPTIONS
STATIC_OVL void
adjust_prefix(bufp, prefixid)
char *bufp;
int prefixid;
{
    char *ptr;

    if (!bufp) return;
    /* Backward compatibility, ignore trailing ;n */ 
    if ((ptr = index(bufp, ';')) != 0) *ptr = '\0';
    if (strlen(bufp) > 0) {
        fqn_prefix[prefixid] = (char *)alloc(strlen(bufp)+2);
        Strcpy(fqn_prefix[prefixid], bufp);
        append_slash(fqn_prefix[prefixid]);
    }
}
#endif

#define match_varname(INP,NAM,LEN) match_optname(INP, NAM, LEN, TRUE)

int
parse_config_line(fp, buf, src)
FILE		*fp;
char		*buf;
int		src;
{
#if defined(MICRO) && !defined(NOCWD_ASSUMPTIONS)
    static boolean ramdisk_specified = FALSE;
#endif
#ifdef SYSCF
    int n;
#endif
    char		*bufp, *altp;
    uchar   translate[MAXPCHARS];
    int   len;
    /* lines beginning with '#' are comments */
    if (*buf == '#')
        return 1;

    /* remove trailing whitespace */
    bufp = eos(buf);
    while (--bufp > buf && isspace(*bufp))
        continue;

    if (bufp <= buf)
        return 1;		/* skip all-blank lines */
    else
        *(bufp + 1) = '\0';	/* terminate line */

    /* find the '=' or ':' */
    bufp = index(buf, '=');
    altp = index(buf, ':');
    if (!bufp || (altp && altp < bufp)) bufp = altp;
    if (!bufp) return 0;

    /* skip  whitespace between '=' and value */
    do { ++bufp; } while (isspace(*bufp));

    /* Go through possible variables */
    /* some of these (at least LEVELS and SAVE) should now set the
     * appropriate fqn_prefix[] rather than specialized variables
     */
    if (match_varname(buf, "OPTIONS", 4)) {
        parseoptions(bufp, TRUE, TRUE);
        if (plname[0])		/* If a name was given */
            plnamesuffix();	/* set the character class */
    } else if (match_varname(buf, "AUTOPICKUP_EXCEPTION", 5)) {
        add_autopickup_exception(bufp);
#ifdef NOCWD_ASSUMPTIONS
    } else if (match_varname(buf, "HACKDIR", 4)) {
        adjust_prefix(bufp, HACKPREFIX);
    } else if (match_varname(buf, "LEVELDIR", 4) ||
           match_varname(buf, "LEVELS", 4)) {
        adjust_prefix(bufp, LEVELPREFIX);
    } else if (match_varname(buf, "SAVEDIR", 4)) {
        adjust_prefix(bufp, SAVEPREFIX);
    } else if (match_varname(buf, "BONESDIR", 5)) {
        adjust_prefix(bufp, BONESPREFIX);
    } else if (match_varname(buf, "DATADIR", 4)) {
        adjust_prefix(bufp, DATAPREFIX);
    } else if (match_varname(buf, "SCOREDIR", 4)) {
        adjust_prefix(bufp, SCOREPREFIX);
    } else if (match_varname(buf, "LOCKDIR", 4)) {
        adjust_prefix(bufp, LOCKPREFIX);
    } else if (match_varname(buf, "CONFIGDIR", 4)) {
        adjust_prefix(bufp, CONFIGPREFIX);
    } else if (match_varname(buf, "TROUBLEDIR", 4)) {
        adjust_prefix(bufp, TROUBLEPREFIX);
#else /*NOCWD_ASSUMPTIONS*/
# ifdef MICRO
    } else if (match_varname(buf, "HACKDIR", 4)) {
        (void) strncpy(hackdir, bufp, PATHLEN-1);
#  ifdef MFLOPPY
    } else if (match_varname(buf, "RAMDISK", 3)) {
                /* The following ifdef is NOT in the wrong
                 * place.  For now, we accept and silently
                 * ignore RAMDISK */
#   ifndef AMIGA
        if (strlen(bufp) >= PATHLEN) bufp[PATHLEN-1] = '\0';
        Strcpy(levels, bufp);
        ramdisk = (strcmp(permbones, levels) != 0);
        ramdisk_specified = TRUE;
#   endif
#  endif
    } else if (match_varname(buf, "LEVELS", 4)) {
        if (strlen(bufp) >= PATHLEN) bufp[PATHLEN-1] = '\0';
        Strcpy(permbones, bufp);
        if (!ramdisk_specified || !*levels) Strcpy(levels, bufp);
        ramdisk = (strcmp(permbones, levels) != 0);
    } else if (match_varname(buf, "SAVE", 4)) {
#  ifdef MFLOPPY
        extern	int saveprompt;
#  endif
        char *ptr;

        if ((ptr = index(bufp, ';')) != 0) {
            *ptr = '\0';
#  ifdef MFLOPPY
            if (*(ptr+1) == 'n' || *(ptr+1) == 'N') {
                saveprompt = FALSE;
            }
#  endif
        }
# if defined(SYSFLAGS) && defined(MFLOPPY)
        else
            saveprompt = sysflags.asksavedisk;
# endif

        (void) strncpy(SAVEP, bufp, SAVESIZE-1);
        append_slash(SAVEP);
# endif /* MICRO */
#endif /*NOCWD_ASSUMPTIONS*/

    } else if (match_varname(buf, "NAME", 4)) {
        (void) strncpy(plname, bufp, PL_NSIZ-1);
        plnamesuffix();
    } else if (match_varname(buf, "ROLE", 4) ||
           match_varname(buf, "CHARACTER", 4)) {
        if ((len = str2role(bufp)) >= 0)
            flags.initrole = len;
    } else if (match_varname(buf, "DOGNAME", 3)) {
        (void) strncpy(dogname, bufp, PL_PSIZ-1);
    } else if (match_varname(buf, "CATNAME", 3)) {
        (void) strncpy(catname, bufp, PL_PSIZ-1);
#ifdef SYSCF
    } else if (src == SET_IN_SYS && match_varname(buf, "WIZARDS", 7)) {
        if (sysopt.wizards) free(sysopt.wizards);
        sysopt.wizards = dupstr(bufp);
    } else if (src == SET_IN_SYS && match_varname(buf, "SHELLERS", 8)) {
        if (sysopt.shellers) free(sysopt.shellers);
        sysopt.shellers = dupstr(bufp);
	} else if (src == SET_IN_SYS && match_varname(buf, "EXPLORERS", 7)) {
	    if (sysopt.explorers) free(sysopt.explorers);
	    sysopt.explorers = dupstr(bufp);
    } else if (src == SET_IN_SYS && match_varname(buf, "DEBUGFILES", 5)) {
        if (sysopt.debugfiles) free(sysopt.debugfiles);
        /* if showdebug() has already been called (perhaps we've added
           some debugpline() calls to option processing) and has found
           a value for getenv("DEBUGFILES"), don't override that */
        if (sysopt.env_dbgfl == 0)
        sysopt.debugfiles = dupstr(bufp);
    } else if (src == SET_IN_SYS && match_varname(buf, "SUPPORT", 7)) {
        if (sysopt.support) free(sysopt.support);
        sysopt.support = dupstr(bufp);
    } else if (src == SET_IN_SYS && match_varname(buf, "RECOVER", 7)) {
        if (sysopt.recover) free(sysopt.recover);
        sysopt.recover = dupstr(bufp);
    } else if (src == SET_IN_SYS && match_varname(buf, "CHECK_SAVE_UID", 14)) {
	n = atoi(bufp);
	sysopt.check_save_uid = n;
    } else if (match_varname(buf, "SEDUCE", 6)) {
        n = !!atoi(bufp);	/* XXX this could be tighter */
        /* allow anyone to turn it off, but only sysconf to turn it on*/
        if (src != SET_IN_SYS && n != 0) {
        raw_printf("Illegal value in SEDUCE");
        return 0;
        }
        sysopt.seduce = n;
        sysopt_seduce_set(sysopt.seduce);
    } else if (src == SET_IN_SYS && match_varname(buf, "MAXPLAYERS", 10)) {
        n = atoi(bufp);
        /* XXX to get more than 25, need to rewrite all lock code */
        if (n < 1 || n > 25) {
        raw_printf("Illegal value in MAXPLAYERS (maximum is 25).");
        return 0;
        }
        sysopt.maxplayers = n;
    } else if (src == SET_IN_SYS && match_varname(buf, "PERSMAX", 7)) {
        n = atoi(bufp);
        if (n < 1) {
        raw_printf("Illegal value in PERSMAX (minimum is 1).");
        return 0;
        }
        sysopt.persmax = n;
    } else if (src == SET_IN_SYS && match_varname(buf, "PERS_IS_UID", 11)) {
        n = atoi(bufp);
        if (n != 0 && n != 1) {
        raw_printf("Illegal value in PERS_IS_UID (must be 0 or 1).");
        return 0;
        }
        sysopt.pers_is_uid = n;
    } else if (src == SET_IN_SYS && match_varname(buf, "ENTRYMAX", 8)) {
        n = atoi(bufp);
        if (n < 10) {
        raw_printf("Illegal value in ENTRYMAX (minimum is 10).");
        return 0;
        }
        sysopt.entrymax = n;
    } else if ( (src==SET_IN_SYS) && match_varname(buf, "POINTSMIN", 9)) {
        n = atoi(bufp);
        if (n < 1) {
        raw_printf("Illegal value in POINTSMIN (minimum is 1).");
        return 0;
        }
        sysopt.pointsmin = n;
    } else if (src == SET_IN_SYS && match_varname(buf, "MAX_STATUENAME_RANK", 10)) {
        n = atoi(bufp);
        if (n < 1) {
        raw_printf("Illegal value in MAX_STATUENAME_RANK (minimum is 1).");
        return 0;
        }
        sysopt.tt_oname_maxrank = n;
# ifdef PANICTRACE
    } else if (src == SET_IN_SYS &&
        match_varname(buf, "PANICTRACE_LIBC", 15)) {
#  ifdef PANICTRACE_LIBC
        n = atoi(bufp);
        if (n < 0 || n > 2) {
        raw_printf("Illegal value in PANICTRACE_LIBC (not 0,1,2).");
        return 0;
        }
        sysopt.panictrace_libc = n;
#  endif /* PANICTRACE_LIBC */
    } else if (src == SET_IN_SYS &&
        match_varname(buf, "PANICTRACE_GDB", 14)) {
        n = atoi(bufp);
        if (n < 0 || n > 2) {
        raw_printf("Illegal value in PANICTRACE_GDB (not 0,1,2).");
        return 0;
        }
        sysopt.panictrace_gdb = n;
    } else if (src == SET_IN_SYS && match_varname(buf, "GDBPATH", 7)) {
        if (!file_exists(bufp)) {
        raw_printf("File specified in GDBPATH does not exist.");
        return 0;
        }
        if (sysopt.gdbpath) free(sysopt.gdbpath);
        sysopt.gdbpath = dupstr(bufp);
    } else if (src == SET_IN_SYS && match_varname(buf, "GREPPATH", 7)) {
        if (!file_exists(bufp)) {
        raw_printf("File specified in GREPPATH does not exist.");
        return 0;
        }
        if (sysopt.greppath) free(sysopt.greppath);
        sysopt.greppath = dupstr(bufp);
# endif /* PANICTRACE */
#endif /* SYSCF */
    } else if (match_varname(buf, "BOULDER", 3)) {
        (void) get_uchars(fp, buf, bufp, &iflags.bouldersym, TRUE,
                  1, "BOULDER");
	} else if (match_varname(buf, "MENUCOLOR", 9)) {
	    (void) add_menu_coloring(bufp);
    } else if (match_varname(buf, "WARNINGS", 5)) {
        (void) get_uchars(fp, buf, bufp, translate, FALSE,
                    WARNCOUNT, "WARNINGS");
        assign_warnings(translate);
    } else if (match_varname(buf, "SYMBOLS", 4)) {
        char *op, symbuf[BUFSZ];
        boolean morelines;
        do {
            morelines = FALSE;

            /* strip leading and trailing white space */
            while (isspace(*bufp)) bufp++;
            op = eos(bufp);
            while (--op >= bufp && isspace(*op)) *op = '\0';

            /* check for line continuation (trailing '\') */
            op = eos(bufp);
            if (--op >= bufp && *op == '\\') {
                *op = '\0';
                morelines = TRUE;
                /* strip trailing space now that '\' is gone */
                while (--op >= bufp && isspace(*op)) *op = '\0';
            }
            /* parse here */
            parsesymbols(bufp);	
            if (morelines)
              do  {
                *symbuf = '\0';
                if (!fgets(symbuf, BUFSZ, fp)) {
                    morelines = FALSE;
                    break;
                }
                bufp = symbuf;
            } while (*bufp == '#');
        } while (morelines);
        switch_symbols(TRUE);
    } else if (match_varname(buf, "WIZKIT", 6)) {
        (void) strncpy(wizkit, bufp, WIZKIT_MAX-1);
#ifdef AMIGA
    } else if (match_varname(buf, "FONT", 4)) {
        char *t;

        if( t = strchr( buf+5, ':' ) )
        {
            *t = 0;
            amii_set_text_font( buf+5, atoi( t + 1 ) );
            *t = ':';
        }
    } else if (match_varname(buf, "PATH", 4)) {
        (void) strncpy(PATH, bufp, PATHLEN-1);
    } else if (match_varname(buf, "DEPTH", 5)) {
        extern int amii_numcolors;
        int val = atoi( bufp );
        amii_numcolors = 1L << min( DEPTH, val );
#if defined(SYSFLAGS)
    } else if (match_varname(buf, "DRIPENS", 7)) {
        int i, val;
        char *t;
        for (i = 0, t = strtok(bufp, ",/"); t != (char *)0;
                i < 20 && (t = strtok((char*)0, ",/")), ++i) {
            sscanf(t, "%d", &val );
            sysflags.amii_dripens[i] = val;
        }
#endif
    } else if (match_varname(buf, "SCREENMODE", 10 )) {
        extern long amii_scrnmode;
        if (!stricmp(bufp,"req"))
            amii_scrnmode = 0xffffffff; /* Requester */
        else if( sscanf(bufp, "%x", &amii_scrnmode) != 1 )
            amii_scrnmode = 0;
    } else if (match_varname(buf, "MSGPENS", 7)) {
        extern int amii_msgAPen, amii_msgBPen;
        char *t = strtok(bufp, ",/");
        if( t )
        {
            sscanf(t, "%d", &amii_msgAPen);
            if( t = strtok((char*)0, ",/") )
                sscanf(t, "%d", &amii_msgBPen);
        }
    } else if (match_varname(buf, "TEXTPENS", 8)) {
        extern int amii_textAPen, amii_textBPen;
        char *t = strtok(bufp, ",/");
        if( t )
        {
            sscanf(t, "%d", &amii_textAPen);
            if( t = strtok((char*)0, ",/") )
                sscanf(t, "%d", &amii_textBPen);
        }
    } else if (match_varname(buf, "MENUPENS", 8)) {
        extern int amii_menuAPen, amii_menuBPen;
        char *t = strtok(bufp, ",/");
        if( t )
        {
            sscanf(t, "%d", &amii_menuAPen);
            if( t = strtok((char*)0, ",/") )
                sscanf(t, "%d", &amii_menuBPen);
        }
    } else if (match_varname(buf, "STATUSPENS", 10)) {
        extern int amii_statAPen, amii_statBPen;
        char *t = strtok(bufp, ",/");
        if( t )
        {
            sscanf(t, "%d", &amii_statAPen);
            if( t = strtok((char*)0, ",/") )
                sscanf(t, "%d", &amii_statBPen);
        }
    } else if (match_varname(buf, "OTHERPENS", 9)) {
        extern int amii_otherAPen, amii_otherBPen;
        char *t = strtok(bufp, ",/");
        if( t )
        {
            sscanf(t, "%d", &amii_otherAPen);
            if( t = strtok((char*)0, ",/") )
                sscanf(t, "%d", &amii_otherBPen);
        }
    } else if (match_varname(buf, "PENS", 4)) {
        extern unsigned short amii_init_map[ AMII_MAXCOLORS ];
        int i;
        char *t;

        for (i = 0, t = strtok(bufp, ",/");
            i < AMII_MAXCOLORS && t != (char *)0;
            t = strtok((char *)0, ",/"), ++i)
        {
            sscanf(t, "%hx", &amii_init_map[i]);
        }
        amii_setpens( amii_numcolors = i );
    } else if (match_varname(buf, "FGPENS", 6)) {
        extern int foreg[ AMII_MAXCOLORS ];
        int i;
        char *t;

        for (i = 0, t = strtok(bufp, ",/");
            i < AMII_MAXCOLORS && t != (char *)0;
            t = strtok((char *)0, ",/"), ++i)
        {
            sscanf(t, "%d", &foreg[i]);
        }
    } else if (match_varname(buf, "BGPENS", 6)) {
        extern int backg[ AMII_MAXCOLORS ];
        int i;
        char *t;

        for (i = 0, t = strtok(bufp, ",/");
            i < AMII_MAXCOLORS && t != (char *)0;
            t = strtok((char *)0, ",/"), ++i)
        {
            sscanf(t, "%d", &backg[i]);
        }
#endif
#ifdef USER_SOUNDS
    } else if (match_varname(buf, "SOUNDDIR", 8)) {
        sounddir = dupstr(bufp);
    } else if (match_varname(buf, "SOUND", 5)) {
        add_sound_mapping(bufp);
#endif
#ifdef QT_GRAPHICS
    /* These should move to wc_ options */
    } else if (match_varname(buf, "QT_TILEWIDTH", 12)) {
        extern char *qt_tilewidth;
        if (qt_tilewidth == NULL)	
            qt_tilewidth = dupstr(bufp);
    } else if (match_varname(buf, "QT_TILEHEIGHT", 13)) {
        extern char *qt_tileheight;
        if (qt_tileheight == NULL)	
            qt_tileheight = dupstr(bufp);
    } else if (match_varname(buf, "QT_FONTSIZE", 11)) {
        extern char *qt_fontsize;
        if (qt_fontsize == NULL)
            qt_fontsize = dupstr(bufp);
    } else if (match_varname(buf, "QT_COMPACT", 10)) {
        extern int qt_compact_mode;
        qt_compact_mode = atoi(bufp);
#endif
    } else
        return 0;
    return 1;
}

#ifdef USER_SOUNDS
boolean
can_read_file(filename)
const char *filename;
{
    return (access(filename, 4) == 0);
}
#endif /* USER_SOUNDS */

boolean
read_config_file(filename, src)
const char *filename;
int src;
{
    char	buf[4*BUFSZ];
    FILE	*fp;
    boolean rv = TRUE;	/* assume successful parse */

    if (!(fp = fopen_config_file(filename, src))) return FALSE;

    /* begin detection of duplicate configfile options */
    set_duplicate_opt_detection(1);

    while (fgets(buf, sizeof buf, fp)) {
#ifdef notyet
/*
XXX Don't call read() in parse_config_line, read as callback or reassemble line
at this level.
OR: Forbid multiline stuff for alternate config sources.
*/
#endif
        if (!parse_config_line(fp, buf, src)) {
        raw_printf("Bad option line:  \"%.50s\"", buf);
        wait_synch();
        rv = FALSE;
        }
    }
    (void) fclose(fp);
    
    /* turn off detection of duplicate configfile options */
    set_duplicate_opt_detection(0);
    return rv;
}

STATIC_OVL FILE *
fopen_wizkit_file()
{
    FILE *fp;
#if defined(VMS) || defined(UNIX)
    char	tmp_wizkit[BUFSZ];
#endif
    char *envp;

    envp = nh_getenv("WIZKIT");
    if (envp && *envp) (void) strncpy(wizkit, envp, WIZKIT_MAX - 1);
    if (!wizkit[0]) return (FILE *)0;

#ifdef UNIX
    if (access(wizkit, 4) == -1) {
        /* 4 is R_OK on newer systems */
        /* nasty sneaky attempt to read file through
         * NetHack's setuid permissions -- this is a
         * place a file name may be wholly under the player's
         * control
         */
        raw_printf("Access to %s denied (%d).",
                wizkit, errno);
        wait_synch();
        /* fall through to standard names */
    } else
#endif
    if ((fp = fopenp(wizkit, "r")) != (FILE *)0) {
        return(fp);
#if defined(UNIX) || defined(VMS)
    } else {
        /* access() above probably caught most problems for UNIX */
        raw_printf("Couldn't open requested config file %s (%d).",
                wizkit, errno);
        wait_synch();
#endif
    }

#if defined(MICRO) || defined(MAC) || defined(__BEOS__) || defined(WIN32)
    if ((fp = fopenp(fqname(wizkit, CONFIGPREFIX, 0), "r"))
                                != (FILE *)0)
        return(fp);
#else
# ifdef VMS
    envp = nh_getenv("HOME");
    if (envp)
        Sprintf(tmp_wizkit, "%s%s", envp, wizkit);
    else
        Sprintf(tmp_wizkit, "%s%s", "sys$login:", wizkit);
    if ((fp = fopenp(tmp_wizkit, "r")) != (FILE *)0)
        return(fp);
# else	/* should be only UNIX left */
    envp = nh_getenv("HOME");
    if (envp)
        Sprintf(tmp_wizkit, "%s/%s", envp, wizkit);
    else 	Strcpy(tmp_wizkit, wizkit);
    if ((fp = fopenp(tmp_wizkit, "r")) != (FILE *)0)
        return(fp);
    else if (errno != ENOENT) {
        /* e.g., problems when setuid NetHack can't search home
         * directory restricted to user */
        raw_printf("Couldn't open default wizkit file %s (%d).",
                    tmp_wizkit, errno);
        wait_synch();
    }
# endif
#endif
    return (FILE *)0;
}

/* add to hero's inventory if there's room, otherwise put item on floor */
STATIC_DCL void
wizkit_addinv(obj)
struct obj *obj;
{
    if (!obj || obj == &zeroobj) return;

    /* subset of starting inventory pre-ID */
    obj->dknown = 1;
    if (Role_if(PM_PRIEST)) obj->bknown = 1;
    /* same criteria as lift_object()'s check for available inventory slot */
    if (obj->oclass != COIN_CLASS &&
        inv_cnt(FALSE) >= 52 && !merge_choice(invent, obj)) {
    /* inventory overflow; can't just place & stack object since
       hero isn't in position yet, so schedule for arrival later */
    add_to_migration(obj);
    obj->ox = 0;	/* index of main dungeon */
    obj->oy = 1;	/* starting level number */
    obj->owornmask = (long)(MIGR_WITH_HERO | MIGR_NOBREAK|MIGR_NOSCATTER);
    } else {
    (void)addinv(obj);
    }
}

void
read_wizkit()
{
    FILE *fp;
    char *ep, buf[BUFSZ];
    struct obj *otmp;
    boolean bad_items = FALSE, skip = FALSE;

    if (!wizard || !(fp = fopen_wizkit_file())) return;

    program_state.wizkit_wishing = 1;
    while (fgets(buf, (int)(sizeof buf), fp)) {
        ep = index(buf, '\n');
        if (skip) {	/* in case previous line was too long */
        if (ep) skip = FALSE; /* found newline; next line is normal */
        } else {
        if (!ep) skip = TRUE; /* newline missing; discard next fgets */
        else *ep = '\0';		/* remove newline */

        if (buf[0]) {
            otmp = readobjnam(buf, (struct obj *)0);
            if (otmp) {
                if (otmp != &zeroobj)
                wizkit_addinv(otmp);
            } else {
                /* .60 limits output line width to 79 chars */
                raw_printf("Bad wizkit item: \"%.60s\"", buf);
                bad_items = TRUE;
            }
        }
        }
    }
    program_state.wizkit_wishing = 0;
    if (bad_items)
        wait_synch();
    (void) fclose(fp);
    return;
}

extern struct symsetentry *symset_list;		/* options.c */
extern struct symparse loadsyms[];		/* drawing.c */
extern const char *known_handling[];		/* drawing.c */
extern const char *known_restrictions[];	/* drawing.c */
static int symset_count = 0;	 	/* for pick-list building only */
static boolean chosen_symset_start = FALSE, chosen_symset_end = FALSE;

STATIC_OVL
FILE *
fopen_sym_file()
{
    FILE *fp;

    fp = fopen_datafile(SYMBOLS, "r", HACKPREFIX);
    return fp;
}

/*
 * Returns 1 if the chose symset was found and loaded.
 *         0 if it wasn't found in the sym file or other problem.
 */
int
read_sym_file(which_set)
int which_set;
{
    char buf[4*BUFSZ];
    FILE *fp;

    if (!(fp = fopen_sym_file())) return 0;

    symset_count = 0;
    chosen_symset_start = chosen_symset_end = FALSE;
    while (fgets(buf, 4*BUFSZ, fp)) {
        if (!parse_sym_line(buf, which_set)) {
            raw_printf("Bad symbol line:  \"%.50s\"", buf);
            wait_synch();
        }
    }
    (void) fclose(fp);
    if (!chosen_symset_end && !chosen_symset_start)
        return (symset[which_set].name == 0) ? 1 : 0;
    if (!chosen_symset_end) {
        raw_printf("Missing finish for symset \"%s\"",
            symset[which_set].name ?
            symset[which_set].name : "unknown");
        wait_synch();
    }
    return 1;
}

/* returns 0 on error */
int
parse_sym_line(buf, which_set)
char *buf;
int which_set;
{
    int val, i;
    struct symparse *symp = (struct symparse *)0;
    char *bufp, *commentp, *altp;

    if (*buf == '#')
        return 1;

    /* remove trailing comment(s) */
    commentp = eos(buf);
    while (--commentp > buf) {
        if (*commentp != '#') continue;
        *commentp = '\0';
    }

    /* remove trailing whitespace */
    bufp = eos(buf);
    while (--bufp > buf && isspace(*bufp))
        continue;

    if (bufp <= buf)
        return 1;		/* skip all-blank lines */
    else
        *(bufp + 1) = '\0';	/* terminate line */

    /* skip leading whitespace on option name */
    while (isspace(*buf)) ++buf;
    
    /* find the '=' or ':' */
    bufp = index(buf, '=');
    altp = index(buf, ':');
    if (!bufp || (altp && altp < bufp)) bufp = altp;
    if (!bufp) {
        if (strncmpi(buf, "finish", 6) == 0) {
        /* end current graphics set */
        if (chosen_symset_start)
            chosen_symset_end = TRUE;
        chosen_symset_start = FALSE;
        return 1;
        }
        return 0;
    }

    /* skip  whitespace between '=' and value */
    do { ++bufp; } while (isspace(*bufp));

    symp = match_sym(buf);
    if (!symp)
        return 0;

    if (!symset[which_set].name) {
        /* A null symset name indicates that we're just
           building a pick-list of possible symset
           values from the file, so only do that */
        if (symp->range == SYM_CONTROL) {
        struct symsetentry *tmpsp;
                switch (symp->idx) {
                 case 0:
            tmpsp = (struct symsetentry *)alloc(sizeof(struct symsetentry));
            tmpsp->next = (struct symsetentry *)0;
            if (!symset_list) {
                symset_list = tmpsp;
                symset_count = 0;
            } else {
                symset_count++;
                tmpsp->next = symset_list;
                symset_list = tmpsp;
            }
            tmpsp->idx = symset_count;
            tmpsp->name = dupstr(bufp);
            tmpsp->desc = (char *)0;
            tmpsp->nocolor = 0;
            /* initialize restriction bits */
            tmpsp->primary = 0;
            tmpsp->rogue   = 0;
            break;
         case 2:
            /* handler type identified */
            tmpsp = symset_list; /* most recent symset */
            tmpsp->handling = H_UNK;
            i = 0;
            while (known_handling[i]) {
            if (!strcmpi(known_handling[i], bufp)) {
                tmpsp->handling = i;
                break;	/* while loop */
                    }
            i++;
            }
            break;
         case 3: /* description:something */
            tmpsp = symset_list; /* most recent symset */
            if (tmpsp && !tmpsp->desc)
            tmpsp->desc = dupstr(bufp);
            break;
         case 5:
            /* restrictions: xxxx*/
            tmpsp = symset_list; /* most recent symset */
                    for (i = 0; known_restrictions[i]; ++i) {
            if (!strcmpi(known_restrictions[i], bufp)) {
                switch(i) {
                    case  0: tmpsp->primary = 1; break;
                case  1: tmpsp->rogue   = 1; break;
                }
                break;	/* while loop */
                    }
            }
            break;
            }
        }
        return 1;
    }
    if (symp->range) {
        if (symp->range == SYM_CONTROL) {
        switch(symp->idx) {
            case 0:
                /* start of symset */
                if (!strcmpi(bufp, symset[which_set].name)) {
                /* matches desired one */
                chosen_symset_start = TRUE;
                /* these init_*() functions clear symset fields too */
                if (which_set == ROGUESET) init_r_symbols();
                                else if (which_set == PRIMARY)  init_l_symbols();
                }
                break;
            case 1:
                /* finish symset */
                if (chosen_symset_start)
                chosen_symset_end = TRUE;
                chosen_symset_start = FALSE;
                break;
            case 2:
                /* handler type identified */
                if (chosen_symset_start)
                    set_symhandling(bufp, which_set);
                break;
         /* case 3: (description) is ignored here */
            case 4:  /* color:off */
                if (chosen_symset_start) {
                    if (bufp) {
                    if (!strcmpi(bufp, "true") ||
                        !strcmpi(bufp, "yes")  ||
                        !strcmpi(bufp, "on"))
                        symset[which_set].nocolor = 0;
                        else if (!strcmpi(bufp, "false") ||
                         !strcmpi(bufp, "no")    ||
                         !strcmpi(bufp, "off"))
                        symset[which_set].nocolor = 1;
                    }
                }
                break;
           case 5:  /* restrictions: xxxx*/
                if (chosen_symset_start) {
                    int n = 0;
                    while (known_restrictions[n]) {
                    if (!strcmpi(known_restrictions[n], bufp)) {
                    switch(n) {
                        case  0: symset[which_set].primary = 1;
                         break;
                    case  1: symset[which_set].rogue   = 1;
                         break;
                    }
                    break;	/* while loop */
                            }
                    n++;
                        }
                }
                break;
        }
        } else {		/* !SYM_CONTROL */
        val = sym_val(bufp);
        if (chosen_symset_start) {
            if (which_set == PRIMARY) {
                update_l_symset(symp, val);
            } else if (which_set == ROGUESET) {
                update_r_symset(symp, val);
            }
        }
        }
    }
    return 1;
}

STATIC_OVL void
set_symhandling(handling, which_set)
char *handling;
int which_set;
{
    int i = 0;

    symset[which_set].handling = H_UNK;
    while (known_handling[i]) {
        if (!strcmpi(known_handling[i], handling)) {
        symset[which_set].handling = i;
        return;
        }
        i++;
    }
}

/* ----------  END CONFIG FILE HANDLING ----------- */

/* ----------  BEGIN SCOREBOARD CREATION ----------- */

#ifdef OS2_CODEVIEW
# define UNUSED_if_not_OS2_CODEVIEW	/*empty*/
#else
# define UNUSED_if_not_OS2_CODEVIEW	UNUSED
#endif

/* verify that we can write to scoreboard file; if not, try to create one */
/*ARGUSED*/
void
check_recordfile(dir)
const char *dir UNUSED_if_not_OS2_CODEVIEW;
{
#if defined(PRAGMA_UNUSED) && !defined(OS2_CODEVIEW)
# pragma unused(dir)
#endif
    const char *fq_record;
    int fd;

#if defined(UNIX) || defined(VMS)
    fq_record = fqname(RECORD, SCOREPREFIX, 0);
    fd = open(fq_record, O_RDWR, 0);
    if (fd >= 0) {
# ifdef VMS	/* must be stream-lf to use UPDATE_RECORD_IN_PLACE */
        if (!file_is_stmlf(fd)) {
        raw_printf(
              "Warning: scoreboard file %s is not in stream_lf format",
                   fq_record);
        wait_synch();
        }
# endif
	    (void) nhclose(fd);	/* RECORD is accessible */
<<<<<<< HEAD
	} else if ((fd = open(fq_record, O_CREAT|O_RDWR, FCMASK)) >= 0) {
=======
    } else if ((fd = open(fq_record, O_CREAT|O_RDWR, FCMASK)) >= 0) {
>>>>>>> 1a8cfeae
	    (void) nhclose(fd);	/* RECORD newly created */
# if defined(VMS) && !defined(SECURE)
        /* Re-protect RECORD with world:read+write+execute+delete access. */
        (void) chmod(fq_record, FCMASK | 007);
# endif /* VMS && !SECURE */
    } else {
        raw_printf("Warning: cannot write scoreboard file %s", fq_record);
        wait_synch();
    }
#endif  /* !UNIX && !VMS */
#if defined(MICRO) || defined(WIN32)
    char tmp[PATHLEN];

# ifdef OS2_CODEVIEW   /* explicit path on opening for OS/2 */
    /* how does this work when there isn't an explicit path or fopenp
     * for later access to the file via fopen_datafile? ? */
    (void) strncpy(tmp, dir, PATHLEN - 1);
    tmp[PATHLEN-1] = '\0';
    if ((strlen(tmp) + 1 + strlen(RECORD)) < (PATHLEN - 1)) {
        append_slash(tmp);
        Strcat(tmp, RECORD);
    }
    fq_record = tmp;
# else
    Strcpy(tmp, RECORD);
    fq_record = fqname(RECORD, SCOREPREFIX, 0);
# endif

    if ((fd = open(fq_record, O_RDWR)) < 0) {
        /* try to create empty record */
# if defined(AZTEC_C) || defined(_DCC) || (defined(__GNUC__) && defined(__AMIGA__))
        /* Aztec doesn't use the third argument */
        /* DICE doesn't like it */
        if ((fd = open(fq_record, O_CREAT|O_RDWR)) < 0) {
# else
        if ((fd = open(fq_record, O_CREAT|O_RDWR, S_IREAD|S_IWRITE)) < 0) {
# endif
<<<<<<< HEAD
	raw_printf("Warning: cannot write record %s", tmp);
		wait_synch();
	    } else
		(void) nhclose(fd);
	} else		/* open succeeded */
=======
    raw_printf("Warning: cannot write record %s", tmp);
        wait_synch();
        } else
		(void) nhclose(fd);
    } else		/* open succeeded */
>>>>>>> 1a8cfeae
	    (void) nhclose(fd);
#else /* MICRO || WIN32*/

# ifdef MAC
    /* Create the "record" file, if necessary */
    fq_record = fqname(RECORD, SCOREPREFIX, 0);
    fd = macopen (fq_record, O_RDWR | O_CREAT, TEXT_TYPE);
    if (fd != -1) macclose (fd);
# endif /* MAC */

#endif /* MICRO || WIN32*/
}

/* ----------  END SCOREBOARD CREATION ----------- */

/* ----------  BEGIN PANIC/IMPOSSIBLE LOG ----------- */

/*ARGSUSED*/
void
paniclog(type, reason)
const char *type;	/* panic, impossible, trickery */
const char *reason;	/* explanation */
{
#ifdef PANICLOG
    FILE *lfile;
    char buf[BUFSZ];

    if (!program_state.in_paniclog) {
        program_state.in_paniclog = 1;
        lfile = fopen_datafile(PANICLOG, "a", TROUBLEPREFIX);
        if (lfile) {
            time_t now = getnow();
            int uid = getuid();
            char playmode = wizard ? 'D' : discover ? 'X' : '-';

            (void) fprintf(lfile, "%s %08ld %06ld %d %c: %s %s\n",
                   version_string(buf),
                   yyyymmdd(now), hhmmss(now),
                   uid, playmode,
                   type, reason);
            (void) fclose(lfile);
        }
        program_state.in_paniclog = 0;
    }
#endif /* PANICLOG */
    return;
}

/* ----------  END PANIC/IMPOSSIBLE LOG ----------- */

#ifdef SELF_RECOVER

/* ----------  BEGIN INTERNAL RECOVER ----------- */
boolean
recover_savefile()
{
    int gfd, lfd, sfd;
    int lev, savelev, hpid, pltmpsiz;
    xchar levc;
    struct version_info version_data;
    int processed[256];
    char savename[SAVESIZE], errbuf[BUFSZ];
    struct savefile_info sfi;
    char tmpplbuf[PL_NSIZ];

    for (lev = 0; lev < 256; lev++)
        processed[lev] = 0;

    /* level 0 file contains:
     *	pid of creating process (ignored here)
     *	level number for current level of save file
     *	name of save file nethack would have created
     *	savefile info
     *	player name
     *	and game state
     */
    gfd = open_levelfile(0, errbuf);
    if (gfd < 0) {
        raw_printf("%s\n", errbuf);
        return FALSE;
    }
    if (read(gfd, (genericptr_t) &hpid, sizeof hpid) != sizeof hpid) {
        raw_printf(
"\nCheckpoint data incompletely written or subsequently clobbered. Recovery impossible.");
	    (void)nhclose(gfd);
<<<<<<< HEAD
	    return FALSE;
	}
	if (read(gfd, (genericptr_t) &savelev, sizeof(savelev))
							!= sizeof(savelev)) {
	    raw_printf("\nCheckpointing was not in effect for %s -- recovery impossible.\n",
			lock);
	    (void)nhclose(gfd);
	    return FALSE;
	}
	if ((read(gfd, (genericptr_t) savename, sizeof savename)
		!= sizeof savename) ||
	    (read(gfd, (genericptr_t) &version_data, sizeof version_data)
		!= sizeof version_data) ||
	    (read(gfd, (genericptr_t) &sfi, sizeof sfi)
		!= sizeof sfi) ||
	    (read(gfd, (genericptr_t) &pltmpsiz, sizeof pltmpsiz)
		!= sizeof pltmpsiz) || (pltmpsiz > PL_NSIZ) || 
	    (read(gfd, (genericptr_t) &tmpplbuf, pltmpsiz)
		!= pltmpsiz)) {
	    raw_printf("\nError reading %s -- can't recover.\n", lock);
	    (void)nhclose(gfd);
	    return FALSE;
	}

	/* save file should contain:
	 *	version info
	 *	savefile info
	 *	player name
	 *	current level (including pets)
	 *	(non-level-based) game state
	 *	other levels
	 */
	set_savefile_name(TRUE);
	sfd = create_savefile();
	if (sfd < 0) {
	    raw_printf("\nCannot recover savefile %s.\n", SAVEF);
	    (void)nhclose(gfd);
	    return FALSE;
	}

	lfd = open_levelfile(savelev, errbuf);
	if (lfd < 0) {
	    raw_printf("\n%s\n", errbuf);
	    (void)nhclose(gfd);
	    (void)nhclose(sfd);
	    delete_savefile();
	    return FALSE;
	}

	if (write(sfd, (genericptr_t) &version_data, sizeof version_data)
		!= sizeof version_data) {
	    raw_printf("\nError writing %s; recovery failed.", SAVEF);
	    (void)nhclose(gfd);
	    (void)nhclose(sfd);
	    delete_savefile();
	    return FALSE;
	}

	if (write(sfd, (genericptr_t) &sfi, sizeof sfi)
		!= sizeof sfi) {
	    raw_printf(
		    "\nError writing %s; recovery failed (savefile_info).\n",
		    SAVEF);
	    (void)nhclose(gfd);
	    (void)nhclose(sfd);
	    delete_savefile();
	    return FALSE;
	}

	if (write(sfd, (genericptr_t) &pltmpsiz, sizeof pltmpsiz)
		!= sizeof pltmpsiz) {
	    raw_printf(
		    "Error writing %s; recovery failed (player name size).\n",
		    SAVEF);
	    (void)nhclose(gfd);
	    (void)nhclose(sfd);
	    delete_savefile();
	    return FALSE;
	}

	if (write(sfd, (genericptr_t) &tmpplbuf, pltmpsiz)
		!= pltmpsiz) {
	    raw_printf(
		    "Error writing %s; recovery failed (player name).\n",
		    SAVEF);
	    (void)nhclose(gfd);
	    (void)nhclose(sfd);
	    delete_savefile();
	    return FALSE;
	}

	if (!copy_bytes(lfd, sfd)) {
		(void) nhclose(lfd);
		(void) nhclose(sfd);
		delete_savefile();
		return FALSE;
	}
	(void)nhclose(lfd);
	processed[savelev] = 1;

	if (!copy_bytes(gfd, sfd)) {
		(void) nhclose(lfd);
		(void) nhclose(sfd);
		delete_savefile();
		return FALSE;
	}
	(void)nhclose(gfd);
	processed[0] = 1;

	for (lev = 1; lev < 256; lev++) {
		/* level numbers are kept in xchars in save.c, so the
		 * maximum level number (for the endlevel) must be < 256
		 */
		if (lev != savelev) {
			lfd = open_levelfile(lev, (char *)0);
			if (lfd >= 0) {
				/* any or all of these may not exist */
				levc = (xchar) lev;
				write(sfd, (genericptr_t) &levc, sizeof(levc));
				if (!copy_bytes(lfd, sfd)) {
					(void) nhclose(lfd);
					(void) nhclose(sfd);
					delete_savefile();
					return FALSE;
				}
				(void)nhclose(lfd);
				processed[lev] = 1;
			}
		}
	}
=======
        return FALSE;
    }
    if (read(gfd, (genericptr_t) &savelev, sizeof(savelev))
                            != sizeof(savelev)) {
        raw_printf("\nCheckpointing was not in effect for %s -- recovery impossible.\n",
            lock);
	    (void)nhclose(gfd);
        return FALSE;
    }
    if ((read(gfd, (genericptr_t) savename, sizeof savename)
        != sizeof savename) ||
        (read(gfd, (genericptr_t) &version_data, sizeof version_data)
        != sizeof version_data) ||
        (read(gfd, (genericptr_t) &sfi, sizeof sfi)
        != sizeof sfi) ||
        (read(gfd, (genericptr_t) &pltmpsiz, sizeof pltmpsiz)
        != sizeof pltmpsiz) || (pltmpsiz > PL_NSIZ) || 
        (read(gfd, (genericptr_t) &tmpplbuf, pltmpsiz)
        != pltmpsiz)) {
        raw_printf("\nError reading %s -- can't recover.\n", lock);
	    (void)nhclose(gfd);
        return FALSE;
    }

    /* save file should contain:
     *	version info
     *	savefile info
     *	player name
     *	current level (including pets)
     *	(non-level-based) game state
     *	other levels
     */
    set_savefile_name(TRUE);
    sfd = create_savefile();
    if (sfd < 0) {
        raw_printf("\nCannot recover savefile %s.\n", SAVEF);
	    (void)nhclose(gfd);
        return FALSE;
    }

    lfd = open_levelfile(savelev, errbuf);
    if (lfd < 0) {
        raw_printf("\n%s\n", errbuf);
	    (void)nhclose(gfd);
	    (void)nhclose(sfd);
        delete_savefile();
        return FALSE;
    }

    if (write(sfd, (genericptr_t) &version_data, sizeof version_data)
        != sizeof version_data) {
        raw_printf("\nError writing %s; recovery failed.", SAVEF);
	    (void)nhclose(gfd);
	    (void)nhclose(sfd);
        delete_savefile();
        return FALSE;
    }

    if (write(sfd, (genericptr_t) &sfi, sizeof sfi)
        != sizeof sfi) {
        raw_printf(
            "\nError writing %s; recovery failed (savefile_info).\n",
            SAVEF);
	    (void)nhclose(gfd);
	    (void)nhclose(sfd);
        delete_savefile();
        return FALSE;
    }

    if (write(sfd, (genericptr_t) &pltmpsiz, sizeof pltmpsiz)
        != sizeof pltmpsiz) {
        raw_printf(
            "Error writing %s; recovery failed (player name size).\n",
            SAVEF);
	    (void)nhclose(gfd);
	    (void)nhclose(sfd);
        delete_savefile();
        return FALSE;
    }

    if (write(sfd, (genericptr_t) &tmpplbuf, pltmpsiz)
        != pltmpsiz) {
        raw_printf(
            "Error writing %s; recovery failed (player name).\n",
            SAVEF);
	    (void)nhclose(gfd);
	    (void)nhclose(sfd);
        delete_savefile();
        return FALSE;
    }

    if (!copy_bytes(lfd, sfd)) {
		(void) nhclose(lfd);
		(void) nhclose(sfd);
        delete_savefile();
        return FALSE;
    }
	(void)nhclose(lfd);
    processed[savelev] = 1;

    if (!copy_bytes(gfd, sfd)) {
		(void) nhclose(lfd);
		(void) nhclose(sfd);
        delete_savefile();
        return FALSE;
    }
	(void)nhclose(gfd);
    processed[0] = 1;

    for (lev = 1; lev < 256; lev++) {
        /* level numbers are kept in xchars in save.c, so the
         * maximum level number (for the endlevel) must be < 256
         */
        if (lev != savelev) {
            lfd = open_levelfile(lev, (char *)0);
            if (lfd >= 0) {
                /* any or all of these may not exist */
                levc = (xchar) lev;
                write(sfd, (genericptr_t) &levc, sizeof(levc));
                if (!copy_bytes(lfd, sfd)) {
					(void) nhclose(lfd);
					(void) nhclose(sfd);
                    delete_savefile();
                    return FALSE;
                }
				(void)nhclose(lfd);
                processed[lev] = 1;
            }
        }
    }
>>>>>>> 1a8cfeae
	(void)nhclose(sfd);

#ifdef HOLD_LOCKFILE_OPEN
    really_close();
#endif
    /*
     * We have a successful savefile!
     * Only now do we erase the level files.
     */
    for (lev = 0; lev < 256; lev++) {
        if (processed[lev]) {
            const char *fq_lock;
            set_levelfile_name(lock, lev);
            fq_lock = fqname(lock, LEVELPREFIX, 3);
            (void) unlink(fq_lock);
        }
    }
    return TRUE;
}

boolean
copy_bytes(ifd, ofd)
int ifd, ofd;
{
    char buf[BUFSIZ];
    int nfrom, nto;

    do {
        nfrom = read(ifd, buf, BUFSIZ);
        nto = write(ofd, buf, nfrom);
        if (nto != nfrom) return FALSE;
    } while (nfrom == BUFSIZ);
    return TRUE;
}

/* ----------  END INTERNAL RECOVER ----------- */
#endif /*SELF_RECOVER*/

/* ----------  OTHER ----------- */

#ifdef SYSCF
# ifdef SYSCF_FILE
void
assure_syscf_file() {
    /* All we really care about is the end result - can we read the file?
     * So just check that directly. */
    int fd;
    fd = open(SYSCF_FILE, O_RDONLY);
    if(fd >= 0){
        /* readable */
        close(fd);
        return;
    }
    raw_printf("Unable to open SYSCF_FILE.\n");
    exit(EXIT_FAILURE);
}

# endif /* SYSCF_FILE */
#endif /* SYSCF */


#ifdef DEBUG
/* used by debugpline() to decide whether to issue a message
   from a partiular source file; caller passes __FILE__ and we check
   whether it is in the source file list supplied by SYSCF's DEBUGFILES */ 
boolean
showdebug(filename)
const char *filename;
{
    const char *debugfiles, *p;

    if (!filename || !*filename) return FALSE;	/* sanity precaution */

    if (sysopt.env_dbgfl == 0) {
    /* check once for DEBUGFILES in the environment;
       if found, it supersedes the sysconf value
       [note: getenv() rather than nh_getenv() since a long value
       is valid and doesn't pose any sort of overflow risk here] */
    if ((p = getenv("DEBUGFILES")) != 0) {
        if (sysopt.debugfiles) free(sysopt.debugfiles);
        sysopt.debugfiles = dupstr(p);
        sysopt.env_dbgfl = 1;
    } else
        sysopt.env_dbgfl = -1;
    }

    debugfiles = sysopt.debugfiles;
    /* usual case: sysopt.debugfiles will be empty */
    if (!debugfiles || !*debugfiles) return FALSE;

    /* strip filename's path if present */
# ifdef UNIX
    if ((p = rindex(filename, '/')) != 0) filename = p + 1;
# endif
# ifdef VMS
    filename = vms_basename(filename);
    /* vms_basename strips off 'type' suffix as well as path and version;
       we want to put suffix back (".c" assumed); since it always returns
       a pointer to a static buffer, we can safely modify its result */
    Strcat((char *)filename, ".c");
# endif

    /*
     * Wildcard match will only work if there's a single pattern (which
     * might be a single file name without any wildcarding) rather than
     * a space-separated list.
     * [to NOT do: We could step through the space-separated list and
     * attempt a wildcard match against each element, but that would be
     * overkill for the intended usage.]
     */
    if (pmatch(debugfiles, filename))
    return TRUE;

    /* check whether filename is an element of the list */
    if ((p = strstr(debugfiles, filename)) != 0) {
    int l = (int)strlen(filename);

    if ((p == debugfiles || p[-1] == ' ' || p[-1] == '/')
        && (p[l] == ' ' || p[l] == '\0'))
        return TRUE;
    }
    return FALSE;
}
#endif	/*DEBUG*/

/*files.c*/<|MERGE_RESOLUTION|>--- conflicted
+++ resolved
@@ -1,10 +1,5 @@
-<<<<<<< HEAD
-/* NetHack 3.5	files.c	$NHDT-Date: 1426969026 2015/03/21 20:17:06 $  $NHDT-Branch: master $:$NHDT-Revision: 1.137 $ */
-
-=======
 /* NetHack 3.5	files.c	$NHDT-Date: 1427337311 2015/03/26 02:35:11 $  $NHDT-Branch: derek-farming $:$NHDT-Revision: 1.141 $ */
-/* NetHack 3.5	files.c	$Date: 2012/03/10 02:49:08 $  $Revision: 1.124 $ */
->>>>>>> 1a8cfeae
+
 /* Copyright (c) Stichting Mathematisch Centrum, Amsterdam, 1985. */
 /* NetHack may be freely redistributed.  See license for details. */
 
@@ -641,15 +636,6 @@
 void
 really_close()
 {
-<<<<<<< HEAD
-	int fd = lftrack.fd;
-	lftrack.nethack_thinks_it_is_open = FALSE;
-	lftrack.fd = -1;
-	lftrack.oflag = 0;
-	if (fd != -1)
-		(void)close(fd);
-	return;
-=======
     int fd = lftrack.fd;
     lftrack.nethack_thinks_it_is_open = FALSE;
     lftrack.fd = -1;
@@ -657,28 +643,10 @@
     if (fd != -1)
 		(void)close(fd);
     return;
->>>>>>> 1a8cfeae
 }
 
 int
 nhclose(fd)
-<<<<<<< HEAD
-int fd;
-{
- 	if (lftrack.fd == fd) {
-		really_close();	/* close it, but reopen it to hold it */
-		fd = open_levelfile(0, (char *)0);
-		lftrack.nethack_thinks_it_is_open = FALSE;
-		return 0;
-	}
-	return close(fd);
-}
-#else
-int
-nhclose(fd)
-int fd;
-{
-=======
 int fd;
 {
     if (lftrack.fd == fd) {
@@ -694,7 +662,6 @@
 nhclose(fd)
 int fd;
 {
->>>>>>> 1a8cfeae
 	return close(fd);
 }
 #endif
@@ -1035,19 +1002,11 @@
     nh_uncompress(fq_save);
     if ((fd = open_savefile()) < 0) return fd;
 
-<<<<<<< HEAD
-	if (validate(fd, fq_save) != 0) {
-	    (void) nhclose(fd),  fd = -1;
-	    (void) delete_savefile();
-	}
-	return fd;
-=======
     if (validate(fd, fq_save) != 0) {
 	    (void) nhclose(fd),  fd = -1;
         (void) delete_savefile();
     }
     return fd;
->>>>>>> 1a8cfeae
 }
 
 #if defined(SELECTSAVED)
@@ -1064,19 +1023,11 @@
 #  endif
     nh_uncompress(SAVEF);
     if ((fd = open_savefile()) >= 0) {
-<<<<<<< HEAD
-	if (validate(fd, filename)==0) {
-	    char tplname[PL_NSIZ];
-	    get_plname_from_file(fd, tplname);
-	    result = dupstr(tplname);
-	}
-=======
     if (validate(fd, filename)==0) {
         char tplname[PL_NSIZ];
         get_plname_from_file(fd, tplname);
         result = dupstr(tplname);
     }
->>>>>>> 1a8cfeae
 	(void) nhclose(fd);
     }
     nh_compress(SAVEF);
@@ -2995,11 +2946,7 @@
         }
 # endif
 	    (void) nhclose(fd);	/* RECORD is accessible */
-<<<<<<< HEAD
-	} else if ((fd = open(fq_record, O_CREAT|O_RDWR, FCMASK)) >= 0) {
-=======
     } else if ((fd = open(fq_record, O_CREAT|O_RDWR, FCMASK)) >= 0) {
->>>>>>> 1a8cfeae
 	    (void) nhclose(fd);	/* RECORD newly created */
 # if defined(VMS) && !defined(SECURE)
         /* Re-protect RECORD with world:read+write+execute+delete access. */
@@ -3037,19 +2984,11 @@
 # else
         if ((fd = open(fq_record, O_CREAT|O_RDWR, S_IREAD|S_IWRITE)) < 0) {
 # endif
-<<<<<<< HEAD
-	raw_printf("Warning: cannot write record %s", tmp);
-		wait_synch();
-	    } else
-		(void) nhclose(fd);
-	} else		/* open succeeded */
-=======
     raw_printf("Warning: cannot write record %s", tmp);
         wait_synch();
         } else
 		(void) nhclose(fd);
     } else		/* open succeeded */
->>>>>>> 1a8cfeae
 	    (void) nhclose(fd);
 #else /* MICRO || WIN32*/
 
@@ -3135,138 +3074,6 @@
         raw_printf(
 "\nCheckpoint data incompletely written or subsequently clobbered. Recovery impossible.");
 	    (void)nhclose(gfd);
-<<<<<<< HEAD
-	    return FALSE;
-	}
-	if (read(gfd, (genericptr_t) &savelev, sizeof(savelev))
-							!= sizeof(savelev)) {
-	    raw_printf("\nCheckpointing was not in effect for %s -- recovery impossible.\n",
-			lock);
-	    (void)nhclose(gfd);
-	    return FALSE;
-	}
-	if ((read(gfd, (genericptr_t) savename, sizeof savename)
-		!= sizeof savename) ||
-	    (read(gfd, (genericptr_t) &version_data, sizeof version_data)
-		!= sizeof version_data) ||
-	    (read(gfd, (genericptr_t) &sfi, sizeof sfi)
-		!= sizeof sfi) ||
-	    (read(gfd, (genericptr_t) &pltmpsiz, sizeof pltmpsiz)
-		!= sizeof pltmpsiz) || (pltmpsiz > PL_NSIZ) || 
-	    (read(gfd, (genericptr_t) &tmpplbuf, pltmpsiz)
-		!= pltmpsiz)) {
-	    raw_printf("\nError reading %s -- can't recover.\n", lock);
-	    (void)nhclose(gfd);
-	    return FALSE;
-	}
-
-	/* save file should contain:
-	 *	version info
-	 *	savefile info
-	 *	player name
-	 *	current level (including pets)
-	 *	(non-level-based) game state
-	 *	other levels
-	 */
-	set_savefile_name(TRUE);
-	sfd = create_savefile();
-	if (sfd < 0) {
-	    raw_printf("\nCannot recover savefile %s.\n", SAVEF);
-	    (void)nhclose(gfd);
-	    return FALSE;
-	}
-
-	lfd = open_levelfile(savelev, errbuf);
-	if (lfd < 0) {
-	    raw_printf("\n%s\n", errbuf);
-	    (void)nhclose(gfd);
-	    (void)nhclose(sfd);
-	    delete_savefile();
-	    return FALSE;
-	}
-
-	if (write(sfd, (genericptr_t) &version_data, sizeof version_data)
-		!= sizeof version_data) {
-	    raw_printf("\nError writing %s; recovery failed.", SAVEF);
-	    (void)nhclose(gfd);
-	    (void)nhclose(sfd);
-	    delete_savefile();
-	    return FALSE;
-	}
-
-	if (write(sfd, (genericptr_t) &sfi, sizeof sfi)
-		!= sizeof sfi) {
-	    raw_printf(
-		    "\nError writing %s; recovery failed (savefile_info).\n",
-		    SAVEF);
-	    (void)nhclose(gfd);
-	    (void)nhclose(sfd);
-	    delete_savefile();
-	    return FALSE;
-	}
-
-	if (write(sfd, (genericptr_t) &pltmpsiz, sizeof pltmpsiz)
-		!= sizeof pltmpsiz) {
-	    raw_printf(
-		    "Error writing %s; recovery failed (player name size).\n",
-		    SAVEF);
-	    (void)nhclose(gfd);
-	    (void)nhclose(sfd);
-	    delete_savefile();
-	    return FALSE;
-	}
-
-	if (write(sfd, (genericptr_t) &tmpplbuf, pltmpsiz)
-		!= pltmpsiz) {
-	    raw_printf(
-		    "Error writing %s; recovery failed (player name).\n",
-		    SAVEF);
-	    (void)nhclose(gfd);
-	    (void)nhclose(sfd);
-	    delete_savefile();
-	    return FALSE;
-	}
-
-	if (!copy_bytes(lfd, sfd)) {
-		(void) nhclose(lfd);
-		(void) nhclose(sfd);
-		delete_savefile();
-		return FALSE;
-	}
-	(void)nhclose(lfd);
-	processed[savelev] = 1;
-
-	if (!copy_bytes(gfd, sfd)) {
-		(void) nhclose(lfd);
-		(void) nhclose(sfd);
-		delete_savefile();
-		return FALSE;
-	}
-	(void)nhclose(gfd);
-	processed[0] = 1;
-
-	for (lev = 1; lev < 256; lev++) {
-		/* level numbers are kept in xchars in save.c, so the
-		 * maximum level number (for the endlevel) must be < 256
-		 */
-		if (lev != savelev) {
-			lfd = open_levelfile(lev, (char *)0);
-			if (lfd >= 0) {
-				/* any or all of these may not exist */
-				levc = (xchar) lev;
-				write(sfd, (genericptr_t) &levc, sizeof(levc));
-				if (!copy_bytes(lfd, sfd)) {
-					(void) nhclose(lfd);
-					(void) nhclose(sfd);
-					delete_savefile();
-					return FALSE;
-				}
-				(void)nhclose(lfd);
-				processed[lev] = 1;
-			}
-		}
-	}
-=======
         return FALSE;
     }
     if (read(gfd, (genericptr_t) &savelev, sizeof(savelev))
@@ -3397,7 +3204,6 @@
             }
         }
     }
->>>>>>> 1a8cfeae
 	(void)nhclose(sfd);
 
 #ifdef HOLD_LOCKFILE_OPEN
