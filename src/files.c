--- conflicted
+++ resolved
@@ -1,10 +1,5 @@
-<<<<<<< HEAD
-/* NetHack 3.5	files.c	$NHDT-Date: 1427337311 2015/03/26 02:35:11 $  $NHDT-Branch: derek-farming $:$NHDT-Revision: 1.141 $ */
-
-=======
 /* NetHack 3.5	files.c	$NHDT-Date: 1428972596 2015/04/14 00:49:56 $  $NHDT-Branch: master $:$NHDT-Revision: 1.164 $ */
-/* NetHack 3.5	files.c	$Date: 2012/03/10 02:49:08 $  $Revision: 1.124 $ */
->>>>>>> 647a072b
+
 /* Copyright (c) Stichting Mathematisch Centrum, Amsterdam, 1985. */
 /* NetHack may be freely redistributed.  See license for details. */
 
