/* NetHack 3.6	files.c	$NHDT-Date: 1573869063 2019/11/16 01:51:03 $  $NHDT-Branch: NetHack-3.6 $:$NHDT-Revision: 1.269 $ */
/* Copyright (c) Stichting Mathematisch Centrum, Amsterdam, 1985. */
/*-Copyright (c) Derek S. Ray, 2015. */
/* NetHack may be freely redistributed.  See license for details. */

#define NEED_VARARGS

#include "hack.h"
#include "dlb.h"
#include <ctype.h>
#include "sfproto.h"
#include "sfprocs.h"
#include "lev.h"

#ifdef TTY_GRAPHICS
#include "wintty.h" /* more() */
#endif

#if (!defined(MAC) && !defined(O_WRONLY) && !defined(AZTEC_C)) \
    || defined(USE_FCNTL)
#include <fcntl.h>
#endif

#include <errno.h>
#ifdef _MSC_VER /* MSC 6.0 defines errno quite differently */
#if (_MSC_VER >= 600)
#define SKIP_ERRNO
#endif
#else
#ifdef NHSTDC
#define SKIP_ERRNO
#endif
#endif
#ifndef SKIP_ERRNO
#ifdef _DCC
const
#endif
    extern int errno;
#endif

#ifdef ZLIB_COMP /* RLC 09 Mar 1999: Support internal ZLIB */
#include "zlib.h"
#ifndef COMPRESS_EXTENSION
#define COMPRESS_EXTENSION ".gz"
#endif
#endif

#if defined(UNIX) && defined(QT_GRAPHICS)
#include <sys/types.h>
#include <dirent.h>
#include <stdlib.h>
#endif

#if defined(UNIX) || defined(VMS) || !defined(NO_SIGNAL)
#include <signal.h>
#endif

#if defined(MSDOS) || defined(OS2) || defined(TOS) || defined(WIN32)
#ifndef __DJGPP__
#include <sys\stat.h>
#else
#include <sys/stat.h>
#endif
#endif
#ifndef O_BINARY /* used for micros, no-op for others */
#define O_BINARY 0
#endif

#ifdef PREFIXES_IN_USE
#define FQN_NUMBUF 8
static char fqn_filename_buffer[FQN_NUMBUF][FQN_MAX_FILENAME];
#endif

#if !defined(SAVE_EXTENSION)
#ifdef MICRO
#define SAVE_EXTENSION ".sav"
#endif
#ifdef WIN32
#define SAVE_EXTENSION ".NetHack-saved-game"
#endif
#endif

#if defined(WIN32)
#include <share.h>
#endif

static FILE *NDECL(fopen_wizkit_file);
static void FDECL(wizkit_addinv, (struct obj *));

#ifdef AMIGA
extern char PATH[]; /* see sys/amiga/amidos.c */
extern char bbs_id[];
#ifdef __SASC_60
#include <proto/dos.h>
#endif

#include <libraries/dos.h>
extern void FDECL(amii_set_text_font, (char *, int));
#endif

#if defined(WIN32) || defined(MSDOS)
#ifdef MSDOS
#define Delay(a) msleep(a)
#endif
#define Close close
#ifndef WIN_CE
#define DeleteFile unlink
#endif
#ifdef WIN32
/*from windmain.c */
extern char *FDECL(translate_path_variables, (const char *, char *));
#endif
#endif

#ifdef MAC
#undef unlink
#define unlink macunlink
#endif

#if (defined(macintosh) && (defined(__SC__) || defined(__MRC__))) \
    || defined(__MWERKS__)
#define PRAGMA_UNUSED
#endif

#ifdef USER_SOUNDS
extern char *sounddir;
#endif

#if defined(UNIX) && defined(QT_GRAPHICS)
#define SELECTSAVED
#endif

#ifdef SELECTSAVED
static int FDECL(CFDECLSPEC strcmp_wrap, (const void *, const void *));
#endif
static char *FDECL(set_bonesfile_name, (char *, d_level *));
static char *NDECL(set_bonestemp_name);
#ifdef COMPRESS
static void FDECL(redirect, (const char *, const char *, FILE *,
                                 BOOLEAN_P));
#endif
#if defined(COMPRESS) || defined(ZLIB_COMP)
static void FDECL(docompress_file, (const char *, BOOLEAN_P));
#endif
#if defined(ZLIB_COMP)
static boolean FDECL(make_compressed_name, (const char *, char *));
#endif
#ifndef USE_FCNTL
static char *FDECL(make_lockname, (const char *, char *));
#endif
static void FDECL(set_configfile_name, (const char *));
static FILE *FDECL(fopen_config_file, (const char *, int));
static int FDECL(get_uchars, (char *, uchar *, BOOLEAN_P,
                                  int, const char *));
boolean FDECL(proc_wizkit_line, (char *));
boolean FDECL(parse_config_line, (char *));
static boolean FDECL(parse_conf_file, (FILE *, boolean (*proc)(char *)));
static FILE *NDECL(fopen_sym_file);
boolean FDECL(proc_symset_line, (char *));
static void FDECL(set_symhandling, (char *, int));
#ifdef NOCWD_ASSUMPTIONS
static void FDECL(adjust_prefix, (char *, int));
#endif
static boolean FDECL(config_error_nextline, (const char *));
static void NDECL(free_config_sections);
static char *FDECL(choose_random_part, (char *, CHAR_P));
static boolean FDECL(is_config_section, (const char *));
static boolean FDECL(handle_config_section, (char *));
static void FDECL(parseformat, (int *, char *));

#ifdef SELF_RECOVER
static boolean FDECL(copy_bytes, (int, int));
#endif
static NHFILE *FDECL(viable_nhfile, (NHFILE *));

/*
 * fname_encode()
 *
 *   Args:
 *      legal       zero-terminated list of acceptable file name characters
 *      quotechar   lead-in character used to quote illegal characters as
 *                  hex digits
 *      s           string to encode
 *      callerbuf   buffer to house result
 *      bufsz       size of callerbuf
 *
 *   Notes:
 *      The hex digits 0-9 and A-F are always part of the legal set due to
 *      their use in the encoding scheme, even if not explicitly included in
 *      'legal'.
 *
 *   Sample:
 *      The following call:
 *  (void)fname_encode("ABCDEFGHIJKLMNOPQRSTUVWXYZabcdefghijklmnopqrstuvwxyz",
 *                     '%', "This is a % test!", buf, 512);
 *      results in this encoding:
 *          "This%20is%20a%20%25%20test%21"
 */
char *
fname_encode(legal, quotechar, s, callerbuf, bufsz)
const char *legal;
char quotechar;
char *s, *callerbuf;
int bufsz;
{
    char *sp, *op;
    int cnt = 0;
    static char hexdigits[] = "0123456789ABCDEF";

    sp = s;
    op = callerbuf;
    *op = '\0';

    while (*sp) {
        /* Do we have room for one more character or encoding? */
        if ((bufsz - cnt) <= 4)
            return callerbuf;

        if (*sp == quotechar) {
            (void) sprintf(op, "%c%02X", quotechar, *sp);
            op += 3;
            cnt += 3;
        } else if ((index(legal, *sp) != 0) || (index(hexdigits, *sp) != 0)) {
            *op++ = *sp;
            *op = '\0';
            cnt++;
        } else {
            (void) sprintf(op, "%c%02X", quotechar, *sp);
            op += 3;
            cnt += 3;
        }
        sp++;
    }
    return callerbuf;
}

/*
 * fname_decode()
 *
 *   Args:
 *      quotechar   lead-in character used to quote illegal characters as
 *                  hex digits
 *      s           string to decode
 *      callerbuf   buffer to house result
 *      bufsz       size of callerbuf
 */
char *
fname_decode(quotechar, s, callerbuf, bufsz)
char quotechar;
char *s, *callerbuf;
int bufsz;
{
    char *sp, *op;
    int k, calc, cnt = 0;
    static char hexdigits[] = "0123456789ABCDEF";

    sp = s;
    op = callerbuf;
    *op = '\0';
    calc = 0;

    while (*sp) {
        /* Do we have room for one more character? */
        if ((bufsz - cnt) <= 2)
            return callerbuf;
        if (*sp == quotechar) {
            sp++;
            for (k = 0; k < 16; ++k)
                if (*sp == hexdigits[k])
                    break;
            if (k >= 16)
                return callerbuf; /* impossible, so bail */
            calc = k << 4;
            sp++;
            for (k = 0; k < 16; ++k)
                if (*sp == hexdigits[k])
                    break;
            if (k >= 16)
                return callerbuf; /* impossible, so bail */
            calc += k;
            sp++;
            *op++ = calc;
            *op = '\0';
        } else {
            *op++ = *sp++;
            *op = '\0';
        }
        cnt++;
    }
    return callerbuf;
}

#ifdef PREFIXES_IN_USE
#define UNUSED_if_not_PREFIXES_IN_USE /*empty*/
#else
#define UNUSED_if_not_PREFIXES_IN_USE UNUSED
#endif

/*ARGSUSED*/
const char *
fqname(basenam, whichprefix, buffnum)
const char *basenam;
int whichprefix UNUSED_if_not_PREFIXES_IN_USE;
int buffnum UNUSED_if_not_PREFIXES_IN_USE;
{
#ifdef PREFIXES_IN_USE
    char *bufptr;
#endif
#ifdef WIN32
    char tmpbuf[BUFSZ];
#endif

#ifndef PREFIXES_IN_USE
    return basenam;
#else
    if (!basenam || whichprefix < 0 || whichprefix >= PREFIX_COUNT)
        return basenam;
    if (!g.fqn_prefix[whichprefix])
        return basenam;
    if (buffnum < 0 || buffnum >= FQN_NUMBUF) {
        impossible("Invalid fqn_filename_buffer specified: %d", buffnum);
        buffnum = 0;
    }
    bufptr = g.fqn_prefix[whichprefix];
#ifdef WIN32
    if (strchr(g.fqn_prefix[whichprefix], '%')
        || strchr(g.fqn_prefix[whichprefix], '~'))
        bufptr = translate_path_variables(g.fqn_prefix[whichprefix], tmpbuf);
#endif
    if (strlen(bufptr) + strlen(basenam) >= FQN_MAX_FILENAME) {
        impossible("fqname too long: %s + %s", bufptr, basenam);
        return basenam; /* XXX */
    }
    Strcpy(fqn_filename_buffer[buffnum], bufptr);
    return strcat(fqn_filename_buffer[buffnum], basenam);
#endif /* !PREFIXES_IN_USE */
}

int
validate_prefix_locations(reasonbuf)
char *reasonbuf; /* reasonbuf must be at least BUFSZ, supplied by caller */
{
#if defined(NOCWD_ASSUMPTIONS)
    FILE *fp;
    const char *filename;
    int prefcnt, failcount = 0;
    char panicbuf1[BUFSZ], panicbuf2[BUFSZ];
    const char *details;
#endif

    if (reasonbuf)
        reasonbuf[0] = '\0';
#if defined(NOCWD_ASSUMPTIONS)
    for (prefcnt = 1; prefcnt < PREFIX_COUNT; prefcnt++) {
        /* don't test writing to configdir or datadir; they're readonly */
        if (prefcnt == SYSCONFPREFIX || prefcnt == CONFIGPREFIX
            || prefcnt == DATAPREFIX)
            continue;
        filename = fqname("validate", prefcnt, 3);
        if ((fp = fopen(filename, "w"))) {
            fclose(fp);
            (void) unlink(filename);
        } else {
            if (reasonbuf) {
                if (failcount)
                    Strcat(reasonbuf, ", ");
                Strcat(reasonbuf, fqn_prefix_names[prefcnt]);
            }
            /* the paniclog entry gets the value of errno as well */
            Sprintf(panicbuf1, "Invalid %s", fqn_prefix_names[prefcnt]);
#if defined(NHSTDC) && !defined(NOTSTDC)
            if (!(details = strerror(errno)))
#endif
                details = "";
            Sprintf(panicbuf2, "\"%s\", (%d) %s", g.fqn_prefix[prefcnt], errno,
                    details);
            paniclog(panicbuf1, panicbuf2);
            failcount++;
        }
    }
    if (failcount)
        return 0;
    else
#endif
        return 1;
}

/* fopen a file, with OS-dependent bells and whistles */
/* NOTE: a simpler version of this routine also exists in util/dlb_main.c */
FILE *
fopen_datafile(filename, mode, prefix)
const char *filename, *mode;
int prefix;
{
    FILE *fp;

    filename = fqname(filename, prefix, prefix == TROUBLEPREFIX ? 3 : 0);
    fp = fopen(filename, mode);
    return fp;
}

/* ----------  EXTERNAL FILE SUPPORT ----------- */

/* determine byte order */
const int bei = 1;
#define IS_BIGENDIAN() ( (*(char*)&bei) == 0 )

void
zero_nhfile(nhfp)
NHFILE *nhfp;
{
    if (nhfp) {
        nhfp->fd = -1;
        nhfp->mode = COUNTING;
        nhfp->structlevel = FALSE;
        nhfp->fieldlevel = FALSE;
        nhfp->addinfo = FALSE;
        nhfp->bendian = IS_BIGENDIAN();
        nhfp->fpdef = (FILE *)0;
        nhfp->fplog = (FILE *)0;
        nhfp->fpdebug = (FILE *)0;
        nhfp->count = 0;
        nhfp->eof = FALSE;
        nhfp->fnidx = 0;
    }
}

NHFILE *
new_nhfile()
{
    NHFILE *nhfp = (NHFILE *)alloc(sizeof(NHFILE));

    zero_nhfile(nhfp);
    return nhfp;
}

void
free_nhfile(nhfp)
NHFILE *nhfp;
{
    if (nhfp) {
        zero_nhfile(nhfp);
        free(nhfp);
    }
}

void
close_nhfile(nhfp)
NHFILE *nhfp;
{
    if (nhfp) {
        if (nhfp->structlevel && nhfp->fd != -1)
            (void) nhclose(nhfp->fd), nhfp->fd = -1;
        if (nhfp->fieldlevel) {
            if (nhfp->fpdef) {
                (void) fclose(nhfp->fpdef);
                nhfp->fpdef = (FILE *) 0;
            }
        }
        if (nhfp->fplog)
            (void) fprintf(nhfp->fplog, "# closing\n");
        if (nhfp->fplog)
            (void) fclose(nhfp->fplog);
        if (nhfp->fpdebug)
            (void) fclose(nhfp->fpdebug);
        zero_nhfile(nhfp);
        free_nhfile(nhfp);
    }
}

void
rewind_nhfile(nhfp)
NHFILE *nhfp;
{
    if (nhfp->structlevel) {
#ifdef BSD
        (void) lseek(nhfp->fd, 0L, 0);
#else
        (void) lseek(nhfp->fd, (off_t) 0, 0);
#endif
    }
    if (nhfp->fieldlevel) {
        if (nhfp->fpdef) {
            rewind(nhfp->fpdef);
            nhfp->count = 0L;
            nhfp->eof = FALSE;
        }
    }
}

static
NHFILE *
viable_nhfile(nhfp)
NHFILE *nhfp;
{
    /* perform some sanity checks before returning
       the pointer to the nethack file descriptor */
    if (nhfp) {
         /* check for no open file at all,
          * not a structlevel legacy file,
          * nor a fieldlevel file.
          */
         if (((nhfp->fd == -1) && !nhfp->fpdef)
                || (nhfp->structlevel && nhfp->fd < 0)
                || (nhfp->fieldlevel && !nhfp->fpdef)) {
            /* not viable, start the cleanup */
            if (nhfp->fieldlevel) {
                if (nhfp->fpdef) {
                    (void) fclose(nhfp->fpdef);
                    nhfp->fpdef = (FILE *) 0;
                }
                if (nhfp->fplog) {
                    (void) fprintf(nhfp->fplog, "# closing, not viable\n");
                    (void) fclose(nhfp->fplog);
                }
                if (nhfp->fpdebug)
                    (void) fclose(nhfp->fpdebug);
            }
            zero_nhfile(nhfp);
            free_nhfile(nhfp);
            nhfp = (NHFILE *) 0;
        }
    }
    return nhfp;
}

/* ----------  BEGIN LEVEL FILE HANDLING ----------- */

#ifdef MFLOPPY
/* Set names for bones[] and lock[] */
void
set_lock_and_bones()
{
    if (!g.ramdisk) {
        Strcpy(levels, g.permbones);
        Strcpy(g.bones, g.permbones);
    }
    append_slash(g.permbones);
    append_slash(g.levels);
#ifdef AMIGA
    strncat(levels, bbs_id, PATHLEN);
#endif
    append_slash(g.bones);
    Strcat(g.bones, "bonesnn.*");
    Strcpy(g.lock, g.levels);
#ifndef AMIGA
    Strcat(g.lock, g.alllevels);
#endif
    return;
}
#endif /* MFLOPPY */

/* Construct a file name for a level-type file, which is of the form
 * something.level (with any old level stripped off).
 * This assumes there is space on the end of 'file' to append
 * a two digit number.  This is true for 'level'
 * but be careful if you use it for other things -dgk
 */
void
set_levelfile_name(file, lev)
char *file;
int lev;
{
    char *tf;

    tf = rindex(file, '.');
    if (!tf)
        tf = eos(file);
    Sprintf(tf, ".%d", lev);
#ifdef VMS
    Strcat(tf, ";1");
#endif
    return;
}

NHFILE *
create_levelfile(lev, errbuf)
int lev;
char errbuf[];
{
    const char *fq_lock;
    NHFILE *nhfp = (NHFILE *) 0;

    if (errbuf)
        *errbuf = '\0';
    set_levelfile_name(g.lock, lev);
    fq_lock = fqname(g.lock, LEVELPREFIX, 0);

    nhfp = new_nhfile();
    if (nhfp) {
        nhfp->ftype = NHF_LEVELFILE;
        nhfp->mode = WRITING;
        nhfp->structlevel = TRUE;       /* do set this TRUE for levelfiles */
        nhfp->fieldlevel = FALSE;       /* don't set this TRUE for levelfiles */
        nhfp->addinfo = FALSE;
        nhfp->style.deflt = FALSE;
        nhfp->style.binary = TRUE;
        nhfp->fd = -1;
        nhfp->fpdef = (FILE *) 0;
#if defined(MICRO) || defined(WIN32)
        /* Use O_TRUNC to force the file to be shortened if it already
         * exists and is currently longer.
         */
        nhfp->fd = open(fq_lock, O_WRONLY | O_CREAT | O_TRUNC | O_BINARY, FCMASK);
#else
#ifdef MAC
        nhfp->fd = maccreat(fq_lock, LEVL_TYPE);
#else
        nhfp->fd = creat(fq_lock, FCMASK);
#endif
#endif /* MICRO || WIN32 */

        if (nhfp->fd >= 0)
            g.level_info[lev].flags |= LFILE_EXISTS;
        else if (errbuf) /* failure explanation */
            Sprintf(errbuf, "Cannot create file \"%s\" for level %d (errno %d).",
                    g.lock, lev, errno);
    }
    nhfp = viable_nhfile(nhfp);
    return nhfp;
}

NHFILE *
open_levelfile(lev, errbuf)
int lev;
char errbuf[];
{
    const char *fq_lock;
    NHFILE *nhfp = (NHFILE *) 0;

    if (errbuf)
        *errbuf = '\0';
    set_levelfile_name(g.lock, lev);
    fq_lock = fqname(g.lock, LEVELPREFIX, 0);
#ifdef MFLOPPY
    /* If not currently accessible, swap it in. */
    if (g.level_info[lev].where != ACTIVE)
        swapin_file(lev);
#endif
    nhfp = new_nhfile();
    if (nhfp) {
        nhfp->mode = READING;
        nhfp->structlevel = TRUE;       /* do set this TRUE for levelfiles */
        nhfp->fieldlevel = FALSE;       /* do not set this TRUE for levelfiles */
        nhfp->addinfo = FALSE;
        nhfp->style.deflt = FALSE;
        nhfp->style.binary = TRUE;
        nhfp->ftype = NHF_LEVELFILE;
        nhfp->fd = -1;
        nhfp->fpdef = (FILE *) 0;
    }
    if (nhfp && nhfp->structlevel) {
#ifdef MAC
        nhfp->fd = macopen(fq_lock, O_RDONLY | O_BINARY, LEVL_TYPE);
#else
        nhfp->fd = open(fq_lock, O_RDONLY | O_BINARY, 0);
#endif

        /* for failure, return an explanation that our caller can use;
           settle for `lock' instead of `fq_lock' because the latter
           might end up being too big for nethack's BUFSZ */
        if (nhfp->fd < 0 && errbuf)
            Sprintf(errbuf, "Cannot open file \"%s\" for level %d (errno %d).",
                    g.lock, lev, errno);
    }
    nhfp = viable_nhfile(nhfp);
    return nhfp;
}

void
delete_levelfile(lev)
int lev;
{
    /*
     * Level 0 might be created by port specific code that doesn't
     * call create_levfile(), so always assume that it exists.
     */
    if (lev == 0 || (g.level_info[lev].flags & LFILE_EXISTS)) {
        set_levelfile_name(g.lock, lev);
        (void) unlink(fqname(g.lock, LEVELPREFIX, 0));
        g.level_info[lev].flags &= ~LFILE_EXISTS;
    }
}

void
clearlocks()
{
#ifdef HANGUPHANDLING
    if (g.program_state.preserve_locks)
        return;
#endif
#if !defined(PC_LOCKING) && defined(MFLOPPY) && !defined(AMIGA)
    eraseall(levels, g.alllevels);
    if (g.ramdisk)
        eraseall(g.permbones, g.alllevels);
#else
    {
        register int x;

#ifndef NO_SIGNAL
        (void) signal(SIGINT, SIG_IGN);
#endif
#if defined(UNIX) || defined(VMS)
        sethanguphandler((void FDECL((*), (int) )) SIG_IGN);
#endif
        /* can't access maxledgerno() before dungeons are created -dlc */
        for (x = (g.n_dgns ? maxledgerno() : 0); x >= 0; x--)
            delete_levelfile(x); /* not all levels need be present */
    }
#endif /* ?PC_LOCKING,&c */
}

#if defined(SELECTSAVED)
/* qsort comparison routine */
static int CFDECLSPEC
strcmp_wrap(p, q)
const void *p;
const void *q;
{
#if defined(UNIX) && defined(QT_GRAPHICS)
    return strncasecmp(*(char **) p, *(char **) q, 16);
#else
    return strncmpi(*(char **) p, *(char **) q, 16);
#endif
}
#endif

int
nhclose(fd)
int fd;
{
    int retval = 0;

    if (fd >= 0) {
        if (close_check(fd))
            bclose(fd);
        else
            retval = close(fd);
    }
    return retval;
}

/* ----------  END LEVEL FILE HANDLING ----------- */

/* ----------  BEGIN BONES FILE HANDLING ----------- */

/* set up "file" to be file name for retrieving bones, and return a
 * bonesid to be read/written in the bones file.
 */
static char *
set_bonesfile_name(file, lev)
char *file;
d_level *lev;
{
    int idx = 0;
    s_level *sptr;
    char *dptr;

    /*
     * "bonD0.nn"   = bones for level nn in the main dungeon;
     * "bonM0.T"    = bones for Minetown;
     * "bonQBar.n"  = bones for level n in the Barbarian quest;
     * "bon3D0.nn"  = \
     * "bon3M0.T"   =  > same as above, but for bones pool #3.
     * "bon3QBar.n" = /
     *
     * Return value for content validation skips "bon" and the
     * pool number (if present), making it feasible for the admin
     * to manually move a bones file from one pool to another by
     * renaming it.
     */
    Strcpy(file, "bon");
#ifdef SYSCF
    if (sysopt.bones_pools > 1) {
        unsigned poolnum = min((unsigned) sysopt.bones_pools, 10);

        poolnum = (unsigned) ubirthday % poolnum; /* 0..9 */
        Sprintf(eos(file), "%u", poolnum);
    }
#endif
    dptr = eos(file); /* this used to be after the following Sprintf()
                         and the return value was (dptr - 2) */
    /* when this naming scheme was adopted, 'filecode' was one letter;
       3.3.0 turned it into a three letter string (via roles[] in role.c);
       from that version through 3.6.0, 'dptr' pointed past the filecode
       and the return value of (dptr - 2)  was wrong for bones produced
       in the quest branch, skipping the boneid character 'Q' and the
       first letter of the role's filecode; bones loading still worked
       because the bonesid used for validation had the same error */
    Sprintf(dptr, "%c%s", g.dungeons[lev->dnum].boneid,
            In_quest(lev) ? g.urole.filecode : "0");
    if ((sptr = Is_special(lev)) != 0)
        Sprintf(eos(dptr), ".%c", sptr->boneid);
    else
        Sprintf(eos(dptr), ".%d", lev->dlevel);
#ifdef SYSCF
    idx = sysopt.bonesformat[0];
    if (idx > historical && idx <= ascii)
        Strcat(dptr, sfoprocs[idx].ext);
#endif
#ifdef VMS
    Strcat(dptr, ";1");
#endif
    return dptr;
}

/* set up temporary file name for writing bones, to avoid another game's
 * trying to read from an uncompleted bones file.  we want an uncontentious
 * name, so use one in the namespace reserved for this game's level files.
 * (we are not reading or writing level files while writing bones files, so
 * the same array may be used instead of copying.)
 */
static char *
set_bonestemp_name()
{
    char *tf;

    tf = rindex(g.lock, '.');
    if (!tf)
        tf = eos(g.lock);
    Sprintf(tf, ".bn");
#ifdef VMS
    Strcat(tf, ";1");
#endif
    return g.lock;
}

NHFILE *
create_bonesfile(lev, bonesid, errbuf)
d_level *lev;
char **bonesid;
char errbuf[];
{
    const char *file;
    NHFILE *nhfp = (NHFILE *) 0;
    int failed = 0;

    if (errbuf)
        *errbuf = '\0';
    *bonesid = set_bonesfile_name(g.bones, lev);
    file = set_bonestemp_name();
    file = fqname(file, BONESPREFIX, 0);

    nhfp = new_nhfile();
    if (nhfp) {
        nhfp->structlevel = TRUE;
        nhfp->fieldlevel = FALSE;
        nhfp->ftype = NHF_BONESFILE;
        nhfp->mode = WRITING;
#ifdef SYSCF
        if (sysopt.bonesformat[0] > historical &&
            sysopt.bonesformat[0] <= ascii) {
            nhfp->structlevel = FALSE;
            nhfp->fieldlevel = TRUE;
            nhfp->addinfo = TRUE;
            nhfp->style.deflt = TRUE;
            nhfp->style.binary = (sysopt.bonesformat[0] != ascii);
            nhfp->fnidx = sysopt.bonesformat[0];
            nhfp->fd = -1;
            nhfp->fpdef = fopen(file, nhfp->style.binary ? WRBMODE : WRTMODE);
            if (nhfp->fpdef) {
#ifdef SAVEFILE_DEBUGGING
                nhfp->fpdebug = fopen("create_bonesfile-debug.log", "a");
#endif
            } else {
                failed = errno;
            }
        }
#endif      /* SYSCF */
        if (nhfp->structlevel) {
#if defined(MICRO) || defined(WIN32)
            /* Use O_TRUNC to force the file to be shortened if it already
             * exists and is currently longer.
             */
            nhfp->fd = open(file, O_WRONLY | O_CREAT | O_TRUNC | O_BINARY, FCMASK);
#else
#ifdef MAC
            nhfp->fd = maccreat(file, BONE_TYPE);
#else
            nhfp->fd = creat(file, FCMASK);
#endif
#endif
            if (nhfp->fd < 0)
                failed = errno;
        }
        if (failed && errbuf)  /* failure explanation */
            Sprintf(errbuf, "Cannot create bones \"%s\", id %s (errno %d).",
                    g.lock, *bonesid, errno);
    }
#if defined(VMS) && !defined(SECURE)
    /*
       Re-protect bones file with world:read+write+execute+delete access.
       umask() doesn't seem very reliable; also, vaxcrtl won't let us set
       delete access without write access, which is what's really wanted.
       Can't simply create it with the desired protection because creat
       ANDs the mask with the user's default protection, which usually
       denies some or all access to world.
     */
    (void) chmod(file, FCMASK | 007); /* allow other users full access */
#endif /* VMS && !SECURE */

    nhfp = viable_nhfile(nhfp);
    return nhfp;
}

#ifdef MFLOPPY
/* remove partial bonesfile in process of creation */
void
cancel_bonesfile()
{
    const char *tempname;

    tempname = set_bonestemp_name();
    tempname = fqname(tempname, BONESPREFIX, 0);
    (void) unlink(tempname);
}
#endif /* MFLOPPY */

/* move completed bones file to proper name */
void
commit_bonesfile(lev)
d_level *lev;
{
    const char *fq_bones, *tempname;
    int ret;

    (void) set_bonesfile_name(g.bones, lev);
    fq_bones = fqname(g.bones, BONESPREFIX, 0);
    tempname = set_bonestemp_name();
    tempname = fqname(tempname, BONESPREFIX, 1);

#if (defined(SYSV) && !defined(SVR4)) || defined(GENIX)
    /* old SYSVs don't have rename.  Some SVR3's may, but since they
     * also have link/unlink, it doesn't matter. :-)
     */
    (void) unlink(fq_bones);
    ret = link(tempname, fq_bones);
    ret += unlink(tempname);
#else
    ret = rename(tempname, fq_bones);
#endif
    if (wizard && ret != 0)
        pline("couldn't rename %s to %s.", tempname, fq_bones);
}

NHFILE *
open_bonesfile(lev, bonesid)
d_level *lev;
char **bonesid;
{
    const char *fq_bones;
    int failed = 0;
    NHFILE *nhfp = (NHFILE *) 0;

    *bonesid = set_bonesfile_name(g.bones, lev);
    fq_bones = fqname(g.bones, BONESPREFIX, 0);
    nh_uncompress(fq_bones);  /* no effect if nonexistent */

    nhfp = new_nhfile();
    if (nhfp) {
        nhfp->structlevel = TRUE;
        nhfp->fieldlevel = FALSE;
        nhfp->ftype = NHF_BONESFILE;
        nhfp->mode = READING;
#ifdef SYSCF
        if (sysopt.bonesformat[0] > historical &&
            sysopt.bonesformat[0] <= ascii) {
            nhfp->structlevel = FALSE;
            nhfp->fieldlevel = TRUE;
            nhfp->addinfo = TRUE;
            nhfp->style.deflt = TRUE;
            nhfp->style.binary = (sysopt.bonesformat[0] != ascii);
            nhfp->fnidx = sysopt.bonesformat[0];
            nhfp->fd = -1;
            nhfp->fpdef = fopen(fq_bones, nhfp->style.binary ? RDBMODE : RDTMODE);
            if (nhfp->fpdef) {
#ifdef SAVEFILE_DEBUGGING
                nhfp->fpdebug = fopen("open_bonesfile-debug.log", "a");
#endif
            } else {
                failed = errno;
            }
        }
#endif  /* SYSCF */
        if (nhfp->structlevel) {
#ifdef MAC
            nhfp->fd = macopen(fq_bones, O_RDONLY | O_BINARY, BONE_TYPE);
#else
            nhfp->fd = open(fq_bones, O_RDONLY | O_BINARY, 0);
#endif
            if (nhfp->fd < 0)
                failed = errno;
        }
    }
    nhfp = viable_nhfile(nhfp);
    return nhfp;
}

int
delete_bonesfile(lev)
d_level *lev;
{
    (void) set_bonesfile_name(g.bones, lev);
    return !(unlink(fqname(g.bones, BONESPREFIX, 0)) < 0);
}

/* assume we're compressing the recently read or created bonesfile, so the
 * file name is already set properly */
void
compress_bonesfile()
{
    nh_compress(fqname(g.bones, BONESPREFIX, 0));
}

/* ----------  END BONES FILE HANDLING ----------- */

/* ----------  BEGIN SAVE FILE HANDLING ----------- */

/* set savefile name in OS-dependent manner from pre-existing g.plname,
 * avoiding troublesome characters */
void
set_savefile_name(regularize_it)
boolean regularize_it;
{
    int idx = 0, regoffset = 0, overflow = 0,  
        indicator_spot = 0; /* 0=no indicator, 1=before ext, 2=after ext */
    const char *postappend = (const char *) 0,
               *sfindicator = (const char *) 0;

#ifdef SYSCF
    idx = sysopt.saveformat[0];
    if (idx > historical && idx <= ascii)
        sfindicator = sfoprocs[idx].ext;
#endif
#ifdef VMS
    Sprintf(g.SAVEF, "[.save]%d%s", getuid(), g.plname);
    regoffset = 7;
    indicator_spot = 1;
    postappend = ";1";
#endif
#if defined(WIN32)
    if (regularize_it) {
        static const char okchars[] =
            "*ABCDEFGHIJKLMNOPQRSTUVWXYZabcdefghijklmnopqrstuvwxyz_-.";
        const char *legal = okchars;
        char tmp[BUFSZ];

        ++legal; /* skip '*' wildcard character */
        (void) fname_encode(legal, '%', g.plname, tmp, sizeof tmp);
        if (strlen(tmp) < (SAVESIZE - 1))
            Strcpy(g.SAVEF, tmp);
        else
            overflow = 1;
        indicator_spot = 1;
        regularize_it = FALSE;
    }
#endif
#ifdef UNIX
    Sprintf(g.SAVEF, "save/%d%s", (int) getuid(), g.plname);
    regoffset = 5;
    indicator_spot = 2;
#endif
#if defined(MSDOS)
    if (strlen(g.SAVEP) < (SAVESIZE - 1))
        Strcpy(g.SAVEF, g.SAVEP);
    if (strlen(g.SAVEF) < (SAVESIZE - 1))
        (void) strncat(g.SAVEF, g.plname,
			(SAVESIZE - strlen(g.SAVEF)));
#endif
#if defined(MICRO) && !defined(VMS) && !defined(WIN32) && !defined(MSDOS)
    if (strlen(g.SAVEP) < (SAVESIZE - 1))
        Strcpy(g.SAVEF, g.SAVEP);
    else
#ifdef AMIGA
        if (strlen(g.SAVEP) + strlen(bbs_id) < (SAVESIZE - 1))
            strncat(g.SAVEF, bbs_id, PATHLEN);
#endif
    {
        int i = strlen(g.SAVEP);
#ifdef AMIGA
        /* g.plname has to share space with g.SAVEP and ".sav" */
        (void) strncat(g.SAVEF, g.plname,
                       FILENAME - i - strlen(SAVE_EXTENSION));
#else
        (void) strncat(g.SAVEF, g.plname, 8);
#endif
        regoffset = i;
    }
#endif /* MICRO */

    if (regularize_it)
         regularize(g.SAVEF + regoffset);
    if (indicator_spot == 1 && sfindicator && !overflow) {
        if (strlen(g.SAVEF) + strlen(sfindicator) < (SAVESIZE - 1))
            Strcat(g.SAVEF, sfindicator);
        else
            overflow = 2;
    }
#ifdef SAVE_EXTENSION
    if (strlen(SAVE_EXTENSION) > 0 && !overflow) {
        if (strlen(g.SAVEF) + strlen(SAVE_EXTENSION) < (SAVESIZE - 1)) {
            Strcat(g.SAVEF, SAVE_EXTENSION);
#ifdef MSDOS
#ifdef SYSCF
 	if (idx >= historical && idx <= ascii) {
	    /* we did leave room for the extra char in SAVE_EXTENSION */
	    g.SAVEF[strlen(g.SAVEF)-1] =
	    	(idx == lendian) ? 'l' :
	    	(idx == ascii)   ? 'a' : '\0';
	}
        sfindicator = sfoprocs[idx].ext;
#endif
#endif
        } else
            overflow = 3;
    }
#endif
    if (indicator_spot == 2 && sfindicator && !overflow) {
        if (strlen(g.SAVEF) + strlen(sfindicator) < (SAVESIZE - 1))
           Strcat(g.SAVEF, sfindicator);
        else
            overflow = 4;
    }
    if (postappend && !overflow) {
        if (strlen(g.SAVEF) + strlen(postappend) < (SAVESIZE - 1))
            Strcat(g.SAVEF, postappend);
        else
            overflow = 5;
    }
#if (NH_DEVEL_STATUS != NH_STATUS_RELEASED)
    if (overflow)
        impossible("set_savefile_name() couldn't complete without overlow %d",
                    overflow);
#endif
}

#ifdef INSURANCE
void
save_savefile_name(nhfp)
NHFILE *nhfp;
{
    if (nhfp->structlevel)
        (void) write(nhfp->fd, (genericptr_t) g.SAVEF, sizeof(g.SAVEF));
    if (nhfp->fieldlevel)
        sfo_str(nhfp, g.SAVEF, "savefile_name", "g.savef", sizeof(g.SAVEF)); 
}
#endif

#ifndef MICRO
/* change pre-existing savefile name to indicate an error savefile */
void
set_error_savefile()
{
#ifdef VMS
    {
        char *semi_colon = rindex(g.SAVEF, ';');

        if (semi_colon)
            *semi_colon = '\0';
    }
    Strcat(g.SAVEF, ".e;1");
#else
#ifdef MAC
    Strcat(g.SAVEF, "-e");
#else
    Strcat(g.SAVEF, ".e");
#endif
#endif
}
#endif

/* create save file, overwriting one if it already exists */
NHFILE *
create_savefile()
{
    int failed = 0;
    const char *fq_save;
    NHFILE *nhfp = (NHFILE *) 0;

    fq_save = fqname(g.SAVEF, SAVEPREFIX, 0);
    nhfp = new_nhfile();
    if (nhfp) {
        nhfp->structlevel = TRUE;
        nhfp->fieldlevel = FALSE;
        nhfp->ftype = NHF_SAVEFILE;
        nhfp->mode = WRITING;
#ifdef SYSCF
        if (sysopt.saveformat[0] > historical &&
            sysopt.saveformat[0] <= ascii) {
            nhfp->structlevel = FALSE;
            nhfp->fieldlevel = TRUE;
            nhfp->addinfo = TRUE;
            nhfp->style.deflt = TRUE;
            nhfp->style.binary = (sysopt.saveformat[0] != ascii);
            nhfp->fnidx = sysopt.saveformat[0];
            nhfp->fd = -1;
            nhfp->fpdef = fopen(fq_save, nhfp->style.binary ? WRBMODE : WRTMODE);
            if (nhfp->fpdef) {
#ifdef SAVEFILE_DEBUGGING
                nhfp->fpdebug = fopen("create_savefile-debug.log", "a");
#endif
            } else {
                failed = errno;
            }
        }
#endif /* SYSCF */
        if (nhfp->structlevel) {
#if defined(MICRO) || defined(WIN32)
            nhfp->fd = open(fq_save, O_WRONLY | O_BINARY | O_CREAT | O_TRUNC, FCMASK);
#else
#ifdef MAC
            nhfp->fd = maccreat(fq_save, SAVE_TYPE);
#else
            nhfp->fd = creat(fq_save, FCMASK);
#endif
#endif /* MICRO || WIN32 */
            if (nhfp->fd < 0)
                failed = errno;
        }
    }
#if defined(VMS) && !defined(SECURE)
    /*
       Make sure the save file is owned by the current process.  That's
       the default for non-privileged users, but for priv'd users the
       file will be owned by the directory's owner instead of the user.
    */
#undef getuid
    (void) chown(fq_save, getuid(), getgid());
#define getuid() vms_getuid()
#endif /* VMS && !SECURE */

    nhfp = viable_nhfile(nhfp);
    return nhfp;
}

/* open savefile for reading */
NHFILE *
open_savefile()
{
    int failed = 0;
    const char *fq_save;
    NHFILE *nhfp = (NHFILE *) 0;

    fq_save = fqname(g.SAVEF, SAVEPREFIX, 0);
    nhfp = new_nhfile();
    if (nhfp) {
        nhfp->structlevel = TRUE;
        nhfp->fieldlevel = FALSE;
        nhfp->ftype = NHF_SAVEFILE;
        nhfp->mode = READING;
#ifdef SYSCF
        if (sysopt.saveformat[0] > historical &&
            sysopt.saveformat[0] <= ascii) {
            nhfp->structlevel = FALSE;
            nhfp->fieldlevel = TRUE;
            nhfp->addinfo = TRUE;
            nhfp->style.deflt = TRUE;
            nhfp->style.binary = (sysopt.saveformat[0] < ascii);
            nhfp->fnidx = sysopt.saveformat[0];
            nhfp->fd = -1;
            nhfp->fpdef = fopen(fq_save, nhfp->style.binary ? RDBMODE : RDTMODE);
            if (nhfp->fpdef) {
#ifdef SAVEFILE_DEBUGGING
                nhfp->fpdebug = fopen("open_savefile-debug.log", "a");
#endif
            } else {
                failed = errno;
            }
        }
#endif /* SYSCF */
        if (nhfp->structlevel) {
#ifdef MAC
            nhfp->fd = macopen(fq_save, O_RDONLY | O_BINARY, SAVE_TYPE);
#else
            nhfp->fd = open(fq_save, O_RDONLY | O_BINARY, 0);
#endif
            if (nhfp->fd < 0)
                failed = errno;
        }
    }
    nhfp = viable_nhfile(nhfp);
    return nhfp;
}

/* delete savefile */
int
delete_savefile()
{
    (void) unlink(fqname(g.SAVEF, SAVEPREFIX, 0));
    return 0; /* for restore_saved_game() (ex-xxxmain.c) test */
}

/* try to open up a save file and prepare to restore it */
NHFILE *
restore_saved_game()
{
    const char *fq_save;
    NHFILE *nhfp = (NHFILE *) 0;

    set_savefile_name(TRUE);
#ifdef MFLOPPY
    if (!saveDiskPrompt(1))
        return -1;
#endif /* MFLOPPY */
    fq_save = fqname(g.SAVEF, SAVEPREFIX, 0);

    nh_uncompress(fq_save);
    if ((nhfp = open_savefile()) != 0) {
        if (nhfp && nhfp->fieldlevel && nhfp->fplog)
            (void) fprintf(nhfp->fplog, "# just opened\n");
        if (nhfp->fieldlevel && nhfp->addinfo)
            sfi_addinfo(nhfp, "NetHack", "start", "savefile", 0);
        if (validate(nhfp, fq_save) != 0) {
            close_nhfile(nhfp);
            nhfp = (NHFILE *)0;
            (void) delete_savefile();
        }
    }
    return nhfp;
}

#if defined(SELECTSAVED)
char *
plname_from_file(filename)
const char *filename;
{
    NHFILE *nhfp = (NHFILE *) 0;
    char *result = 0;

    Strcpy(g.SAVEF, filename);
#ifdef COMPRESS_EXTENSION
    g.SAVEF[strlen(g.SAVEF) - strlen(COMPRESS_EXTENSION)] = '\0';
#endif
    nh_uncompress(g.SAVEF);
    if ((nhfp = open_savefile()) != 0) {
        if (validate(nhfp, filename) == 0) {
            char tplname[PL_NSIZ];

            get_plname_from_file(nhfp, tplname);
            result = dupstr(tplname);
        }
        close_nhfile(nhfp);
    }
    nh_compress(g.SAVEF);

    return result;
#if 0
/* --------- obsolete - used to be ifndef STORE_PLNAME_IN_FILE ----*/
#if defined(UNIX) && defined(QT_GRAPHICS)
    /* Name not stored in save file, so we have to extract it from
       the filename, which loses information
       (eg. "/", "_", and "." characters are lost. */
    int k;
    int uid;
    char name[64]; /* more than PL_NSIZ */
#ifdef COMPRESS_EXTENSION
#define EXTSTR COMPRESS_EXTENSION
#else
#define EXTSTR ""
#endif

    if ( sscanf( filename, "%*[^/]/%d%63[^.]" EXTSTR, &uid, name ) == 2 ) {
#undef EXTSTR
        /* "_" most likely means " ", which certainly looks nicer */
        for (k=0; name[k]; k++)
            if ( name[k] == '_' )
                name[k] = ' ';
        return dupstr(name);
    } else
#endif /* UNIX && QT_GRAPHICS */
    {
        return 0;
    }
/* --------- end of obsolete code ----*/
#endif /* 0 - WAS STORE_PLNAME_IN_FILE*/
}
#endif /* defined(SELECTSAVED) */

char **
get_saved_games()
{
#if defined(SELECTSAVED)
    int n, j = 0;
    char **result = 0;
#ifdef WIN32
    {
        char *foundfile;
        const char *fq_save;
        const char *fq_new_save;
        const char *fq_old_save;
        char **files = 0;
        int i;

        Strcpy(g.plname, "*");
        set_savefile_name(FALSE);
#if defined(ZLIB_COMP)
        Strcat(g.SAVEF, COMPRESS_EXTENSION);
#endif
        fq_save = fqname(g.SAVEF, SAVEPREFIX, 0);

        n = 0;
        foundfile = foundfile_buffer();
        if (findfirst((char *) fq_save)) {
            do {
                ++n;
            } while (findnext());
        }

        if (n > 0) {
            files = (char **) alloc((n + 1) * sizeof(char *)); /* at most */
            (void) memset((genericptr_t) files, 0, (n + 1) * sizeof(char *));
            if (findfirst((char *) fq_save)) {
                i = 0;
                do {
                    files[i++] = strdup(foundfile);
                } while (findnext());
            }
        }

        if (n > 0) {
            result = (char **) alloc((n + 1) * sizeof(char *)); /* at most */
            (void) memset((genericptr_t) result, 0, (n + 1) * sizeof(char *));
            for(i = 0; i < n; i++) {
                char *r;
                r = plname_from_file(files[i]);

                if (r) {

                    /* rename file if it is not named as expected */
                    Strcpy(g.plname, r);
                    set_savefile_name(FALSE);
                    fq_new_save = fqname(g.SAVEF, SAVEPREFIX, 0);
                    fq_old_save = fqname(files[i], SAVEPREFIX, 1);

                    if(strcmp(fq_old_save, fq_new_save) != 0 &&
                        !file_exists(fq_new_save))
                        rename(fq_old_save, fq_new_save);

                    result[j++] = r;
                }
            }
        }

        free_saved_games(files);

    }
#endif
#if defined(UNIX) && defined(QT_GRAPHICS)
    /* posixly correct version */
    int myuid = getuid();
    DIR *dir;

    if ((dir = opendir(fqname("save", SAVEPREFIX, 0)))) {
        for (n = 0; readdir(dir); n++)
            ;
        closedir(dir);
        if (n > 0) {
            int i;

            if (!(dir = opendir(fqname("save", SAVEPREFIX, 0))))
                return 0;
            result = (char **) alloc((n + 1) * sizeof(char *)); /* at most */
            (void) memset((genericptr_t) result, 0, (n + 1) * sizeof(char *));
            for (i = 0, j = 0; i < n; i++) {
                int uid;
                char name[64]; /* more than PL_NSIZ */
                struct dirent *entry = readdir(dir);

                if (!entry)
                    break;
                if (sscanf(entry->d_name, "%d%63s", &uid, name) == 2) {
                    if (uid == myuid) {
                        char filename[BUFSZ];
                        char *r;

                        Sprintf(filename, "save/%d%s", uid, name);
                        r = plname_from_file(filename);
                        if (r)
                            result[j++] = r;
                    }
                }
            }
            closedir(dir);
        }
    }
#endif
#ifdef VMS
    Strcpy(g.plname, "*");
    set_savefile_name(FALSE);
    j = vms_get_saved_games(g.SAVEF, &result);
#endif /* VMS */

    if (j > 0) {
        if (j > 1)
            qsort(result, j, sizeof (char *), strcmp_wrap);
        result[j] = 0;
        return result;
    } else if (result) { /* could happen if save files are obsolete */
        free_saved_games(result);
    }
#endif /* SELECTSAVED */
    return 0;
}

void
free_saved_games(saved)
char **saved;
{
    if (saved) {
        int i = 0;

        while (saved[i])
            free((genericptr_t) saved[i++]);
        free((genericptr_t) saved);
    }
}

/* ----------  END SAVE FILE HANDLING ----------- */

/* ----------  BEGIN FILE COMPRESSION HANDLING ----------- */

#ifdef COMPRESS

static void
redirect(filename, mode, stream, uncomp)
const char *filename, *mode;
FILE *stream;
boolean uncomp;
{
    if (freopen(filename, mode, stream) == (FILE *) 0) {
        (void) fprintf(stderr, "freopen of %s for %scompress failed\n",
                       filename, uncomp ? "un" : "");
        nh_terminate(EXIT_FAILURE);
    }
}

/*
 * using system() is simpler, but opens up security holes and causes
 * problems on at least Interactive UNIX 3.0.1 (SVR3.2), where any
 * setuid is renounced by /bin/sh, so the files cannot be accessed.
 *
 * cf. child() in unixunix.c.
 */
static void
docompress_file(filename, uncomp)
const char *filename;
boolean uncomp;
{
    char cfn[80];
    FILE *cf;
    const char *args[10];
#ifdef COMPRESS_OPTIONS
    char opts[80];
#endif
    int i = 0;
    int f;
#ifdef TTY_GRAPHICS
    boolean istty = WINDOWPORT("tty");
#endif

    Strcpy(cfn, filename);
#ifdef COMPRESS_EXTENSION
    Strcat(cfn, COMPRESS_EXTENSION);
#endif
    /* when compressing, we know the file exists */
    if (uncomp) {
        if ((cf = fopen(cfn, RDBMODE)) == (FILE *) 0)
            return;
        (void) fclose(cf);
    }

    args[0] = COMPRESS;
    if (uncomp)
        args[++i] = "-d"; /* uncompress */
#ifdef COMPRESS_OPTIONS
    {
        /* we can't guarantee there's only one additional option, sigh */
        char *opt;
        boolean inword = FALSE;

        Strcpy(opts, COMPRESS_OPTIONS);
        opt = opts;
        while (*opt) {
            if ((*opt == ' ') || (*opt == '\t')) {
                if (inword) {
                    *opt = '\0';
                    inword = FALSE;
                }
            } else if (!inword) {
                args[++i] = opt;
                inword = TRUE;
            }
            opt++;
        }
    }
#endif
    args[++i] = (char *) 0;

#ifdef TTY_GRAPHICS
    /* If we don't do this and we are right after a y/n question *and*
     * there is an error message from the compression, the 'y' or 'n' can
     * end up being displayed after the error message.
     */
    if (istty)
        mark_synch();
#endif
    f = fork();
    if (f == 0) { /* child */
#ifdef TTY_GRAPHICS
        /* any error messages from the compression must come out after
         * the first line, because the more() to let the user read
         * them will have to clear the first line.  This should be
         * invisible if there are no error messages.
         */
        if (istty)
            raw_print("");
#endif
        /* run compressor without privileges, in case other programs
         * have surprises along the line of gzip once taking filenames
         * in GZIP.
         */
        /* assume all compressors will compress stdin to stdout
         * without explicit filenames.  this is true of at least
         * compress and gzip, those mentioned in config.h.
         */
        if (uncomp) {
            redirect(cfn, RDBMODE, stdin, uncomp);
            redirect(filename, WRBMODE, stdout, uncomp);
        } else {
            redirect(filename, RDBMODE, stdin, uncomp);
            redirect(cfn, WRBMODE, stdout, uncomp);
        }
        (void) setgid(getgid());
        (void) setuid(getuid());
        (void) execv(args[0], (char *const *) args);
        perror((char *) 0);
        (void) fprintf(stderr, "Exec to %scompress %s failed.\n",
                       uncomp ? "un" : "", filename);
        nh_terminate(EXIT_FAILURE);
    } else if (f == -1) {
        perror((char *) 0);
        pline("Fork to %scompress %s failed.", uncomp ? "un" : "", filename);
        return;
    }
#ifndef NO_SIGNAL
    (void) signal(SIGINT, SIG_IGN);
    (void) signal(SIGQUIT, SIG_IGN);
    (void) wait((int *) &i);
    (void) signal(SIGINT, (SIG_RET_TYPE) done1);
    if (wizard)
        (void) signal(SIGQUIT, SIG_DFL);
#else
    /* I don't think we can really cope with external compression
     * without signals, so we'll declare that compress failed and
     * go on.  (We could do a better job by forcing off external
     * compression if there are no signals, but we want this for
     * testing with FailSafeC
     */
    i = 1;
#endif
    if (i == 0) {
        /* (un)compress succeeded: remove file left behind */
        if (uncomp)
            (void) unlink(cfn);
        else
            (void) unlink(filename);
    } else {
        /* (un)compress failed; remove the new, bad file */
        if (uncomp) {
            raw_printf("Unable to uncompress %s", filename);
            (void) unlink(filename);
        } else {
            /* no message needed for compress case; life will go on */
            (void) unlink(cfn);
        }
#ifdef TTY_GRAPHICS
        /* Give them a chance to read any error messages from the
         * compression--these would go to stdout or stderr and would get
         * overwritten only in tty mode.  It's still ugly, since the
         * messages are being written on top of the screen, but at least
         * the user can read them.
         */
        if (istty && iflags.window_inited) {
            clear_nhwindow(WIN_MESSAGE);
            more();
            /* No way to know if this is feasible */
            /* doredraw(); */
        }
#endif
    }
}
#endif /* COMPRESS */

#if defined(COMPRESS) || defined(ZLIB_COMP)
#define UNUSED_if_not_COMPRESS /*empty*/
#else
#define UNUSED_if_not_COMPRESS UNUSED
#endif

/* compress file */
void
nh_compress(filename)
const char *filename UNUSED_if_not_COMPRESS;
{
#if !defined(COMPRESS) && !defined(ZLIB_COMP)
#ifdef PRAGMA_UNUSED
#pragma unused(filename)
#endif
#else
    docompress_file(filename, FALSE);
#endif
}

/* uncompress file if it exists */
void
nh_uncompress(filename)
const char *filename UNUSED_if_not_COMPRESS;
{
#if !defined(COMPRESS) && !defined(ZLIB_COMP)
#ifdef PRAGMA_UNUSED
#pragma unused(filename)
#endif
#else
    docompress_file(filename, TRUE);
#endif
}

#ifdef ZLIB_COMP /* RLC 09 Mar 1999: Support internal ZLIB */
static boolean
make_compressed_name(filename, cfn)
const char *filename;
char *cfn;
{
#ifndef SHORT_FILENAMES
    /* Assume free-form filename with no 8.3 restrictions */
    strcpy(cfn, filename);
    strcat(cfn, COMPRESS_EXTENSION);
    return TRUE;
#else
#ifdef SAVE_EXTENSION
    char *bp = (char *) 0;

    strcpy(cfn, filename);
    if ((bp = strstri(cfn, SAVE_EXTENSION))) {
        strsubst(bp, SAVE_EXTENSION, ".saz");
        return TRUE;
    } else {
        /* find last occurrence of bon */
        bp = eos(cfn);
        while (bp-- > cfn) {
            if (strstri(bp, "bon")) {
                strsubst(bp, "bon", "boz");
                return TRUE;
            }
        }
    }
#endif /* SAVE_EXTENSION */
    return FALSE;
#endif /* SHORT_FILENAMES */
}

static void
docompress_file(filename, uncomp)
const char *filename;
boolean uncomp;
{
    gzFile compressedfile;
    FILE *uncompressedfile;
    char cfn[256];
    char buf[1024];
    unsigned len, len2;

    if (!make_compressed_name(filename, cfn))
        return;

    if (!uncomp) {
        /* Open the input and output files */
        /* Note that gzopen takes "wb" as its mode, even on systems where
           fopen takes "r" and "w" */

        uncompressedfile = fopen(filename, RDBMODE);
        if (!uncompressedfile) {
            pline("Error in zlib docompress_file %s", filename);
            return;
        }
        compressedfile = gzopen(cfn, "wb");
        if (compressedfile == NULL) {
            if (errno == 0) {
                pline("zlib failed to allocate memory");
            } else {
                panic("Error in docompress_file %d", errno);
            }
            fclose(uncompressedfile);
            return;
        }

        /* Copy from the uncompressed to the compressed file */

        while (1) {
            len = fread(buf, 1, sizeof(buf), uncompressedfile);
            if (ferror(uncompressedfile)) {
                pline("Failure reading uncompressed file");
                pline("Can't compress %s.", filename);
                fclose(uncompressedfile);
                gzclose(compressedfile);
                (void) unlink(cfn);
                return;
            }
            if (len == 0)
                break; /* End of file */

            len2 = gzwrite(compressedfile, buf, len);
            if (len2 == 0) {
                pline("Failure writing compressed file");
                pline("Can't compress %s.", filename);
                fclose(uncompressedfile);
                gzclose(compressedfile);
                (void) unlink(cfn);
                return;
            }
        }

        fclose(uncompressedfile);
        gzclose(compressedfile);

        /* Delete the file left behind */

        (void) unlink(filename);

    } else { /* uncomp */

        /* Open the input and output files */
        /* Note that gzopen takes "rb" as its mode, even on systems where
           fopen takes "r" and "w" */

        compressedfile = gzopen(cfn, "rb");
        if (compressedfile == NULL) {
            if (errno == 0) {
                pline("zlib failed to allocate memory");
            } else if (errno != ENOENT) {
                panic("Error in zlib docompress_file %s, %d", filename,
                      errno);
            }
            return;
        }
        uncompressedfile = fopen(filename, WRBMODE);
        if (!uncompressedfile) {
            pline("Error in zlib docompress file uncompress %s", filename);
            gzclose(compressedfile);
            return;
        }

        /* Copy from the compressed to the uncompressed file */

        while (1) {
            len = gzread(compressedfile, buf, sizeof(buf));
            if (len == (unsigned) -1) {
                pline("Failure reading compressed file");
                pline("Can't uncompress %s.", filename);
                fclose(uncompressedfile);
                gzclose(compressedfile);
                (void) unlink(filename);
                return;
            }
            if (len == 0)
                break; /* End of file */

            fwrite(buf, 1, len, uncompressedfile);
            if (ferror(uncompressedfile)) {
                pline("Failure writing uncompressed file");
                pline("Can't uncompress %s.", filename);
                fclose(uncompressedfile);
                gzclose(compressedfile);
                (void) unlink(filename);
                return;
            }
        }

        fclose(uncompressedfile);
        gzclose(compressedfile);

        /* Delete the file left behind */
        (void) unlink(cfn);
    }
}
#endif /* RLC 09 Mar 1999: End ZLIB patch */

/* ----------  END FILE COMPRESSION HANDLING ----------- */

/* ----------  BEGIN FILE LOCKING HANDLING ----------- */

#if defined(NO_FILE_LINKS) || defined(USE_FCNTL) /* implies UNIX */
static int lockfd = -1; /* for lock_file() to pass to unlock_file() */
#endif
#ifdef USE_FCNTL
struct flock sflock; /* for unlocking, same as above */
#endif

#define HUP if (!g.program_state.done_hup)

#ifndef USE_FCNTL
static char *
make_lockname(filename, lockname)
const char *filename;
char *lockname;
{
#if defined(UNIX) || defined(VMS) || defined(AMIGA) || defined(WIN32) \
    || defined(MSDOS)
#ifdef NO_FILE_LINKS
    Strcpy(lockname, LOCKDIR);
    Strcat(lockname, "/");
    Strcat(lockname, filename);
#else
    Strcpy(lockname, filename);
#endif
#ifdef VMS
    {
        char *semi_colon = rindex(lockname, ';');
        if (semi_colon)
            *semi_colon = '\0';
    }
    Strcat(lockname, ".lock;1");
#else
    Strcat(lockname, "_lock");
#endif
    return lockname;
#else /* !(UNIX || VMS || AMIGA || WIN32 || MSDOS) */
#ifdef PRAGMA_UNUSED
#pragma unused(filename)
#endif
    lockname[0] = '\0';
    return (char *) 0;
#endif
}
#endif /* !USE_FCNTL */

/* lock a file */
boolean
lock_file(filename, whichprefix, retryct)
const char *filename;
int whichprefix;
int retryct;
{
#if defined(PRAGMA_UNUSED) && !(defined(UNIX) || defined(VMS)) \
    && !(defined(AMIGA) || defined(WIN32) || defined(MSDOS))
#pragma unused(retryct)
#endif
#ifndef USE_FCNTL
    char locknambuf[BUFSZ];
    const char *lockname;
#endif

    g.nesting++;
    if (g.nesting > 1) {
        impossible("TRIED TO NEST LOCKS");
        return TRUE;
    }

#ifndef USE_FCNTL
    lockname = make_lockname(filename, locknambuf);
#ifndef NO_FILE_LINKS /* LOCKDIR should be subsumed by LOCKPREFIX */
    lockname = fqname(lockname, LOCKPREFIX, 2);
#endif
#endif
    filename = fqname(filename, whichprefix, 0);
#ifdef USE_FCNTL
    lockfd = open(filename, O_RDWR);
    if (lockfd == -1) {
        HUP raw_printf("Cannot open file %s.  Is NetHack installed correctly?",
                       filename);
        g.nesting--;
        return FALSE;
    }
    sflock.l_type = F_WRLCK;
    sflock.l_whence = SEEK_SET;
    sflock.l_start = 0;
    sflock.l_len = 0;
#endif

#if defined(UNIX) || defined(VMS)
#ifdef USE_FCNTL
    while (fcntl(lockfd, F_SETLK, &sflock) == -1) {
#else
#ifdef NO_FILE_LINKS
    while ((lockfd = open(lockname, O_RDWR | O_CREAT | O_EXCL, 0666)) == -1) {
#else
    while (link(filename, lockname) == -1) {
#endif
#endif

#ifdef USE_FCNTL
        if (retryct--) {
            HUP raw_printf(
               "Waiting for release of fcntl lock on %s.  (%d retries left.)",
                           filename, retryct);
            sleep(1);
        } else {
            HUP(void) raw_print("I give up.  Sorry.");
            HUP raw_printf("Some other process has an unnatural grip on %s.",
                           filename);
            g.nesting--;
            return FALSE;
        }
#else
        int errnosv = errno;

        switch (errnosv) { /* George Barbanis */
        case EEXIST:
            if (retryct--) {
                HUP raw_printf(
                    "Waiting for access to %s.  (%d retries left).", filename,
                    retryct);
#if defined(SYSV) || defined(ULTRIX) || defined(VMS)
                (void)
#endif
                    sleep(1);
            } else {
                HUP(void) raw_print("I give up.  Sorry.");
                HUP raw_printf("Perhaps there is an old %s around?",
                               lockname);
                g.nesting--;
                return FALSE;
            }

            break;
        case ENOENT:
            HUP raw_printf("Can't find file %s to lock!", filename);
            g.nesting--;
            return FALSE;
        case EACCES:
            HUP raw_printf("No write permission to lock %s!", filename);
            g.nesting--;
            return FALSE;
#ifdef VMS /* c__translate(vmsfiles.c) */
        case EPERM:
            /* could be misleading, but usually right */
            HUP raw_printf("Can't lock %s due to directory protection.",
                           filename);
            g.nesting--;
            return FALSE;
#endif
        case EROFS:
            /* take a wild guess at the underlying cause */
            HUP perror(lockname);
            HUP raw_printf("Cannot lock %s.", filename);
            HUP raw_printf(
  "(Perhaps you are running NetHack from inside the distribution package?).");
            g.nesting--;
            return FALSE;
        default:
            HUP perror(lockname);
            HUP raw_printf("Cannot lock %s for unknown reason (%d).",
                           filename, errnosv);
            g.nesting--;
            return FALSE;
        }
#endif /* USE_FCNTL */
    }
#endif /* UNIX || VMS */

#if (defined(AMIGA) || defined(WIN32) || defined(MSDOS)) \
    && !defined(USE_FCNTL)
#ifdef AMIGA
#define OPENFAILURE(fd) (!fd)
    g.lockptr = 0;
#else
#define OPENFAILURE(fd) (fd < 0)
    g.lockptr = -1;
#endif
    while (--retryct && OPENFAILURE(g.lockptr)) {
#if defined(WIN32) && !defined(WIN_CE)
        g.lockptr = sopen(lockname, O_RDWR | O_CREAT, SH_DENYRW, S_IWRITE);
#else
        (void) DeleteFile(lockname); /* in case dead process was here first */
#ifdef AMIGA
        g.lockptr = Open(lockname, MODE_NEWFILE);
#else
        g.lockptr = open(lockname, O_RDWR | O_CREAT | O_EXCL, S_IWRITE);
#endif
#endif
        if (OPENFAILURE(g.lockptr)) {
            raw_printf("Waiting for access to %s.  (%d retries left).",
                       filename, retryct);
            Delay(50);
        }
    }
    if (!retryct) {
        raw_printf("I give up.  Sorry.");
        g.nesting--;
        return FALSE;
    }
#endif /* AMIGA || WIN32 || MSDOS */
    return TRUE;
}

#ifdef VMS /* for unlock_file, use the unlink() routine in vmsunix.c */
#ifdef unlink
#undef unlink
#endif
#define unlink(foo) vms_unlink(foo)
#endif

/* unlock file, which must be currently locked by lock_file */
void
unlock_file(filename)
const char *filename;
{
#ifndef USE_FCNTL
    char locknambuf[BUFSZ];
    const char *lockname;
#endif

    if (g.nesting == 1) {
#ifdef USE_FCNTL
        sflock.l_type = F_UNLCK;
        if (lockfd >= 0) {
            if (fcntl(lockfd, F_SETLK, &sflock) == -1)
                HUP raw_printf("Can't remove fcntl lock on %s.", filename);
            (void) close(lockfd), lockfd = -1;
        }
#else
        lockname = make_lockname(filename, locknambuf);
#ifndef NO_FILE_LINKS /* LOCKDIR should be subsumed by LOCKPREFIX */
        lockname = fqname(lockname, LOCKPREFIX, 2);
#endif

#if defined(UNIX) || defined(VMS)
        if (unlink(lockname) < 0)
            HUP raw_printf("Can't unlink %s.", lockname);
#ifdef NO_FILE_LINKS
        (void) nhclose(lockfd), lockfd = -1;
#endif

#endif /* UNIX || VMS */

#if defined(AMIGA) || defined(WIN32) || defined(MSDOS)
        if (g.lockptr)
            Close(g.lockptr);
        DeleteFile(lockname);
        g.lockptr = 0;
#endif /* AMIGA || WIN32 || MSDOS */
#endif /* USE_FCNTL */
    }

    g.nesting--;
}

/* ----------  END FILE LOCKING HANDLING ----------- */

/* ----------  BEGIN CONFIG FILE HANDLING ----------- */

const char *default_configfile =
#ifdef UNIX
    ".nethackrc";
#else
#if defined(MAC) || defined(__BEOS__)
    "NetHack Defaults";
#else
#if defined(MSDOS) || defined(WIN32)
    CONFIG_FILE;
#else
    "NetHack.cnf";
#endif
#endif
#endif

/* used for messaging */
char configfile[BUFSZ];

#ifdef MSDOS
/* conflict with speed-dial under windows
 * for XXX.cnf file so support of NetHack.cnf
 * is for backward compatibility only.
 * Preferred name (and first tried) is now defaults.nh but
 * the game will try the old name if there
 * is no defaults.nh.
 */
const char *backward_compat_configfile = "nethack.cnf";
#endif

/* remember the name of the file we're accessing;
   if may be used in option reject messages */
static void
set_configfile_name(fname)
const char *fname;
{
    (void) strncpy(configfile, fname, sizeof configfile - 1);
    configfile[sizeof configfile - 1] = '\0';
}

#ifndef MFLOPPY
#define fopenp fopen
#endif

static FILE *
fopen_config_file(filename, src)
const char *filename;
int src;
{
    FILE *fp;
#if defined(UNIX) || defined(VMS)
    char tmp_config[BUFSZ];
    char *envp;
#endif

    if (src == SET_IN_SYS) {
        /* SYSCF_FILE; if we can't open it, caller will bail */
        if (filename && *filename) {
            set_configfile_name(fqname(filename, SYSCONFPREFIX, 0));
            fp = fopenp(configfile, "r");
        } else
            fp = (FILE *) 0;
        return  fp;
    }
    /* If src != SET_IN_SYS, "filename" is an environment variable, so it
     * should hang around. If set, it is expected to be a full path name
     * (if relevant)
     */
    if (filename && *filename) {
        set_configfile_name(filename);
#ifdef UNIX
        if (access(configfile, 4) == -1) { /* 4 is R_OK on newer systems */
            /* nasty sneaky attempt to read file through
             * NetHack's setuid permissions -- this is the only
             * place a file name may be wholly under the player's
             * control (but SYSCF_FILE is not under the player's
             * control so it's OK).
             */
            raw_printf("Access to %s denied (%d).", configfile, errno);
            wait_synch();
            /* fall through to standard names */
        } else
#endif
        if ((fp = fopenp(configfile, "r")) != (FILE *) 0) {
            return  fp;
#if defined(UNIX) || defined(VMS)
        } else {
            /* access() above probably caught most problems for UNIX */
            raw_printf("Couldn't open requested config file %s (%d).",
                       configfile, errno);
            wait_synch();
#endif
        }
    }
    /* fall through to standard names */

#if defined(MICRO) || defined(MAC) || defined(__BEOS__) || defined(WIN32)
    set_configfile_name(fqname(default_configfile, CONFIGPREFIX, 0));
    if ((fp = fopenp(configfile, "r")) != (FILE *) 0) {
        return fp;
    } else if (strcmp(default_configfile, configfile)) {
        set_configfile_name(default_configfile);
        if ((fp = fopenp(configfile, "r")) != (FILE *) 0)
            return fp;
    }
#ifdef MSDOS
    set_configfile_name(fqname(backward_compat_configfile, CONFIGPREFIX, 0));
    if ((fp = fopenp(configfile, "r")) != (FILE *) 0) {
        return fp;
    } else if (strcmp(backward_compat_configfile, configfile)) {
        set_configfile_name(backward_compat_configfile);
        if ((fp = fopenp(configfile, "r")) != (FILE *) 0)
            return fp;
    }
#endif
#else
/* constructed full path names don't need fqname() */
#ifdef VMS
    /* no punctuation, so might be a logical name */
    set_configfile_name("nethackini");
    if ((fp = fopenp(configfile, "r")) != (FILE *) 0)
        return fp;
    set_configfile_name("sys$login:nethack.ini");
    if ((fp = fopenp(configfile, "r")) != (FILE *) 0)
        return fp;

    envp = nh_getenv("HOME");
    if (!envp || !*envp)
        Strcpy(tmp_config, "NetHack.cnf");
    else
        Sprintf(tmp_config, "%s%s%s", envp,
                !index(":]>/", envp[strlen(envp) - 1]) ? "/" : "",
                "NetHack.cnf");
    set_configfile_name(tmp_config);
    if ((fp = fopenp(configfile, "r")) != (FILE *) 0)
        return fp;
#else /* should be only UNIX left */
    envp = nh_getenv("HOME");
    if (!envp)
        Strcpy(tmp_config, ".nethackrc");
    else
        Sprintf(tmp_config, "%s/%s", envp, ".nethackrc");

    set_configfile_name(tmp_config);
    if ((fp = fopenp(configfile, "r")) != (FILE *) 0)
        return fp;
#if defined(__APPLE__) /* UNIX+__APPLE__ => MacOSX */
    /* try an alternative */
    if (envp) {
        /* OSX-style configuration settings */
        Sprintf(tmp_config, "%s/%s", envp,
                "Library/Preferences/NetHack Defaults");
        set_configfile_name(tmp_config);
        if ((fp = fopenp(configfile, "r")) != (FILE *) 0)
            return fp;
        /* may be easier for user to edit if filename has '.txt' suffix */
        Sprintf(tmp_config, "%s/%s", envp,
                "Library/Preferences/NetHack Defaults.txt");
        set_configfile_name(tmp_config);
        if ((fp = fopenp(configfile, "r")) != (FILE *) 0)
            return fp;
    }
#endif /*__APPLE__*/
    if (errno != ENOENT) {
        const char *details;

        /* e.g., problems when setuid NetHack can't search home
           directory restricted to user */
#if defined(NHSTDC) && !defined(NOTSTDC)
        if ((details = strerror(errno)) == 0)
#endif
            details = "";
        raw_printf("Couldn't open default config file %s %s(%d).",
                   configfile, details, errno);
        wait_synch();
    }
#endif /* !VMS => Unix */
#endif /* !(MICRO || MAC || __BEOS__ || WIN32) */
    return (FILE *) 0;
}

/*
 * Retrieve a list of integers from buf into a uchar array.
 *
 * NOTE: zeros are inserted unless modlist is TRUE, in which case the list
 *  location is unchanged.  Callers must handle zeros if modlist is FALSE.
 */
static int
get_uchars(bufp, list, modlist, size, name)
char *bufp;       /* current pointer */
uchar *list;      /* return list */
boolean modlist;  /* TRUE: list is being modified in place */
int size;         /* return list size */
const char *name; /* name of option for error message */
{
    unsigned int num = 0;
    int count = 0;
    boolean havenum = FALSE;

    while (1) {
        switch (*bufp) {
        case ' ':
        case '\0':
        case '\t':
        case '\n':
            if (havenum) {
                /* if modifying in place, don't insert zeros */
                if (num || !modlist)
                    list[count] = num;
                count++;
                num = 0;
                havenum = FALSE;
            }
            if (count == size || !*bufp)
                return count;
            bufp++;
            break;

        case '0':
        case '1':
        case '2':
        case '3':
        case '4':
        case '5':
        case '6':
        case '7':
        case '8':
        case '9':
            havenum = TRUE;
            num = num * 10 + (*bufp - '0');
            bufp++;
            break;

        case '\\':
            goto gi_error;
            break;

        default:
 gi_error:
            raw_printf("Syntax error in %s", name);
            wait_synch();
            return count;
        }
    }
    /*NOTREACHED*/
}

#ifdef NOCWD_ASSUMPTIONS
static void
adjust_prefix(bufp, prefixid)
char *bufp;
int prefixid;
{
    char *ptr;

    if (!bufp)
        return;
#ifdef WIN32
    if (fqn_prefix_locked[prefixid])
        return;
#endif
    /* Backward compatibility, ignore trailing ;n */
    if ((ptr = index(bufp, ';')) != 0)
        *ptr = '\0';
    if (strlen(bufp) > 0) {
        g.fqn_prefix[prefixid] = (char *) alloc(strlen(bufp) + 2);
        Strcpy(g.fqn_prefix[prefixid], bufp);
        append_slash(g.fqn_prefix[prefixid]);
    }
}
#endif

/* Choose at random one of the sep separated parts from str. Mangles str. */
static char *
choose_random_part(str,sep)
char *str;
char sep;
{
    int nsep = 1;
    int csep;
    int len = 0;
    char *begin = str;

    if (!str)
        return (char *) 0;

    while (*str) {
        if (*str == sep)
            nsep++;
        str++;
    }
    csep = rn2(nsep);
    str = begin;
    while ((csep > 0) && *str) {
        str++;
        if (*str == sep)
            csep--;
    }
    if (*str) {
        if (*str == sep)
            str++;
        begin = str;
        while (*str && *str != sep) {
            str++;
            len++;
        }
        *str = '\0';
        if (len)
            return begin;
    }
    return (char *) 0;
}

static void
free_config_sections()
{
    if (g.config_section_chosen) {
        free(g.config_section_chosen);
        g.config_section_chosen = NULL;
    }
    if (g.config_section_current) {
        free(g.config_section_current);
        g.config_section_current = NULL;
    }
}

static boolean
is_config_section(str)
const char *str;
{
    const char *a = rindex(str, ']');

    return (a && *str == '[' && *(a+1) == '\0' && (int)(a - str) > 0);
}

static boolean
handle_config_section(buf)
char *buf;
{
    if (is_config_section(buf)) {
        char *send;
        if (g.config_section_current) {
            free(g.config_section_current);
        }
        g.config_section_current = dupstr(&buf[1]);
        send = rindex(g.config_section_current, ']');
        *send = '\0';
        debugpline1("set config section: '%s'", g.config_section_current);
        return TRUE;
    }

    if (g.config_section_current) {
        if (!g.config_section_chosen)
            return TRUE;
        if (strcmp(g.config_section_current, g.config_section_chosen))
            return TRUE;
    }
    return FALSE;
}

#define match_varname(INP, NAM, LEN) match_optname(INP, NAM, LEN, TRUE)

/* find the '=' or ':' */
char *
find_optparam(buf)
const char *buf;
{
    char *bufp, *altp;

    bufp = index(buf, '=');
    altp = index(buf, ':');
    if (!bufp || (altp && altp < bufp))
        bufp = altp;

    return bufp;
}

boolean
parse_config_line(origbuf)
char *origbuf;
{
#if defined(MICRO) && !defined(NOCWD_ASSUMPTIONS)
    static boolean ramdisk_specified = FALSE;
#endif
#ifdef SYSCF
    int n, src = iflags.parse_config_file_src;
#endif
    char *bufp, buf[4 * BUFSZ];
    uchar translate[MAXPCHARS];
    int len;
    boolean retval = TRUE;

    /* convert any tab to space, condense consecutive spaces into one,
       remove leading and trailing spaces (exception: if there is nothing
       but spaces, one of them will be kept even though it leads/trails) */
    mungspaces(strcpy(buf, origbuf));

    /* find the '=' or ':' */
    bufp = find_optparam(buf);
    if (!bufp) {
        config_error_add("Not a config statement, missing '='");
        return FALSE;
    }
    /* skip past '=', then space between it and value, if any */
    ++bufp;
    if (*bufp == ' ')
        ++bufp;

    /* Go through possible variables */
    /* some of these (at least LEVELS and SAVE) should now set the
     * appropriate g.fqn_prefix[] rather than specialized variables
     */
    if (match_varname(buf, "OPTIONS", 4)) {
        /* hack: un-mungspaces to allow consecutive spaces in
           general options until we verify that this is unnecessary;
           '=' or ':' is guaranteed to be present */
        bufp = find_optparam(origbuf);
        ++bufp; /* skip '='; parseoptions() handles spaces */

        if (!parseoptions(bufp, TRUE, TRUE))
            retval = FALSE;
    } else if (match_varname(buf, "AUTOPICKUP_EXCEPTION", 5)) {
        add_autopickup_exception(bufp);
    } else if (match_varname(buf, "BINDINGS", 4)) {
        if (!parsebindings(bufp))
            retval = FALSE;
    } else if (match_varname(buf, "AUTOCOMPLETE", 5)) {
        parseautocomplete(bufp, TRUE);
    } else if (match_varname(buf, "MSGTYPE", 7)) {
        if (!msgtype_parse_add(bufp))
            retval = FALSE;
#ifdef NOCWD_ASSUMPTIONS
    } else if (match_varname(buf, "HACKDIR", 4)) {
        adjust_prefix(bufp, HACKPREFIX);
    } else if (match_varname(buf, "LEVELDIR", 4)
               || match_varname(buf, "LEVELS", 4)) {
        adjust_prefix(bufp, LEVELPREFIX);
    } else if (match_varname(buf, "SAVEDIR", 4)) {
        adjust_prefix(bufp, SAVEPREFIX);
    } else if (match_varname(buf, "BONESDIR", 5)) {
        adjust_prefix(bufp, BONESPREFIX);
    } else if (match_varname(buf, "DATADIR", 4)) {
        adjust_prefix(bufp, DATAPREFIX);
    } else if (match_varname(buf, "SCOREDIR", 4)) {
        adjust_prefix(bufp, SCOREPREFIX);
    } else if (match_varname(buf, "LOCKDIR", 4)) {
        adjust_prefix(bufp, LOCKPREFIX);
    } else if (match_varname(buf, "CONFIGDIR", 4)) {
        adjust_prefix(bufp, CONFIGPREFIX);
    } else if (match_varname(buf, "TROUBLEDIR", 4)) {
        adjust_prefix(bufp, TROUBLEPREFIX);
#else /*NOCWD_ASSUMPTIONS*/
#ifdef MICRO
    } else if (match_varname(buf, "HACKDIR", 4)) {
        (void) strncpy(g.hackdir, bufp, PATHLEN - 1);
#ifdef MFLOPPY
    } else if (match_varname(buf, "RAMDISK", 3)) {
/* The following ifdef is NOT in the wrong
 * place.  For now, we accept and silently
 * ignore RAMDISK */
#ifndef AMIGA
        if (strlen(bufp) >= PATHLEN)
            bufp[PATHLEN - 1] = '\0';
        Strcpy(levels, bufp);
        g.ramdisk = (strcmp(g.permbones, levels) != 0);
        ramdisk_specified = TRUE;
#endif
#endif
    } else if (match_varname(buf, "LEVELS", 4)) {
        if (strlen(bufp) >= PATHLEN)
            bufp[PATHLEN - 1] = '\0';
        Strcpy(g.permbones, bufp);
        if (!ramdisk_specified || !*levels)
            Strcpy(levels, bufp);
        g.ramdisk = (strcmp(g.permbones, levels) != 0);
    } else if (match_varname(buf, "SAVE", 4)) {
        char *ptr;

        if ((ptr = index(bufp, ';')) != 0) {
            *ptr = '\0';
#ifdef MFLOPPY
            if (*(ptr + 1) == 'n' || *(ptr + 1) == 'N') {
                g.saveprompt = FALSE;
            }
#endif
        }
#if defined(SYSFLAGS) && defined(MFLOPPY)
        else
            g.saveprompt = sysflags.asksavedisk;
#endif

        (void) strncpy(g.SAVEP, bufp, SAVESIZE - 1);
        append_slash(g.SAVEP);
#endif /* MICRO */
#endif /*NOCWD_ASSUMPTIONS*/

    } else if (match_varname(buf, "NAME", 4)) {
        (void) strncpy(g.plname, bufp, PL_NSIZ - 1);
    } else if (match_varname(buf, "ROLE", 4)
               || match_varname(buf, "CHARACTER", 4)) {
        if ((len = str2role(bufp)) >= 0)
            flags.initrole = len;
    } else if (match_varname(buf, "dogname", 3)) {
        (void) strncpy(g.dogname, bufp, PL_PSIZ - 1);
    } else if (match_varname(buf, "catname", 3)) {
        (void) strncpy(g.catname, bufp, PL_PSIZ - 1);

#ifdef SYSCF
    } else if (src == SET_IN_SYS && match_varname(buf, "WIZARDS", 7)) {
        if (sysopt.wizards)
            free((genericptr_t) sysopt.wizards);
        sysopt.wizards = dupstr(bufp);
        if (strlen(sysopt.wizards) && strcmp(sysopt.wizards, "*")) {
            /* pre-format WIZARDS list now; it's displayed during a panic
               and since that panic might be due to running out of memory,
               we don't want to risk attempting to allocate any memory then */
            if (sysopt.fmtd_wizard_list)
                free((genericptr_t) sysopt.fmtd_wizard_list);
            sysopt.fmtd_wizard_list = build_english_list(sysopt.wizards);
        }
    } else if (src == SET_IN_SYS && match_varname(buf, "SHELLERS", 8)) {
        if (sysopt.shellers)
            free((genericptr_t) sysopt.shellers);
        sysopt.shellers = dupstr(bufp);
    } else if (src == SET_IN_SYS && match_varname(buf, "EXPLORERS", 7)) {
        if (sysopt.explorers)
            free((genericptr_t) sysopt.explorers);
        sysopt.explorers = dupstr(bufp);
    } else if (src == SET_IN_SYS && match_varname(buf, "DEBUGFILES", 5)) {
        /* if showdebug() has already been called (perhaps we've added
           some debugpline() calls to option processing) and has found
           a value for getenv("DEBUGFILES"), don't override that */
        if (sysopt.env_dbgfl <= 0) {
            if (sysopt.debugfiles)
                free((genericptr_t) sysopt.debugfiles);
            sysopt.debugfiles = dupstr(bufp);
        }
    } else if (src == SET_IN_SYS && match_varname(buf, "DUMPLOGFILE", 7)) {
#ifdef DUMPLOG
        if (sysopt.dumplogfile)
            free((genericptr_t) sysopt.dumplogfile);
        sysopt.dumplogfile = dupstr(bufp);
#endif
    } else if (src == SET_IN_SYS && match_varname(buf, "GENERICUSERS", 12)) {
        if (sysopt.genericusers)
            free((genericptr_t) sysopt.genericusers);
        sysopt.genericusers = dupstr(bufp);
    } else if (src == SET_IN_SYS && match_varname(buf, "BONES_POOLS", 10)) {
        /* max value of 10 guarantees (N % bones.pools) will be one digit
           so we don't lose control of the length of bones file names */
        n = atoi(bufp);
        sysopt.bones_pools = (n <= 0) ? 0 : min(n, 10);
        /* note: right now bones_pools==0 is the same as bones_pools==1,
           but we could change that and make bones_pools==0 become an
           indicator to suppress bones usage altogether */
    } else if (src == SET_IN_SYS && match_varname(buf, "SUPPORT", 7)) {
        if (sysopt.support)
            free((genericptr_t) sysopt.support);
        sysopt.support = dupstr(bufp);
    } else if (src == SET_IN_SYS && match_varname(buf, "RECOVER", 7)) {
        if (sysopt.recover)
            free((genericptr_t) sysopt.recover);
        sysopt.recover = dupstr(bufp);
    } else if (src == SET_IN_SYS
               && match_varname(buf, "CHECK_SAVE_UID", 14)) {
        n = atoi(bufp);
        sysopt.check_save_uid = n;
    } else if (src == SET_IN_SYS
               && match_varname(buf, "CHECK_PLNAME", 12)) {
        n = atoi(bufp);
        sysopt.check_plname = n;
    } else if (match_varname(buf, "SEDUCE", 6)) {
        n = !!atoi(bufp); /* XXX this could be tighter */
        /* allow anyone to turn it off, but only sysconf to turn it on*/
        if (src != SET_IN_SYS && n != 0) {
            config_error_add("Illegal value in SEDUCE");
            return FALSE;
        }
        sysopt.seduce = n;
        sysopt_seduce_set(sysopt.seduce);
    } else if (src == SET_IN_SYS && match_varname(buf, "MAXPLAYERS", 10)) {
        n = atoi(bufp);
        /* XXX to get more than 25, need to rewrite all lock code */
        if (n < 0 || n > 25) {
            config_error_add("Illegal value in MAXPLAYERS (maximum is 25).");
            return FALSE;
        }
        sysopt.maxplayers = n;
    } else if (src == SET_IN_SYS && match_varname(buf, "PERSMAX", 7)) {
        n = atoi(bufp);
        if (n < 1) {
            config_error_add("Illegal value in PERSMAX (minimum is 1).");
            return FALSE;
        }
        sysopt.persmax = n;
    } else if (src == SET_IN_SYS && match_varname(buf, "PERS_IS_UID", 11)) {
        n = atoi(bufp);
        if (n != 0 && n != 1) {
            config_error_add("Illegal value in PERS_IS_UID (must be 0 or 1).");
            return FALSE;
        }
        sysopt.pers_is_uid = n;
    } else if (src == SET_IN_SYS && match_varname(buf, "ENTRYMAX", 8)) {
        n = atoi(bufp);
        if (n < 10) {
            config_error_add("Illegal value in ENTRYMAX (minimum is 10).");
            return FALSE;
        }
        sysopt.entrymax = n;
    } else if ((src == SET_IN_SYS) && match_varname(buf, "POINTSMIN", 9)) {
        n = atoi(bufp);
        if (n < 1) {
            config_error_add("Illegal value in POINTSMIN (minimum is 1).");
            return FALSE;
        }
        sysopt.pointsmin = n;
    } else if (src == SET_IN_SYS
               && match_varname(buf, "MAX_STATUENAME_RANK", 10)) {
        n = atoi(bufp);
        if (n < 1) {
            config_error_add(
                      "Illegal value in MAX_STATUENAME_RANK (minimum is 1).");
            return FALSE;
        }
        sysopt.tt_oname_maxrank = n;

    /* SYSCF PANICTRACE options */
    } else if (src == SET_IN_SYS
               && match_varname(buf, "PANICTRACE_LIBC", 15)) {
        n = atoi(bufp);
#if defined(PANICTRACE) && defined(PANICTRACE_LIBC)
        if (n < 0 || n > 2) {
            config_error_add("Illegal value in PANICTRACE_LIBC (not 0,1,2).");
            return FALSE;
        }
#endif
        sysopt.panictrace_libc = n;
    } else if (src == SET_IN_SYS
               && match_varname(buf, "PANICTRACE_GDB", 14)) {
        n = atoi(bufp);
#if defined(PANICTRACE)
        if (n < 0 || n > 2) {
            config_error_add("Illegal value in PANICTRACE_GDB (not 0,1,2).");
            return FALSE;
        }
#endif
        sysopt.panictrace_gdb = n;
    } else if (src == SET_IN_SYS && match_varname(buf, "GDBPATH", 7)) {
#if defined(PANICTRACE) && !defined(VMS)
        if (!file_exists(bufp)) {
            config_error_add("File specified in GDBPATH does not exist.");
            return FALSE;
        }
#endif
        if (sysopt.gdbpath)
            free((genericptr_t) sysopt.gdbpath);
        sysopt.gdbpath = dupstr(bufp);
    } else if (src == SET_IN_SYS && match_varname(buf, "GREPPATH", 7)) {
#if defined(PANICTRACE) && !defined(VMS)
        if (!file_exists(bufp)) {
            config_error_add("File specified in GREPPATH does not exist.");
            return FALSE;
        }
#endif
        if (sysopt.greppath)
            free((genericptr_t) sysopt.greppath);
        sysopt.greppath = dupstr(bufp);
    /* SYSCF SAVE and BONES format options */
    } else if (src == SET_IN_SYS
               && match_varname(buf, "SAVEFORMAT", 10)) {
        parseformat(sysopt.saveformat, bufp);
    } else if (src == SET_IN_SYS
               && match_varname(buf, "BONESFORMAT", 11)) {
        parseformat(sysopt.bonesformat, bufp);
    } else if (src == SET_IN_SYS
               && match_varname(buf, "ACCESSIBILITY", 13)) {
        n = atoi(bufp);
        if (n < 0 || n > 1) {
            config_error_add("Illegal value in ACCESSIBILITY (not 0,1).");
            return FALSE;
        }
        sysopt.accessibility = n;
#endif /* SYSCF */

    } else if (match_varname(buf, "BOULDER", 3)) {
        (void) get_uchars(bufp, &g.ov_primary_syms[SYM_BOULDER + SYM_OFF_X], TRUE, 1,
                          "BOULDER");
    } else if (match_varname(buf, "MENUCOLOR", 9)) {
        if (!add_menu_coloring(bufp))
            retval = FALSE;
    } else if (match_varname(buf, "HILITE_STATUS", 6)) {
#ifdef STATUS_HILITES
        if (!parse_status_hl1(bufp, TRUE))
            retval = FALSE;
#endif
    } else if (match_varname(buf, "WARNINGS", 5)) {
        (void) get_uchars(bufp, translate, FALSE, WARNCOUNT,
                          "WARNINGS");
        assign_warnings(translate);
    } else if (match_varname(buf, "ROGUESYMBOLS", 4)) {
        if (!parsesymbols(bufp, ROGUESET)) {
            config_error_add("Error in ROGUESYMBOLS definition '%s'", bufp);
            retval = FALSE;
        }
        switch_symbols(TRUE);
    } else if (match_varname(buf, "SYMBOLS", 4)) {
        if (!parsesymbols(bufp, PRIMARY)) {
            config_error_add("Error in SYMBOLS definition '%s'", bufp);
            retval = FALSE;
        }
        switch_symbols(TRUE);
    } else if (match_varname(buf, "WIZKIT", 6)) {
        (void) strncpy(g.wizkit, bufp, WIZKIT_MAX - 1);
#ifdef AMIGA
    } else if (match_varname(buf, "FONT", 4)) {
        char *t;

        if (t = strchr(buf + 5, ':')) {
            *t = 0;
            amii_set_text_font(buf + 5, atoi(t + 1));
            *t = ':';
        }
    } else if (match_varname(buf, "PATH", 4)) {
        (void) strncpy(PATH, bufp, PATHLEN - 1);
    } else if (match_varname(buf, "DEPTH", 5)) {
        extern int amii_numcolors;
        int val = atoi(bufp);

        amii_numcolors = 1L << min(DEPTH, val);
#ifdef SYSFLAGS
    } else if (match_varname(buf, "DRIPENS", 7)) {
        int i, val;
        char *t;

        for (i = 0, t = strtok(bufp, ",/"); t != (char *) 0;
             i < 20 && (t = strtok((char *) 0, ",/")), ++i) {
            sscanf(t, "%d", &val);
            sysflags.amii_dripens[i] = val;
        }
#endif
    } else if (match_varname(buf, "SCREENMODE", 10)) {
        extern long amii_scrnmode;

        if (!stricmp(bufp, "req"))
            amii_scrnmode = 0xffffffff; /* Requester */
        else if (sscanf(bufp, "%x", &amii_scrnmode) != 1)
            amii_scrnmode = 0;
    } else if (match_varname(buf, "MSGPENS", 7)) {
        extern int amii_msgAPen, amii_msgBPen;
        char *t = strtok(bufp, ",/");

        if (t) {
            sscanf(t, "%d", &amii_msgAPen);
            if (t = strtok((char *) 0, ",/"))
                sscanf(t, "%d", &amii_msgBPen);
        }
    } else if (match_varname(buf, "TEXTPENS", 8)) {
        extern int amii_textAPen, amii_textBPen;
        char *t = strtok(bufp, ",/");

        if (t) {
            sscanf(t, "%d", &amii_textAPen);
            if (t = strtok((char *) 0, ",/"))
                sscanf(t, "%d", &amii_textBPen);
        }
    } else if (match_varname(buf, "MENUPENS", 8)) {
        extern int amii_menuAPen, amii_menuBPen;
        char *t = strtok(bufp, ",/");

        if (t) {
            sscanf(t, "%d", &amii_menuAPen);
            if (t = strtok((char *) 0, ",/"))
                sscanf(t, "%d", &amii_menuBPen);
        }
    } else if (match_varname(buf, "STATUSPENS", 10)) {
        extern int amii_statAPen, amii_statBPen;
        char *t = strtok(bufp, ",/");

        if (t) {
            sscanf(t, "%d", &amii_statAPen);
            if (t = strtok((char *) 0, ",/"))
                sscanf(t, "%d", &amii_statBPen);
        }
    } else if (match_varname(buf, "OTHERPENS", 9)) {
        extern int amii_otherAPen, amii_otherBPen;
        char *t = strtok(bufp, ",/");

        if (t) {
            sscanf(t, "%d", &amii_otherAPen);
            if (t = strtok((char *) 0, ",/"))
                sscanf(t, "%d", &amii_otherBPen);
        }
    } else if (match_varname(buf, "PENS", 4)) {
        extern unsigned short amii_init_map[AMII_MAXCOLORS];
        int i;
        char *t;

        for (i = 0, t = strtok(bufp, ",/");
             i < AMII_MAXCOLORS && t != (char *) 0;
             t = strtok((char *) 0, ",/"), ++i) {
            sscanf(t, "%hx", &amii_init_map[i]);
        }
        amii_setpens(amii_numcolors = i);
    } else if (match_varname(buf, "FGPENS", 6)) {
        extern int foreg[AMII_MAXCOLORS];
        int i;
        char *t;

        for (i = 0, t = strtok(bufp, ",/");
             i < AMII_MAXCOLORS && t != (char *) 0;
             t = strtok((char *) 0, ",/"), ++i) {
            sscanf(t, "%d", &foreg[i]);
        }
    } else if (match_varname(buf, "BGPENS", 6)) {
        extern int backg[AMII_MAXCOLORS];
        int i;
        char *t;

        for (i = 0, t = strtok(bufp, ",/");
             i < AMII_MAXCOLORS && t != (char *) 0;
             t = strtok((char *) 0, ",/"), ++i) {
            sscanf(t, "%d", &backg[i]);
        }
#endif /*AMIGA*/
#ifdef USER_SOUNDS
    } else if (match_varname(buf, "SOUNDDIR", 8)) {
        sounddir = dupstr(bufp);
    } else if (match_varname(buf, "SOUND", 5)) {
        add_sound_mapping(bufp);
#endif
    } else if (match_varname(buf, "QT_TILEWIDTH", 12)) {
#ifdef QT_GRAPHICS
        extern char *qt_tilewidth;

        if (qt_tilewidth == NULL)
            qt_tilewidth = dupstr(bufp);
#endif
    } else if (match_varname(buf, "QT_TILEHEIGHT", 13)) {
#ifdef QT_GRAPHICS
        extern char *qt_tileheight;

        if (qt_tileheight == NULL)
            qt_tileheight = dupstr(bufp);
#endif
    } else if (match_varname(buf, "QT_FONTSIZE", 11)) {
#ifdef QT_GRAPHICS
        extern char *qt_fontsize;

        if (qt_fontsize == NULL)
            qt_fontsize = dupstr(bufp);
#endif
    } else if (match_varname(buf, "QT_COMPACT", 10)) {
#ifdef QT_GRAPHICS
        extern int qt_compact_mode;

        qt_compact_mode = atoi(bufp);
#endif
    } else {
        config_error_add("Unknown config statement");
        return FALSE;
    }
    return retval;
}

#ifdef USER_SOUNDS
boolean
can_read_file(filename)
const char *filename;
{
    return (boolean) (access(filename, 4) == 0);
}
#endif /* USER_SOUNDS */

struct _config_error_frame {
    int line_num;
    int num_errors;
    boolean origline_shown;
    boolean fromfile;
    boolean secure;
    char origline[4 * BUFSZ];
    char source[BUFSZ];
    struct _config_error_frame *next;
};

static struct _config_error_frame *config_error_data = 0;

void
config_error_init(from_file, sourcename, secure)
boolean from_file;
const char *sourcename;
boolean secure;
{
    struct _config_error_frame *tmp = (struct _config_error_frame *)
        alloc(sizeof (struct _config_error_frame));

    tmp->line_num = 0;
    tmp->num_errors = 0;
    tmp->origline_shown = FALSE;
    tmp->fromfile = from_file;
    tmp->secure = secure;
    tmp->origline[0] = '\0';
    if (sourcename && sourcename[0]) {
        (void) strncpy(tmp->source, sourcename, sizeof (tmp->source) - 1);
        tmp->source[sizeof (tmp->source) - 1] = '\0';
    } else
        tmp->source[0] = '\0';

    tmp->next = config_error_data;
    config_error_data = tmp;
}

static boolean
config_error_nextline(line)
const char *line;
{
    struct _config_error_frame *ced = config_error_data;

    if (!ced)
        return FALSE;

    if (ced->num_errors && ced->secure)
        return FALSE;

    ced->line_num++;
    ced->origline_shown = FALSE;
    if (line && line[0]) {
        (void) strncpy(ced->origline, line, sizeof (ced->origline) - 1);
        ced->origline[sizeof (ced->origline) - 1] = '\0';
    } else
        ced->origline[0] = '\0';

    return TRUE;
}

/* varargs 'config_error_add()' moved to pline.c */
void
config_erradd(buf)
const char *buf;
{
    char lineno[QBUFSZ];

    if (!buf || !*buf)
        buf = "Unknown error";

    if (!config_error_data) {
        /* either very early, where pline() will use raw_print(), or
           player gave bad value when prompted by interactive 'O' command */
        pline("%s%s.", !iflags.window_inited ? "config_error_add: " : "", buf);
        wait_synch();
        return;
    }

    config_error_data->num_errors++;
    if (!config_error_data->origline_shown && !config_error_data->secure) {
        pline("\n%s", config_error_data->origline);
        config_error_data->origline_shown = TRUE;
    }
    if (config_error_data->line_num > 0 && !config_error_data->secure) {
        Sprintf(lineno, "Line %d: ", config_error_data->line_num);
    } else
        lineno[0] = '\0';

    pline("%s %s%s.", config_error_data->secure ? "Error:" : " *",
          lineno, buf);
}

int
config_error_done()
{
    int n;
    struct _config_error_frame *tmp = config_error_data;

    if (!config_error_data)
        return 0;
    n = config_error_data->num_errors;
    if (n) {
        pline("\n%d error%s in %s.\n", n,
                   (n > 1) ? "s" : "",
                   *config_error_data->source
              ? config_error_data->source : configfile);
        wait_synch();
    }
    config_error_data = tmp->next;
    free(tmp);
    return n;
}

boolean
read_config_file(filename, src)
const char *filename;
int src;
{
    FILE *fp;
    boolean rv = TRUE;

    if (!(fp = fopen_config_file(filename, src)))
        return FALSE;

    /* begin detection of duplicate configfile options */
    set_duplicate_opt_detection(1);
    free_config_sections();
    iflags.parse_config_file_src = src;

    rv = parse_conf_file(fp, parse_config_line);
    (void) fclose(fp);

    free_config_sections();
    /* turn off detection of duplicate configfile options */
    set_duplicate_opt_detection(0);
    return rv;
}

static FILE *
fopen_wizkit_file()
{
    FILE *fp;
#if defined(VMS) || defined(UNIX)
    char tmp_wizkit[BUFSZ];
#endif
    char *envp;

    envp = nh_getenv("WIZKIT");
    if (envp && *envp)
        (void) strncpy(g.wizkit, envp, WIZKIT_MAX - 1);
    if (!g.wizkit[0])
        return (FILE *) 0;

#ifdef UNIX
    if (access(g.wizkit, 4) == -1) {
        /* 4 is R_OK on newer systems */
        /* nasty sneaky attempt to read file through
         * NetHack's setuid permissions -- this is a
         * place a file name may be wholly under the player's
         * control
         */
        raw_printf("Access to %s denied (%d).", g.wizkit, errno);
        wait_synch();
        /* fall through to standard names */
    } else
#endif
        if ((fp = fopenp(g.wizkit, "r")) != (FILE *) 0) {
        return fp;
#if defined(UNIX) || defined(VMS)
    } else {
        /* access() above probably caught most problems for UNIX */
        raw_printf("Couldn't open requested config file %s (%d).", g.wizkit,
                   errno);
        wait_synch();
#endif
    }

#if defined(MICRO) || defined(MAC) || defined(__BEOS__) || defined(WIN32)
    if ((fp = fopenp(fqname(g.wizkit, CONFIGPREFIX, 0), "r")) != (FILE *) 0)
        return fp;
#else
#ifdef VMS
    envp = nh_getenv("HOME");
    if (envp)
        Sprintf(tmp_wizkit, "%s%s", envp, g.wizkit);
    else
        Sprintf(tmp_wizkit, "%s%s", "sys$login:", g.wizkit);
    if ((fp = fopenp(tmp_wizkit, "r")) != (FILE *) 0)
        return fp;
#else /* should be only UNIX left */
    envp = nh_getenv("HOME");
    if (envp)
        Sprintf(tmp_wizkit, "%s/%s", envp, g.wizkit);
    else
        Strcpy(tmp_wizkit, g.wizkit);
    if ((fp = fopenp(tmp_wizkit, "r")) != (FILE *) 0)
        return fp;
    else if (errno != ENOENT) {
        /* e.g., problems when setuid NetHack can't search home
         * directory restricted to user */
        raw_printf("Couldn't open default g.wizkit file %s (%d).", tmp_wizkit,
                   errno);
        wait_synch();
    }
#endif
#endif
    return (FILE *) 0;
}

/* add to hero's inventory if there's room, otherwise put item on floor */
static void
wizkit_addinv(obj)
struct obj *obj;
{
    if (!obj || obj == &cg.zeroobj)
        return;

    /* subset of starting inventory pre-ID */
    obj->dknown = 1;
    if (Role_if(PM_PRIEST))
        obj->bknown = 1; /* ok to bypass set_bknown() */
    /* same criteria as lift_object()'s check for available inventory slot */
    if (obj->oclass != COIN_CLASS && inv_cnt(FALSE) >= 52
        && !merge_choice(g.invent, obj)) {
        /* inventory overflow; can't just place & stack object since
           hero isn't in position yet, so schedule for arrival later */
        add_to_migration(obj);
        obj->ox = 0; /* index of main dungeon */
        obj->oy = 1; /* starting level number */
        obj->owornmask =
            (long) (MIGR_WITH_HERO | MIGR_NOBREAK | MIGR_NOSCATTER);
    } else {
        (void) addinv(obj);
    }
}


boolean
proc_wizkit_line(buf)
char *buf;
{
    struct obj *otmp = readobjnam(buf, (struct obj *) 0);

    if (otmp) {
        if (otmp != &cg.zeroobj)
            wizkit_addinv(otmp);
    } else {
        /* .60 limits output line width to 79 chars */
        config_error_add("Bad wizkit item: \"%.60s\"", buf);
        return FALSE;
    }
    return TRUE;
}

void
read_wizkit()
{
    FILE *fp;

    if (!wizard || !(fp = fopen_wizkit_file()))
        return;

    g.program_state.wizkit_wishing = 1;
    config_error_init(TRUE, "WIZKIT", FALSE);

    parse_conf_file(fp, proc_wizkit_line);
    (void) fclose(fp);

    config_error_done();
    g.program_state.wizkit_wishing = 0;

    return;
}

/* parse_conf_file
 *
 * Read from file fp, handling comments, empty lines, config sections,
 * CHOOSE, and line continuation, calling proc for every valid line.
 *
 * Continued lines are merged together with one space in between.
 */
static boolean
parse_conf_file(fp, proc)
FILE *fp;
boolean FDECL((*proc), (char *));
{
    char inbuf[4 * BUFSZ];
    boolean rv = TRUE; /* assume successful parse */
    char *ep;
    boolean skip = FALSE, morelines = FALSE;
    char *buf = (char *) 0;
    size_t inbufsz = sizeof inbuf;

    free_config_sections();

    while (fgets(inbuf, (int) inbufsz, fp)) {
        ep = index(inbuf, '\n');
        if (skip) { /* in case previous line was too long */
            if (ep)
                skip = FALSE; /* found newline; next line is normal */
        } else {
            if (!ep) {  /* newline missing */
                if (strlen(inbuf) < (inbufsz - 2)) {
                    /* likely the last line of file is just
                       missing a newline; process it anyway  */
                    ep = eos(inbuf);
                } else {
                    config_error_add("Line too long, skipping");
                    skip = TRUE; /* discard next fgets */
                }
            } else {
                *ep = '\0'; /* remove newline */
            }
            if (ep) {
                char *tmpbuf = (char *) 0;
                int len;
                boolean ignoreline = FALSE;
                boolean oldline = FALSE;

                /* line continuation (trailing '\') */
                morelines = (--ep >= inbuf && *ep == '\\');
                if (morelines)
                    *ep = '\0';

                /* trim off spaces at end of line */
                while (ep >= inbuf
                       && (*ep == ' ' || *ep == '\t' || *ep == '\r'))
                    *ep-- = '\0';

                if (!config_error_nextline(inbuf)) {
                    rv = FALSE;
                    if (buf)
                        free(buf), buf = (char *) 0;
                    break;
                }

                ep = inbuf;
                while (*ep == ' ' || *ep == '\t')
                    ++ep;

                /* ignore empty lines and full-line comment lines */
                if (!*ep || *ep == '#')
                    ignoreline = TRUE;

                if (buf)
                    oldline = TRUE;

                /* merge now read line with previous ones, if necessary */
                if (!ignoreline) {
                    len = (int) strlen(inbuf) + 1;
                    if (buf)
                        len += (int) strlen(buf);
                    tmpbuf = (char *) alloc(len);
                    if (buf) {
                        Sprintf(tmpbuf, "%s %s", buf, inbuf);
                        free(buf);
                    } else
                        Strcpy(tmpbuf, inbuf);
                    buf = tmpbuf;
                }

                if (morelines || (ignoreline && !oldline))
                    continue;

                if (handle_config_section(ep)) {
                    free(buf);
                    buf = (char *) 0;
                    continue;
                }

                /* from here onwards, we'll handle buf only */

                if (match_varname(buf, "CHOOSE", 6)) {
                    char *section;
                    char *bufp = find_optparam(buf);

                    if (!bufp) {
                        config_error_add(
                                    "Format is CHOOSE=section1,section2,...");
                        rv = FALSE;
                        free(buf);
                        buf = (char *) 0;
                        continue;
                    }
                    bufp++;
                    if (g.config_section_chosen)
                        free(g.config_section_chosen);
                    section = choose_random_part(bufp, ',');
                    if (section)
                        g.config_section_chosen = dupstr(section);
                    else {
                        config_error_add("No config section to choose");
                        rv = FALSE;
                    }
                    free(buf);
                    buf = (char *) 0;
                    continue;
                }

                if (!proc(buf))
                    rv = FALSE;

                free(buf);
                buf = (char *) 0;
            }
        }
    }

    if (buf)
        free(buf);

    free_config_sections();
    return rv;
}

extern const char *known_handling[];     /* drawing.c */
extern const char *known_restrictions[]; /* drawing.c */

static
FILE *
fopen_sym_file()
{
    FILE *fp;

    fp = fopen_datafile(SYMBOLS, "r",
#ifdef WIN32
                            SYSCONFPREFIX
#else
                            HACKPREFIX
#endif
                       );

    return fp;
}

/*
 * Returns 1 if the chose symset was found and loaded.
 *         0 if it wasn't found in the sym file or other problem.
 */
int
read_sym_file(which_set)
int which_set;
{
    FILE *fp;

    g.symset[which_set].explicitly = FALSE;
    if (!(fp = fopen_sym_file()))
        return 0;

    g.symset[which_set].explicitly = TRUE;
    g.chosen_symset_start = g.chosen_symset_end = FALSE;
    g.symset_which_set = which_set;

    config_error_init(TRUE, "symbols", FALSE);

    parse_conf_file(fp, proc_symset_line);
    (void) fclose(fp);

    if (!g.chosen_symset_start && !g.chosen_symset_end) {
        /* name caller put in symset[which_set].name was not found;
           if it looks like "Default symbols", null it out and return
           success to use the default; otherwise, return failure */
        if (g.symset[which_set].name
            && (fuzzymatch(g.symset[which_set].name, "Default symbols",
                           " -_", TRUE)
                || !strcmpi(g.symset[which_set].name, "default")))
            clear_symsetentry(which_set, TRUE);
        config_error_done();

        /* If name was defined, it was invalid... Then we're loading fallback */
        if (g.symset[which_set].name) {
            g.symset[which_set].explicitly = FALSE;
            return 0;
        }

        return 1;
    }
    if (!g.chosen_symset_end)
        config_error_add("Missing finish for symset \"%s\"",
                         g.symset[which_set].name ? g.symset[which_set].name
                                                : "unknown");
    config_error_done();
    return 1;
}

boolean
proc_symset_line(buf)
char *buf;
{
    return !((boolean) parse_sym_line(buf, g.symset_which_set));
}

/* returns 0 on error */
int
parse_sym_line(buf, which_set)
char *buf;
int which_set;
{
    int val, i;
    struct symparse *symp;
    char *bufp, *commentp, *altp;

    /* convert each instance of whitespace (tabs, consecutive spaces)
       into a single space; leading and trailing spaces are stripped */
    mungspaces(buf);

    /* remove trailing comment, if any (this isn't strictly needed for
       individual symbols, and it won't matter if "X#comment" without
       separating space slips through; for handling or set description,
       symbol set creator is responsible for preceding '#' with a space
       and that comment itself doesn't contain " #") */
    if ((commentp = rindex(buf, '#')) != 0 && commentp[-1] == ' ')
        commentp[-1] = '\0';

    /* find the '=' or ':' */
    bufp = index(buf, '=');
    altp = index(buf, ':');
    if (!bufp || (altp && altp < bufp))
        bufp = altp;
    if (!bufp) {
        if (strncmpi(buf, "finish", 6) == 0) {
            /* end current graphics set */
            if (g.chosen_symset_start)
                g.chosen_symset_end = TRUE;
            g.chosen_symset_start = FALSE;
            return 1;
        }
        config_error_add("No \"finish\"");
        return 0;
    }
    /* skip '=' and space which follows, if any */
    ++bufp;
    if (*bufp == ' ')
        ++bufp;

    symp = match_sym(buf);
    if (!symp) {
        config_error_add("Unknown sym keyword");
        return 0;
    }

    if (!g.symset[which_set].name) {
        /* A null symset name indicates that we're just
           building a pick-list of possible symset
           values from the file, so only do that */
        if (symp->range == SYM_CONTROL) {
            struct symsetentry *tmpsp, *lastsp;

            for (lastsp = g.symset_list; lastsp; lastsp = lastsp->next)
                if (!lastsp->next)
                    break;
            switch (symp->idx) {
            case 0:
                tmpsp = (struct symsetentry *) alloc(sizeof *tmpsp);
                tmpsp->next = (struct symsetentry *) 0;
                if (!lastsp)
                    g.symset_list = tmpsp;
                else
                    lastsp->next = tmpsp;
                tmpsp->name = dupstr(bufp);
                tmpsp->desc = (char *) 0;
                tmpsp->handling = H_UNK;
                /* initialize restriction bits */
                tmpsp->nocolor = 0;
                tmpsp->primary = 0;
                tmpsp->rogue = 0;
                break;
            case 2:
                /* handler type identified */
                tmpsp = lastsp; /* most recent symset */
                for (i = 0; known_handling[i]; ++i)
                    if (!strcmpi(known_handling[i], bufp)) {
                        tmpsp->handling = i;
                        break; /* for loop */
                    }
                break;
            case 3:
                /* description:something */
                tmpsp = lastsp; /* most recent symset */
                if (tmpsp && !tmpsp->desc)
                    tmpsp->desc = dupstr(bufp);
                break;
            case 5:
                /* restrictions: xxxx*/
                tmpsp = lastsp; /* most recent symset */
                for (i = 0; known_restrictions[i]; ++i) {
                    if (!strcmpi(known_restrictions[i], bufp)) {
                        switch (i) {
                        case 0:
                            tmpsp->primary = 1;
                            break;
                        case 1:
                            tmpsp->rogue = 1;
                            break;
                        }
                        break; /* while loop */
                    }
                }
                break;
            }
        }
        return 1;
    }
    if (symp->range) {
        if (symp->range == SYM_CONTROL) {
            switch (symp->idx) {
            case 0:
                /* start of symset */
                if (!strcmpi(bufp, g.symset[which_set].name)) {
                    /* matches desired one */
                    g.chosen_symset_start = TRUE;
                    /* these init_*() functions clear symset fields too */
                    if (which_set == ROGUESET)
                        init_rogue_symbols();
                    else if (which_set == PRIMARY)
                        init_primary_symbols();
                }
                break;
            case 1:
                /* finish symset */
                if (g.chosen_symset_start)
                    g.chosen_symset_end = TRUE;
                g.chosen_symset_start = FALSE;
                break;
            case 2:
                /* handler type identified */
                if (g.chosen_symset_start)
                    set_symhandling(bufp, which_set);
                break;
            /* case 3: (description) is ignored here */
            case 4: /* color:off */
                if (g.chosen_symset_start) {
                    if (bufp) {
                        if (!strcmpi(bufp, "true") || !strcmpi(bufp, "yes")
                            || !strcmpi(bufp, "on"))
                            g.symset[which_set].nocolor = 0;
                        else if (!strcmpi(bufp, "false")
                                 || !strcmpi(bufp, "no")
                                 || !strcmpi(bufp, "off"))
                            g.symset[which_set].nocolor = 1;
                    }
                }
                break;
            case 5: /* restrictions: xxxx*/
                if (g.chosen_symset_start) {
                    int n = 0;

                    while (known_restrictions[n]) {
                        if (!strcmpi(known_restrictions[n], bufp)) {
                            switch (n) {
                            case 0:
                                g.symset[which_set].primary = 1;
                                break;
                            case 1:
                                g.symset[which_set].rogue = 1;
                                break;
                            }
                            break; /* while loop */
                        }
                        n++;
                    }
                }
                break;
            }
        } else { /* !SYM_CONTROL */
            val = sym_val(bufp);
            if (g.chosen_symset_start) {
                if (which_set == PRIMARY) {
                    update_primary_symset(symp, val);
                } else if (which_set == ROGUESET) {
                    update_rogue_symset(symp, val);
                }
            }
        }
    }
    return 1;
}

static void
set_symhandling(handling, which_set)
char *handling;
int which_set;
{
    int i = 0;

    g.symset[which_set].handling = H_UNK;
    while (known_handling[i]) {
        if (!strcmpi(known_handling[i], handling)) {
            g.symset[which_set].handling = i;
            return;
        }
        i++;
    }
}

void
parseformat(arr, str)
int *arr;
char *str;
{
    const char *legal[] = {"historical", "lendian", "ascii"};
    int i, kwi = 0, words = 0;
    char *p = str, *keywords[2];

    while (*p) {
        while (*p && isspace((uchar) *p)) {
            *p = '\0';
            p++;
        }
        if (*p) {
            words++;
            if (kwi < 2)
                keywords[kwi++] = p;
        }
        while (*p && !isspace((uchar) *p))
            p++;
    }
    if (!words) {
        impossible("missing format list");
        return;
    }
    while (--kwi >= 0)
        if (kwi < 2) {
            for (i = 0; i < SIZE(legal); ++i) {
               if (!strcmpi(keywords[kwi], legal[i]))
                   arr[kwi] = i + 1;
            }
        }
}

/* ----------  END CONFIG FILE HANDLING ----------- */

/* ----------  BEGIN SCOREBOARD CREATION ----------- */

#ifdef OS2_CODEVIEW
#define UNUSED_if_not_OS2_CODEVIEW /*empty*/
#else
#define UNUSED_if_not_OS2_CODEVIEW UNUSED
#endif

/* verify that we can write to scoreboard file; if not, try to create one */
/*ARGUSED*/
void
check_recordfile(dir)
const char *dir UNUSED_if_not_OS2_CODEVIEW;
{
#if defined(PRAGMA_UNUSED) && !defined(OS2_CODEVIEW)
#pragma unused(dir)
#endif
    const char *fq_record;
    int fd;

#if defined(UNIX) || defined(VMS)
    fq_record = fqname(RECORD, SCOREPREFIX, 0);
    fd = open(fq_record, O_RDWR, 0);
    if (fd >= 0) {
#ifdef VMS /* must be stream-lf to use UPDATE_RECORD_IN_PLACE */
        if (!file_is_stmlf(fd)) {
            raw_printf(
                   "Warning: scoreboard file '%s' is not in stream_lf format",
                       fq_record);
            wait_synch();
        }
#endif
        (void) nhclose(fd); /* RECORD is accessible */
    } else if ((fd = open(fq_record, O_CREAT | O_RDWR, FCMASK)) >= 0) {
        (void) nhclose(fd); /* RECORD newly created */
#if defined(VMS) && !defined(SECURE)
        /* Re-protect RECORD with world:read+write+execute+delete access. */
        (void) chmod(fq_record, FCMASK | 007);
#endif /* VMS && !SECURE */
    } else {
        raw_printf("Warning: cannot write scoreboard file '%s'", fq_record);
        wait_synch();
    }
#endif /* !UNIX && !VMS */
#if defined(MICRO) || defined(WIN32)
    char tmp[PATHLEN];

#ifdef OS2_CODEVIEW /* explicit path on opening for OS/2 */
    /* how does this work when there isn't an explicit path or fopenp
     * for later access to the file via fopen_datafile? ? */
    (void) strncpy(tmp, dir, PATHLEN - 1);
    tmp[PATHLEN - 1] = '\0';
    if ((strlen(tmp) + 1 + strlen(RECORD)) < (PATHLEN - 1)) {
        append_slash(tmp);
        Strcat(tmp, RECORD);
    }
    fq_record = tmp;
#else
    Strcpy(tmp, RECORD);
    fq_record = fqname(RECORD, SCOREPREFIX, 0);
#endif
#ifdef WIN32
    /* If dir is NULL it indicates create but
       only if it doesn't already exist */
    if (!dir) {
        char buf[BUFSZ];

        buf[0] = '\0';
        fd = open(fq_record, O_RDWR);
        if (!(fd == -1 && errno == ENOENT)) {
            if (fd >= 0) {
                (void) nhclose(fd);
            } else {
                /* explanation for failure other than missing file */
                Sprintf(buf, "error   \"%s\", (errno %d).",
                        fq_record, errno);
                paniclog("scorefile", buf);
            }
            return;
        }
        Sprintf(buf, "missing \"%s\", creating new scorefile.",
                fq_record);
        paniclog("scorefile", buf);
    }
#endif

    if ((fd = open(fq_record, O_RDWR)) < 0) {
        /* try to create empty 'record' */
#if defined(AZTEC_C) || defined(_DCC) \
    || (defined(__GNUC__) && defined(__AMIGA__))
        /* Aztec doesn't use the third argument */
        /* DICE doesn't like it */
        fd = open(fq_record, O_CREAT | O_RDWR);
#else
        fd = open(fq_record, O_CREAT | O_RDWR, S_IREAD | S_IWRITE);
#endif
        if (fd <= 0) {
            raw_printf("Warning: cannot write record '%s'", tmp);
            wait_synch();
        } else {
            (void) nhclose(fd);
        }
    } else {
        /* open succeeded => 'record' exists */
        (void) nhclose(fd);
    }
#else /* MICRO || WIN32*/

#ifdef MAC
    /* Create the "record" file, if necessary */
    fq_record = fqname(RECORD, SCOREPREFIX, 0);
    fd = macopen(fq_record, O_RDWR | O_CREAT, TEXT_TYPE);
    if (fd != -1)
        macclose(fd);
#endif /* MAC */

#endif /* MICRO || WIN32*/
}

/* ----------  END SCOREBOARD CREATION ----------- */

/* ----------  BEGIN PANIC/IMPOSSIBLE/TESTING LOG ----------- */

/*ARGSUSED*/
void
paniclog(type, reason)
const char *type;   /* panic, impossible, trickery */
const char *reason; /* explanation */
{
#ifdef PANICLOG
    FILE *lfile;
    char buf[BUFSZ];

    if (!g.program_state.in_paniclog) {
        g.program_state.in_paniclog = 1;
        lfile = fopen_datafile(PANICLOG, "a", TROUBLEPREFIX);
        if (lfile) {
#ifdef PANICLOG_FMT2
            (void) fprintf(lfile, "%ld %s: %s %s\n",
                           ubirthday, (g.plname ? g.plname : "(none)"),
                           type, reason);
#else
            time_t now = getnow();
            int uid = getuid();
            char playmode = wizard ? 'D' : discover ? 'X' : '-';

            (void) fprintf(lfile, "%s %08ld %06ld %d %c: %s %s\n",
                           version_string(buf), yyyymmdd(now), hhmmss(now),
                           uid, playmode, type, reason);
#endif /* !PANICLOG_FMT2 */
            (void) fclose(lfile);
        }
        g.program_state.in_paniclog = 0;
    }
#endif /* PANICLOG */
    return;
}

void
testinglog(filenm, type, reason)
const char *filenm;   /* ad hoc file name */
const char *type;
const char *reason;   /* explanation */
{
    FILE *lfile;
    char fnbuf[BUFSZ];

    if (!filenm)
        return;
    Strcpy(fnbuf, filenm);
    if (index(fnbuf, '.') == 0)
        Strcat(fnbuf, ".log");
    lfile = fopen_datafile(fnbuf, "a", TROUBLEPREFIX);
    if (lfile) {
        (void) fprintf(lfile, "%s\n%s\n", type, reason);
        (void) fclose(lfile);
    }
    return;
}

/* ----------  END PANIC/IMPOSSIBLE/TESTING LOG ----------- */

#ifdef SELF_RECOVER

/* ----------  BEGIN INTERNAL RECOVER ----------- */
boolean
recover_savefile()
{
    NHFILE *gnhfp, *lnhfp, *snhfp;
    int lev, savelev, hpid, pltmpsiz;
    xchar levc;
    struct version_info version_data;
    int processed[256];
    char savename[SAVESIZE], errbuf[BUFSZ];
    struct savefile_info sfi;
    char tmpplbuf[PL_NSIZ];

    for (lev = 0; lev < 256; lev++)
        processed[lev] = 0;

    /* level 0 file contains:
     *  pid of creating process (ignored here)
     *  level number for current level of save file
     *  name of save file nethack would have created
     *  savefile info
     *  player name
     *  and game state
     */

    gnhfp = open_levelfile(0, errbuf);
    if (!gnhfp) {
        raw_printf("%s\n", errbuf);
        return FALSE;
    }
    if (read(gnhfp->fd, (genericptr_t) &hpid, sizeof hpid) != sizeof hpid) {
        raw_printf("\n%s\n%s\n",
            "Checkpoint data incompletely written or subsequently clobbered.",
                   "Recovery impossible.");
        close_nhfile(gnhfp);
        return FALSE;
    }
    if (read(gnhfp->fd, (genericptr_t) &savelev, sizeof(savelev))
        != sizeof(savelev)) {
        raw_printf(
         "\nCheckpointing was not in effect for %s -- recovery impossible.\n",
                   g.lock);
        close_nhfile(gnhfp);
        return FALSE;
    }
    if ((read(gnhfp->fd, (genericptr_t) savename, sizeof savename)
         != sizeof savename)
        || (read(gnhfp->fd, (genericptr_t) &version_data, sizeof version_data)
            != sizeof version_data)
        || (read(gnhfp->fd, (genericptr_t) &sfi, sizeof sfi) != sizeof sfi)
        || (read(gnhfp->fd, (genericptr_t) &pltmpsiz, sizeof pltmpsiz)
            != sizeof pltmpsiz) || (pltmpsiz > PL_NSIZ)
        || (read(gnhfp->fd, (genericptr_t) &tmpplbuf, pltmpsiz) != pltmpsiz)) {
        raw_printf("\nError reading %s -- can't recover.\n", g.lock);
        close_nhfile(gnhfp);
        return FALSE;
    }

    /* save file should contain:
     *  version info
     *  savefile info
     *  player name
     *  current level (including pets)
     *  (non-level-based) game state
     *  other levels
     */
    set_savefile_name(TRUE);
    snhfp = create_savefile();
    if (!snhfp) {
        raw_printf("\nCannot recover savefile %s.\n", g.SAVEF);
        close_nhfile(gnhfp);
        return FALSE;
    }

    lnhfp = open_levelfile(savelev, errbuf);
    if (!lnhfp) {
        raw_printf("\n%s\n", errbuf);
        close_nhfile(gnhfp);
        close_nhfile(snhfp);
        delete_savefile();
        return FALSE;
    }

    if (write(snhfp->fd, (genericptr_t) &version_data, sizeof version_data)
        != sizeof version_data) {
        raw_printf("\nError writing %s; recovery failed.", g.SAVEF);
        close_nhfile(gnhfp);
        close_nhfile(snhfp);
        close_nhfile(lnhfp);
        delete_savefile();
        return FALSE;
    }

    if (write(snhfp->fd, (genericptr_t) &sfi, sizeof sfi) != sizeof sfi) {
        raw_printf("\nError writing %s; recovery failed (savefile_info).\n",
                   g.SAVEF);
        close_nhfile(gnhfp);
        close_nhfile(snhfp);
        close_nhfile(lnhfp);
        delete_savefile();
        return FALSE;
    }

    if (write(snhfp->fd, (genericptr_t) &pltmpsiz, sizeof pltmpsiz)
        != sizeof pltmpsiz) {
        raw_printf("Error writing %s; recovery failed (player name size).\n",
                   g.SAVEF);
        close_nhfile(gnhfp);
        close_nhfile(snhfp);
        close_nhfile(lnhfp);
        delete_savefile();
        return FALSE;
    }

    if (write(snhfp->fd, (genericptr_t) &tmpplbuf, pltmpsiz) != pltmpsiz) {
        raw_printf("Error writing %s; recovery failed (player name).\n",
                   g.SAVEF);
        close_nhfile(gnhfp);
        close_nhfile(snhfp);
        close_nhfile(lnhfp);
        delete_savefile();
        return FALSE;
    }

    if (!copy_bytes(lnhfp->fd, snhfp->fd)) {
        close_nhfile(gnhfp);
        close_nhfile(snhfp);
        close_nhfile(lnhfp);
        delete_savefile();
        return FALSE;
    }
    close_nhfile(lnhfp);
    processed[savelev] = 1;

    if (!copy_bytes(gnhfp->fd, snhfp->fd)) {
        close_nhfile(gnhfp);
        close_nhfile(snhfp);
        delete_savefile();
        return FALSE;
    }
    close_nhfile(gnhfp);
    processed[0] = 1;

    for (lev = 1; lev < 256; lev++) {
        /* level numbers are kept in xchars in save.c, so the
         * maximum level number (for the endlevel) must be < 256
         */
        if (lev != savelev) {
            lnhfp = open_levelfile(lev, (char *) 0);
            if (lnhfp) {
                /* any or all of these may not exist */
                levc = (xchar) lev;
                write(snhfp->fd, (genericptr_t) &levc, sizeof(levc));
                if (!copy_bytes(lnhfp->fd, snhfp->fd)) {
                    close_nhfile(lnhfp);
                    close_nhfile(snhfp);
                    delete_savefile();
                    return FALSE;
                }
                close_nhfile(lnhfp);
                processed[lev] = 1;
            }
        }
    }
    close_nhfile(snhfp);
    /*
     * We have a successful savefile!
     * Only now do we erase the level files.
     */
    for (lev = 0; lev < 256; lev++) {
        if (processed[lev]) {
            const char *fq_lock;

            set_levelfile_name(g.lock, lev);
            fq_lock = fqname(g.lock, LEVELPREFIX, 3);
            (void) unlink(fq_lock);
        }
    }
    return TRUE;
}

boolean
copy_bytes(ifd, ofd)
int ifd, ofd;
{
    char buf[BUFSIZ];
    int nfrom, nto;

    do {
        nfrom = read(ifd, buf, BUFSIZ);
        nto = write(ofd, buf, nfrom);
        if (nto != nfrom)
            return FALSE;
    } while (nfrom == BUFSIZ);
    return TRUE;
}

/* ----------  END INTERNAL RECOVER ----------- */
#endif /*SELF_RECOVER*/

/* ----------  OTHER ----------- */

#ifdef SYSCF
#ifdef SYSCF_FILE
void
assure_syscf_file()
{
    int fd;

#ifdef WIN32
    /* We are checking that the sysconf exists ... lock the path */
    fqn_prefix_locked[SYSCONFPREFIX] = TRUE;
#endif
    /*
     * All we really care about is the end result - can we read the file?
     * So just check that directly.
     *
     * Not tested on most of the old platforms (which don't attempt
     * to implement SYSCF).
     * Some ports don't like open()'s optional third argument;
     * VMS overrides open() usage with a macro which requires it.
     */
#ifndef VMS
# if defined(NOCWD_ASSUMPTIONS) && defined(WIN32)
    fd = open(fqname(SYSCF_FILE, SYSCONFPREFIX, 0), O_RDONLY);
# else
    fd = open(SYSCF_FILE, O_RDONLY);
# endif
#else
    fd = open(SYSCF_FILE, O_RDONLY, 0);
#endif
    if (fd >= 0) {
        /* readable */
        close(fd);
        return;
    }
    raw_printf("Unable to open SYSCF_FILE.\n");
    exit(EXIT_FAILURE);
}

#endif /* SYSCF_FILE */
#endif /* SYSCF */

#ifdef DEBUG
/* used by debugpline() to decide whether to issue a message
 * from a particular source file; caller passes __FILE__ and we check
 * whether it is in the source file list supplied by SYSCF's DEBUGFILES
 *
 * pass FALSE to override wildcard matching; useful for files
 * like dungeon.c and questpgr.c, which generate a ridiculous amount of
 * output if DEBUG is defined and effectively block the use of a wildcard */
boolean
debugcore(filename, wildcards)
const char *filename;
boolean wildcards;
{
    const char *debugfiles, *p;

    if (!filename || !*filename)
        return FALSE; /* sanity precaution */

    if (sysopt.env_dbgfl == 0) {
        /* check once for DEBUGFILES in the environment;
           if found, it supersedes the sysconf value
           [note: getenv() rather than nh_getenv() since a long value
           is valid and doesn't pose any sort of overflow risk here] */
        if ((p = getenv("DEBUGFILES")) != 0) {
            if (sysopt.debugfiles)
                free((genericptr_t) sysopt.debugfiles);
            sysopt.debugfiles = dupstr(p);
            sysopt.env_dbgfl = 1;
        } else
            sysopt.env_dbgfl = -1;
    }

    debugfiles = sysopt.debugfiles;
    /* usual case: sysopt.debugfiles will be empty */
    if (!debugfiles || !*debugfiles)
        return FALSE;

/* strip filename's path if present */
#ifdef UNIX
    if ((p = rindex(filename, '/')) != 0)
        filename = p + 1;
#endif
#ifdef VMS
    filename = vms_basename(filename);
    /* vms_basename strips off 'type' suffix as well as path and version;
       we want to put suffix back (".c" assumed); since it always returns
       a pointer to a static buffer, we can safely modify its result */
    Strcat((char *) filename, ".c");
#endif

    /*
     * Wildcard match will only work if there's a single pattern (which
     * might be a single file name without any wildcarding) rather than
     * a space-separated list.
     * [to NOT do: We could step through the space-separated list and
     * attempt a wildcard match against each element, but that would be
     * overkill for the intended usage.]
     */
    if (wildcards && pmatch(debugfiles, filename))
        return TRUE;

    /* check whether filename is an element of the list */
    if ((p = strstr(debugfiles, filename)) != 0) {
        int l = (int) strlen(filename);

        if ((p == debugfiles || p[-1] == ' ' || p[-1] == '/')
            && (p[l] == ' ' || p[l] == '\0'))
            return TRUE;
    }
    return FALSE;
}

#endif /*DEBUG*/

#ifdef UNIX
#ifndef PATH_MAX
#include <limits.h>
#endif
#endif

void
reveal_paths(VOID_ARGS)
{
    const char *fqn, *gamename = (hname && *hname) ? hname : "NetHack";
    char buf[BUFSZ];
<<<<<<< HEAD
#if defined(UNIX) 
    char *strp;
=======
#if defined(SYSCF) || !defined(UNIX)
    const char *filep;
>>>>>>> ae415589
#endif
#if defined(PREFIXES_IN_USE)
    const char *cstrp;
#endif
#ifdef UNIX
    char *endp, *envp, cwdbuf[PATH_MAX];
#endif
#ifdef PREFIXES_IN_USE
    const char *strp;
    int i, maxlen = 0;

    raw_print("Variable playground locations:");
    for (i = 0; i < PREFIX_COUNT; i++)
        raw_printf("    [%-10s]=\"%s\"", fqn_prefix_names[i],
                   g.fqn_prefix[i] ? g.fqn_prefix[i] : "not set");
#endif

    /* sysconf file */

#ifdef SYSCF
#ifdef PREFIXES_IN_USE
    cstrp = fqn_prefix_names[SYSCONFPREFIX];
    maxlen = BUFSZ - sizeof " (in )";
<<<<<<< HEAD
    if (cstrp && strlen(cstrp) < (size_t) maxlen)
        Sprintf(buf, " (in %s)", cstrp);
=======
    if (strp && (int) strlen(strp) < maxlen)
        Sprintf(buf, " (in %s)", strp);
>>>>>>> ae415589
#else
    buf[0] = '\0';
#endif
    raw_printf("%s system configuration file%s:", s_suffix(gamename), buf);
#ifdef SYSCF_FILE
    filep = SYSCF_FILE;
#else
    filep = "sysconf";
#endif
    fqn = fqname(filep, SYSCONFPREFIX, 0);
    if (fqn) {
        set_configfile_name(fqn);
        filep = configfile;
    }
    raw_printf("    \"%s\"", filep);
#else /* !SYSCF */
    raw_printf("No system configuration file.");
#endif /* ?SYSCF */

    /* symbols file */

    buf[0] = '\0';
#ifndef UNIX
#ifdef PREFIXES_IN_USE
#ifdef WIN32
    cstrp = fqn_prefix_names[SYSCONFPREFIX];
#else
    cstrp = fqn_prefix_names[HACKPREFIX];
#endif /* WIN32 */
    maxlen = BUFSZ - sizeof " (in )";
<<<<<<< HEAD
    if (cstrp && strlen(cstrp) < (size_t) maxlen)
        Sprintf(buf, " (in %s)", cstrp);
=======
    if (strp && (int) strlen(strp) < maxlen)
        Sprintf(buf, " (in %s)", strp);
>>>>>>> ae415589
#endif /* PREFIXES_IN_USE */
    raw_printf("%s loadable symbols file%s:", s_suffix(gamename), buf);
#endif /* UNIX */

#ifdef UNIX
    envp = getcwd(cwdbuf, PATH_MAX);
    if (envp) {
        raw_printf("%s loadable symbols file:", s_suffix(gamename));
        raw_printf("    \"%s/%s\"", envp, SYMBOLS);
    }
#else /* UNIX */
    filep = SYMBOLS;
#ifdef PREFIXES_IN_USE
#ifdef WIN32
    fqn = fqname(filep, SYSCONFPREFIX, 1);
#else
    fqn = fqname(filep, HACKPREFIX, 1);
#endif /* WIN32 */
    if (fqn)
        filep = fqn;
#endif /* PREFIXES_IN_USE */
    raw_printf("    \"%s\"", filep);
#endif /* UNIX */

    /* personal configuration file */

    buf[0] = '\0';
#ifdef PREFIXES_IN_USE
    cstrp = fqn_prefix_names[CONFIGPREFIX];
    maxlen = BUFSZ - sizeof " (in )";
<<<<<<< HEAD
    if (cstrp && strlen(cstrp) < (size_t) maxlen)
        Sprintf(buf, " (in %s)", cstrp);
=======
    if (strp && (int) strlen(strp) < maxlen)
        Sprintf(buf, " (in %s)", strp);
>>>>>>> ae415589
#endif /* PREFIXES_IN_USE */
    raw_printf("Your personal configuration file%s:", buf);

#ifdef UNIX
    buf[0] = '\0';
    if ((envp = nh_getenv("HOME")) != 0) {
        copynchars(buf, envp, (int) sizeof buf - 1 - 1);
        Strcat(buf, "/");
    }
    endp = eos(buf);
    copynchars(endp, default_configfile,
               (int) (sizeof buf - 1 - strlen(buf)));
#if defined(__APPLE__) /* UNIX+__APPLE__ => MacOSX aka OSX aka macOS */
    if (envp) {
        if (access(buf, 4) == -1) { /* 4: R_OK, -1: failure */
            /* read access to default failed; might be protected excessively
               but more likely it doesn't exist; try first alternate:
               "$HOME/Library/Pref..."; 'endp' points past '/' */
            copynchars(endp, "Library/Preferences/NetHack Defaults",
                       (int) (sizeof buf - 1 - strlen(buf)));
            if (access(buf, 4) == -1) {
                /* first alternate failed, try second:
                   ".../NetHack Defaults.txt"; no 'endp', just append */
                copynchars(eos(buf), ".txt",
                           (int) (sizeof buf - 1 - strlen(buf)));
                if (access(buf, 4) == -1) {
                    /* second alternate failed too, so revert to the
                       original default ("$HOME/.nethackrc") for message */
                    copynchars(endp, default_configfile,
                               (int) (sizeof buf - 1 - strlen(buf)));
                }
            }
        }
    }
#endif /* __APPLE__ */
    raw_printf("    \"%s\"", buf);
#else /* !UNIX */
    fqn = (const char *) 0;
#ifdef PREFIXES_IN_USE
    fqn = fqname(default_configfile, CONFIGPREFIX, 2);
#endif
    raw_printf("    \"%s\"", fqn ? fqn : default_configfile);
#endif  /* ?UNIX */

#ifdef DUMPLOG
#ifdef SYSCF
    fqn = sysopt.dumplogfile;
#else  /* !SYSCF */
#ifdef DUMPLOG_FILE
    fqn = DUMPLOG_FILE;
#else
    fqn = (char *) 0;
#endif
#endif /* ?SYSCF */
    if (fqn) {
        raw_print("Your end-of-game dump file:");
        (void) dump_fmtstr(fqn, buf, FALSE);
        buf[sizeof buf - sizeof "    \"\""] = '\0';
        raw_printf("    \"%s\"", buf);
    } else
#endif /* DUMPLOG */
        raw_print("No end-of-game dump file.");

    raw_print("");
}

/* ----------  BEGIN TRIBUTE ----------- */

/* 3.6 tribute code
 */

#define SECTIONSCOPE 1
#define TITLESCOPE 2
#define PASSAGESCOPE 3

#define MAXPASSAGES SIZE(g.context.novel.pasg) /* 20 */

static int FDECL(choose_passage, (int, unsigned));

/* choose a random passage that hasn't been chosen yet; once all have
   been chosen, reset the tracking to make all passages available again */
static int
choose_passage(passagecnt, oid)
int passagecnt; /* total of available passages */
unsigned oid; /* book.o_id, used to determine whether re-reading same book */
{
    int idx, res;

    if (passagecnt < 1)
        return 0;

    /* if a different book or we've used up all the passages already,
       reset in order to have all 'passagecnt' passages available */
    if (oid != g.context.novel.id || g.context.novel.count == 0) {
        int i, range = passagecnt, limit = MAXPASSAGES;

        g.context.novel.id = oid;
        if (range <= limit) {
            /* collect all of the N indices */
            g.context.novel.count = passagecnt;
            for (idx = 0; idx < MAXPASSAGES; idx++)
                g.context.novel.pasg[idx] = (xchar) ((idx < passagecnt)
                                                   ? idx + 1 : 0);
        } else {
            /* collect MAXPASSAGES of the N indices */
            g.context.novel.count = MAXPASSAGES;
            for (idx = i = 0; i < passagecnt; ++i, --range)
                if (range > 0 && rn2(range) < limit) {
                    g.context.novel.pasg[idx++] = (xchar) (i + 1);
                    --limit;
                }
        }
    }

    idx = rn2(g.context.novel.count);
    res = (int) g.context.novel.pasg[idx];
    /* move the last slot's passage index into the slot just used
       and reduce the number of passages available */
    g.context.novel.pasg[idx] = g.context.novel.pasg[--g.context.novel.count];
    return res;
}

/* Returns True if you were able to read something. */
boolean
read_tribute(tribsection, tribtitle, tribpassage, nowin_buf, bufsz, oid)
const char *tribsection, *tribtitle;
int tribpassage, bufsz;
char *nowin_buf;
unsigned oid; /* book identifier */
{
    dlb *fp;
    char line[BUFSZ], lastline[BUFSZ];

    int scope = 0;
    int linect = 0, passagecnt = 0, targetpassage = 0;
    const char *badtranslation = "an incomprehensible foreign translation";
    boolean matchedsection = FALSE, matchedtitle = FALSE;
    winid tribwin = WIN_ERR;
    boolean grasped = FALSE;
    boolean foundpassage = FALSE;

    if (nowin_buf)
        *nowin_buf = '\0';

    /* check for mandatories */
    if (!tribsection || !tribtitle) {
        if (!nowin_buf)
            pline("It's %s of \"%s\"!", badtranslation, tribtitle);
        return grasped;
    }

    debugpline3("read_tribute %s, %s, %d.", tribsection, tribtitle,
                tribpassage);

    fp = dlb_fopen(TRIBUTEFILE, "r");
    if (!fp) {
        /* this is actually an error - cannot open tribute file! */
        if (!nowin_buf)
            pline("You feel too overwhelmed to continue!");
        return grasped;
    }

    /*
     * Syntax (not case-sensitive):
     *  %section books
     *
     * In the books section:
     *    %title booktitle (n)
     *          where booktitle=book title without quotes
     *          (n)= total number of passages present for this title
     *    %passage k
     *          where k=sequential passage number
     *
     * %e ends the passage/book/section
     *    If in a passage, it marks the end of that passage.
     *    If in a book, it marks the end of that book.
     *    If in a section, it marks the end of that section.
     *
     *  %section death
     */

    *line = *lastline = '\0';
    while (dlb_fgets(line, sizeof line, fp) != 0) {
        linect++;
        (void) strip_newline(line);
        switch (line[0]) {
        case '%':
            if (!strncmpi(&line[1], "section ", sizeof "section " - 1)) {
                char *st = &line[9]; /* 9 from "%section " */

                scope = SECTIONSCOPE;
                matchedsection = !strcmpi(st, tribsection) ? TRUE : FALSE;
            } else if (!strncmpi(&line[1], "title ", sizeof "title " - 1)) {
                char *st = &line[7]; /* 7 from "%title " */
                char *p1, *p2;

                if ((p1 = index(st, '(')) != 0) {
                    *p1++ = '\0';
                    (void) mungspaces(st);
                    if ((p2 = index(p1, ')')) != 0) {
                        *p2 = '\0';
                        passagecnt = atoi(p1);
                        scope = TITLESCOPE;
                        if (matchedsection && !strcmpi(st, tribtitle)) {
                            matchedtitle = TRUE;
                            targetpassage = !tribpassage
                                             ? choose_passage(passagecnt, oid)
                                             : (tribpassage <= passagecnt)
                                                ? tribpassage : 0;
                        } else {
                            matchedtitle = FALSE;
                        }
                    }
                }
            } else if (!strncmpi(&line[1], "passage ",
                                 sizeof "passage " - 1)) {
                int passagenum = 0;
                char *st = &line[9]; /* 9 from "%passage " */

                mungspaces(st);
                passagenum = atoi(st);
                if (passagenum > 0 && passagenum <= passagecnt) {
                    scope = PASSAGESCOPE;
                    if (matchedtitle && passagenum == targetpassage) {
                        foundpassage = TRUE;
                        if (!nowin_buf) {
                            tribwin = create_nhwindow(NHW_MENU);
                            if (tribwin == WIN_ERR)
                                goto cleanup;
                        }
                    }
                }
            } else if (!strncmpi(&line[1], "e ", sizeof "e " - 1)) {
                if (foundpassage)
                    goto cleanup;
                if (scope == TITLESCOPE)
                    matchedtitle = FALSE;
                if (scope == SECTIONSCOPE)
                    matchedsection = FALSE;
                if (scope)
                    --scope;
            } else {
                debugpline1("tribute file error: bad %% command, line %d.",
                            linect);
            }
            break;
        case '#':
            /* comment only, next! */
            break;
        default:
            if (foundpassage) {
                if (!nowin_buf) {
                    /* outputting multi-line passage to text window */
                    putstr(tribwin, 0, line);
                    if (*line)
                        Strcpy(lastline, line);
                } else {
                    /* fetching one-line passage into buffer */
                    copynchars(nowin_buf, line, bufsz - 1);
                    goto cleanup; /* don't wait for "%e passage" */
                }
            }
        }
    }

 cleanup:
    (void) dlb_fclose(fp);
    if (nowin_buf) {
        /* one-line buffer */
        grasped = *nowin_buf ? TRUE : FALSE;
    } else {
        if (tribwin != WIN_ERR) { /* implies 'foundpassage' */
            /* multi-line window, normal case;
               if lastline is empty, there were no non-empty lines between
               "%passage n" and "%e passage" so we leave 'grasped' False */
            if (*lastline) {
                display_nhwindow(tribwin, FALSE);
                /* put the final attribution line into message history,
                   analogous to the summary line from long quest messages */
                if (index(lastline, '['))
                    mungspaces(lastline); /* to remove leading spaces */
                else /* construct one if necessary */
                    Sprintf(lastline, "[%s, by Terry Pratchett]", tribtitle);
                putmsghistory(lastline, FALSE);
                grasped = TRUE;
            }
            destroy_nhwindow(tribwin);
        }
        if (!grasped)
            /* multi-line window, problem */
            pline("It seems to be %s of \"%s\"!", badtranslation, tribtitle);
    }
    return grasped;
}

boolean
Death_quote(buf, bufsz)
char *buf;
int bufsz;
{
    unsigned death_oid = 1; /* chance of oid #1 being a novel is negligible */

    return read_tribute("Death", "Death Quotes", 0, buf, bufsz, death_oid);
}

/* ----------  END TRIBUTE ----------- */

/*files.c*/<|MERGE_RESOLUTION|>--- conflicted
+++ resolved
@@ -4264,15 +4264,10 @@
 void
 reveal_paths(VOID_ARGS)
 {
-    const char *fqn, *gamename = (hname && *hname) ? hname : "NetHack";
+    const char *fqn, *gamename = (g.hname && *g.hname) ? g.hname : "NetHack";
     char buf[BUFSZ];
-<<<<<<< HEAD
-#if defined(UNIX) 
-    char *strp;
-=======
 #if defined(SYSCF) || !defined(UNIX)
     const char *filep;
->>>>>>> ae415589
 #endif
 #if defined(PREFIXES_IN_USE)
     const char *cstrp;
@@ -4281,7 +4276,6 @@
     char *endp, *envp, cwdbuf[PATH_MAX];
 #endif
 #ifdef PREFIXES_IN_USE
-    const char *strp;
     int i, maxlen = 0;
 
     raw_print("Variable playground locations:");
@@ -4296,13 +4290,8 @@
 #ifdef PREFIXES_IN_USE
     cstrp = fqn_prefix_names[SYSCONFPREFIX];
     maxlen = BUFSZ - sizeof " (in )";
-<<<<<<< HEAD
-    if (cstrp && strlen(cstrp) < (size_t) maxlen)
+    if (cstrp && (int) strlen(cstrp) < maxlen)
         Sprintf(buf, " (in %s)", cstrp);
-=======
-    if (strp && (int) strlen(strp) < maxlen)
-        Sprintf(buf, " (in %s)", strp);
->>>>>>> ae415589
 #else
     buf[0] = '\0';
 #endif
@@ -4333,13 +4322,8 @@
     cstrp = fqn_prefix_names[HACKPREFIX];
 #endif /* WIN32 */
     maxlen = BUFSZ - sizeof " (in )";
-<<<<<<< HEAD
-    if (cstrp && strlen(cstrp) < (size_t) maxlen)
+    if (cstrp && (int) strlen(cstrp) < maxlen)
         Sprintf(buf, " (in %s)", cstrp);
-=======
-    if (strp && (int) strlen(strp) < maxlen)
-        Sprintf(buf, " (in %s)", strp);
->>>>>>> ae415589
 #endif /* PREFIXES_IN_USE */
     raw_printf("%s loadable symbols file%s:", s_suffix(gamename), buf);
 #endif /* UNIX */
@@ -4370,13 +4354,8 @@
 #ifdef PREFIXES_IN_USE
     cstrp = fqn_prefix_names[CONFIGPREFIX];
     maxlen = BUFSZ - sizeof " (in )";
-<<<<<<< HEAD
-    if (cstrp && strlen(cstrp) < (size_t) maxlen)
+    if (cstrp && (int) strlen(cstrp) < maxlen)
         Sprintf(buf, " (in %s)", cstrp);
-=======
-    if (strp && (int) strlen(strp) < maxlen)
-        Sprintf(buf, " (in %s)", strp);
->>>>>>> ae415589
 #endif /* PREFIXES_IN_USE */
     raw_printf("Your personal configuration file%s:", buf);
 
