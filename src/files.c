<<<<<<< HEAD
/* NetHack 3.5	files.c	$NHDT-Date: 1425081976 2015/02/28 00:06:16 $  $NHDT-Branch: (no branch, rebasing scshunt-unconditionals) $:$NHDT-Revision: 1.127 $ */
=======
/* NetHack 3.5	files.c	$NHDT-Date: 1426969026 2015/03/21 20:17:06 $  $NHDT-Branch: master $:$NHDT-Revision: 1.137 $ */
>>>>>>> b7ad4a8a
/* NetHack 3.5	files.c	$Date: 2012/03/10 02:49:08 $  $Revision: 1.124 $ */
/* Copyright (c) Stichting Mathematisch Centrum, Amsterdam, 1985. */
/* NetHack may be freely redistributed.  See license for details. */

#include "hack.h"
#include "dlb.h"

#ifdef TTY_GRAPHICS
#include "wintty.h" /* more() */
#endif

#include <ctype.h>

#if (!defined(MAC) && !defined(O_WRONLY) && !defined(AZTEC_C)) || defined(USE_FCNTL)
#include <fcntl.h>
#endif

#include <errno.h>
#ifdef _MSC_VER	/* MSC 6.0 defines errno quite differently */
# if (_MSC_VER >= 600)
#  define SKIP_ERRNO
# endif
#else
# ifdef NHSTDC
#  define SKIP_ERRNO
# endif
#endif
#ifndef SKIP_ERRNO
# ifdef _DCC
const
# endif
extern int errno;
#endif

#ifdef ZLIB_COMP	/* RLC 09 Mar 1999: Support internal ZLIB */
#include "zlib.h"
# ifndef COMPRESS_EXTENSION
#define COMPRESS_EXTENSION ".gz"
# endif
#endif
  
#if defined(UNIX) && defined(QT_GRAPHICS)
#include <sys/types.h>
#include <dirent.h>
#include <stdlib.h>
#endif

#if defined(UNIX) || defined(VMS) || !defined(NO_SIGNAL)
#include <signal.h>
#endif

#if defined(MSDOS) || defined(OS2) || defined(TOS) || defined(WIN32)
# ifndef GNUDOS
#include <sys\stat.h>
# else
#include <sys/stat.h>
# endif
#endif
#ifndef O_BINARY	/* used for micros, no-op for others */
# define O_BINARY 0
#endif

#ifdef PREFIXES_IN_USE
#define FQN_NUMBUF 4
static char fqn_filename_buffer[FQN_NUMBUF][FQN_MAX_FILENAME];
#endif

#if !defined(MFLOPPY) && !defined(VMS) && !defined(WIN32)
char bones[] = "bonesnn.xxx";
char lock[PL_NSIZ+14] = "1lock"; /* long enough for uid+name+.99 */
#else
# if defined(MFLOPPY)
char bones[FILENAME];		/* pathname of bones files */
char lock[FILENAME];		/* pathname of level files */
# endif
# if defined(VMS)
char bones[] = "bonesnn.xxx;1";
char lock[PL_NSIZ+17] = "1lock"; /* long enough for _uid+name+.99;1 */
# endif
# if defined(WIN32)
char bones[] = "bonesnn.xxx";
char lock[PL_NSIZ+25];		/* long enough for username+-+name+.99 */
# endif
#endif

#if defined(UNIX) || defined(__BEOS__)
#define SAVESIZE	(PL_NSIZ + 13)	/* save/99999player.e */
#else
# ifdef VMS
#define SAVESIZE	(PL_NSIZ + 22)	/* [.save]<uid>player.e;1 */
# else
#  if defined(WIN32)
#define SAVESIZE	(PL_NSIZ + 40)	/* username-player.NetHack-saved-game */
#  else
#define SAVESIZE	FILENAME	/* from macconf.h or pcconf.h */
#  endif
# endif
#endif

#if !defined(SAVE_EXTENSION)
# ifdef MICRO
#define SAVE_EXTENSION	".sav"
# endif
# ifdef WIN32
#define SAVE_EXTENSION	".NetHack-saved-game"
# endif
#endif

char SAVEF[SAVESIZE];	/* holds relative path of save file from playground */
#ifdef MICRO
char SAVEP[SAVESIZE];	/* holds path of directory for save file */
#endif

#ifdef HOLD_LOCKFILE_OPEN
struct level_ftrack {
int init;
int fd;					/* file descriptor for level file     */
int oflag;				/* open flags                         */
boolean nethack_thinks_it_is_open;	/* Does NetHack think it's open?       */
} lftrack;
# if defined(WIN32)
#include <share.h>
# endif
#endif /*HOLD_LOCKFILE_OPEN*/

#define WIZKIT_MAX 128
static char wizkit[WIZKIT_MAX];
STATIC_DCL FILE *NDECL(fopen_wizkit_file);
STATIC_DCL void FDECL(wizkit_addinv, (struct obj *));

#ifdef AMIGA
extern char PATH[];	/* see sys/amiga/amidos.c */
extern char bbs_id[];
static int lockptr;
# ifdef __SASC_60
#include <proto/dos.h>
# endif

#include <libraries/dos.h>
extern void FDECL(amii_set_text_font, ( char *, int ));
#endif

#if defined(WIN32) || defined(MSDOS)
static int lockptr;
# ifdef MSDOS
#define Delay(a) msleep(a)
# endif
#define Close close
#ifndef WIN_CE
#define DeleteFile unlink
#endif
#endif

#ifdef MAC
# undef unlink
# define unlink macunlink
#endif

#if (defined(macintosh) && (defined(__SC__) || defined(__MRC__))) || defined(__MWERKS__)
# define PRAGMA_UNUSED
#endif

#ifdef USER_SOUNDS
extern char *sounddir;
#endif

extern int n_dgns;		/* from dungeon.c */

#if defined(UNIX) && defined(QT_GRAPHICS)
#define SELECTSAVED
#endif

#ifdef SELECTSAVED
STATIC_DCL int FDECL(strcmp_wrap, (const void *, const void *));
#endif
STATIC_DCL char *FDECL(set_bonesfile_name, (char *,d_level*));
STATIC_DCL char *NDECL(set_bonestemp_name);
#ifdef COMPRESS
STATIC_DCL void FDECL(redirect, (const char *,const char *,FILE *,BOOLEAN_P));
#endif
#if defined(COMPRESS) || defined(ZLIB_COMP)
STATIC_DCL void FDECL(docompress_file, (const char *,BOOLEAN_P));
#endif
#if defined(ZLIB_COMP)
STATIC_DCL boolean FDECL(make_compressed_name, (const char *, char *));
#endif
#ifndef USE_FCNTL
STATIC_DCL char *FDECL(make_lockname, (const char *,char *));
#endif
STATIC_DCL FILE *FDECL(fopen_config_file, (const char *, int));
STATIC_DCL int FDECL(get_uchars,
		    (FILE *,char *,char *,uchar *,BOOLEAN_P,int,const char *));
int FDECL(parse_config_line, (FILE *,char *,int));
STATIC_DCL FILE *NDECL(fopen_sym_file);
STATIC_DCL void FDECL(set_symhandling, (char *,int));
#ifdef NOCWD_ASSUMPTIONS
STATIC_DCL void FDECL(adjust_prefix, (char *, int));
#endif
#ifdef SELF_RECOVER
STATIC_DCL boolean FDECL(copy_bytes, (int, int));
#endif
#ifdef HOLD_LOCKFILE_OPEN
STATIC_DCL int FDECL(open_levelfile_exclusively, (const char *, int, int));
#endif

/*
 * fname_encode()
 *
 *   Args:
 *	legal		zero-terminated list of acceptable file name characters
 *	quotechar	lead-in character used to quote illegal characters as hex digits
 *	s		string to encode
 *	callerbuf	buffer to house result
 *	bufsz		size of callerbuf
 *
 *   Notes:
 *	The hex digits 0-9 and A-F are always part of the legal set due to
 *	their use in the encoding scheme, even if not explicitly included in 'legal'.
 *
 *   Sample:
 *	The following call:
 *	    (void)fname_encode("ABCDEFGHIJKLMNOPQRSTUVWXYZabcdefghijklmnopqrstuvwxyz",
 *				'%', "This is a % test!", buf, 512);
 *	results in this encoding:
 *	    "This%20is%20a%20%25%20test%21"
 */
char *
fname_encode(legal, quotechar, s, callerbuf, bufsz)
const char *legal;
char quotechar;
char *s, *callerbuf;
int bufsz;
{
	char *sp, *op;
	int cnt = 0;
	static char hexdigits[] = "0123456789ABCDEF";

	sp = s;
	op = callerbuf;
	*op = '\0';
	
	while (*sp) {
		/* Do we have room for one more character or encoding? */
		if ((bufsz - cnt) <= 4) return callerbuf;

		if (*sp == quotechar) {
			(void)sprintf(op, "%c%02X", quotechar, *sp);
			 op += 3;
			 cnt += 3;
		} else if ((index(legal, *sp) != 0) || (index(hexdigits, *sp) != 0)) {
			*op++ = *sp;
			*op = '\0';
			cnt++;
		} else {
			(void)sprintf(op,"%c%02X", quotechar, *sp);
			op += 3;
			cnt += 3;
		}
		sp++;
	}
	return callerbuf;
}

/*
 * fname_decode()
 *
 *   Args:
 *	quotechar	lead-in character used to quote illegal characters as hex digits
 *	s		string to decode
 *	callerbuf	buffer to house result
 *	bufsz		size of callerbuf
 */
char *
fname_decode(quotechar, s, callerbuf, bufsz)
char quotechar;
char *s, *callerbuf;
int bufsz;
{
	char *sp, *op;
	int k,calc,cnt = 0;
	static char hexdigits[] = "0123456789ABCDEF";

	sp = s;
	op = callerbuf;
	*op = '\0';
	calc = 0;

	while (*sp) {
		/* Do we have room for one more character? */
		if ((bufsz - cnt) <= 2) return callerbuf;
		if (*sp == quotechar) {
			sp++;
			for (k=0; k < 16; ++k) if (*sp == hexdigits[k]) break;
			if (k >= 16) return callerbuf;	/* impossible, so bail */
			calc = k << 4; 
			sp++;
			for (k=0; k < 16; ++k) if (*sp == hexdigits[k]) break;
			if (k >= 16) return callerbuf;	/* impossible, so bail */
			calc += k; 
			sp++;
			*op++ = calc;
			*op = '\0';
		} else {
			*op++ = *sp++;
			*op = '\0';
		}
		cnt++;
	}
	return callerbuf;
}

#ifdef PREFIXES_IN_USE
# define UNUSED_if_not_PREFIXES_IN_USE	/*empty*/
#else
# define UNUSED_if_not_PREFIXES_IN_USE	UNUSED
#endif

/*ARGSUSED*/
const char *
fqname(basenam, whichprefix, buffnum)
const char *basenam;
int whichprefix UNUSED_if_not_PREFIXES_IN_USE;
int buffnum UNUSED_if_not_PREFIXES_IN_USE;
{
#ifndef PREFIXES_IN_USE
	return basenam;
#else
	if (!basenam || whichprefix < 0 || whichprefix >= PREFIX_COUNT)
		return basenam;
	if (!fqn_prefix[whichprefix])
		return basenam;
	if (buffnum < 0 || buffnum >= FQN_NUMBUF) {
		impossible("Invalid fqn_filename_buffer specified: %d",
								buffnum);
		buffnum = 0;
	}
	if (strlen(fqn_prefix[whichprefix]) + strlen(basenam) >=
						    FQN_MAX_FILENAME) {
		impossible("fqname too long: %s + %s", fqn_prefix[whichprefix],
						basenam);
		return basenam;	/* XXX */
	}
	Strcpy(fqn_filename_buffer[buffnum], fqn_prefix[whichprefix]);
	return strcat(fqn_filename_buffer[buffnum], basenam);
#endif
}

int
validate_prefix_locations(reasonbuf)
char *reasonbuf;  /* reasonbuf must be at least BUFSZ, supplied by caller */
{
#if defined(NOCWD_ASSUMPTIONS)
	FILE *fp;
	const char *filename;
	int prefcnt, failcount = 0;
	char panicbuf1[BUFSZ], panicbuf2[BUFSZ];
	const char *details;
#endif

	if (reasonbuf) reasonbuf[0] = '\0';
#if defined(NOCWD_ASSUMPTIONS)
	for (prefcnt = 1; prefcnt < PREFIX_COUNT; prefcnt++) {
		/* don't test writing to configdir or datadir; they're readonly */
		if (prefcnt == SYSCONFPREFIX ||
		    prefcnt == CONFIGPREFIX ||
		    prefcnt == DATAPREFIX) continue;
		filename = fqname("validate", prefcnt, 3);
		if ((fp = fopen(filename, "w"))) {
			fclose(fp);
			(void) unlink(filename);
		} else {
			if (reasonbuf) {
				if (failcount) Strcat(reasonbuf,", ");
				Strcat(reasonbuf, fqn_prefix_names[prefcnt]);
			}
			/* the paniclog entry gets the value of errno as well */
			Sprintf(panicbuf1,"Invalid %s", fqn_prefix_names[prefcnt]);
#if defined (NHSTDC) && !defined(NOTSTDC)
			if (!(details = strerror(errno)))
#endif
			details = "";
			Sprintf(panicbuf2,"\"%s\", (%d) %s",
				fqn_prefix[prefcnt], errno, details);
			paniclog(panicbuf1, panicbuf2);
			failcount++;
		}	
	}
	if (failcount)
		return 0;
	else
#endif
	return 1;
}

/* fopen a file, with OS-dependent bells and whistles */
/* NOTE: a simpler version of this routine also exists in util/dlb_main.c */
FILE *
fopen_datafile(filename, mode, prefix)
const char *filename, *mode;
int prefix;
{
	FILE *fp;

	filename = fqname(filename, prefix, prefix == TROUBLEPREFIX ? 3 : 0);
	fp = fopen(filename, mode);
	return fp;
}

/* ----------  BEGIN LEVEL FILE HANDLING ----------- */

#ifdef MFLOPPY
/* Set names for bones[] and lock[] */
void
set_lock_and_bones()
{
	if (!ramdisk) {
		Strcpy(levels, permbones);
		Strcpy(bones, permbones);
	}
	append_slash(permbones);
	append_slash(levels);
#ifdef AMIGA
	strncat(levels, bbs_id, PATHLEN);
#endif
	append_slash(bones);
	Strcat(bones, "bonesnn.*");
	Strcpy(lock, levels);
#ifndef AMIGA
	Strcat(lock, alllevels);
#endif
	return;
}
#endif /* MFLOPPY */


/* Construct a file name for a level-type file, which is of the form
 * something.level (with any old level stripped off).
 * This assumes there is space on the end of 'file' to append
 * a two digit number.  This is true for 'level'
 * but be careful if you use it for other things -dgk
 */
void
set_levelfile_name(file, lev)
char *file;
int lev;
{
	char *tf;

	tf = rindex(file, '.');
	if (!tf) tf = eos(file);
	Sprintf(tf, ".%d", lev);
#ifdef VMS
	Strcat(tf, ";1");
#endif
	return;
}

int
create_levelfile(lev, errbuf)
int lev;
char errbuf[];
{
	int fd;
	const char *fq_lock;

	if (errbuf) *errbuf = '\0';
	set_levelfile_name(lock, lev);
	fq_lock = fqname(lock, LEVELPREFIX, 0);

#if defined(MICRO) || defined(WIN32)
	/* Use O_TRUNC to force the file to be shortened if it already
	 * exists and is currently longer.
	 */
# ifdef HOLD_LOCKFILE_OPEN
	if (lev == 0)
		fd = open_levelfile_exclusively(fq_lock, lev,
				O_WRONLY |O_CREAT | O_TRUNC | O_BINARY);
	else
# endif
	fd = open(fq_lock, O_WRONLY |O_CREAT | O_TRUNC | O_BINARY, FCMASK);
#else
# ifdef MAC
	fd = maccreat(fq_lock, LEVL_TYPE);
# else
	fd = creat(fq_lock, FCMASK);
# endif
#endif /* MICRO || WIN32 */

	if (fd >= 0)
	    level_info[lev].flags |= LFILE_EXISTS;
	else if (errbuf)	/* failure explanation */
	    Sprintf(errbuf,
		    "Cannot create file \"%s\" for level %d (errno %d).",
		    lock, lev, errno);

	return fd;
}


int
open_levelfile(lev, errbuf)
int lev;
char errbuf[];
{
	int fd;
	const char *fq_lock;

	if (errbuf) *errbuf = '\0';
	set_levelfile_name(lock, lev);
	fq_lock = fqname(lock, LEVELPREFIX, 0);
#ifdef MFLOPPY
	/* If not currently accessible, swap it in. */
	if (level_info[lev].where != ACTIVE)
		swapin_file(lev);
#endif
#ifdef MAC
	fd = macopen(fq_lock, O_RDONLY | O_BINARY, LEVL_TYPE);
#else
# ifdef HOLD_LOCKFILE_OPEN
	if (lev == 0)
		fd = open_levelfile_exclusively(fq_lock, lev, O_RDONLY | O_BINARY );
	else
# endif
	fd = open(fq_lock, O_RDONLY | O_BINARY, 0);
#endif

	/* for failure, return an explanation that our caller can use;
	   settle for `lock' instead of `fq_lock' because the latter
	   might end up being too big for nethack's BUFSZ */
	if (fd < 0 && errbuf)
	    Sprintf(errbuf,
		    "Cannot open file \"%s\" for level %d (errno %d).",
		    lock, lev, errno);

	return fd;
}


void
delete_levelfile(lev)
int lev;
{
	/*
	 * Level 0 might be created by port specific code that doesn't
	 * call create_levfile(), so always assume that it exists.
	 */
	if (lev == 0 || (level_info[lev].flags & LFILE_EXISTS)) {
		set_levelfile_name(lock, lev);
#ifdef HOLD_LOCKFILE_OPEN
		if (lev == 0) really_close();
#endif
		(void) unlink(fqname(lock, LEVELPREFIX, 0));
		level_info[lev].flags &= ~LFILE_EXISTS;
	}
}


void
clearlocks()
{
#ifdef HANGUPHANDLING
	if (program_state.preserve_locks) return;
#endif
#if !defined(PC_LOCKING) && defined(MFLOPPY) && !defined(AMIGA)
	eraseall(levels, alllevels);
	if (ramdisk)
		eraseall(permbones, alllevels);
#else
    {
	register int x;

# ifndef NO_SIGNAL
	(void) signal(SIGINT, SIG_IGN);
# endif
# if defined(UNIX) || defined(VMS)
	sethanguphandler((void FDECL((*),(int)))SIG_IGN);
# endif
	/* can't access maxledgerno() before dungeons are created -dlc */
	for (x = (n_dgns ? maxledgerno() : 0); x >= 0; x--)
		delete_levelfile(x);	/* not all levels need be present */
    }
#endif /* ?PC_LOCKING,&c */
}

#if defined(SELECTSAVED)
STATIC_OVL int
strcmp_wrap(p, q)
const void *p;
const void *q;
{
#if defined(UNIX) && defined(QT_GRAPHICS)
	return strncasecmp(*(char **) p, *(char **) q, 16);
# else
	return strncmpi(*(char **) p, *(char **) q, 16);
# endif
}
#endif

#ifdef HOLD_LOCKFILE_OPEN
STATIC_OVL int
open_levelfile_exclusively(name, lev, oflag)
const char *name;
int lev, oflag;
{
	int reslt, fd;
	if (!lftrack.init) {
		lftrack.init = 1;
		lftrack.fd = -1;
	}
	if (lftrack.fd >= 0) {
		/* check for compatible access */
		if (lftrack.oflag == oflag) {
			fd = lftrack.fd;
			reslt = lseek(fd, 0L, SEEK_SET);
			if (reslt == -1L)
			    panic("open_levelfile_exclusively: lseek failed %d", errno);
			lftrack.nethack_thinks_it_is_open = TRUE;
		} else {
			really_close();
			fd = sopen(name, oflag,SH_DENYRW, FCMASK);
			lftrack.fd = fd;
			lftrack.oflag = oflag;
			lftrack.nethack_thinks_it_is_open = TRUE;
		}
	} else {
			fd = sopen(name, oflag,SH_DENYRW, FCMASK);
			lftrack.fd = fd;
			lftrack.oflag = oflag;
			if (fd >= 0)
			    lftrack.nethack_thinks_it_is_open = TRUE;
	}
	return fd;
}

void
really_close()
{
	int fd = lftrack.fd;
	lftrack.nethack_thinks_it_is_open = FALSE;
	lftrack.fd = -1;
	lftrack.oflag = 0;
	if (fd != -1)
		(void)close(fd);
	return;
}

int
nhclose(fd)
int fd;
{
 	if (lftrack.fd == fd) {
		really_close();	/* close it, but reopen it to hold it */
		fd = open_levelfile(0, (char *)0);
		lftrack.nethack_thinks_it_is_open = FALSE;
		return 0;
	}
	return close(fd);
}
#else
int
nhclose(fd)
int fd;
{
	return close(fd);
}
#endif

/* ----------  END LEVEL FILE HANDLING ----------- */


/* ----------  BEGIN BONES FILE HANDLING ----------- */

/* set up "file" to be file name for retrieving bones, and return a
 * bonesid to be read/written in the bones file.
 */
STATIC_OVL char *
set_bonesfile_name(file, lev)
char *file;
d_level *lev;
{
	s_level *sptr;
	char *dptr;

	Sprintf(file, "bon%c%s", dungeons[lev->dnum].boneid,
			In_quest(lev) ? urole.filecode : "0");
	dptr = eos(file);
	if ((sptr = Is_special(lev)) != 0)
	    Sprintf(dptr, ".%c", sptr->boneid);
	else
	    Sprintf(dptr, ".%d", lev->dlevel);
#ifdef VMS
	Strcat(dptr, ";1");
#endif
	return(dptr-2);
}

/* set up temporary file name for writing bones, to avoid another game's
 * trying to read from an uncompleted bones file.  we want an uncontentious
 * name, so use one in the namespace reserved for this game's level files.
 * (we are not reading or writing level files while writing bones files, so
 * the same array may be used instead of copying.)
 */
STATIC_OVL char *
set_bonestemp_name()
{
	char *tf;

	tf = rindex(lock, '.');
	if (!tf) tf = eos(lock);
	Sprintf(tf, ".bn");
#ifdef VMS
	Strcat(tf, ";1");
#endif
	return lock;
}

int
create_bonesfile(lev, bonesid, errbuf)
d_level *lev;
char **bonesid;
char errbuf[];
{
	const char *file;
	int fd;

	if (errbuf) *errbuf = '\0';
	*bonesid = set_bonesfile_name(bones, lev);
	file = set_bonestemp_name();
	file = fqname(file, BONESPREFIX, 0);

#if defined(MICRO) || defined(WIN32)
	/* Use O_TRUNC to force the file to be shortened if it already
	 * exists and is currently longer.
	 */
	fd = open(file, O_WRONLY |O_CREAT | O_TRUNC | O_BINARY, FCMASK);
#else
# ifdef MAC
	fd = maccreat(file, BONE_TYPE);
# else
	fd = creat(file, FCMASK);
# endif
#endif
	if (fd < 0 && errbuf) /* failure explanation */
	    Sprintf(errbuf,
		    "Cannot create bones \"%s\", id %s (errno %d).",
		    lock, *bonesid, errno);

# if defined(VMS) && !defined(SECURE)
	/*
	   Re-protect bones file with world:read+write+execute+delete access.
	   umask() doesn't seem very reliable; also, vaxcrtl won't let us set
	   delete access without write access, which is what's really wanted.
	   Can't simply create it with the desired protection because creat
	   ANDs the mask with the user's default protection, which usually
	   denies some or all access to world.
	 */
	(void) chmod(file, FCMASK | 007);  /* allow other users full access */
# endif /* VMS && !SECURE */

	return fd;
}

#ifdef MFLOPPY
/* remove partial bonesfile in process of creation */
void
cancel_bonesfile()
{
	const char *tempname;

	tempname = set_bonestemp_name();
	tempname = fqname(tempname, BONESPREFIX, 0);
	(void) unlink(tempname);
}
#endif /* MFLOPPY */

/* move completed bones file to proper name */
void
commit_bonesfile(lev)
d_level *lev;
{
	const char *fq_bones, *tempname;
	int ret;

	(void) set_bonesfile_name(bones, lev);
	fq_bones = fqname(bones, BONESPREFIX, 0);
	tempname = set_bonestemp_name();
	tempname = fqname(tempname, BONESPREFIX, 1);

#if (defined(SYSV) && !defined(SVR4)) || defined(GENIX)
	/* old SYSVs don't have rename.  Some SVR3's may, but since they
	 * also have link/unlink, it doesn't matter. :-)
	 */
	(void) unlink(fq_bones);
	ret = link(tempname, fq_bones);
	ret += unlink(tempname);
#else
	ret = rename(tempname, fq_bones);
#endif
	if (wizard && ret != 0)
		pline("couldn't rename %s to %s.", tempname, fq_bones);
}


int
open_bonesfile(lev, bonesid)
d_level *lev;
char **bonesid;
{
	const char *fq_bones;
	int fd;

	*bonesid = set_bonesfile_name(bones, lev);
	fq_bones = fqname(bones, BONESPREFIX, 0);
	nh_uncompress(fq_bones);	/* no effect if nonexistent */
#ifdef MAC
	fd = macopen(fq_bones, O_RDONLY | O_BINARY, BONE_TYPE);
#else
	fd = open(fq_bones, O_RDONLY | O_BINARY, 0);
#endif
	return fd;
}


int
delete_bonesfile(lev)
d_level *lev;
{
	(void) set_bonesfile_name(bones, lev);
	return !(unlink(fqname(bones, BONESPREFIX, 0)) < 0);
}


/* assume we're compressing the recently read or created bonesfile, so the
 * file name is already set properly */
void
compress_bonesfile()
{
	nh_compress(fqname(bones, BONESPREFIX, 0));
}

/* ----------  END BONES FILE HANDLING ----------- */


/* ----------  BEGIN SAVE FILE HANDLING ----------- */

/* set savefile name in OS-dependent manner from pre-existing plname,
 * avoiding troublesome characters */
void
set_savefile_name(regularize_it)
boolean regularize_it;
{
#ifdef VMS
	Sprintf(SAVEF, "[.save]%d%s", getuid(), plname);
	if (regularize_it) regularize(SAVEF+7);
	Strcat(SAVEF, ";1");
#else
# if defined(MICRO)
	Strcpy(SAVEF, SAVEP);
#  ifdef AMIGA
	strncat(SAVEF, bbs_id, PATHLEN);
#  endif
	{
		int i = strlen(SAVEP);
#  ifdef AMIGA
		/* plname has to share space with SAVEP and ".sav" */
		(void)strncat(SAVEF, plname, FILENAME - i - 4);
#  else
		(void)strncat(SAVEF, plname, 8);
#  endif
		if (regularize_it) regularize(SAVEF+i);
	}
	Strcat(SAVEF, SAVE_EXTENSION);
# else
#  if defined(WIN32)
    {
	static const char okchars[] =
		"*ABCDEFGHIJKLMNOPQRSTUVWXYZabcdefghijklmnopqrstuvwxyz_-.";
	const char *legal = okchars;
	char fnamebuf[BUFSZ], encodedfnamebuf[BUFSZ];

	/* Obtain the name of the logged on user and incorporate
	 * it into the name. */
	Sprintf(fnamebuf, "%s-%s", get_username(0), plname);
	if (regularize_it) ++legal;	/* skip '*' wildcard character */
	(void)fname_encode(legal, '%', fnamebuf, encodedfnamebuf, BUFSZ);
	Sprintf(SAVEF, "%s%s", encodedfnamebuf,SAVE_EXTENSION);
    }
#  else	/* not VMS or MICRO or WIN32 */
	Sprintf(SAVEF, "save/%d%s", (int)getuid(), plname);
	if (regularize_it) regularize(SAVEF+5);  /* avoid . or / in name */
#  endif /* WIN32 */
# endif	/* MICRO */
#endif /* VMS   */
}

#ifdef INSURANCE
void
save_savefile_name(fd)
int fd;
{
	(void) write(fd, (genericptr_t) SAVEF, sizeof(SAVEF));
}
#endif


#ifndef MICRO
/* change pre-existing savefile name to indicate an error savefile */
void
set_error_savefile()
{
# ifdef VMS
      {
	char *semi_colon = rindex(SAVEF, ';');
	if (semi_colon) *semi_colon = '\0';
      }
	Strcat(SAVEF, ".e;1");
# else
#  ifdef MAC
	Strcat(SAVEF, "-e");
#  else
	Strcat(SAVEF, ".e");
#  endif
# endif
}
#endif


/* create save file, overwriting one if it already exists */
int
create_savefile()
{
	const char *fq_save;
	int fd;

	fq_save = fqname(SAVEF, SAVEPREFIX, 0);
#if defined(MICRO) || defined(WIN32)
	fd = open(fq_save, O_WRONLY | O_BINARY | O_CREAT | O_TRUNC, FCMASK);
#else
# ifdef MAC
	fd = maccreat(fq_save, SAVE_TYPE);
# else
	fd = creat(fq_save, FCMASK);
# endif
# if defined(VMS) && !defined(SECURE)
	/*
	   Make sure the save file is owned by the current process.  That's
	   the default for non-privileged users, but for priv'd users the
	   file will be owned by the directory's owner instead of the user.
	 */
#  undef getuid
	(void) chown(fq_save, getuid(), getgid());
#  define getuid() vms_getuid()
# endif /* VMS && !SECURE */
#endif	/* MICRO */

	return fd;
}


/* open savefile for reading */
int
open_savefile()
{
	const char *fq_save;
	int fd;

	fq_save = fqname(SAVEF, SAVEPREFIX, 0);
#ifdef MAC
	fd = macopen(fq_save, O_RDONLY | O_BINARY, SAVE_TYPE);
#else
	fd = open(fq_save, O_RDONLY | O_BINARY, 0);
#endif
	return fd;
}


/* delete savefile */
int
delete_savefile()
{
	(void) unlink(fqname(SAVEF, SAVEPREFIX, 0));
	return 0;	/* for restore_saved_game() (ex-xxxmain.c) test */
}


/* try to open up a save file and prepare to restore it */
int
restore_saved_game()
{
	const char *fq_save;
	int fd;

	reset_restpref();
	set_savefile_name(TRUE);
#ifdef MFLOPPY
	if (!saveDiskPrompt(1))
	    return -1;
#endif /* MFLOPPY */
	fq_save = fqname(SAVEF, SAVEPREFIX, 0);

	nh_uncompress(fq_save);
	if ((fd = open_savefile()) < 0) return fd;

	if (validate(fd, fq_save) != 0) {
	    (void) nhclose(fd),  fd = -1;
	    (void) delete_savefile();
	}
	return fd;
}

#if defined(SELECTSAVED)
char *
plname_from_file(filename)
const char* filename;
{
    int fd;
    char* result = 0;

    Strcpy(SAVEF,filename);
#  ifdef COMPRESS_EXTENSION
    SAVEF[strlen(SAVEF)-strlen(COMPRESS_EXTENSION)] = '\0';
#  endif
    nh_uncompress(SAVEF);
    if ((fd = open_savefile()) >= 0) {
	if (validate(fd, filename)==0) {
	    char tplname[PL_NSIZ];
	    get_plname_from_file(fd, tplname);
	    result = dupstr(tplname);
	}
	(void) nhclose(fd);
    }
    nh_compress(SAVEF);

    return result;
# if 0
/* --------- obsolete - used to be ifndef STORE_PLNAME_IN_FILE ----*/
#  if defined(UNIX) && defined(QT_GRAPHICS)
    /* Name not stored in save file, so we have to extract it from
       the filename, which loses information
       (eg. "/", "_", and "." characters are lost. */
    int k;
    int uid;
    char name[64]; /* more than PL_NSIZ */
#   ifdef COMPRESS_EXTENSION
#define EXTSTR COMPRESS_EXTENSION
#   else
#define EXTSTR ""
#   endif
    if ( sscanf( filename, "%*[^/]/%d%63[^.]" EXTSTR, &uid, name ) == 2 ) {
#undef EXTSTR
    /* "_" most likely means " ", which certainly looks nicer */
	for (k=0; name[k]; k++)
	    if ( name[k]=='_' )
		name[k]=' ';
	return dupstr(name);
    } else
#  endif /* UNIX && QT_GRAPHICS */
    {
	return 0;
    }
/* --------- end of obsolete code ----*/
# endif /* 0 - WAS STORE_PLNAME_IN_FILE*/
}
#endif /* defined(SELECTSAVED) */

char**
get_saved_games()
{
#if defined(SELECTSAVED)
    int n, j = 0;
    char **result = 0;
# ifdef WIN32CON
    {
	char *foundfile;
	const char *fq_save;

	Strcpy(plname, "*");
	set_savefile_name(FALSE);
#if defined(ZLIB_COMP)
	Strcat(SAVEF, COMPRESS_EXTENSION);
#endif
	fq_save = fqname(SAVEF, SAVEPREFIX, 0);

	n = 0;
	foundfile = foundfile_buffer();
	if (findfirst((char *)fq_save)) {
	    do {
		++n;
	    } while (findnext());
	}
	if (n > 0) {
	    result = (char**)alloc((n+1)*sizeof(char*)); /* at most */
	    (void) memset((genericptr_t) result, 0, (n+1)*sizeof(char*));
	    if (findfirst((char *)fq_save)) {
	    j = n = 0;
	    do {
		char *r;
		r = plname_from_file(foundfile);
		if (r)
		    result[j++] = r;
		++n;
	    } while (findnext());
	    }
	}
    }
# endif
# if defined(UNIX) && defined(QT_GRAPHICS)
	/* posixly correct version */
    int myuid=getuid();
    DIR *dir;

    if((dir=opendir(fqname("save", SAVEPREFIX, 0)))) {
	for(n=0; readdir(dir); n++)
		;
	closedir(dir);
	if(n>0) {
		int i;
		if(!(dir=opendir(fqname("save", SAVEPREFIX, 0))))
			return 0;
	        result = (char**)alloc((n+1)*sizeof(char*)); /* at most */
		(void) memset((genericptr_t) result, 0, (n+1)*sizeof(char*));
		for (i=0, j=0; i<n; i++) {
		    int uid;
		    char name[64]; /* more than PL_NSIZ */
		    struct dirent *entry=readdir(dir);
		    if(!entry)
			    break;
		    if ( sscanf( entry->d_name, "%d%63s", &uid, name ) == 2 ) {
			if ( uid == myuid ) {
			    char filename[BUFSZ];
			    char* r;
			    Sprintf(filename,"save/%d%s",uid,name);
			    r = plname_from_file(filename);
			    if ( r )
				result[j++] = r;
			}
		    }
		}
		closedir(dir);
	}
    }
# endif
# ifdef VMS
    Strcpy(plname, "*");
    set_savefile_name(FALSE);
    j = vms_get_saved_games(SAVEF, &result);
# endif	/* VMS */

    if (j > 0) {
	if (j > 1) qsort(result, j, sizeof (char *), strcmp_wrap);
	result[j] = 0;
	return result;
    } else if (result) { /* could happen if save files are obsolete */
	free_saved_games(result);
    }
#endif /* SELECTSAVED */
    return 0;
}

void
free_saved_games(saved)
char** saved;
{
    if ( saved ) {
	int i=0;
	while (saved[i]) free((genericptr_t)saved[i++]);
	free((genericptr_t)saved);
    }
}


/* ----------  END SAVE FILE HANDLING ----------- */


/* ----------  BEGIN FILE COMPRESSION HANDLING ----------- */

#ifdef COMPRESS

STATIC_OVL void
redirect(filename, mode, stream, uncomp)
const char *filename, *mode;
FILE *stream;
boolean uncomp;
{
	if (freopen(filename, mode, stream) == (FILE *)0) {
		(void) fprintf(stderr, "freopen of %s for %scompress failed\n",
			filename, uncomp ? "un" : "");
		terminate(EXIT_FAILURE);
	}
}

/*
 * using system() is simpler, but opens up security holes and causes
 * problems on at least Interactive UNIX 3.0.1 (SVR3.2), where any
 * setuid is renounced by /bin/sh, so the files cannot be accessed.
 *
 * cf. child() in unixunix.c.
 */
STATIC_OVL void
docompress_file(filename, uncomp)
const char *filename;
boolean uncomp;
{
	char cfn[80];
	FILE *cf;
	const char *args[10];
# ifdef COMPRESS_OPTIONS
	char opts[80];
# endif
	int i = 0;
	int f;
# ifdef TTY_GRAPHICS
	boolean istty = !strncmpi(windowprocs.name, "tty", 3);
# endif

	Strcpy(cfn, filename);
# ifdef COMPRESS_EXTENSION
	Strcat(cfn, COMPRESS_EXTENSION);
# endif
	/* when compressing, we know the file exists */
	if (uncomp) {
	    if ((cf = fopen(cfn, RDBMODE)) == (FILE *)0)
		    return;
	    (void) fclose(cf);
	}

	args[0] = COMPRESS;
	if (uncomp) args[++i] = "-d";	/* uncompress */
# ifdef COMPRESS_OPTIONS
	{
	    /* we can't guarantee there's only one additional option, sigh */
	    char *opt;
	    boolean inword = FALSE;

	    Strcpy(opts, COMPRESS_OPTIONS);
	    opt = opts;
	    while (*opt) {
		if ((*opt == ' ') || (*opt == '\t')) {
		    if (inword) {
			*opt = '\0';
			inword = FALSE;
		    }
		} else if (!inword) {
		    args[++i] = opt;
		    inword = TRUE;
		}
		opt++;
	    }
	}
# endif
	args[++i] = (char *)0;

# ifdef TTY_GRAPHICS
	/* If we don't do this and we are right after a y/n question *and*
	 * there is an error message from the compression, the 'y' or 'n' can
	 * end up being displayed after the error message.
	 */
	if (istty)
	    mark_synch();
# endif
	f = fork();
	if (f == 0) {	/* child */
# ifdef TTY_GRAPHICS
		/* any error messages from the compression must come out after
		 * the first line, because the more() to let the user read
		 * them will have to clear the first line.  This should be
		 * invisible if there are no error messages.
		 */
		if (istty)
		    raw_print("");
# endif
		/* run compressor without privileges, in case other programs
		 * have surprises along the line of gzip once taking filenames
		 * in GZIP.
		 */
		/* assume all compressors will compress stdin to stdout
		 * without explicit filenames.  this is true of at least
		 * compress and gzip, those mentioned in config.h.
		 */
		if (uncomp) {
			redirect(cfn, RDBMODE, stdin, uncomp);
			redirect(filename, WRBMODE, stdout, uncomp);
		} else {
			redirect(filename, RDBMODE, stdin, uncomp);
			redirect(cfn, WRBMODE, stdout, uncomp);
		}
		(void) setgid(getgid());
		(void) setuid(getuid());
		(void) execv(args[0], (char *const *) args);
		perror((char *)0);
		(void) fprintf(stderr, "Exec to %scompress %s failed.\n",
			uncomp ? "un" : "", filename);
		terminate(EXIT_FAILURE);
	} else if (f == -1) {
		perror((char *)0);
		pline("Fork to %scompress %s failed.",
			uncomp ? "un" : "", filename);
		return;
	}
# ifndef NO_SIGNAL
	(void) signal(SIGINT, SIG_IGN);
	(void) signal(SIGQUIT, SIG_IGN);
	(void) wait((int *)&i);
	(void) signal(SIGINT, (SIG_RET_TYPE) done1);
	if (wizard) (void) signal(SIGQUIT, SIG_DFL);
#else
	/* I don't think we can really cope with external compression
	 * without signals, so we'll declare that compress failed and
	 * go on.  (We could do a better job by forcing off external
	 * compression if there are no signals, but we want this for
	 * testing with FailSafeC
	 */
	i = 1;
#endif
	if (i == 0) {
	    /* (un)compress succeeded: remove file left behind */
	    if (uncomp)
		(void) unlink(cfn);
	    else
		(void) unlink(filename);
	} else {
	    /* (un)compress failed; remove the new, bad file */
	    if (uncomp) {
		raw_printf("Unable to uncompress %s", filename);
		(void) unlink(filename);
	    } else {
		/* no message needed for compress case; life will go on */
		(void) unlink(cfn);
	    }
#ifdef TTY_GRAPHICS
	    /* Give them a chance to read any error messages from the
	     * compression--these would go to stdout or stderr and would get
	     * overwritten only in tty mode.  It's still ugly, since the
	     * messages are being written on top of the screen, but at least
	     * the user can read them.
	     */
	    if (istty)
	    {
		clear_nhwindow(WIN_MESSAGE);
		more();
		/* No way to know if this is feasible */
		/* doredraw(); */
	    }
#endif
	}
}
#endif	/* COMPRESS */

#if defined(COMPRESS) || defined(ZLIB_COMP)
# define UNUSED_if_not_COMPRESS	/*empty*/
#else
# define UNUSED_if_not_COMPRESS	UNUSED
#endif

/* compress file */
void
nh_compress(filename)
const char *filename UNUSED_if_not_COMPRESS;
{
#if !defined(COMPRESS) && !defined(ZLIB_COMP)
# ifdef PRAGMA_UNUSED
#  pragma unused(filename)
# endif
#else
	docompress_file(filename, FALSE);
#endif
}


/* uncompress file if it exists */
void
nh_uncompress(filename)
const char *filename UNUSED_if_not_COMPRESS;
{
#if !defined(COMPRESS) && !defined(ZLIB_COMP)
# ifdef PRAGMA_UNUSED
#  pragma unused(filename)
# endif
#else
	docompress_file(filename, TRUE);
#endif
}

#ifdef ZLIB_COMP /* RLC 09 Mar 1999: Support internal ZLIB */
STATIC_OVL boolean
make_compressed_name(filename,cfn)
const char *filename;
char *cfn;
{
#ifndef SHORT_FILENAMES
	/* Assume free-form filename with no 8.3 restrictions */
	strcpy(cfn, filename);
	strcat(cfn, COMPRESS_EXTENSION);
	return TRUE;
#else
# ifdef SAVE_EXTENSION
	char *bp = (char *)0;
	strcpy(cfn, filename);
	if ((bp = strstri(cfn, SAVE_EXTENSION))) {
		strsubst(bp, SAVE_EXTENSION, ".saz");
		return TRUE;
	} else {
		/* find last occurrence of bon */
		bp = eos(cfn);
		while (bp-- > cfn) {
			if (strstri(bp,"bon")) {
				strsubst(bp, "bon", "boz");
				return TRUE;
			}
		}
	}
# endif /* SAVE_EXTENSION */
	return FALSE;
#endif /* SHORT_FILENAMES */
}

STATIC_OVL void
docompress_file(filename, uncomp)
const char *filename;
boolean uncomp;
{
	gzFile *compressedfile;
	FILE *uncompressedfile;
	char cfn[256];
	char buf[1024];
	unsigned len, len2;

	if (!make_compressed_name(filename, cfn))
		return;

	if (!uncomp) {
		/* Open the input and output files */
		/* Note that gzopen takes "wb" as its mode, even on systems where
		   fopen takes "r" and "w" */

		uncompressedfile = fopen(filename, RDBMODE);
		if (!uncompressedfile) {
			pline("Error in zlib docompress_file %s", filename);
			return;
		}
		compressedfile = gzopen(cfn, "wb");
		if (compressedfile == NULL) {
			if (errno == 0) {
				pline("zlib failed to allocate memory");
			} else {
				panic("Error in docompress_file %d",
					errno);
			}
			fclose(uncompressedfile);
			return;
		}

		/* Copy from the uncompressed to the compressed file */

		while (1) {
			len = fread(buf, 1, sizeof(buf), uncompressedfile);
			if (ferror(uncompressedfile)) {
				pline("Failure reading uncompressed file");
				pline("Can't compress %s.", filename);
				fclose(uncompressedfile);
				gzclose(compressedfile);
				(void)unlink(cfn);
				return;
			}
			if (len == 0) break;	/* End of file */

			len2 = gzwrite(compressedfile, buf, len);
			if (len2 == 0) {
				pline("Failure writing compressed file");
				pline("Can't compress %s.", filename);
				fclose(uncompressedfile);
				gzclose(compressedfile);
				(void)unlink(cfn);
				return;
			}
		}

		fclose(uncompressedfile);
		gzclose(compressedfile);

		/* Delete the file left behind */

		(void)unlink(filename);

	} else {	/* uncomp */

		/* Open the input and output files */
		/* Note that gzopen takes "rb" as its mode, even on systems where
		   fopen takes "r" and "w" */

		compressedfile = gzopen(cfn, "rb");
		if (compressedfile == NULL) {
			if (errno == 0) {
				pline("zlib failed to allocate memory");
			} else if (errno != ENOENT) {
				panic("Error in zlib docompress_file %s, %d",
					filename, errno);
			}
			return;
		}
		uncompressedfile = fopen(filename, WRBMODE);
		if (!uncompressedfile) {
			pline("Error in zlib docompress file uncompress %s",
				filename);
			gzclose(compressedfile);
			return;
		}

		/* Copy from the compressed to the uncompressed file */

		while (1) {
			len = gzread(compressedfile, buf, sizeof(buf));
			if (len == (unsigned)-1) {
				pline("Failure reading compressed file");
				pline("Can't uncompress %s.", filename);
				fclose(uncompressedfile);
				gzclose(compressedfile);
				(void)unlink(filename);
				return;
			}
			if (len == 0) break;	/* End of file */

			fwrite(buf, 1, len, uncompressedfile);
			if (ferror(uncompressedfile)) {
				pline("Failure writing uncompressed file");
				pline("Can't uncompress %s.", filename);
				fclose(uncompressedfile);
				gzclose(compressedfile);
				(void)unlink(filename);
				return;
			}
		}

		fclose(uncompressedfile);
		gzclose(compressedfile);

		/* Delete the file left behind */
		(void)unlink(cfn);
	}
}
#endif /* RLC 09 Mar 1999: End ZLIB patch */

/* ----------  END FILE COMPRESSION HANDLING ----------- */


/* ----------  BEGIN FILE LOCKING HANDLING ----------- */

static int nesting = 0;

#if defined(NO_FILE_LINKS) || defined(USE_FCNTL) 	/* implies UNIX */
static int lockfd;	/* for lock_file() to pass to unlock_file() */
#endif
#ifdef USE_FCNTL
struct flock sflock; /* for unlocking, same as above */
#endif

#define HUP	if (!program_state.done_hup)

#ifndef USE_FCNTL
STATIC_OVL char *
make_lockname(filename, lockname)
const char *filename;
char *lockname;
{
#if defined(UNIX) || defined(VMS) || defined(AMIGA) || defined(WIN32) || defined(MSDOS)
# ifdef NO_FILE_LINKS
	Strcpy(lockname, LOCKDIR);
	Strcat(lockname, "/");
	Strcat(lockname, filename);
# else
	Strcpy(lockname, filename);
# endif
# ifdef VMS
      {
	char *semi_colon = rindex(lockname, ';');
	if (semi_colon) *semi_colon = '\0';
      }
	Strcat(lockname, ".lock;1");
# else
	Strcat(lockname, "_lock");
# endif
	return lockname;
#else	/* !(UNIX || VMS || AMIGA || WIN32 || MSDOS) */
# ifdef PRAGMA_UNUSED
#  pragma unused(filename)
# endif
	lockname[0] = '\0';
	return (char*)0;
#endif
}
#endif /* !USE_FCNTL */

/* lock a file */
boolean
lock_file(filename, whichprefix, retryct)
const char *filename;
int whichprefix;
int retryct;
{
#if defined(PRAGMA_UNUSED) && !(defined(UNIX) || defined(VMS)) && !(defined(AMIGA) || defined(WIN32) || defined(MSDOS))
# pragma unused(retryct)
#endif
#ifndef USE_FCNTL
	char locknambuf[BUFSZ];
	const char *lockname;
#endif

	nesting++;
	if (nesting > 1) {
	    impossible("TRIED TO NEST LOCKS");
	    return TRUE;
	}

#ifndef USE_FCNTL
	lockname = make_lockname(filename, locknambuf);
#ifndef NO_FILE_LINKS	/* LOCKDIR should be subsumed by LOCKPREFIX */
	lockname = fqname(lockname, LOCKPREFIX, 2);
#endif
#endif
	filename = fqname(filename, whichprefix, 0);
#ifdef USE_FCNTL
	lockfd = open(filename,O_RDWR);
	if (lockfd == -1) {
		HUP raw_printf("Cannot open file %s. This is a program bug.",
			filename);
	}
	sflock.l_type = F_WRLCK;
	sflock.l_whence = SEEK_SET;
	sflock.l_start = 0;
	sflock.l_len = 0;
#endif

#if defined(UNIX) || defined(VMS)
# ifdef USE_FCNTL
	while (fcntl(lockfd,F_SETLK,&sflock) == -1) {
# else
# ifdef NO_FILE_LINKS
	while ((lockfd = open(lockname, O_RDWR|O_CREAT|O_EXCL, 0666)) == -1) {
# else
	while (link(filename, lockname) == -1) {
# endif
# endif

#ifdef USE_FCNTL
	    if (retryct--) {
		HUP raw_printf(
			       "Waiting for release of fcntl lock on %s. (%d retries left).",
			       filename, retryct);
		sleep(1);
	    } else {
		HUP (void) raw_print("I give up.  Sorry.");
		HUP raw_printf("Some other process has an unnatural grip on %s.",
			       filename);
		nesting--;
		return FALSE;
	    }
#else
	    register int errnosv = errno;

	    switch (errnosv) {	/* George Barbanis */
	    case EEXIST:
		if (retryct--) {
		    HUP raw_printf(
		  	       "Waiting for access to %s.  (%d retries left).",
				   filename, retryct);
# if defined(SYSV) || defined(ULTRIX) || defined(VMS)
		    (void)
# endif
			sleep(1);
		} else {
		    HUP (void) raw_print("I give up.  Sorry.");
		    HUP raw_printf("Perhaps there is an old %s around?",
				   lockname);
		    nesting--;
		    return FALSE;
		}

		break;
	    case ENOENT:
		HUP raw_printf("Can't find file %s to lock!", filename);
		nesting--;
		return FALSE;
	    case EACCES:
		HUP raw_printf("No write permission to lock %s!", filename);
		nesting--;
		return FALSE;
# ifdef VMS			/* c__translate(vmsfiles.c) */
	    case EPERM:
		/* could be misleading, but usually right */
		HUP raw_printf("Can't lock %s due to directory protection.",
			       filename);
		nesting--;
		return FALSE;
# endif
	    case EROFS:
		/* take a wild guess at the underlying cause */
		HUP perror(lockname);
		HUP raw_printf("Cannot lock %s.", filename);
		HUP raw_printf(
     "(Perhaps you are running NetHack from inside the distribution package?)."
		);
		nesting--;
		return FALSE;
	    default:
		HUP perror(lockname);
		HUP raw_printf(
			     "Cannot lock %s for unknown reason (%d).",
			       filename, errnosv);
		nesting--;
		return FALSE;
	    }
#endif /* USE_FCNTL */

	}
#endif  /* UNIX || VMS */

#if (defined(AMIGA) || defined(WIN32) || defined(MSDOS)) && !defined(USE_FCNTL)
# ifdef AMIGA
#define OPENFAILURE(fd) (!fd)
    lockptr = 0;
# else
#define OPENFAILURE(fd) (fd < 0)
    lockptr = -1;
# endif
    while (--retryct && OPENFAILURE(lockptr)) {
# if defined(WIN32) && !defined(WIN_CE)
	lockptr = sopen(lockname, O_RDWR|O_CREAT, SH_DENYRW, S_IWRITE);
# else
	(void)DeleteFile(lockname); /* in case dead process was here first */
#  ifdef AMIGA
	lockptr = Open(lockname,MODE_NEWFILE);
#  else
	lockptr = open(lockname, O_RDWR|O_CREAT|O_EXCL, S_IWRITE);
#  endif
# endif
	if (OPENFAILURE(lockptr)) {
	    raw_printf("Waiting for access to %s.  (%d retries left).",
			filename, retryct);
	    Delay(50);
	}
    }
    if (!retryct) {
	raw_printf("I give up.  Sorry.");
	nesting--;
	return FALSE;
    }
#endif /* AMIGA || WIN32 || MSDOS */
	return TRUE;
}


#ifdef VMS	/* for unlock_file, use the unlink() routine in vmsunix.c */
# ifdef unlink
#  undef unlink
# endif
# define unlink(foo) vms_unlink(foo)
#endif

/* unlock file, which must be currently locked by lock_file */
void
unlock_file(filename)
const char *filename;
{
#ifndef USE_FCNTL
	char locknambuf[BUFSZ];
	const char *lockname;
#endif

	if (nesting == 1) {
#ifdef USE_FCNTL
		sflock.l_type = F_UNLCK;
		if (fcntl(lockfd,F_SETLK,&sflock) == -1) {
			HUP raw_printf("Can't remove fcntl lock on %s.", filename);
			(void) close(lockfd);
		}
#else
		lockname = make_lockname(filename, locknambuf);
#ifndef NO_FILE_LINKS	/* LOCKDIR should be subsumed by LOCKPREFIX */
		lockname = fqname(lockname, LOCKPREFIX, 2);
#endif

#if defined(UNIX) || defined(VMS)
		if (unlink(lockname) < 0)
			HUP raw_printf("Can't unlink %s.", lockname);
# ifdef NO_FILE_LINKS
		(void) nhclose(lockfd);
# endif

#endif  /* UNIX || VMS */

#if defined(AMIGA) || defined(WIN32) || defined(MSDOS)
		if (lockptr) Close(lockptr);
		DeleteFile(lockname);
		lockptr = 0;
#endif /* AMIGA || WIN32 || MSDOS */
#endif /* USE_FCNTL */
	}

	nesting--;
}

/* ----------  END FILE LOCKING HANDLING ----------- */


/* ----------  BEGIN CONFIG FILE HANDLING ----------- */

const char *configfile =
#ifdef UNIX
			".nethackrc";
#else
# if defined(MAC) || defined(__BEOS__)
			"NetHack Defaults";
# else
#  if defined(MSDOS) || defined(WIN32)
			"defaults.nh";
#  else
			"NetHack.cnf";
#  endif
# endif
#endif

/* used for messaging */
char lastconfigfile[BUFSZ];

#ifdef MSDOS
/* conflict with speed-dial under windows
 * for XXX.cnf file so support of NetHack.cnf
 * is for backward compatibility only.
 * Preferred name (and first tried) is now defaults.nh but
 * the game will try the old name if there
 * is no defaults.nh.
 */
const char *backward_compat_configfile = "nethack.cnf"; 
#endif

#ifndef MFLOPPY
#define fopenp fopen
#endif

STATIC_OVL FILE *
fopen_config_file(filename, src)
const char *filename;
int src;
{
	FILE *fp;
#if defined(UNIX) || defined(VMS)
	char	tmp_config[BUFSZ];
	char *envp;
#endif

	/* If src != SET_IN_SYS, "filename" is an environment variable, so it
	 * should hang around. If set, it is expected to be a full path name
	 * (if relevant) */
	if (filename) {
#ifdef UNIX
		if ((src!=SET_IN_SYS) && access(filename, 4) == -1) {
			/* 4 is R_OK on newer systems */
			/* nasty sneaky attempt to read file through
			 * NetHack's setuid permissions -- this is the only
			 * place a file name may be wholly under the player's
			 * control (but SYSCF_FILE is not under the player's
			 * control so it's OK).
			 */
			raw_printf("Access to %s denied (%d).",
					filename, errno);
			wait_synch();
			/* fall through to standard names */
		} else
#endif
#ifdef PREFIXES_IN_USE
		if (src == SET_IN_SYS) {
			(void) strncpy(lastconfigfile,
				fqname(filename, SYSCONFPREFIX, 0), BUFSZ-1);
		} else
#endif
		(void) strncpy(lastconfigfile, filename, BUFSZ-1);
		lastconfigfile[BUFSZ-1] = '\0';
		if ((fp = fopenp(lastconfigfile, "r")) != (FILE *)0) {
		    return(fp);
#if defined(UNIX) || defined(VMS)
		} else {
		    /* access() above probably caught most problems for UNIX */
		    raw_printf("Couldn't open requested config file %s (%d).",
					filename, errno);
		    wait_synch();
		    /* fall through to standard names */
#endif
		}
	}

#if defined(MICRO) || defined(MAC) || defined(__BEOS__) || defined(WIN32)
	(void) strncpy(lastconfigfile,
			fqname(configfile, CONFIGPREFIX, 0), BUFSZ-1);
	lastconfigfile[BUFSZ-1] = '\0';
	if ((fp = fopenp(lastconfigfile, "r")) != (FILE *)0) {
		return(fp);
	}
# ifdef MSDOS
	(void) strncpy(lastconfigfile,
			fqname(backward_compat_configfile, CONFIGPREFIX, 0),
			BUFSZ-1);
	lastconfigfile[BUFSZ-1] = '\0';
	else if ((fp = fopenp(lastconfigfile, "r")) != (FILE *)0)
		return(fp);
# endif
#else
	/* constructed full path names don't need fqname() */
# ifdef VMS
	(void) strncpy(lastconfigfile, fqname("nethackini", CONFIGPREFIX, 0),
			BUFSZ-1);
	lastconfigfile[BUFSZ-1] = '\0';
	if ((fp = fopenp(lastconfigfile, "r")) != (FILE *)0) {
		return(fp);
	}
	(void) strncpy(lastconfigfile,"sys$login:nethack.ini", BUFSZ-1);
	lastconfigfile[BUFSZ-1] = '\0';
	if ((fp = fopenp(lastconfigfile, "r")) != (FILE *)0) {
		return(fp);
	}

	envp = nh_getenv("HOME");
	if (!envp)
		Strcpy(tmp_config, "NetHack.cnf");
	else
		Sprintf(tmp_config, "%s%s", envp, "NetHack.cnf");

	(void) strncpy(lastconfigfile, tmp_config, BUFSZ-1);
	lastconfigfile[BUFSZ-1] = '\0';
	if ((fp = fopenp(tmp_config, "r")) != (FILE *)0)
		return(fp);
# else	/* should be only UNIX left */
	envp = nh_getenv("HOME");
	if (!envp)
		Strcpy(tmp_config, ".nethackrc");
	else
		Sprintf(tmp_config, "%s/%s", envp, ".nethackrc");

	(void) strncpy(lastconfigfile, tmp_config, BUFSZ-1);
	lastconfigfile[BUFSZ-1] = '\0';
	if ((fp = fopenp(lastconfigfile, "r")) != (FILE *)0)
		return(fp);
#  if defined(__APPLE__)
	/* try an alternative */
	if (envp) {
		Sprintf(tmp_config, "%s/%s", envp,
			"Library/Preferences/NetHack Defaults");
		(void) strncpy(lastconfigfile, tmp_config, BUFSZ-1);
		lastconfigfile[BUFSZ-1] = '\0';
		if ((fp = fopenp(lastconfigfile, "r")) != (FILE *)0)
			return(fp);
		Sprintf(tmp_config, "%s/%s", envp,
			"Library/Preferences/NetHack Defaults.txt");
		(void) strncpy(lastconfigfile, tmp_config, BUFSZ-1);
		lastconfigfile[BUFSZ-1] = '\0';
		if ((fp = fopenp(lastconfigfile, "r")) != (FILE *)0)
			return(fp);
	}
#  endif
	if (errno != ENOENT) {
	    const char *details;

	    /* e.g., problems when setuid NetHack can't search home
	     * directory restricted to user */

#  if defined (NHSTDC) && !defined(NOTSTDC)
	    if ((details = strerror(errno)) == 0)
#  endif
		details = "";
	    raw_printf("Couldn't open default config file %s %s(%d).",
		       lastconfigfile, details, errno);
	    wait_synch();
	}
# endif	/* Unix */
#endif
	return (FILE *)0;
}


/*
 * Retrieve a list of integers from a file into a uchar array.
 *
 * NOTE: zeros are inserted unless modlist is TRUE, in which case the list
 *  location is unchanged.  Callers must handle zeros if modlist is FALSE.
 */
STATIC_OVL int
get_uchars(fp, buf, bufp, list, modlist, size, name)
    FILE *fp;		/* input file pointer */
    char *buf;		/* read buffer, must be of size BUFSZ */
    char *bufp;		/* current pointer */
    uchar *list;	/* return list */
    boolean modlist;	/* TRUE: list is being modified in place */
    int  size;		/* return list size */
    const char *name;		/* name of option for error message */
{
    unsigned int num = 0;
    int count = 0;
    boolean havenum = FALSE;

    while (1) {
	switch(*bufp) {
	    case ' ':  case '\0':
	    case '\t': case '\n':
		if (havenum) {
		    /* if modifying in place, don't insert zeros */
		    if (num || !modlist) list[count] = num;
		    count++;
		    num = 0;
		    havenum = FALSE;
		}
		if (count == size || !*bufp) return count;
		bufp++;
		break;

	    case '0': case '1': case '2': case '3':
	    case '4': case '5': case '6': case '7':
	    case '8': case '9':
		havenum = TRUE;
		num = num*10 + (*bufp-'0');
		bufp++;
		break;

	    case '\\':
		if (fp == (FILE *)0)
		    goto gi_error;
		do  {
		    if (!fgets(buf, BUFSZ, fp)) goto gi_error;
		} while (buf[0] == '#');
		bufp = buf;
		break;

	    default:
gi_error:
		raw_printf("Syntax error in %s", name);
		wait_synch();
		return count;
	}
    }
    /*NOTREACHED*/
}

#ifdef NOCWD_ASSUMPTIONS
STATIC_OVL void
adjust_prefix(bufp, prefixid)
char *bufp;
int prefixid;
{
	char *ptr;

	if (!bufp) return;
	/* Backward compatibility, ignore trailing ;n */ 
	if ((ptr = index(bufp, ';')) != 0) *ptr = '\0';
	if (strlen(bufp) > 0) {
		fqn_prefix[prefixid] = (char *)alloc(strlen(bufp)+2);
		Strcpy(fqn_prefix[prefixid], bufp);
		append_slash(fqn_prefix[prefixid]);
	}
}
#endif

#define match_varname(INP,NAM,LEN) match_optname(INP, NAM, LEN, TRUE)

int
parse_config_line(fp, buf, src)
FILE		*fp;
char		*buf;
int		src;
{
#if defined(MICRO) && !defined(NOCWD_ASSUMPTIONS)
	static boolean ramdisk_specified = FALSE;
#endif
#ifdef SYSCF
	int n;
#endif
	char		*bufp, *altp;
	uchar   translate[MAXPCHARS];
	int   len;
	/* lines beginning with '#' are comments */
	if (*buf == '#')
		return 1;

	/* remove trailing whitespace */
	bufp = eos(buf);
	while (--bufp > buf && isspace(*bufp))
		continue;

	if (bufp <= buf)
		return 1;		/* skip all-blank lines */
	else
		*(bufp + 1) = '\0';	/* terminate line */

	/* find the '=' or ':' */
	bufp = index(buf, '=');
	altp = index(buf, ':');
	if (!bufp || (altp && altp < bufp)) bufp = altp;
	if (!bufp) return 0;

	/* skip  whitespace between '=' and value */
	do { ++bufp; } while (isspace(*bufp));

	/* Go through possible variables */
	/* some of these (at least LEVELS and SAVE) should now set the
	 * appropriate fqn_prefix[] rather than specialized variables
	 */
	if (match_varname(buf, "OPTIONS", 4)) {
		parseoptions(bufp, TRUE, TRUE);
		if (plname[0])		/* If a name was given */
			plnamesuffix();	/* set the character class */
	} else if (match_varname(buf, "AUTOPICKUP_EXCEPTION", 5)) {
		add_autopickup_exception(bufp);
#ifdef NOCWD_ASSUMPTIONS
	} else if (match_varname(buf, "HACKDIR", 4)) {
		adjust_prefix(bufp, HACKPREFIX);
	} else if (match_varname(buf, "LEVELDIR", 4) ||
		   match_varname(buf, "LEVELS", 4)) {
		adjust_prefix(bufp, LEVELPREFIX);
	} else if (match_varname(buf, "SAVEDIR", 4)) {
		adjust_prefix(bufp, SAVEPREFIX);
	} else if (match_varname(buf, "BONESDIR", 5)) {
		adjust_prefix(bufp, BONESPREFIX);
	} else if (match_varname(buf, "DATADIR", 4)) {
		adjust_prefix(bufp, DATAPREFIX);
	} else if (match_varname(buf, "SCOREDIR", 4)) {
		adjust_prefix(bufp, SCOREPREFIX);
	} else if (match_varname(buf, "LOCKDIR", 4)) {
		adjust_prefix(bufp, LOCKPREFIX);
	} else if (match_varname(buf, "CONFIGDIR", 4)) {
		adjust_prefix(bufp, CONFIGPREFIX);
	} else if (match_varname(buf, "TROUBLEDIR", 4)) {
		adjust_prefix(bufp, TROUBLEPREFIX);
#else /*NOCWD_ASSUMPTIONS*/
# ifdef MICRO
	} else if (match_varname(buf, "HACKDIR", 4)) {
		(void) strncpy(hackdir, bufp, PATHLEN-1);
#  ifdef MFLOPPY
	} else if (match_varname(buf, "RAMDISK", 3)) {
				/* The following ifdef is NOT in the wrong
				 * place.  For now, we accept and silently
				 * ignore RAMDISK */
#   ifndef AMIGA
		if (strlen(bufp) >= PATHLEN) bufp[PATHLEN-1] = '\0';
		Strcpy(levels, bufp);
		ramdisk = (strcmp(permbones, levels) != 0);
		ramdisk_specified = TRUE;
#   endif
#  endif
	} else if (match_varname(buf, "LEVELS", 4)) {
		if (strlen(bufp) >= PATHLEN) bufp[PATHLEN-1] = '\0';
		Strcpy(permbones, bufp);
		if (!ramdisk_specified || !*levels) Strcpy(levels, bufp);
		ramdisk = (strcmp(permbones, levels) != 0);
	} else if (match_varname(buf, "SAVE", 4)) {
#  ifdef MFLOPPY
		extern	int saveprompt;
#  endif
		char *ptr;

		if ((ptr = index(bufp, ';')) != 0) {
			*ptr = '\0';
#  ifdef MFLOPPY
			if (*(ptr+1) == 'n' || *(ptr+1) == 'N') {
				saveprompt = FALSE;
			}
#  endif
		}
# if defined(SYSFLAGS) && defined(MFLOPPY)
		else
		    saveprompt = sysflags.asksavedisk;
# endif

		(void) strncpy(SAVEP, bufp, SAVESIZE-1);
		append_slash(SAVEP);
# endif /* MICRO */
#endif /*NOCWD_ASSUMPTIONS*/

	} else if (match_varname(buf, "NAME", 4)) {
	    (void) strncpy(plname, bufp, PL_NSIZ-1);
	    plnamesuffix();
	} else if (match_varname(buf, "ROLE", 4) ||
		   match_varname(buf, "CHARACTER", 4)) {
	    if ((len = str2role(bufp)) >= 0)
	    	flags.initrole = len;
	} else if (match_varname(buf, "DOGNAME", 3)) {
	    (void) strncpy(dogname, bufp, PL_PSIZ-1);
	} else if (match_varname(buf, "CATNAME", 3)) {
	    (void) strncpy(catname, bufp, PL_PSIZ-1);
#ifdef SYSCF
	} else if (src == SET_IN_SYS && match_varname(buf, "WIZARDS", 7)) {
	    if (sysopt.wizards) free(sysopt.wizards);
	    sysopt.wizards = dupstr(bufp);
	} else if (src == SET_IN_SYS && match_varname(buf, "SHELLERS", 8)) {
	    if (sysopt.shellers) free(sysopt.shellers);
	    sysopt.shellers = dupstr(bufp);
<<<<<<< HEAD
	} else if (src == SET_IN_SYS && match_varname(buf, "DEBUGFILES", 5)) {
	    if (sysopt.debugfiles) free(sysopt.debugfiles);
	    sysopt.debugfiles = dupstr(bufp);
=======
	} else if (src == SET_IN_SYS && match_varname(buf, "EXPLORERS", 7)) {
	    if (sysopt.explorers) free(sysopt.explorers);
	    sysopt.explorers = dupstr(bufp);
	} else if (src == SET_IN_SYS && match_varname(buf, "DEBUGFILES", 5)) {
	    if (sysopt.debugfiles) free(sysopt.debugfiles);
	    /* if showdebug() has already been called (perhaps we've added
	       some debugpline() calls to option processing) and has found
	       a value for getenv("DEBUGFILES"), don't override that */
	    if (sysopt.env_dbgfl == 0)
		sysopt.debugfiles = dupstr(bufp);
>>>>>>> b7ad4a8a
	} else if (src == SET_IN_SYS && match_varname(buf, "SUPPORT", 7)) {
	    if (sysopt.support) free(sysopt.support);
	    sysopt.support = dupstr(bufp);
	} else if (src == SET_IN_SYS && match_varname(buf, "RECOVER", 7)) {
	    if (sysopt.recover) free(sysopt.recover);
	    sysopt.recover = dupstr(bufp);
	} else if (match_varname(buf, "SEDUCE", 6)) {
	    n = !!atoi(bufp);	/* XXX this could be tighter */
	    /* allow anyone to turn it off, but only sysconf to turn it on*/
	    if (src != SET_IN_SYS && n != 0) {
		raw_printf("Illegal value in SEDUCE");
		return 0;
	    }
	    sysopt.seduce = n;
	    sysopt_seduce_set(sysopt.seduce);
	} else if (src == SET_IN_SYS && match_varname(buf, "MAXPLAYERS", 10)) {
	    n = atoi(bufp);
	    /* XXX to get more than 25, need to rewrite all lock code */
	    if (n < 1 || n > 25) {
		raw_printf("Illegal value in MAXPLAYERS (maximum is 25).");
		return 0;
	    }
	    sysopt.maxplayers = n;
	} else if (src == SET_IN_SYS && match_varname(buf, "PERSMAX", 7)) {
	    n = atoi(bufp);
	    if (n < 1) {
		raw_printf("Illegal value in PERSMAX (minimum is 1).");
		return 0;
	    }
	    sysopt.persmax = n;
	} else if (src == SET_IN_SYS && match_varname(buf, "PERS_IS_UID", 11)) {
	    n = atoi(bufp);
	    if (n != 0 && n != 1) {
		raw_printf("Illegal value in PERS_IS_UID (must be 0 or 1).");
		return 0;
	    }
	    sysopt.pers_is_uid = n;
	} else if (src == SET_IN_SYS && match_varname(buf, "ENTRYMAX", 8)) {
	    n = atoi(bufp);
	    if (n < 10) {
		raw_printf("Illegal value in ENTRYMAX (minimum is 10).");
		return 0;
	    }
	    sysopt.entrymax = n;
	} else if ( (src==SET_IN_SYS) && match_varname(buf, "POINTSMIN", 9)) {
	    n = atoi(bufp);
	    if (n < 1) {
		raw_printf("Illegal value in POINTSMIN (minimum is 1).");
		return 0;
	    }
	    sysopt.pointsmin = n;
	} else if (src == SET_IN_SYS && match_varname(buf, "MAX_STATUENAME_RANK", 10)) {
	    n = atoi(bufp);
	    if (n < 1) {
		raw_printf("Illegal value in MAX_STATUENAME_RANK (minimum is 1).");
		return 0;
	    }
	    sysopt.tt_oname_maxrank = n;
# ifdef PANICTRACE
	} else if (src == SET_IN_SYS &&
		match_varname(buf, "PANICTRACE_LIBC", 15)) {
#  ifdef PANICTRACE_LIBC
	    n = atoi(bufp);
	    if (n < 0 || n > 2) {
		raw_printf("Illegal value in PANICTRACE_LIBC (not 0,1,2).");
		return 0;
	    }
	    sysopt.panictrace_libc = n;
#  endif /* PANICTRACE_LIBC */
	} else if (src == SET_IN_SYS &&
		match_varname(buf, "PANICTRACE_GDB", 14)) {
	    n = atoi(bufp);
	    if (n < 0 || n > 2) {
		raw_printf("Illegal value in PANICTRACE_GDB (not 0,1,2).");
		return 0;
	    }
	    sysopt.panictrace_gdb = n;
	} else if (src == SET_IN_SYS && match_varname(buf, "GDBPATH", 7)) {
	    if (!file_exists(bufp)) {
		raw_printf("File specified in GDBPATH does not exist.");
		return 0;
	    }
	    if (sysopt.gdbpath) free(sysopt.gdbpath);
	    sysopt.gdbpath = dupstr(bufp);
	} else if (src == SET_IN_SYS && match_varname(buf, "GREPPATH", 7)) {
	    if (!file_exists(bufp)) {
		raw_printf("File specified in GREPPATH does not exist.");
		return 0;
	    }
	    if (sysopt.greppath) free(sysopt.greppath);
	    sysopt.greppath = dupstr(bufp);
# endif /* PANICTRACE */
#endif /* SYSCF */
	} else if (match_varname(buf, "BOULDER", 3)) {
	    (void) get_uchars(fp, buf, bufp, &iflags.bouldersym, TRUE,
			      1, "BOULDER");
	} else if (match_varname(buf, "MENUCOLOR", 9)) {
	    (void) add_menu_coloring(bufp);
	} else if (match_varname(buf, "WARNINGS", 5)) {
	    (void) get_uchars(fp, buf, bufp, translate, FALSE,
					WARNCOUNT, "WARNINGS");
	    assign_warnings(translate);
	} else if (match_varname(buf, "SYMBOLS", 4)) {
		char *op, symbuf[BUFSZ];
		boolean morelines;
		do {
			morelines = FALSE;

			/* strip leading and trailing white space */
			while (isspace(*bufp)) bufp++;
			op = eos(bufp);
			while (--op >= bufp && isspace(*op)) *op = '\0';

			/* check for line continuation (trailing '\') */
			op = eos(bufp);
			if (--op >= bufp && *op == '\\') {
			    *op = '\0';
			    morelines = TRUE;
			    /* strip trailing space now that '\' is gone */
			    while (--op >= bufp && isspace(*op)) *op = '\0';
			}
			/* parse here */
			parsesymbols(bufp);	
			if (morelines)
			  do  {
			    *symbuf = '\0';
			    if (!fgets(symbuf, BUFSZ, fp)) {
					morelines = FALSE;
					break;
			    }
			    bufp = symbuf;
			} while (*bufp == '#');
		} while (morelines);
		switch_symbols(TRUE);
	} else if (match_varname(buf, "WIZKIT", 6)) {
	    (void) strncpy(wizkit, bufp, WIZKIT_MAX-1);
#ifdef AMIGA
	} else if (match_varname(buf, "FONT", 4)) {
		char *t;

		if( t = strchr( buf+5, ':' ) )
		{
		    *t = 0;
		    amii_set_text_font( buf+5, atoi( t + 1 ) );
		    *t = ':';
		}
	} else if (match_varname(buf, "PATH", 4)) {
		(void) strncpy(PATH, bufp, PATHLEN-1);
	} else if (match_varname(buf, "DEPTH", 5)) {
		extern int amii_numcolors;
		int val = atoi( bufp );
		amii_numcolors = 1L << min( DEPTH, val );
#if defined(SYSFLAGS)
	} else if (match_varname(buf, "DRIPENS", 7)) {
		int i, val;
		char *t;
		for (i = 0, t = strtok(bufp, ",/"); t != (char *)0;
				i < 20 && (t = strtok((char*)0, ",/")), ++i) {
			sscanf(t, "%d", &val );
			sysflags.amii_dripens[i] = val;
		}
#endif
	} else if (match_varname(buf, "SCREENMODE", 10 )) {
		extern long amii_scrnmode;
		if (!stricmp(bufp,"req"))
		    amii_scrnmode = 0xffffffff; /* Requester */
		else if( sscanf(bufp, "%x", &amii_scrnmode) != 1 )
		    amii_scrnmode = 0;
	} else if (match_varname(buf, "MSGPENS", 7)) {
		extern int amii_msgAPen, amii_msgBPen;
		char *t = strtok(bufp, ",/");
		if( t )
		{
		    sscanf(t, "%d", &amii_msgAPen);
		    if( t = strtok((char*)0, ",/") )
				sscanf(t, "%d", &amii_msgBPen);
		}
	} else if (match_varname(buf, "TEXTPENS", 8)) {
		extern int amii_textAPen, amii_textBPen;
		char *t = strtok(bufp, ",/");
		if( t )
		{
		    sscanf(t, "%d", &amii_textAPen);
		    if( t = strtok((char*)0, ",/") )
				sscanf(t, "%d", &amii_textBPen);
		}
	} else if (match_varname(buf, "MENUPENS", 8)) {
		extern int amii_menuAPen, amii_menuBPen;
		char *t = strtok(bufp, ",/");
		if( t )
		{
		    sscanf(t, "%d", &amii_menuAPen);
		    if( t = strtok((char*)0, ",/") )
				sscanf(t, "%d", &amii_menuBPen);
		}
	} else if (match_varname(buf, "STATUSPENS", 10)) {
		extern int amii_statAPen, amii_statBPen;
		char *t = strtok(bufp, ",/");
		if( t )
		{
		    sscanf(t, "%d", &amii_statAPen);
		    if( t = strtok((char*)0, ",/") )
				sscanf(t, "%d", &amii_statBPen);
		}
	} else if (match_varname(buf, "OTHERPENS", 9)) {
		extern int amii_otherAPen, amii_otherBPen;
		char *t = strtok(bufp, ",/");
		if( t )
		{
		    sscanf(t, "%d", &amii_otherAPen);
		    if( t = strtok((char*)0, ",/") )
				sscanf(t, "%d", &amii_otherBPen);
		}
	} else if (match_varname(buf, "PENS", 4)) {
		extern unsigned short amii_init_map[ AMII_MAXCOLORS ];
		int i;
		char *t;

		for (i = 0, t = strtok(bufp, ",/");
			i < AMII_MAXCOLORS && t != (char *)0;
			t = strtok((char *)0, ",/"), ++i)
		{
			sscanf(t, "%hx", &amii_init_map[i]);
		}
		amii_setpens( amii_numcolors = i );
	} else if (match_varname(buf, "FGPENS", 6)) {
		extern int foreg[ AMII_MAXCOLORS ];
		int i;
		char *t;

		for (i = 0, t = strtok(bufp, ",/");
			i < AMII_MAXCOLORS && t != (char *)0;
			t = strtok((char *)0, ",/"), ++i)
		{
			sscanf(t, "%d", &foreg[i]);
		}
	} else if (match_varname(buf, "BGPENS", 6)) {
		extern int backg[ AMII_MAXCOLORS ];
		int i;
		char *t;

		for (i = 0, t = strtok(bufp, ",/");
			i < AMII_MAXCOLORS && t != (char *)0;
			t = strtok((char *)0, ",/"), ++i)
		{
			sscanf(t, "%d", &backg[i]);
		}
#endif
#ifdef USER_SOUNDS
	} else if (match_varname(buf, "SOUNDDIR", 8)) {
		sounddir = dupstr(bufp);
	} else if (match_varname(buf, "SOUND", 5)) {
		add_sound_mapping(bufp);
#endif
#ifdef QT_GRAPHICS
	/* These should move to wc_ options */
	} else if (match_varname(buf, "QT_TILEWIDTH", 12)) {
		extern char *qt_tilewidth;
		if (qt_tilewidth == NULL)	
			qt_tilewidth = dupstr(bufp);
	} else if (match_varname(buf, "QT_TILEHEIGHT", 13)) {
		extern char *qt_tileheight;
		if (qt_tileheight == NULL)	
			qt_tileheight = dupstr(bufp);
	} else if (match_varname(buf, "QT_FONTSIZE", 11)) {
		extern char *qt_fontsize;
		if (qt_fontsize == NULL)
			qt_fontsize = dupstr(bufp);
	} else if (match_varname(buf, "QT_COMPACT", 10)) {
		extern int qt_compact_mode;
		qt_compact_mode = atoi(bufp);
#endif
	} else
		return 0;
	return 1;
}

#ifdef USER_SOUNDS
boolean
can_read_file(filename)
const char *filename;
{
	return (access(filename, 4) == 0);
}
#endif /* USER_SOUNDS */

boolean
read_config_file(filename, src)
const char *filename;
int src;
{
	char	buf[4*BUFSZ];
	FILE	*fp;
	boolean rv = TRUE;	/* assume successful parse */

	if (!(fp = fopen_config_file(filename, src))) return FALSE;

	/* begin detection of duplicate configfile options */
	set_duplicate_opt_detection(1);

	while (fgets(buf, sizeof buf, fp)) {
#ifdef notyet
/*
XXX Don't call read() in parse_config_line, read as callback or reassemble line
at this level.
OR: Forbid multiline stuff for alternate config sources.
*/
#endif
	    if (!parse_config_line(fp, buf, src)) {
		raw_printf("Bad option line:  \"%.50s\"", buf);
		wait_synch();
		rv = FALSE;
	    }
	}
	(void) fclose(fp);
	
	/* turn off detection of duplicate configfile options */
	set_duplicate_opt_detection(0);
	return rv;
}

STATIC_OVL FILE *
fopen_wizkit_file()
{
	FILE *fp;
#if defined(VMS) || defined(UNIX)
	char	tmp_wizkit[BUFSZ];
#endif
	char *envp;

	envp = nh_getenv("WIZKIT");
	if (envp && *envp) (void) strncpy(wizkit, envp, WIZKIT_MAX - 1);
	if (!wizkit[0]) return (FILE *)0;

#ifdef UNIX
	if (access(wizkit, 4) == -1) {
		/* 4 is R_OK on newer systems */
		/* nasty sneaky attempt to read file through
		 * NetHack's setuid permissions -- this is a
		 * place a file name may be wholly under the player's
		 * control
		 */
		raw_printf("Access to %s denied (%d).",
				wizkit, errno);
		wait_synch();
		/* fall through to standard names */
	} else
#endif
	if ((fp = fopenp(wizkit, "r")) != (FILE *)0) {
	    return(fp);
#if defined(UNIX) || defined(VMS)
	} else {
	    /* access() above probably caught most problems for UNIX */
	    raw_printf("Couldn't open requested config file %s (%d).",
				wizkit, errno);
	    wait_synch();
#endif
	}

#if defined(MICRO) || defined(MAC) || defined(__BEOS__) || defined(WIN32)
	if ((fp = fopenp(fqname(wizkit, CONFIGPREFIX, 0), "r"))
								!= (FILE *)0)
		return(fp);
#else
# ifdef VMS
	envp = nh_getenv("HOME");
	if (envp)
		Sprintf(tmp_wizkit, "%s%s", envp, wizkit);
	else
		Sprintf(tmp_wizkit, "%s%s", "sys$login:", wizkit);
	if ((fp = fopenp(tmp_wizkit, "r")) != (FILE *)0)
		return(fp);
# else	/* should be only UNIX left */
	envp = nh_getenv("HOME");
	if (envp)
		Sprintf(tmp_wizkit, "%s/%s", envp, wizkit);
	else 	Strcpy(tmp_wizkit, wizkit);
	if ((fp = fopenp(tmp_wizkit, "r")) != (FILE *)0)
		return(fp);
	else if (errno != ENOENT) {
		/* e.g., problems when setuid NetHack can't search home
		 * directory restricted to user */
		raw_printf("Couldn't open default wizkit file %s (%d).",
					tmp_wizkit, errno);
		wait_synch();
	}
# endif
#endif
	return (FILE *)0;
}

/* add to hero's inventory if there's room, otherwise put item on floor */
STATIC_DCL void
wizkit_addinv(obj)
struct obj *obj;
{
    if (!obj || obj == &zeroobj) return;

    /* subset of starting inventory pre-ID */
    obj->dknown = 1;
    if (Role_if(PM_PRIEST)) obj->bknown = 1;
    /* same criteria as lift_object()'s check for available inventory slot */
    if (obj->oclass != COIN_CLASS &&
	    inv_cnt(FALSE) >= 52 && !merge_choice(invent, obj)) {
	/* inventory overflow; can't just place & stack object since
	   hero isn't in position yet, so schedule for arrival later */
	add_to_migration(obj);
	obj->ox = 0;	/* index of main dungeon */
	obj->oy = 1;	/* starting level number */
	obj->owornmask = (long)(MIGR_WITH_HERO | MIGR_NOBREAK|MIGR_NOSCATTER);
    } else {
	(void)addinv(obj);
    }
}

void
read_wizkit()
{
	FILE *fp;
	char *ep, buf[BUFSZ];
	struct obj *otmp;
	boolean bad_items = FALSE, skip = FALSE;

	if (!wizard || !(fp = fopen_wizkit_file())) return;

	program_state.wizkit_wishing = 1;
	while (fgets(buf, (int)(sizeof buf), fp)) {
	    ep = index(buf, '\n');
	    if (skip) {	/* in case previous line was too long */
		if (ep) skip = FALSE; /* found newline; next line is normal */
	    } else {
		if (!ep) skip = TRUE; /* newline missing; discard next fgets */
		else *ep = '\0';		/* remove newline */

		if (buf[0]) {
			otmp = readobjnam(buf, (struct obj *)0);
			if (otmp) {
			    if (otmp != &zeroobj)
				wizkit_addinv(otmp);
			} else {
			    /* .60 limits output line width to 79 chars */
			    raw_printf("Bad wizkit item: \"%.60s\"", buf);
			    bad_items = TRUE;
			}
		}
	    }
	}
	program_state.wizkit_wishing = 0;
	if (bad_items)
	    wait_synch();
	(void) fclose(fp);
	return;
}

extern struct symsetentry *symset_list;		/* options.c */
extern struct symparse loadsyms[];		/* drawing.c */
extern const char *known_handling[];		/* drawing.c */
extern const char *known_restrictions[];	/* drawing.c */
static int symset_count = 0;	 	/* for pick-list building only */
static boolean chosen_symset_start = FALSE, chosen_symset_end = FALSE;

STATIC_OVL
FILE *
fopen_sym_file()
{
	FILE *fp;

	fp = fopen_datafile(SYMBOLS, "r", HACKPREFIX);
	return fp;
}

/*
 * Returns 1 if the chose symset was found and loaded.
 *         0 if it wasn't found in the sym file or other problem.
 */
int
read_sym_file(which_set)
int which_set;
{
	char buf[4*BUFSZ];
	FILE *fp;

	if (!(fp = fopen_sym_file())) return 0;

	symset_count = 0;
	chosen_symset_start = chosen_symset_end = FALSE;
	while (fgets(buf, 4*BUFSZ, fp)) {
		if (!parse_sym_line(buf, which_set)) {
			raw_printf("Bad symbol line:  \"%.50s\"", buf);
			wait_synch();
		}
	}
	(void) fclose(fp);
	if (!chosen_symset_end && !chosen_symset_start)
		return (symset[which_set].name == 0) ? 1 : 0;
	if (!chosen_symset_end) {
		raw_printf("Missing finish for symset \"%s\"",
			symset[which_set].name ?
			symset[which_set].name : "unknown");
		wait_synch();
	}
	return 1;
}

/* returns 0 on error */
int
parse_sym_line(buf, which_set)
char *buf;
int which_set;
{
	int val, i;
	struct symparse *symp = (struct symparse *)0;
	char *bufp, *commentp, *altp;

	if (*buf == '#')
		return 1;

	/* remove trailing comment(s) */
	commentp = eos(buf);
	while (--commentp > buf) {
		if (*commentp != '#') continue;
		*commentp = '\0';
	}

	/* remove trailing whitespace */
	bufp = eos(buf);
	while (--bufp > buf && isspace(*bufp))
		continue;

	if (bufp <= buf)
		return 1;		/* skip all-blank lines */
	else
		*(bufp + 1) = '\0';	/* terminate line */

	/* skip leading whitespace on option name */
	while (isspace(*buf)) ++buf;
	
	/* find the '=' or ':' */
	bufp = index(buf, '=');
	altp = index(buf, ':');
	if (!bufp || (altp && altp < bufp)) bufp = altp;
	if (!bufp) {
	    if (strncmpi(buf, "finish", 6) == 0) {
		/* end current graphics set */
		if (chosen_symset_start)
			chosen_symset_end = TRUE;
		chosen_symset_start = FALSE;
		return 1;
	    }
	    return 0;
	}

	/* skip  whitespace between '=' and value */
	do { ++bufp; } while (isspace(*bufp));

	symp = match_sym(buf);
	if (!symp)
		return 0;

	if (!symset[which_set].name) {
	    /* A null symset name indicates that we're just
	       building a pick-list of possible symset
	       values from the file, so only do that */
	    if (symp->range == SYM_CONTROL) {
		struct symsetentry *tmpsp;
                switch (symp->idx) {
                 case 0:
		    tmpsp = (struct symsetentry *)alloc(sizeof(struct symsetentry));
		    tmpsp->next = (struct symsetentry *)0;
		    if (!symset_list) {
		    	symset_list = tmpsp;
		    	symset_count = 0;
		    } else {
		    	symset_count++;
		    	tmpsp->next = symset_list;
		    	symset_list = tmpsp;
		    }
		    tmpsp->idx = symset_count;
		    tmpsp->name = dupstr(bufp);
		    tmpsp->desc = (char *)0;
		    tmpsp->nocolor = 0;
		    /* initialize restriction bits */
		    tmpsp->primary = 0;
		    tmpsp->rogue   = 0;
		    break;
		 case 2:
		    /* handler type identified */
		    tmpsp = symset_list; /* most recent symset */
		    tmpsp->handling = H_UNK;
		    i = 0;
		    while (known_handling[i]) {
			if (!strcmpi(known_handling[i], bufp)) {
				tmpsp->handling = i;
				break;	/* while loop */
	    	        }
			i++;
		    }
		    break;
		 case 3: /* description:something */
		    tmpsp = symset_list; /* most recent symset */
		    if (tmpsp && !tmpsp->desc)
			tmpsp->desc = dupstr(bufp);
		    break;
		 case 5:
		    /* restrictions: xxxx*/
		    tmpsp = symset_list; /* most recent symset */
                    for (i = 0; known_restrictions[i]; ++i) {
			if (!strcmpi(known_restrictions[i], bufp)) {
			    switch(i) {
			    	case  0: tmpsp->primary = 1; break;
				case  1: tmpsp->rogue   = 1; break;
			    }
			    break;	/* while loop */
	    	        }
		    }
		    break;
	        }
	    }
	    return 1;
	}
	if (symp->range) {
	    if (symp->range == SYM_CONTROL) {
		switch(symp->idx) {
		    case 0:
			    /* start of symset */
			    if (!strcmpi(bufp, symset[which_set].name)) {
				/* matches desired one */
				chosen_symset_start = TRUE;
				/* these init_*() functions clear symset fields too */
				if (which_set == ROGUESET) init_r_symbols();
                                else if (which_set == PRIMARY)  init_l_symbols();
			    }
			    break;
		    case 1:
			    /* finish symset */
			    if (chosen_symset_start)
				chosen_symset_end = TRUE;
			    chosen_symset_start = FALSE;
			    break;
		    case 2:
			    /* handler type identified */
			    if (chosen_symset_start)
			        set_symhandling(bufp, which_set);
			    break;
		 /* case 3: (description) is ignored here */
		    case 4:  /* color:off */
			    if (chosen_symset_start) {
				    if (bufp) {
					if (!strcmpi(bufp, "true") ||
					    !strcmpi(bufp, "yes")  ||
					    !strcmpi(bufp, "on"))
						symset[which_set].nocolor = 0;
				        else if (!strcmpi(bufp, "false") ||
						 !strcmpi(bufp, "no")    ||
						 !strcmpi(bufp, "off"))
						symset[which_set].nocolor = 1;
				    }
			    }
			    break;
		   case 5:  /* restrictions: xxxx*/
			    if (chosen_symset_start) {
			        int n = 0;
			        while (known_restrictions[n]) {
				    if (!strcmpi(known_restrictions[n], bufp)) {
				    switch(n) {
				    	case  0: symset[which_set].primary = 1;
						 break;
					case  1: symset[which_set].rogue   = 1;
						 break;
				    }
				    break;	/* while loop */
	    	        	    }
				    n++;
		    	        }
			    }
		   	    break;
		}
	    } else {		/* !SYM_CONTROL */
		val = sym_val(bufp);
		if (chosen_symset_start) {
			if (which_set == PRIMARY) {
				update_l_symset(symp, val);
			} else if (which_set == ROGUESET) {
				update_r_symset(symp, val);
			}
		}
	    }
	}
	return 1;
}

STATIC_OVL void
set_symhandling(handling, which_set)
char *handling;
int which_set;
{
	int i = 0;

	symset[which_set].handling = H_UNK;
	while (known_handling[i]) {
	    if (!strcmpi(known_handling[i], handling)) {
		symset[which_set].handling = i;
		return;
	    }
	    i++;
	}
}

/* ----------  END CONFIG FILE HANDLING ----------- */

/* ----------  BEGIN SCOREBOARD CREATION ----------- */

#ifdef OS2_CODEVIEW
# define UNUSED_if_not_OS2_CODEVIEW	/*empty*/
#else
# define UNUSED_if_not_OS2_CODEVIEW	UNUSED
#endif

/* verify that we can write to scoreboard file; if not, try to create one */
/*ARGUSED*/
void
check_recordfile(dir)
const char *dir UNUSED_if_not_OS2_CODEVIEW;
{
#if defined(PRAGMA_UNUSED) && !defined(OS2_CODEVIEW)
# pragma unused(dir)
#endif
	const char *fq_record;
	int fd;

#if defined(UNIX) || defined(VMS)
	fq_record = fqname(RECORD, SCOREPREFIX, 0);
	fd = open(fq_record, O_RDWR, 0);
	if (fd >= 0) {
# ifdef VMS	/* must be stream-lf to use UPDATE_RECORD_IN_PLACE */
	    if (!file_is_stmlf(fd)) {
		raw_printf(
		      "Warning: scoreboard file %s is not in stream_lf format",
		           fq_record);
		wait_synch();
	    }
# endif
	    (void) nhclose(fd);	/* RECORD is accessible */
	} else if ((fd = open(fq_record, O_CREAT|O_RDWR, FCMASK)) >= 0) {
	    (void) nhclose(fd);	/* RECORD newly created */
# if defined(VMS) && !defined(SECURE)
	    /* Re-protect RECORD with world:read+write+execute+delete access. */
	    (void) chmod(fq_record, FCMASK | 007);
# endif /* VMS && !SECURE */
	} else {
	    raw_printf("Warning: cannot write scoreboard file %s", fq_record);
	    wait_synch();
	}
#endif  /* !UNIX && !VMS */
#if defined(MICRO) || defined(WIN32)
	char tmp[PATHLEN];

# ifdef OS2_CODEVIEW   /* explicit path on opening for OS/2 */
	/* how does this work when there isn't an explicit path or fopenp
	 * for later access to the file via fopen_datafile? ? */
	(void) strncpy(tmp, dir, PATHLEN - 1);
	tmp[PATHLEN-1] = '\0';
	if ((strlen(tmp) + 1 + strlen(RECORD)) < (PATHLEN - 1)) {
		append_slash(tmp);
		Strcat(tmp, RECORD);
	}
	fq_record = tmp;
# else
	Strcpy(tmp, RECORD);
	fq_record = fqname(RECORD, SCOREPREFIX, 0);
# endif

	if ((fd = open(fq_record, O_RDWR)) < 0) {
	    /* try to create empty record */
# if defined(AZTEC_C) || defined(_DCC) || (defined(__GNUC__) && defined(__AMIGA__))
	    /* Aztec doesn't use the third argument */
	    /* DICE doesn't like it */
	    if ((fd = open(fq_record, O_CREAT|O_RDWR)) < 0) {
# else
	    if ((fd = open(fq_record, O_CREAT|O_RDWR, S_IREAD|S_IWRITE)) < 0) {
# endif
	raw_printf("Warning: cannot write record %s", tmp);
		wait_synch();
	    } else
		(void) nhclose(fd);
	} else		/* open succeeded */
	    (void) nhclose(fd);
#else /* MICRO || WIN32*/

# ifdef MAC
	/* Create the "record" file, if necessary */
	fq_record = fqname(RECORD, SCOREPREFIX, 0);
	fd = macopen (fq_record, O_RDWR | O_CREAT, TEXT_TYPE);
	if (fd != -1) macclose (fd);
# endif /* MAC */

#endif /* MICRO || WIN32*/
}

/* ----------  END SCOREBOARD CREATION ----------- */

/* ----------  BEGIN PANIC/IMPOSSIBLE LOG ----------- */

/*ARGSUSED*/
void
paniclog(type, reason)
const char *type;	/* panic, impossible, trickery */
const char *reason;	/* explanation */
{
#ifdef PANICLOG
	FILE *lfile;
	char buf[BUFSZ];

	if (!program_state.in_paniclog) {
		program_state.in_paniclog = 1;
		lfile = fopen_datafile(PANICLOG, "a", TROUBLEPREFIX);
		if (lfile) {
		    time_t now = getnow();
		    int uid = getuid();
		    char playmode = wizard ? 'D' : discover ? 'X' : '-';

		    (void) fprintf(lfile, "%s %08ld %06ld %d %c: %s %s\n",
				   version_string(buf),
				   yyyymmdd(now), hhmmss(now),
				   uid, playmode,
				   type, reason);
		    (void) fclose(lfile);
		}
		program_state.in_paniclog = 0;
	}
#endif /* PANICLOG */
	return;
}

/* ----------  END PANIC/IMPOSSIBLE LOG ----------- */

#ifdef SELF_RECOVER

/* ----------  BEGIN INTERNAL RECOVER ----------- */
boolean
recover_savefile()
{
	int gfd, lfd, sfd;
	int lev, savelev, hpid, pltmpsiz;
	xchar levc;
	struct version_info version_data;
	int processed[256];
	char savename[SAVESIZE], errbuf[BUFSZ];
	struct savefile_info sfi;
	char tmpplbuf[PL_NSIZ];

	for (lev = 0; lev < 256; lev++)
		processed[lev] = 0;

	/* level 0 file contains:
	 *	pid of creating process (ignored here)
	 *	level number for current level of save file
	 *	name of save file nethack would have created
	 *	savefile info
	 *	player name
	 *	and game state
	 */
	gfd = open_levelfile(0, errbuf);
	if (gfd < 0) {
	    raw_printf("%s\n", errbuf);
	    return FALSE;
	}
	if (read(gfd, (genericptr_t) &hpid, sizeof hpid) != sizeof hpid) {
	    raw_printf(
"\nCheckpoint data incompletely written or subsequently clobbered. Recovery impossible.");
	    (void)nhclose(gfd);
	    return FALSE;
	}
	if (read(gfd, (genericptr_t) &savelev, sizeof(savelev))
							!= sizeof(savelev)) {
	    raw_printf("\nCheckpointing was not in effect for %s -- recovery impossible.\n",
			lock);
	    (void)nhclose(gfd);
	    return FALSE;
	}
	if ((read(gfd, (genericptr_t) savename, sizeof savename)
		!= sizeof savename) ||
	    (read(gfd, (genericptr_t) &version_data, sizeof version_data)
		!= sizeof version_data) ||
	    (read(gfd, (genericptr_t) &sfi, sizeof sfi)
		!= sizeof sfi) ||
	    (read(gfd, (genericptr_t) &pltmpsiz, sizeof pltmpsiz)
		!= sizeof pltmpsiz) || (pltmpsiz > PL_NSIZ) || 
	    (read(gfd, (genericptr_t) &tmpplbuf, pltmpsiz)
		!= pltmpsiz)) {
	    raw_printf("\nError reading %s -- can't recover.\n", lock);
	    (void)nhclose(gfd);
	    return FALSE;
	}

	/* save file should contain:
	 *	version info
	 *	savefile info
	 *	player name
	 *	current level (including pets)
	 *	(non-level-based) game state
	 *	other levels
	 */
	set_savefile_name(TRUE);
	sfd = create_savefile();
	if (sfd < 0) {
	    raw_printf("\nCannot recover savefile %s.\n", SAVEF);
	    (void)nhclose(gfd);
	    return FALSE;
	}

	lfd = open_levelfile(savelev, errbuf);
	if (lfd < 0) {
	    raw_printf("\n%s\n", errbuf);
	    (void)nhclose(gfd);
	    (void)nhclose(sfd);
	    delete_savefile();
	    return FALSE;
	}

	if (write(sfd, (genericptr_t) &version_data, sizeof version_data)
		!= sizeof version_data) {
	    raw_printf("\nError writing %s; recovery failed.", SAVEF);
	    (void)nhclose(gfd);
	    (void)nhclose(sfd);
	    delete_savefile();
	    return FALSE;
	}

	if (write(sfd, (genericptr_t) &sfi, sizeof sfi)
		!= sizeof sfi) {
	    raw_printf(
		    "\nError writing %s; recovery failed (savefile_info).\n",
		    SAVEF);
	    (void)nhclose(gfd);
	    (void)nhclose(sfd);
	    delete_savefile();
	    return FALSE;
	}

	if (write(sfd, (genericptr_t) &pltmpsiz, sizeof pltmpsiz)
		!= sizeof pltmpsiz) {
	    raw_printf(
		    "Error writing %s; recovery failed (player name size).\n",
		    SAVEF);
	    (void)nhclose(gfd);
	    (void)nhclose(sfd);
	    delete_savefile();
	    return FALSE;
	}

	if (write(sfd, (genericptr_t) &tmpplbuf, pltmpsiz)
		!= pltmpsiz) {
	    raw_printf(
		    "Error writing %s; recovery failed (player name).\n",
		    SAVEF);
	    (void)nhclose(gfd);
	    (void)nhclose(sfd);
	    delete_savefile();
	    return FALSE;
	}

	if (!copy_bytes(lfd, sfd)) {
		(void) nhclose(lfd);
		(void) nhclose(sfd);
		delete_savefile();
		return FALSE;
	}
	(void)nhclose(lfd);
	processed[savelev] = 1;

	if (!copy_bytes(gfd, sfd)) {
		(void) nhclose(lfd);
		(void) nhclose(sfd);
		delete_savefile();
		return FALSE;
	}
	(void)nhclose(gfd);
	processed[0] = 1;

	for (lev = 1; lev < 256; lev++) {
		/* level numbers are kept in xchars in save.c, so the
		 * maximum level number (for the endlevel) must be < 256
		 */
		if (lev != savelev) {
			lfd = open_levelfile(lev, (char *)0);
			if (lfd >= 0) {
				/* any or all of these may not exist */
				levc = (xchar) lev;
				write(sfd, (genericptr_t) &levc, sizeof(levc));
				if (!copy_bytes(lfd, sfd)) {
					(void) nhclose(lfd);
					(void) nhclose(sfd);
					delete_savefile();
					return FALSE;
				}
				(void)nhclose(lfd);
				processed[lev] = 1;
			}
		}
	}
	(void)nhclose(sfd);

#ifdef HOLD_LOCKFILE_OPEN
	really_close();
#endif
	/*
	 * We have a successful savefile!
	 * Only now do we erase the level files.
	 */
	for (lev = 0; lev < 256; lev++) {
		if (processed[lev]) {
			const char *fq_lock;
			set_levelfile_name(lock, lev);
			fq_lock = fqname(lock, LEVELPREFIX, 3);
			(void) unlink(fq_lock);
		}
	}
	return TRUE;
}

boolean
copy_bytes(ifd, ofd)
int ifd, ofd;
{
	char buf[BUFSIZ];
	int nfrom, nto;

	do {
		nfrom = read(ifd, buf, BUFSIZ);
		nto = write(ofd, buf, nfrom);
		if (nto != nfrom) return FALSE;
	} while (nfrom == BUFSIZ);
	return TRUE;
}

/* ----------  END INTERNAL RECOVER ----------- */
#endif /*SELF_RECOVER*/

/* ----------  OTHER ----------- */

#ifdef SYSCF
# ifdef SYSCF_FILE
void
assure_syscf_file() {
	/* All we really care about is the end result - can we read the file?
	 * So just check that directly. */
	int fd;
	fd = open(SYSCF_FILE, O_RDONLY);
	if(fd >= 0){
		/* readable */
		close(fd);
		return;
	}
	raw_printf("Unable to open SYSCF_FILE.\n");
	exit(EXIT_FAILURE);
}

# endif /* SYSCF_FILE */
#endif /* SYSCF */


#ifdef DEBUG
/* used by debugpline() to decide whether to issue a message
   from a partiular source file; caller passes __FILE__ and we check
   whether it is in the source file list supplied by SYSCF's DEBUGFILES */ 
boolean
showdebug(filename)
const char *filename;
{
    const char *debugfiles, *p;

    if (!filename || !*filename) return FALSE;	/* sanity precaution */

    if (sysopt.env_dbgfl == 0) {
	/* check once for DEBUGFILES in the environment;
	   if found, it supersedes the sysconf value
	   [note: getenv() rather than nh_getenv() since a long value
	   is valid and doesn't pose any sort of overflow risk here] */
	if ((p = getenv("DEBUGFILES")) != 0) {
	    if (sysopt.debugfiles) free(sysopt.debugfiles);
	    sysopt.debugfiles = dupstr(p);
	    sysopt.env_dbgfl = 1;
	} else
	    sysopt.env_dbgfl = -1;
    }

    debugfiles = sysopt.debugfiles;
    /* usual case: sysopt.debugfiles will be empty */
    if (!debugfiles || !*debugfiles) return FALSE;

    /* strip filename's path if present */
# ifdef UNIX
    if ((p = rindex(filename, '/')) != 0) filename = p + 1;
# endif
# ifdef VMS
    filename = vms_basename(filename);
    /* vms_basename strips off 'type' suffix as well as path and version;
       we want to put suffix back (".c" assumed); since it always returns
       a pointer to a static buffer, we can safely modify its result */
    Strcat((char *)filename, ".c");
# endif

    /*
     * Wildcard match will only work if there's a single pattern (which
     * might be a single file name without any wildcarding) rather than
     * a space-separated list.
     * [to NOT do: We could step through the space-separated list and
     * attempt a wildcard match against each element, but that would be
     * overkill for the intended usage.]
     */
    if (pmatch(debugfiles, filename))
	return TRUE;

    /* check whether filename is an element of the list */
    if ((p = strstr(debugfiles, filename)) != 0) {
	int l = (int)strlen(filename);

	if ((p == debugfiles || p[-1] == ' ' || p[-1] == '/')
	    && (p[l] == ' ' || p[l] == '\0'))
	    return TRUE;
    }
    return FALSE;
}
#endif	/*DEBUG*/

/*files.c*/<|MERGE_RESOLUTION|>--- conflicted
+++ resolved
@@ -1,9 +1,5 @@
-<<<<<<< HEAD
-/* NetHack 3.5	files.c	$NHDT-Date: 1425081976 2015/02/28 00:06:16 $  $NHDT-Branch: (no branch, rebasing scshunt-unconditionals) $:$NHDT-Revision: 1.127 $ */
-=======
 /* NetHack 3.5	files.c	$NHDT-Date: 1426969026 2015/03/21 20:17:06 $  $NHDT-Branch: master $:$NHDT-Revision: 1.137 $ */
->>>>>>> b7ad4a8a
-/* NetHack 3.5	files.c	$Date: 2012/03/10 02:49:08 $  $Revision: 1.124 $ */
+
 /* Copyright (c) Stichting Mathematisch Centrum, Amsterdam, 1985. */
 /* NetHack may be freely redistributed.  See license for details. */
 
@@ -2195,11 +2191,6 @@
 	} else if (src == SET_IN_SYS && match_varname(buf, "SHELLERS", 8)) {
 	    if (sysopt.shellers) free(sysopt.shellers);
 	    sysopt.shellers = dupstr(bufp);
-<<<<<<< HEAD
-	} else if (src == SET_IN_SYS && match_varname(buf, "DEBUGFILES", 5)) {
-	    if (sysopt.debugfiles) free(sysopt.debugfiles);
-	    sysopt.debugfiles = dupstr(bufp);
-=======
 	} else if (src == SET_IN_SYS && match_varname(buf, "EXPLORERS", 7)) {
 	    if (sysopt.explorers) free(sysopt.explorers);
 	    sysopt.explorers = dupstr(bufp);
@@ -2210,7 +2201,6 @@
 	       a value for getenv("DEBUGFILES"), don't override that */
 	    if (sysopt.env_dbgfl == 0)
 		sysopt.debugfiles = dupstr(bufp);
->>>>>>> b7ad4a8a
 	} else if (src == SET_IN_SYS && match_varname(buf, "SUPPORT", 7)) {
 	    if (sysopt.support) free(sysopt.support);
 	    sysopt.support = dupstr(bufp);
