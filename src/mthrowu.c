/* NetHack 3.6	mthrowu.c	$NHDT-Date: 1542765360 2018/11/21 01:56:00 $  $NHDT-Branch: NetHack-3.6.2-beta01 $:$NHDT-Revision: 1.78 $ */
/* Copyright (c) Stichting Mathematisch Centrum, Amsterdam, 1985. */
/*-Copyright (c) Pasi Kallinen, 2016. */
/* NetHack may be freely redistributed.  See license for details. */

#include "hack.h"

STATIC_DCL int FDECL(monmulti, (struct monst *, struct obj *, struct obj *));
STATIC_DCL void FDECL(monshoot, (struct monst *, struct obj *, struct obj *));
STATIC_DCL int FDECL(drop_throw, (struct obj *, BOOLEAN_P, int, int));
STATIC_DCL boolean FDECL(m_lined_up, (struct monst *, struct monst *));

#define URETREATING(x, y) \
    (distmin(u.ux, u.uy, x, y) > distmin(u.ux0, u.uy0, x, y))

#define POLE_LIM 5 /* How far monsters can use pole-weapons */

#define PET_MISSILE_RANGE2 36 /* Square of distance within which pets shoot */

/*
 * Keep consistent with breath weapons in zap.c, and AD_* in monattk.h.
 */
STATIC_OVL NEARDATA const char *breathwep[] = {
    "fragments", "fire", "frost", "sleep gas", "a disintegration blast",
    "lightning", "poison gas", "acid", "strange breath #8",
    "strange breath #9"
};

/* hero is hit by something other than a monster */
int
thitu(tlev, dam, objp, name)
int tlev, dam;
struct obj **objp;
const char *name; /* if null, then format `*objp' */
{
    struct obj *obj = objp ? *objp : 0;
    const char *onm, *knm;
    boolean is_acid;
    int kprefix = KILLED_BY_AN, dieroll;
    char onmbuf[BUFSZ], knmbuf[BUFSZ];

    if (!name) {
        if (!obj)
            panic("thitu: name & obj both null?");
        name = strcpy(onmbuf,
                      (obj->quan > 1L) ? doname(obj) : mshot_xname(obj));
        knm = strcpy(knmbuf, killer_xname(obj));
        kprefix = KILLED_BY; /* killer_name supplies "an" if warranted */
    } else {
        knm = name;
        /* [perhaps ought to check for plural here to] */
        if (!strncmpi(name, "the ", 4) || !strncmpi(name, "an ", 3)
            || !strncmpi(name, "a ", 2))
            kprefix = KILLED_BY;
    }
    onm = (obj && obj_is_pname(obj)) ? the(name)
          : (obj && obj->quan > 1L) ? name
            : an(name);
    is_acid = (obj && obj->otyp == ACID_VENOM);

    if (u.uac + tlev <= (dieroll = rnd(20))) {
        ++g.mesg_given;
        if (Blind || !flags.verbose) {
            pline("It misses.");
        } else if (u.uac + tlev <= dieroll - 2) {
            if (onm != onmbuf)
                Strcpy(onmbuf, onm); /* [modifiable buffer for upstart()] */
            pline("%s %s you.", upstart(onmbuf), vtense(onmbuf, "miss"));
        } else
            You("are almost hit by %s.", onm);
        return 0;
    } else {
        if (Blind || !flags.verbose)
            You("are hit%s", exclam(dam));
        else
            You("are hit by %s%s", onm, exclam(dam));

        if (is_acid && Acid_resistance) {
            pline("It doesn't seem to hurt you.");
        } else if (obj && obj->oclass == POTION_CLASS) {
            /* an explosion which scatters objects might hit hero with one
               (potions deliberately thrown at hero are handled by m_throw) */
            potionhit(&g.youmonst, obj, POTHIT_OTHER_THROW);
            *objp = obj = 0; /* potionhit() uses up the potion */
        } else {
            if (obj && objects[obj->otyp].oc_material == SILVER
                && Hate_silver) {
                /* extra damage already applied by dmgval() */
                pline_The("silver sears your flesh!");
                exercise(A_CON, FALSE);
            }
            if (is_acid)
                pline("It burns!");
            losehp(dam, knm, kprefix); /* acid damage */
            exercise(A_STR, FALSE);
        }
        return 1;
    }
}

/* Be sure this corresponds with what happens to player-thrown objects in
 * dothrow.c (for consistency). --KAA
 * Returns 0 if object still exists (not destroyed).
 */
STATIC_OVL int
drop_throw(obj, ohit, x, y)
register struct obj *obj;
boolean ohit;
int x, y;
{
    int retvalu = 1;
    int create;
    struct monst *mtmp;
    struct trap *t;

    if (obj->otyp == CREAM_PIE || obj->oclass == VENOM_CLASS
        || (ohit && obj->otyp == EGG))
        create = 0;
    else if (ohit && (is_multigen(obj) || obj->otyp == ROCK))
        create = !rn2(3);
    else
        create = 1;

    if (create && !((mtmp = m_at(x, y)) != 0 && mtmp->mtrapped
                    && (t = t_at(x, y)) != 0
                    && is_pit(t->ttyp))) {
        int objgone = 0;

        if (down_gate(x, y) != -1)
            objgone = ship_object(obj, x, y, FALSE);
        if (!objgone) {
            if (!flooreffects(obj, x, y, "fall")) {
                place_object(obj, x, y);
                if (!mtmp && x == u.ux && y == u.uy)
                    mtmp = &g.youmonst;
                if (mtmp && ohit)
                    passive_obj(mtmp, obj, (struct attack *) 0);
                stackobj(obj);
                retvalu = 0;
            }
        }
    } else
        obfree(obj, (struct obj *) 0);
    return retvalu;
}

/* calculate multishot volley count for mtmp throwing otmp (if not ammo) or
   shooting otmp with mwep (if otmp is ammo and mwep appropriate launcher) */
STATIC_OVL int
monmulti(mtmp, otmp, mwep)
struct monst *mtmp;
struct obj *otmp, *mwep;
{
    int skill = (int) objects[otmp->otyp].oc_skill;
    int multishot = 1;

    if (otmp->quan > 1L /* no point checking if there's only 1 */
        /* ammo requires corresponding launcher be wielded */
        && (is_ammo(otmp)
               ? matching_launcher(otmp, mwep)
               /* otherwise any stackable (non-ammo) weapon */
               : otmp->oclass == WEAPON_CLASS)
        && !mtmp->mconf) {
        /* Assumes lords are skilled, princes are expert */
        if (is_prince(mtmp->data))
            multishot += 2;
        else if (is_lord(mtmp->data))
            multishot++;
        /* fake players treated as skilled (regardless of role limits) */
        else if (is_mplayer(mtmp->data))
            multishot++;

        /* this portion is different from hero multishot; from slash'em?
         */
        /* Elven Craftsmanship makes for light, quick bows */
        if (otmp->otyp == ELVEN_ARROW && !otmp->cursed)
            multishot++;
        if (ammo_and_launcher(otmp, uwep) && mwep->otyp == ELVEN_BOW
            && !mwep->cursed)
            multishot++;
        /* 1/3 of launcher enchantment */
        if (ammo_and_launcher(otmp, mwep) && mwep->spe > 1)
            multishot += (long) rounddiv(mwep->spe, 3);
        /* Some randomness */
        multishot = (long) rnd((int) multishot);

        /* class bonus */
        switch (monsndx(mtmp->data)) {
        case PM_CAVEMAN: /* give bonus for low-tech gear */
            if (skill == -P_SLING || skill == P_SPEAR)
                multishot++;
            break;
        case PM_MONK: /* allow higher volley count */
            if (skill == -P_SHURIKEN)
                multishot++;
            break;
        case PM_RANGER:
            if (skill != P_DAGGER)
                multishot++;
            break;
        case PM_ROGUE:
            if (skill == P_DAGGER)
                multishot++;
            break;
        case PM_NINJA:
            if (skill == -P_SHURIKEN || skill == -P_DART)
                multishot++;
            /*FALLTHRU*/
        case PM_SAMURAI:
            if (otmp->otyp == YA && mwep->otyp == YUMI)
                multishot++;
            break;
        default:
            break;
        }
        /* racial bonus */
        if ((is_elf(mtmp->data) && otmp->otyp == ELVEN_ARROW
            && mwep->otyp == ELVEN_BOW)
            || (is_orc(mtmp->data) && otmp->otyp == ORCISH_ARROW
                && mwep->otyp == ORCISH_BOW)
            || (is_gnome(mtmp->data) && otmp->otyp == CROSSBOW_BOLT
                && mwep->otyp == CROSSBOW))
            multishot++;
    }

    if (otmp->quan < multishot)
        multishot = (int) otmp->quan;
    if (multishot < 1)
        multishot = 1;
    return multishot;
}

/* mtmp throws otmp, or shoots otmp with mwep, at hero or at monster mtarg */
STATIC_OVL void
monshoot(mtmp, otmp, mwep)
struct monst *mtmp;
struct obj *otmp, *mwep;
{
    struct monst *mtarg = g.mtarget;
    int dm = distmin(mtmp->mx, mtmp->my,
                     mtarg ? mtarg->mx : mtmp->mux,
                     mtarg ? mtarg->my : mtmp->muy),
        multishot = monmulti(mtmp, otmp, mwep);
        /*
         * Caller must have called linedup() to set up g.tbx, g.tby.
         */

    if (canseemon(mtmp)) {
        const char *onm;
        char onmbuf[BUFSZ], trgbuf[BUFSZ];

        if (multishot > 1) {
            /* "N arrows"; multishot > 1 implies otmp->quan > 1, so
               xname()'s result will already be pluralized */
            Sprintf(onmbuf, "%d %s", multishot, xname(otmp));
            onm = onmbuf;
        } else {
            /* "an arrow" */
            onm = singular(otmp, xname);
            onm = obj_is_pname(otmp) ? the(onm) : an(onm);
        }
        g.m_shot.s = ammo_and_launcher(otmp, mwep) ? TRUE : FALSE;
        Strcpy(trgbuf, mtarg ? mon_nam(mtarg) : "");
        if (!strcmp(trgbuf, "it"))
            Strcpy(trgbuf, humanoid(mtmp->data) ? "someone" : something);
        pline("%s %s %s%s%s!", Monnam(mtmp),
              g.m_shot.s ? "shoots" : "throws", onm,
              mtarg ? " at " : "", trgbuf);
        g.m_shot.o = otmp->otyp;
    } else {
        g.m_shot.o = STRANGE_OBJECT; /* don't give multishot feedback */
    }
    g.m_shot.n = multishot;
    for (g.m_shot.i = 1; g.m_shot.i <= g.m_shot.n; g.m_shot.i++) {
        m_throw(mtmp, mtmp->mx, mtmp->my, sgn(g.tbx), sgn(g.tby), dm, otmp);
        /* conceptually all N missiles are in flight at once, but
           if mtmp gets killed (shot kills adjacent gas spore and
           triggers explosion, perhaps), inventory will be dropped
           and otmp might go away via merging into another stack */
        if (DEADMONSTER(mtmp) && g.m_shot.i < g.m_shot.n)
            /* cancel pending shots (perhaps ought to give a message here
               since we gave one above about throwing/shooting N missiles) */
            break; /* endmultishot(FALSE); */
    }
    /* reset 'g.m_shot' */
    g.m_shot.n = g.m_shot.i = 0;
    g.m_shot.o = STRANGE_OBJECT;
    g.m_shot.s = FALSE;
}

/* an object launched by someone/thing other than player attacks a monster;
   return 1 if the object has stopped moving (hit or its range used up) */
int
ohitmon(mtmp, otmp, range, verbose)
struct monst *mtmp; /* accidental target, located at <g.bhitpos.x,.y> */
struct obj *otmp;   /* missile; might be destroyed by drop_throw */
int range;          /* how much farther will object travel if it misses;
                       use -1 to signify to keep going even after hit,
                       unless it's gone (used for rolling_boulder_traps) */
boolean verbose;    /* give message(s) even when you can't see what happened */
{
    int damage, tmp;
    boolean vis, ismimic;
    int objgone = 1;
    struct obj *mon_launcher = g.marcher ? MON_WEP(g.marcher) : NULL;

<<<<<<< HEAD
    g.notonhead = (g.bhitpos.x != mtmp->mx || g.bhitpos.y != mtmp->my);
    ismimic = mtmp->m_ap_type && mtmp->m_ap_type != M_AP_MONSTER;
    vis = cansee(g.bhitpos.x, g.bhitpos.y);
=======
    notonhead = (bhitpos.x != mtmp->mx || bhitpos.y != mtmp->my);
    ismimic = M_AP_TYPE(mtmp) && M_AP_TYPE(mtmp) != M_AP_MONSTER;
    vis = cansee(bhitpos.x, bhitpos.y);
>>>>>>> b2459229

    tmp = 5 + find_mac(mtmp) + omon_adj(mtmp, otmp, FALSE);
    /* High level monsters will be more likely to hit */
    /* This check applies only if this monster is the target
     * the archer was aiming at. */
    if (g.marcher && g.mtarget == mtmp) {
        if (g.marcher->m_lev > 5)
            tmp += g.marcher->m_lev - 5;
        if (mon_launcher && mon_launcher->oartifact)
            tmp += spec_abon(mon_launcher, mtmp);
    }
    if (tmp < rnd(20)) {
        if (!ismimic) {
            if (vis)
                miss(distant_name(otmp, mshot_xname), mtmp);
            else if (verbose && !g.mtarget)
                pline("It is missed.");
        }
        if (!range) { /* Last position; object drops */
            (void) drop_throw(otmp, 0, mtmp->mx, mtmp->my);
            return 1;
        }
    } else if (otmp->oclass == POTION_CLASS) {
        if (ismimic)
            seemimic(mtmp);
        mtmp->msleeping = 0;
        if (vis)
            otmp->dknown = 1;
        /* probably thrown by a monster rather than 'other', but the
           distinction only matters when hitting the hero */
        potionhit(mtmp, otmp, POTHIT_OTHER_THROW);
        return 1;
    } else {
        damage = dmgval(otmp, mtmp);
        if (otmp->otyp == ACID_VENOM && resists_acid(mtmp))
            damage = 0;
        if (ismimic)
            seemimic(mtmp);
        mtmp->msleeping = 0;
        if (vis) {
            if (otmp->otyp == EGG)
                pline("Splat!  %s is hit with %s egg!", Monnam(mtmp),
                      otmp->known ? an(mons[otmp->corpsenm].mname) : "an");
            else
                hit(distant_name(otmp, mshot_xname), mtmp, exclam(damage));
        } else if (verbose && !g.mtarget)
            pline("%s%s is hit%s", (otmp->otyp == EGG) ? "Splat!  " : "",
                  Monnam(mtmp), exclam(damage));

        if (otmp->opoisoned && is_poisonable(otmp)) {
            if (resists_poison(mtmp)) {
                if (vis)
                    pline_The("poison doesn't seem to affect %s.",
                              mon_nam(mtmp));
            } else {
                if (rn2(30)) {
                    damage += rnd(6);
                } else {
                    if (vis)
                        pline_The("poison was deadly...");
                    damage = mtmp->mhp;
                }
            }
        }
        if (objects[otmp->otyp].oc_material == SILVER
            && mon_hates_silver(mtmp)) {
            if (vis)
                pline_The("silver sears %s flesh!", s_suffix(mon_nam(mtmp)));
            else if (verbose && !g.mtarget)
                pline("Its flesh is seared!");
        }
        if (otmp->otyp == ACID_VENOM && cansee(mtmp->mx, mtmp->my)) {
            if (resists_acid(mtmp)) {
                if (vis || (verbose && !g.mtarget))
                    pline("%s is unaffected.", Monnam(mtmp));
            } else {
                if (vis)
                    pline_The("%s burns %s!", hliquid("acid"), mon_nam(mtmp));
                else if (verbose && !g.mtarget)
                    pline("It is burned!");
            }
        }
        if (otmp->otyp == EGG && touch_petrifies(&mons[otmp->corpsenm])) {
            if (!munstone(mtmp, TRUE))
                minstapetrify(mtmp, TRUE);
            if (resists_ston(mtmp))
                damage = 0;
        }

        if (!DEADMONSTER(mtmp)) { /* might already be dead (if petrified) */
            mtmp->mhp -= damage;
            if (DEADMONSTER(mtmp)) {
                if (vis || (verbose && !g.mtarget))
                    pline("%s is %s!", Monnam(mtmp),
                          (nonliving(mtmp->data) || is_vampshifter(mtmp)
                           || !canspotmon(mtmp)) ? "destroyed" : "killed");
                /* don't blame hero for unknown rolling boulder trap */
                if (!g.context.mon_moving && (otmp->otyp != BOULDER
                                            || range >= 0 || otmp->otrapped))
                    xkilled(mtmp, XKILL_NOMSG);
                else
                    mondied(mtmp);
            }
        }

        /* blinding venom and cream pie do 0 damage, but verify
           that the target is still alive anyway */
        if (!DEADMONSTER(mtmp)
            && can_blnd((struct monst *) 0, mtmp,
                        (uchar) ((otmp->otyp == BLINDING_VENOM) ? AT_SPIT
                                                                : AT_WEAP),
                        otmp)) {
            if (vis && mtmp->mcansee)
                pline("%s is blinded by %s.", Monnam(mtmp), the(xname(otmp)));
            mtmp->mcansee = 0;
            tmp = (int) mtmp->mblinded + rnd(25) + 20;
            if (tmp > 127)
                tmp = 127;
            mtmp->mblinded = tmp;
        }

        objgone = drop_throw(otmp, 1, g.bhitpos.x, g.bhitpos.y);
        if (!objgone && range == -1) { /* special case */
            obj_extract_self(otmp);    /* free it for motion again */
            return 0;
        }
        return 1;
    }
    return 0;
}

#define MT_FLIGHTCHECK(pre)                                             \
    (/* missile hits edge of screen */                                  \
     !isok(g.bhitpos.x + dx, g.bhitpos.y + dy)                              \
     /* missile hits the wall */                                        \
     || IS_ROCK(levl[g.bhitpos.x + dx][g.bhitpos.y + dy].typ)               \
     /* missile hit closed door */                                      \
     || closed_door(g.bhitpos.x + dx, g.bhitpos.y + dy)                     \
     /* missile might hit iron bars */                                  \
     /* the random chance for small objects hitting bars is */          \
     /* skipped when reaching them at point blank range */              \
     || (levl[g.bhitpos.x + dx][g.bhitpos.y + dy].typ == IRONBARS           \
         && hits_bars(&singleobj,                                       \
                      g.bhitpos.x, g.bhitpos.y,                             \
                      g.bhitpos.x + dx, g.bhitpos.y + dy,                   \
                      ((pre) ? 0 : !rn2(5)), 0))                        \
     /* Thrown objects "sink" */                                        \
     || (!(pre) && IS_SINK(levl[g.bhitpos.x][g.bhitpos.y].typ)))

void
m_throw(mon, x, y, dx, dy, range, obj)
struct monst *mon;       /* launching monster */
int x, y, dx, dy, range; /* launch point, direction, and range */
struct obj *obj;         /* missile (or stack providing it) */
{
    struct monst *mtmp;
    struct obj *singleobj;
    char sym = obj->oclass;
    int hitu = 0, oldumort, blindinc = 0;

    g.bhitpos.x = x;
    g.bhitpos.y = y;
    g.notonhead = FALSE; /* reset potentially stale value */

    if (obj->quan == 1L) {
        /*
         * Remove object from minvent.  This cannot be done later on;
         * what if the player dies before then, leaving the monster
         * with 0 daggers?  (This caused the infamous 2^32-1 orcish
         * dagger bug).
         *
         * VENOM is not in minvent - it should already be OBJ_FREE.
         * The extract below does nothing.
         */

        /* not possibly_unwield, which checks the object's */
        /* location, not its existence */
        if (MON_WEP(mon) == obj)
            setmnotwielded(mon, obj);
        obj_extract_self(obj);
        singleobj = obj;
        obj = (struct obj *) 0;
    } else {
        singleobj = splitobj(obj, 1L);
        obj_extract_self(singleobj);
    }

    singleobj->owornmask = 0; /* threw one of multiple weapons in hand? */

    if ((singleobj->cursed || singleobj->greased) && (dx || dy) && !rn2(7)) {
        if (canseemon(mon) && flags.verbose) {
            if (is_ammo(singleobj))
                pline("%s misfires!", Monnam(mon));
            else
                pline("%s as %s throws it!", Tobjnam(singleobj, "slip"),
                      mon_nam(mon));
        }
        dx = rn2(3) - 1;
        dy = rn2(3) - 1;
        /* check validity of new direction */
        if (!dx && !dy) {
            (void) drop_throw(singleobj, 0, g.bhitpos.x, g.bhitpos.y);
            return;
        }
    }

    if (MT_FLIGHTCHECK(TRUE)) {
        (void) drop_throw(singleobj, 0, g.bhitpos.x, g.bhitpos.y);
        return;
    }
    g.mesg_given = 0; /* a 'missile misses' message has not yet been shown */

    /* Note: drop_throw may destroy singleobj.  Since obj must be destroyed
     * early to avoid the dagger bug, anyone who modifies this code should
     * be careful not to use either one after it's been freed.
     */
    if (sym)
        tmp_at(DISP_FLASH, obj_to_glyph(singleobj, rn2_on_display_rng));
    while (range-- > 0) { /* Actually the loop is always exited by break */
        g.bhitpos.x += dx;
        g.bhitpos.y += dy;
        if ((mtmp = m_at(g.bhitpos.x, g.bhitpos.y)) != 0) {
            if (ohitmon(mtmp, singleobj, range, TRUE))
                break;
        } else if (g.bhitpos.x == u.ux && g.bhitpos.y == u.uy) {
            if (g.multi)
                nomul(0);

            if (singleobj->oclass == GEM_CLASS
                && singleobj->otyp <= LAST_GEM + 9 /* 9 glass colors */
                && is_unicorn(g.youmonst.data)) {
                if (singleobj->otyp > LAST_GEM) {
                    You("catch the %s.", xname(singleobj));
                    You("are not interested in %s junk.",
                        s_suffix(mon_nam(mon)));
                    makeknown(singleobj->otyp);
                    dropy(singleobj);
                } else {
                    You(
                     "accept %s gift in the spirit in which it was intended.",
                        s_suffix(mon_nam(mon)));
                    (void) hold_another_object(singleobj,
                                               "You catch, but drop, %s.",
                                               xname(singleobj),
                                               "You catch:");
                }
                break;
            }
            if (singleobj->oclass == POTION_CLASS) {
                if (!Blind)
                    singleobj->dknown = 1;
                potionhit(&g.youmonst, singleobj, POTHIT_MONST_THROW);
                break;
            }
            oldumort = u.umortality;
            switch (singleobj->otyp) {
                int dam, hitv;
            case EGG:
                if (!touch_petrifies(&mons[singleobj->corpsenm])) {
                    impossible("monster throwing egg type %d",
                               singleobj->corpsenm);
                    hitu = 0;
                    break;
                }
            /* fall through */
            case CREAM_PIE:
            case BLINDING_VENOM:
                hitu = thitu(8, 0, &singleobj, (char *) 0);
                break;
            default:
                dam = dmgval(singleobj, &g.youmonst);
                hitv = 3 - distmin(u.ux, u.uy, mon->mx, mon->my);
                if (hitv < -4)
                    hitv = -4;
                if (is_elf(mon->data)
                    && objects[singleobj->otyp].oc_skill == P_BOW) {
                    hitv++;
                    if (MON_WEP(mon) && MON_WEP(mon)->otyp == ELVEN_BOW)
                        hitv++;
                    if (singleobj->otyp == ELVEN_ARROW)
                        dam++;
                }
                if (bigmonst(g.youmonst.data))
                    hitv++;
                hitv += 8 + singleobj->spe;
                if (dam < 1)
                    dam = 1;
                hitu = thitu(hitv, dam, &singleobj, (char *) 0);
            }
            if (hitu && singleobj->opoisoned && is_poisonable(singleobj)) {
                char onmbuf[BUFSZ], knmbuf[BUFSZ];

                Strcpy(onmbuf, xname(singleobj));
                Strcpy(knmbuf, killer_xname(singleobj));
                poisoned(onmbuf, A_STR, knmbuf,
                         /* if damage triggered life-saving,
                            poison is limited to attrib loss */
                         (u.umortality > oldumort) ? 0 : 10, TRUE);
            }
            if (hitu && can_blnd((struct monst *) 0, &g.youmonst,
                                 (uchar) ((singleobj->otyp == BLINDING_VENOM)
                                             ? AT_SPIT
                                             : AT_WEAP),
                                 singleobj)) {
                blindinc = rnd(25);
                if (singleobj->otyp == CREAM_PIE) {
                    if (!Blind)
                        pline("Yecch!  You've been creamed.");
                    else
                        pline("There's %s sticky all over your %s.",
                              something, body_part(FACE));
                } else if (singleobj->otyp == BLINDING_VENOM) {
                    const char *eyes = body_part(EYE);

                    if (eyecount(g.youmonst.data) != 1)
                        eyes = makeplural(eyes);
                    /* venom in the eyes */
                    if (!Blind)
                        pline_The("venom blinds you.");
                    else
                        Your("%s %s.", eyes, vtense(eyes, "sting"));
                }
            }
            if (hitu && singleobj->otyp == EGG) {
                if (!Stoned && !Stone_resistance
                    && !(poly_when_stoned(g.youmonst.data)
                         && polymon(PM_STONE_GOLEM))) {
                    make_stoned(5L, (char *) 0, KILLED_BY, "");
                }
            }
            stop_occupation();
            if (hitu) {
                (void) drop_throw(singleobj, hitu, u.ux, u.uy);
                break;
            }
        }
        if (!range /* reached end of path */
            || MT_FLIGHTCHECK(FALSE)) {
            if (singleobj) { /* hits_bars might have destroyed it */
                if (g.m_shot.n > 1
                    && (!g.mesg_given || g.bhitpos.x != u.ux || g.bhitpos.y != u.uy)
                    && (cansee(g.bhitpos.x, g.bhitpos.y)
                        || (g.marcher && canseemon(g.marcher))))
                    pline("%s misses.", The(mshot_xname(singleobj)));
                (void) drop_throw(singleobj, 0, g.bhitpos.x, g.bhitpos.y);
            }
            break;
        }
        tmp_at(g.bhitpos.x, g.bhitpos.y);
        delay_output();
    }
    tmp_at(g.bhitpos.x, g.bhitpos.y);
    delay_output();
    tmp_at(DISP_END, 0);
    g.mesg_given = 0; /* reset */

    if (blindinc) {
        u.ucreamed += blindinc;
        make_blinded(Blinded + (long) blindinc, FALSE);
        if (!Blind)
            Your1(vision_clears);
    }
}

#undef MT_FLIGHTCHECK

/* Monster throws item at another monster */
int
thrwmm(mtmp, mtarg)
struct monst *mtmp, *mtarg;
{
    struct obj *otmp, *mwep;
    register xchar x, y;
    boolean ispole;

    /* Polearms won't be applied by monsters against other monsters */
    if (mtmp->weapon_check == NEED_WEAPON || !MON_WEP(mtmp)) {
        mtmp->weapon_check = NEED_RANGED_WEAPON;
        /* mon_wield_item resets weapon_check as appropriate */
        if (mon_wield_item(mtmp) != 0)
            return 0;
    }

    /* Pick a weapon */
    otmp = select_rwep(mtmp);
    if (!otmp)
        return 0;
    ispole = is_pole(otmp);

    x = mtmp->mx;
    y = mtmp->my;

    mwep = MON_WEP(mtmp); /* wielded weapon */

    if (!ispole && m_lined_up(mtarg, mtmp)) {
        int chance = max(BOLT_LIM - distmin(x, y, mtarg->mx, mtarg->my), 1);

        if (!mtarg->mflee || !rn2(chance)) {
            if (ammo_and_launcher(otmp, mwep)
                && dist2(mtmp->mx, mtmp->my, mtarg->mx, mtarg->my)
                   > PET_MISSILE_RANGE2)
                return 0; /* Out of range */
            /* Set target monster */
            g.mtarget = mtarg;
            g.marcher = mtmp;
            monshoot(mtmp, otmp, mwep); /* multishot shooting or throwing */
            g.marcher = g.mtarget = (struct monst *) 0;
            nomul(0);
            return 1;
        }
    }
    return 0;
}

/* monster spits substance at monster */
int
spitmm(mtmp, mattk, mtarg)
struct monst *mtmp, *mtarg;
struct attack *mattk;
{
    struct obj *otmp;

    if (mtmp->mcan) {
        if (!Deaf)
            pline("A dry rattle comes from %s throat.",
                  s_suffix(mon_nam(mtmp)));
        return 0;
    }
    if (m_lined_up(mtarg, mtmp)) {
        switch (mattk->adtyp) {
        case AD_BLND:
        case AD_DRST:
            otmp = mksobj(BLINDING_VENOM, TRUE, FALSE);
            break;
        default:
            impossible("bad attack type in spitmu");
            /* fall through */
        case AD_ACID:
            otmp = mksobj(ACID_VENOM, TRUE, FALSE);
            break;
        }
        if (!rn2(BOLT_LIM-distmin(mtmp->mx,mtmp->my,mtarg->mx,mtarg->my))) {
            if (canseemon(mtmp))
                pline("%s spits venom!", Monnam(mtmp));
            g.mtarget = mtarg;
            m_throw(mtmp, mtmp->mx, mtmp->my, sgn(g.tbx), sgn(g.tby),
                    distmin(mtmp->mx,mtmp->my,mtarg->mx,mtarg->my), otmp);
            g.mtarget = (struct monst *)0;
            nomul(0);

            /* If this is a pet, it'll get hungry. Minions and
             * spell beings won't hunger */
            if (mtmp->mtame && !mtmp->isminion) {
                struct edog *dog = EDOG(mtmp);

                /* Hunger effects will catch up next move */
                if (dog->hungrytime > 1)
                    dog->hungrytime -= 5;
            }

            return 1;
        }
    }
    return 0;
}

/* monster breathes at monster (ranged) */
int
breamm(mtmp, mattk, mtarg)
struct monst *mtmp, *mtarg;
struct attack  *mattk;
{
    /* if new breath types are added, change AD_ACID to max type */
    int typ = (mattk->adtyp == AD_RBRE) ? rnd(AD_ACID) : mattk->adtyp ;

    if (m_lined_up(mtarg, mtmp)) {
        if (mtmp->mcan) {
            if (!Deaf) {
                if (canseemon(mtmp))
                    pline("%s coughs.", Monnam(mtmp));
                else
                    You_hear("a cough.");
            }
            return 0;
        }
        if (!mtmp->mspec_used && rn2(3)) {
            if ((typ >= AD_MAGM) && (typ <= AD_ACID)) {
                if (canseemon(mtmp))
                    pline("%s breathes %s!", Monnam(mtmp), breathwep[typ - 1]);
                dobuzz((int) (-20 - (typ - 1)), (int) mattk->damn,
                       mtmp->mx, mtmp->my, sgn(g.tbx), sgn(g.tby), FALSE);
                nomul(0);
                /* breath runs out sometimes. Also, give monster some
                 * cunning; don't breath if the target fell asleep.
                 */
                mtmp->mspec_used = 6 + rn2(18);

                /* If this is a pet, it'll get hungry. Minions and
                 * spell beings won't hunger */
                if (mtmp->mtame && !mtmp->isminion) {
                    struct edog *dog = EDOG(mtmp);

                    /* Hunger effects will catch up next move */
                    if (dog->hungrytime >= 10)
                        dog->hungrytime -= 10;
                }
            } else impossible("Breath weapon %d used", typ-1);
        } else
            return 0;
    }
    return 1;
}



/* remove an entire item from a monster's inventory; destroy that item */
void
m_useupall(mon, obj)
struct monst *mon;
struct obj *obj;
{
    obj_extract_self(obj);
    if (obj->owornmask) {
        if (obj == MON_WEP(mon))
            mwepgone(mon);
        mon->misc_worn_check &= ~obj->owornmask;
        update_mon_intrinsics(mon, obj, FALSE, FALSE);
        obj->owornmask = 0L;
    }
    obfree(obj, (struct obj *) 0);
}

/* remove one instance of an item from a monster's inventory */
void
m_useup(mon, obj)
struct monst *mon;
struct obj *obj;
{
    if (obj->quan > 1L) {
        obj->quan--;
        obj->owt = weight(obj);
    } else {
        m_useupall(mon, obj);
    }
}

/* monster attempts ranged weapon attack against player */
void
thrwmu(mtmp)
struct monst *mtmp;
{
    struct obj *otmp, *mwep;
    xchar x, y;
    const char *onm;

    /* Rearranged beginning so monsters can use polearms not in a line */
    if (mtmp->weapon_check == NEED_WEAPON || !MON_WEP(mtmp)) {
        mtmp->weapon_check = NEED_RANGED_WEAPON;
        /* mon_wield_item resets weapon_check as appropriate */
        if (mon_wield_item(mtmp) != 0)
            return;
    }

    /* Pick a weapon */
    otmp = select_rwep(mtmp);
    if (!otmp)
        return;

    if (is_pole(otmp)) {
        int dam, hitv;

        if (otmp != MON_WEP(mtmp))
            return; /* polearm must be wielded */
        if (dist2(mtmp->mx, mtmp->my, mtmp->mux, mtmp->muy) > POLE_LIM
            || !couldsee(mtmp->mx, mtmp->my))
            return; /* Out of range, or intervening wall */

        if (canseemon(mtmp)) {
            onm = xname(otmp);
            pline("%s thrusts %s.", Monnam(mtmp),
                  obj_is_pname(otmp) ? the(onm) : an(onm));
        }

        dam = dmgval(otmp, &g.youmonst);
        hitv = 3 - distmin(u.ux, u.uy, mtmp->mx, mtmp->my);
        if (hitv < -4)
            hitv = -4;
        if (bigmonst(g.youmonst.data))
            hitv++;
        hitv += 8 + otmp->spe;
        if (dam < 1)
            dam = 1;

        (void) thitu(hitv, dam, &otmp, (char *) 0);
        stop_occupation();
        return;
    }

    x = mtmp->mx;
    y = mtmp->my;
    /* If you are coming toward the monster, the monster
     * should try to soften you up with missiles.  If you are
     * going away, you are probably hurt or running.  Give
     * chase, but if you are getting too far away, throw.
     */
    if (!lined_up(mtmp)
        || (URETREATING(x, y)
            && rn2(BOLT_LIM - distmin(x, y, mtmp->mux, mtmp->muy))))
        return;

    mwep = MON_WEP(mtmp); /* wielded weapon */
    monshoot(mtmp, otmp, mwep); /* multishot shooting or throwing */
    nomul(0);
}

/* monster spits substance at you */
int
spitmu(mtmp, mattk)
struct monst *mtmp;
struct attack *mattk;
{
    struct obj *otmp;

    if (mtmp->mcan) {
        if (!Deaf)
            pline("A dry rattle comes from %s throat.",
                  s_suffix(mon_nam(mtmp)));
        return 0;
    }
    if (lined_up(mtmp)) {
        switch (mattk->adtyp) {
        case AD_BLND:
        case AD_DRST:
            otmp = mksobj(BLINDING_VENOM, TRUE, FALSE);
            break;
        default:
            impossible("bad attack type in spitmu");
        /* fall through */
        case AD_ACID:
            otmp = mksobj(ACID_VENOM, TRUE, FALSE);
            break;
        }
        if (!rn2(BOLT_LIM
                 - distmin(mtmp->mx, mtmp->my, mtmp->mux, mtmp->muy))) {
            if (canseemon(mtmp))
                pline("%s spits venom!", Monnam(mtmp));
            m_throw(mtmp, mtmp->mx, mtmp->my, sgn(g.tbx), sgn(g.tby),
                    distmin(mtmp->mx, mtmp->my, mtmp->mux, mtmp->muy), otmp);
            nomul(0);
            return 0;
        } else {
            obj_extract_self(otmp);
            obfree(otmp, (struct obj *) 0);
        }
    }
    return 0;
}

/* monster breathes at you (ranged) */
int
breamu(mtmp, mattk)
struct monst *mtmp;
struct attack *mattk;
{
    /* if new breath types are added, change AD_ACID to max type */
    int typ = (mattk->adtyp == AD_RBRE) ? rnd(AD_ACID) : mattk->adtyp;

    if (lined_up(mtmp)) {
        if (mtmp->mcan) {
            if (!Deaf) {
                if (canseemon(mtmp))
                    pline("%s coughs.", Monnam(mtmp));
                else
                    You_hear("a cough.");
            }
            return 0;
        }
        if (!mtmp->mspec_used && rn2(3)) {
            if ((typ >= AD_MAGM) && (typ <= AD_ACID)) {
                if (canseemon(mtmp))
                    pline("%s breathes %s!", Monnam(mtmp),
                          breathwep[typ - 1]);
                buzz((int) (-20 - (typ - 1)), (int) mattk->damn, mtmp->mx,
                     mtmp->my, sgn(g.tbx), sgn(g.tby));
                nomul(0);
                /* breath runs out sometimes. Also, give monster some
                 * cunning; don't breath if the player fell asleep.
                 */
                if (!rn2(3))
                    mtmp->mspec_used = 10 + rn2(20);
                if (typ == AD_SLEE && !Sleep_resistance)
                    mtmp->mspec_used += rnd(20);
            } else
                impossible("Breath weapon %d used", typ - 1);
        }
    }
    return 1;
}

boolean
linedup(ax, ay, bx, by, boulderhandling)
register xchar ax, ay, bx, by;
int boulderhandling; /* 0=block, 1=ignore, 2=conditionally block */
{
    int dx, dy, boulderspots;

    /* These two values are set for use after successful return. */
    g.tbx = ax - bx;
    g.tby = ay - by;

    /* sometimes displacement makes a monster think that you're at its
       own location; prevent it from throwing and zapping in that case */
    if (!g.tbx && !g.tby)
        return FALSE;

    if ((!g.tbx || !g.tby || abs(g.tbx) == abs(g.tby)) /* straight line or diagonal */
        && distmin(g.tbx, g.tby, 0, 0) < BOLT_LIM) {
        if ((ax == u.ux && ay == u.uy) ? (boolean) couldsee(bx, by)
                                       : clear_path(ax, ay, bx, by))
            return TRUE;
        /* don't have line of sight, but might still be lined up
           if that lack of sight is due solely to boulders */
        if (boulderhandling == 0)
            return FALSE;
        dx = sgn(ax - bx), dy = sgn(ay - by);
        boulderspots = 0;
        do {
            /* <bx,by> is guaranteed to eventually converge with <ax,ay> */
            bx += dx, by += dy;
            if (IS_ROCK(levl[bx][by].typ) || closed_door(bx, by))
                return FALSE;
            if (sobj_at(BOULDER, bx, by))
                ++boulderspots;
        } while (bx != ax || by != ay);
        /* reached target position without encountering obstacle */
        if (boulderhandling == 1 || rn2(2 + boulderspots) < 2)
            return TRUE;
    }
    return FALSE;
}

STATIC_OVL boolean
m_lined_up(mtarg, mtmp)
struct monst *mtarg, *mtmp;
{
    return (linedup(mtarg->mx, mtarg->my, mtmp->mx, mtmp->my, 0));
}


/* is mtmp in position to use ranged attack? */
boolean
lined_up(mtmp)
register struct monst *mtmp;
{
    boolean ignore_boulders;

    /* hero concealment usually trumps monst awareness of being lined up */
    if (Upolyd && rn2(25)
<<<<<<< HEAD
        && (u.uundetected || (g.youmonst.m_ap_type != M_AP_NOTHING
                              && g.youmonst.m_ap_type != M_AP_MONSTER)))
=======
        && (u.uundetected || (U_AP_TYPE != M_AP_NOTHING
                              && U_AP_TYPE != M_AP_MONSTER)))
>>>>>>> b2459229
        return FALSE;

    ignore_boulders = (throws_rocks(mtmp->data)
                       || m_carrying(mtmp, WAN_STRIKING));
    return linedup(mtmp->mux, mtmp->muy, mtmp->mx, mtmp->my,
                   ignore_boulders ? 1 : 2);
}

/* check if a monster is carrying a particular item */
struct obj *
m_carrying(mtmp, type)
struct monst *mtmp;
int type;
{
    register struct obj *otmp;

    for (otmp = mtmp->minvent; otmp; otmp = otmp->nobj)
        if (otmp->otyp == type)
            return otmp;
    return (struct obj *) 0;
}

void
hit_bars(objp, objx, objy, barsx, barsy, your_fault, from_invent)
struct obj **objp;      /* *objp will be set to NULL if object breaks */
int objx, objy, barsx, barsy;
boolean your_fault, from_invent;
{
    struct obj *otmp = *objp;
    int obj_type = otmp->otyp;
    boolean unbreakable = (levl[barsx][barsy].wall_info & W_NONDIGGABLE) != 0;

    if (your_fault
        ? hero_breaks(otmp, objx, objy, from_invent)
        : breaks(otmp, objx, objy)) {
        *objp = 0; /* object is now gone */
        /* breakage makes its own noises */
        if (obj_type == POT_ACID) {
            if (cansee(barsx, barsy) && !unbreakable)
                pline_The("iron bars are dissolved!");
            else
                You_hear(Hallucination ? "angry snakes!" : "a hissing noise.");
            if (!unbreakable)
                dissolve_bars(barsx, barsy);
        }
    }
    else if (obj_type == BOULDER || obj_type == HEAVY_IRON_BALL)
        pline("Whang!");
    else if (otmp->oclass == COIN_CLASS
             || objects[obj_type].oc_material == GOLD
             || objects[obj_type].oc_material == SILVER)
        pline("Clink!");
    else
        pline("Clonk!");
}

/* TRUE iff thrown/kicked/rolled object doesn't pass through iron bars */
boolean
hits_bars(obj_p, x, y, barsx, barsy, always_hit, whodidit)
struct obj **obj_p; /* *obj_p will be set to NULL if object breaks */
int x, y, barsx, barsy;
int always_hit; /* caller can force a hit for items which would fit through */
int whodidit;   /* 1==hero, 0=other, -1==just check whether it'll pass thru */
{
    struct obj *otmp = *obj_p;
    int obj_type = otmp->otyp;
    boolean hits = always_hit;

    if (!hits)
        switch (otmp->oclass) {
        case WEAPON_CLASS: {
            int oskill = objects[obj_type].oc_skill;

            hits = (oskill != -P_BOW && oskill != -P_CROSSBOW
                    && oskill != -P_DART && oskill != -P_SHURIKEN
                    && oskill != P_SPEAR
                    && oskill != P_KNIFE); /* but not dagger */
            break;
        }
        case ARMOR_CLASS:
            hits = (objects[obj_type].oc_armcat != ARM_GLOVES);
            break;
        case TOOL_CLASS:
            hits = (obj_type != SKELETON_KEY && obj_type != LOCK_PICK
                    && obj_type != CREDIT_CARD && obj_type != TALLOW_CANDLE
                    && obj_type != WAX_CANDLE && obj_type != LENSES
                    && obj_type != TIN_WHISTLE && obj_type != MAGIC_WHISTLE);
            break;
        case ROCK_CLASS: /* includes boulder */
            if (obj_type != STATUE || mons[otmp->corpsenm].msize > MZ_TINY)
                hits = TRUE;
            break;
        case FOOD_CLASS:
            if (obj_type == CORPSE && mons[otmp->corpsenm].msize > MZ_TINY)
                hits = TRUE;
            else
                hits = (obj_type == MEAT_STICK
                        || obj_type == HUGE_CHUNK_OF_MEAT);
            break;
        case SPBOOK_CLASS:
        case WAND_CLASS:
        case BALL_CLASS:
        case CHAIN_CLASS:
            hits = TRUE;
            break;
        default:
            break;
        }

    if (hits && whodidit != -1) {
        hit_bars(obj_p, x,y, barsx,barsy, whodidit, FALSE);
    }

    return hits;
}

/*mthrowu.c*/<|MERGE_RESOLUTION|>--- conflicted
+++ resolved
@@ -304,15 +304,9 @@
     int objgone = 1;
     struct obj *mon_launcher = g.marcher ? MON_WEP(g.marcher) : NULL;
 
-<<<<<<< HEAD
     g.notonhead = (g.bhitpos.x != mtmp->mx || g.bhitpos.y != mtmp->my);
-    ismimic = mtmp->m_ap_type && mtmp->m_ap_type != M_AP_MONSTER;
+    ismimic = M_AP_TYPE(mtmp) && M_AP_TYPE(mtmp) != M_AP_MONSTER;
     vis = cansee(g.bhitpos.x, g.bhitpos.y);
-=======
-    notonhead = (bhitpos.x != mtmp->mx || bhitpos.y != mtmp->my);
-    ismimic = M_AP_TYPE(mtmp) && M_AP_TYPE(mtmp) != M_AP_MONSTER;
-    vis = cansee(bhitpos.x, bhitpos.y);
->>>>>>> b2459229
 
     tmp = 5 + find_mac(mtmp) + omon_adj(mtmp, otmp, FALSE);
     /* High level monsters will be more likely to hit */
@@ -1071,13 +1065,8 @@
 
     /* hero concealment usually trumps monst awareness of being lined up */
     if (Upolyd && rn2(25)
-<<<<<<< HEAD
-        && (u.uundetected || (g.youmonst.m_ap_type != M_AP_NOTHING
-                              && g.youmonst.m_ap_type != M_AP_MONSTER)))
-=======
         && (u.uundetected || (U_AP_TYPE != M_AP_NOTHING
                               && U_AP_TYPE != M_AP_MONSTER)))
->>>>>>> b2459229
         return FALSE;
 
     ignore_boulders = (throws_rocks(mtmp->data)
