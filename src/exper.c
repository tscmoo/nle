--- conflicted
+++ resolved
@@ -178,16 +178,12 @@
     if (newexp != oldexp) {
         u.uexp = newexp;
         if (flags.showexp)
-<<<<<<< HEAD
             g.context.botl = TRUE;
-=======
-            context.botl = TRUE;
         /* even when experience points aren't being shown, experience level
            might be highlighted with a percentage highlight rule and that
            percentage depends upon experience points */
-        if (!context.botl && exp_percent_changing())
-            context.botl = TRUE;
->>>>>>> 25ea6c8f
+        if (!g.context.botl && exp_percent_changing())
+            g.context.botl = TRUE;
     }
     /* newrexp will always differ from oldrexp unless they're LONG_MAX */
     if (newrexp != oldrexp) {
