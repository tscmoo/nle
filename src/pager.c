/* NetHack 3.6	pager.c	$NHDT-Date: 1574011494 2019/11/17 17:24:54 $  $NHDT-Branch: NetHack-3.6 $:$NHDT-Revision: 1.161 $ */
/* Copyright (c) Stichting Mathematisch Centrum, Amsterdam, 1985. */
/*-Copyright (c) Robert Patrick Rankin, 2018. */
/* NetHack may be freely redistributed.  See license for details. */

/* This file contains the command routines dowhatis() and dohelp() and */
/* a few other help related facilities */

#include "hack.h"
#include "dlb.h"

static boolean FDECL(is_swallow_sym, (int));
static int FDECL(append_str, (char *, const char *));
static void FDECL(look_at_object, (char *, int, int, int));
static void FDECL(look_at_monster, (char *, char *,
                                        struct monst *, int, int));
static struct permonst *FDECL(lookat, (int, int, char *, char *));
static void FDECL(checkfile, (char *, struct permonst *,
                                  BOOLEAN_P, BOOLEAN_P, char *));
static void FDECL(look_all, (BOOLEAN_P,BOOLEAN_P));
static void FDECL(do_supplemental_info, (char *, struct permonst *,
                                             BOOLEAN_P));
static void NDECL(whatdoes_help);
static void NDECL(docontact);
static void NDECL(dispfile_help);
static void NDECL(dispfile_shelp);
static void NDECL(dispfile_optionfile);
static void NDECL(dispfile_license);
static void NDECL(dispfile_debughelp);
static void NDECL(hmenu_doextversion);
static void NDECL(hmenu_dohistory);
static void NDECL(hmenu_dowhatis);
static void NDECL(hmenu_dowhatdoes);
static void NDECL(hmenu_doextlist);
#ifdef PORT_HELP
extern void NDECL(port_help);
#endif

/* Returns "true" for characters that could represent a monster's stomach. */
static boolean
is_swallow_sym(c)
int c;
{
    int i;

    for (i = S_sw_tl; i <= S_sw_br; i++)
        if ((int) g.showsyms[i] == c)
            return TRUE;
    return FALSE;
}

/*
 * Append new_str to the end of buf if new_str doesn't already exist as
 * a substring of buf.  Return 1 if the string was appended, 0 otherwise.
 * It is expected that buf is of size BUFSZ.
 */
static int
append_str(buf, new_str)
char *buf;
const char *new_str;
{
    int space_left; /* space remaining in buf */

    if (strstri(buf, new_str))
        return 0;

    space_left = BUFSZ - strlen(buf) - 1;
    if (space_left < 1)
        return 0;
    (void) strncat(buf, " or ", space_left);
    (void) strncat(buf, new_str, space_left - 4);
    return 1;
}

/* shared by monster probing (via query_objlist!) as well as lookat() */
char *
self_lookat(outbuf)
char *outbuf;
{
    char race[QBUFSZ];

    /* include race with role unless polymorphed */
    race[0] = '\0';
    if (!Upolyd)
        Sprintf(race, "%s ", g.urace.adj);
    Sprintf(outbuf, "%s%s%s called %s",
            /* being blinded may hide invisibility from self */
            (Invis && (senseself() || !Blind)) ? "invisible " : "", race,
            mons[u.umonnum].mname, g.plname);
    if (u.usteed)
        Sprintf(eos(outbuf), ", mounted on %s", y_monnam(u.usteed));
    if (u.uundetected || (Upolyd && U_AP_TYPE))
        mhidden_description(&g.youmonst, FALSE, eos(outbuf));
    return outbuf;
}

/* describe a hidden monster; used for look_at during extended monster
   detection and for probing; also when looking at self */
void
mhidden_description(mon, altmon, outbuf)
struct monst *mon;
boolean altmon; /* for probing: if mimicking a monster, say so */
char *outbuf;
{
    struct obj *otmp;
    boolean fakeobj, isyou = (mon == &g.youmonst);
    int x = isyou ? u.ux : mon->mx, y = isyou ? u.uy : mon->my,
        glyph = (g.level.flags.hero_memory && !isyou) ? levl[x][y].glyph
                                                    : glyph_at(x, y);

    *outbuf = '\0';
    if (M_AP_TYPE(mon) == M_AP_FURNITURE
        || M_AP_TYPE(mon) == M_AP_OBJECT) {
        Strcpy(outbuf, ", mimicking ");
        if (M_AP_TYPE(mon) == M_AP_FURNITURE) {
            Strcat(outbuf, an(defsyms[mon->mappearance].explanation));
        } else if (M_AP_TYPE(mon) == M_AP_OBJECT
                   /* remembered glyph, not glyph_at() which is 'mon' */
                   && glyph_is_object(glyph)) {
 objfrommap:
            otmp = (struct obj *) 0;
            fakeobj = object_from_map(glyph, x, y, &otmp);
            Strcat(outbuf, (otmp && otmp->otyp != STRANGE_OBJECT)
                              ? ansimpleoname(otmp)
                              : an(obj_descr[STRANGE_OBJECT].oc_name));
            if (fakeobj) {
                otmp->where = OBJ_FREE; /* object_from_map set to OBJ_FLOOR */
                dealloc_obj(otmp);
            }
        } else {
            Strcat(outbuf, something);
        }
    } else if (M_AP_TYPE(mon) == M_AP_MONSTER) {
        if (altmon)
            Sprintf(outbuf, ", masquerading as %s",
                    an(mons[mon->mappearance].mname));
    } else if (isyou ? u.uundetected : mon->mundetected) {
        Strcpy(outbuf, ", hiding");
        if (hides_under(mon->data)) {
            Strcat(outbuf, " under ");
            /* remembered glyph, not glyph_at() which is 'mon' */
            if (glyph_is_object(glyph))
                goto objfrommap;
            Strcat(outbuf, something);
        } else if (is_hider(mon->data)) {
            Sprintf(eos(outbuf), " on the %s",
                    (is_flyer(mon->data) || mon->data->mlet == S_PIERCER)
                       ? "ceiling"
                       : surface(x, y)); /* trapper */
        } else {
            if (mon->data->mlet == S_EEL && is_pool(x, y))
                Strcat(outbuf, " in murky water");
        }
    }
}

/* extracted from lookat(); also used by namefloorobj() */
boolean
object_from_map(glyph, x, y, obj_p)
int glyph, x, y;
struct obj **obj_p;
{
    boolean fakeobj = FALSE, mimic_obj = FALSE;
    struct monst *mtmp;
    struct obj *otmp;
    int glyphotyp = glyph_to_obj(glyph);

    *obj_p = (struct obj *) 0;
    /* TODO: check inside containers in case glyph came from detection */
    if ((otmp = sobj_at(glyphotyp, x, y)) == 0)
        for (otmp = g.level.buriedobjlist; otmp; otmp = otmp->nobj)
            if (otmp->ox == x && otmp->oy == y && otmp->otyp == glyphotyp)
                break;

    /* there might be a mimic here posing as an object */
    mtmp = m_at(x, y);
    if (mtmp && is_obj_mappear(mtmp, (unsigned) glyphotyp)) {
        otmp = 0;
        mimic_obj = TRUE;
    } else
        mtmp = 0;

    if (!otmp || otmp->otyp != glyphotyp) {
        /* this used to exclude STRANGE_OBJECT; now caller deals with it */
        otmp = mksobj(glyphotyp, FALSE, FALSE);
        if (!otmp)
            return FALSE;
        fakeobj = TRUE;
        if (otmp->oclass == COIN_CLASS)
            otmp->quan = 2L; /* to force pluralization */
        else if (otmp->otyp == SLIME_MOLD)
            otmp->spe = g.context.current_fruit; /* give it a type */
        if (mtmp && has_mcorpsenm(mtmp)) { /* mimic as corpse/statue */
            if (otmp->otyp == SLIME_MOLD)
                /* override g.context.current_fruit to avoid
                     look, use 'O' to make new named fruit, look again
                   giving different results when current_fruit changes */
                otmp->spe = MCORPSENM(mtmp);
            else
                otmp->corpsenm = MCORPSENM(mtmp);
        } else if (otmp->otyp == CORPSE && glyph_is_body(glyph)) {
            otmp->corpsenm = glyph - GLYPH_BODY_OFF;
        } else if (otmp->otyp == STATUE && glyph_is_statue(glyph)) {
            otmp->corpsenm = glyph - GLYPH_STATUE_OFF;
        }
        if (otmp->otyp == LEASH)
            otmp->leashmon = 0;
        /* extra fields needed for shop price with doname() formatting */
        otmp->where = OBJ_FLOOR;
        otmp->ox = x, otmp->oy = y;
        otmp->no_charge = (otmp->otyp == STRANGE_OBJECT && costly_spot(x, y));
    }
    /* if located at adjacent spot, mark it as having been seen up close
       (corpse type will be known even if dknown is 0, so we don't need a
       touch check for cockatrice corpse--we're looking without touching) */
    if (otmp && distu(x, y) <= 2 && !Blind && !Hallucination
        /* redundant: we only look for an object which matches current
           glyph among floor and buried objects; when !Blind, any buried
           object's glyph will have been replaced by whatever is present
           on the surface as soon as we moved next to its spot */
        && (fakeobj || otmp->where == OBJ_FLOOR) /* not buried */
        /* terrain mode views what's already known, doesn't learn new stuff */
        && !iflags.terrainmode) /* so don't set dknown when in terrain mode */
        otmp->dknown = 1; /* if a pile, clearly see the top item only */
    if (fakeobj && mtmp && mimic_obj &&
        (otmp->dknown || (M_AP_FLAG(mtmp) & M_AP_F_DKNOWN))) {
            mtmp->m_ap_type |= M_AP_F_DKNOWN;
            otmp->dknown = 1;
    }
    *obj_p = otmp;
    return fakeobj; /* when True, caller needs to dealloc *obj_p */
}

static void
look_at_object(buf, x, y, glyph)
char *buf; /* output buffer */
int x, y, glyph;
{
    struct obj *otmp = 0;
    boolean fakeobj = object_from_map(glyph, x, y, &otmp);

    if (otmp) {
        Strcpy(buf, (otmp->otyp != STRANGE_OBJECT)
                     ? distant_name(otmp, otmp->dknown ? doname_with_price
                                                       : doname_vague_quan)
                     : obj_descr[STRANGE_OBJECT].oc_name);
        if (fakeobj) {
            otmp->where = OBJ_FREE; /* object_from_map set it to OBJ_FLOOR */
            dealloc_obj(otmp), otmp = 0;
        }
    } else
        Strcpy(buf, something); /* sanity precaution */

    if (otmp && otmp->where == OBJ_BURIED)
        Strcat(buf, " (buried)");
    else if (levl[x][y].typ == STONE || levl[x][y].typ == SCORR)
        Strcat(buf, " embedded in stone");
    else if (IS_WALL(levl[x][y].typ) || levl[x][y].typ == SDOOR)
        Strcat(buf, " embedded in a wall");
    else if (closed_door(x, y))
        Strcat(buf, " embedded in a door");
    else if (is_pool(x, y))
        Strcat(buf, " in water");
    else if (is_lava(x, y))
        Strcat(buf, " in molten lava"); /* [can this ever happen?] */
    return;
}

static void
look_at_monster(buf, monbuf, mtmp, x, y)
char *buf, *monbuf; /* buf: output, monbuf: optional output */
struct monst *mtmp;
int x, y;
{
    char *name, monnambuf[BUFSZ];
    boolean accurate = !Hallucination;

    name = (mtmp->data == &mons[PM_COYOTE] && accurate)
              ? coyotename(mtmp, monnambuf)
              : distant_monnam(mtmp, ARTICLE_NONE, monnambuf);
    Sprintf(buf, "%s%s%s",
            (mtmp->mx != x || mtmp->my != y)
                ? ((mtmp->isshk && accurate) ? "tail of " : "tail of a ")
                : "",
            (mtmp->mtame && accurate)
                ? "tame "
                : (mtmp->mpeaceful && accurate)
                    ? "peaceful "
                    : "",
            name);
    if (u.ustuck == mtmp) {
        if (u.uswallow || iflags.save_uswallow) /* monster detection */
            Strcat(buf, is_animal(mtmp->data)
                          ? ", swallowing you" : ", engulfing you");
        else
            Strcat(buf, (Upolyd && sticks(g.youmonst.data))
                          ? ", being held" : ", holding you");
    }
    if (mtmp->mleashed)
        Strcat(buf, ", leashed to you");

    if (mtmp->mtrapped && cansee(mtmp->mx, mtmp->my)) {
        struct trap *t = t_at(mtmp->mx, mtmp->my);
        int tt = t ? t->ttyp : NO_TRAP;

        /* newsym lets you know of the trap, so mention it here */
        if (tt == BEAR_TRAP || is_pit(tt) || tt == WEB) {
            Sprintf(eos(buf), ", trapped in %s",
                    an(defsyms[trap_to_defsym(tt)].explanation));
            t->tseen = 1;
        }
    }

    /* we know the hero sees a monster at this location, but if it's shown
       due to persistant monster detection he might remember something else */
    if (mtmp->mundetected || M_AP_TYPE(mtmp))
        mhidden_description(mtmp, FALSE, eos(buf));

    if (monbuf) {
        unsigned how_seen = howmonseen(mtmp);

        monbuf[0] = '\0';
        if (how_seen != 0 && how_seen != MONSEEN_NORMAL) {
            if (how_seen & MONSEEN_NORMAL) {
                Strcat(monbuf, "normal vision");
                how_seen &= ~MONSEEN_NORMAL;
                /* how_seen can't be 0 yet... */
                if (how_seen)
                    Strcat(monbuf, ", ");
            }
            if (how_seen & MONSEEN_SEEINVIS) {
                Strcat(monbuf, "see invisible");
                how_seen &= ~MONSEEN_SEEINVIS;
                if (how_seen)
                    Strcat(monbuf, ", ");
            }
            if (how_seen & MONSEEN_INFRAVIS) {
                Strcat(monbuf, "infravision");
                how_seen &= ~MONSEEN_INFRAVIS;
                if (how_seen)
                    Strcat(monbuf, ", ");
            }
            if (how_seen & MONSEEN_TELEPAT) {
                Strcat(monbuf, "telepathy");
                how_seen &= ~MONSEEN_TELEPAT;
                if (how_seen)
                    Strcat(monbuf, ", ");
            }
            if (how_seen & MONSEEN_XRAYVIS) {
                /* Eyes of the Overworld */
                Strcat(monbuf, "astral vision");
                how_seen &= ~MONSEEN_XRAYVIS;
                if (how_seen)
                    Strcat(monbuf, ", ");
            }
            if (how_seen & MONSEEN_DETECT) {
                Strcat(monbuf, "monster detection");
                how_seen &= ~MONSEEN_DETECT;
                if (how_seen)
                    Strcat(monbuf, ", ");
            }
            if (how_seen & MONSEEN_WARNMON) {
                if (Hallucination) {
                    Strcat(monbuf, "paranoid delusion");
                } else {
                    unsigned long mW = (g.context.warntype.obj
                                        | g.context.warntype.polyd),
                                  m2 = mtmp->data->mflags2;
                    const char *whom = ((mW & M2_HUMAN & m2) ? "human"
                                        : (mW & M2_ELF & m2) ? "elf"
                                          : (mW & M2_ORC & m2) ? "orc"
                                            : (mW & M2_DEMON & m2) ? "demon"
                                              : mtmp->data->mname);

                    Sprintf(eos(monbuf), "warned of %s", makeplural(whom));
                }
                how_seen &= ~MONSEEN_WARNMON;
                if (how_seen)
                    Strcat(monbuf, ", ");
            }
            /* should have used up all the how_seen bits by now */
            if (how_seen) {
                impossible("lookat: unknown method of seeing monster");
                Sprintf(eos(monbuf), "(%u)", how_seen);
            }
        } /* seen by something other than normal vision */
    } /* monbuf is non-null */
}

/*
 * Return the name of the glyph found at (x,y).
 * If not hallucinating and the glyph is a monster, also monster data.
 */
static struct permonst *
lookat(x, y, buf, monbuf)
int x, y;
char *buf, *monbuf;
{
    struct monst *mtmp = (struct monst *) 0;
    struct permonst *pm = (struct permonst *) 0;
    int glyph;

    buf[0] = monbuf[0] = '\0';
    glyph = glyph_at(x, y);
    if (u.ux == x && u.uy == y && canspotself()
        && !(iflags.save_uswallow &&
             glyph == mon_to_glyph(u.ustuck, rn2_on_display_rng))
        && (!iflags.terrainmode || (iflags.terrainmode & TER_MON) != 0)) {
        /* fill in buf[] */
        (void) self_lookat(buf);

        /* file lookup can't distinguish between "gnomish wizard" monster
           and correspondingly named player character, always picking the
           former; force it to find the general "wizard" entry instead */
        if (Role_if(PM_WIZARD) && Race_if(PM_GNOME) && !Upolyd)
            pm = &mons[PM_WIZARD];

        /* When you see yourself normally, no explanation is appended
           (even if you could also see yourself via other means).
           Sensing self while blind or swallowed is treated as if it
           were by normal vision (cf canseeself()). */
        if ((Invisible || u.uundetected) && !Blind
            && !(u.uswallow || iflags.save_uswallow)) {
            unsigned how = 0;

            if (Infravision)
                how |= 1;
            if (Unblind_telepat)
                how |= 2;
            if (Detect_monsters)
                how |= 4;

            if (how)
                Sprintf(eos(buf), " [seen: %s%s%s%s%s]",
                        (how & 1) ? "infravision" : "",
                        /* add comma if telep and infrav */
                        ((how & 3) > 2) ? ", " : "",
                        (how & 2) ? "telepathy" : "",
                        /* add comma if detect and (infrav or telep or both) */
                        ((how & 7) > 4) ? ", " : "",
                        (how & 4) ? "monster detection" : "");
        }
    } else if (u.uswallow) {
        /* when swallowed, we're only called for spots adjacent to hero,
           and blindness doesn't prevent hero from feeling what holds him */
        Sprintf(buf, "interior of %s", a_monnam(u.ustuck));
        pm = u.ustuck->data;
    } else if (glyph_is_monster(glyph)) {
        g.bhitpos.x = x;
        g.bhitpos.y = y;
        if ((mtmp = m_at(x, y)) != 0) {
            look_at_monster(buf, monbuf, mtmp, x, y);
            pm = mtmp->data;
        } else if (Hallucination) {
            /* 'monster' must actually be a statue */
            Strcpy(buf, rndmonnam((char *) 0));
        }
    } else if (glyph_is_object(glyph)) {
        look_at_object(buf, x, y, glyph); /* fill in buf[] */
    } else if (glyph_is_trap(glyph)) {
        int tnum = what_trap(glyph_to_trap(glyph), rn2_on_display_rng);

        /* Trap detection displays a bear trap at locations having
         * a trapped door or trapped container or both.
         * TODO: we should create actual trap types for doors and
         * chests so that they can have their own glyphs and tiles.
         */
        if (trapped_chest_at(tnum, x, y))
            Strcpy(buf, "trapped chest"); /* might actually be a large box */
        else if (trapped_door_at(tnum, x, y))
            Strcpy(buf, "trapped door"); /* not "trap door"... */
        else
            Strcpy(buf, defsyms[trap_to_defsym(tnum)].explanation);
    } else if (glyph_is_warning(glyph)) {
        int warnindx = glyph_to_warning(glyph);

        Strcpy(buf, def_warnsyms[warnindx].explanation);
    } else if (!glyph_is_cmap(glyph)) {
        Strcpy(buf, "unexplored area");
    } else
        switch (glyph_to_cmap(glyph)) {
        case S_altar:
            Sprintf(buf, "%s %saltar",
                    /* like endgame high priests, endgame high altars
                       are only recognizable when immediately adjacent */
                    (Is_astralevel(&u.uz) && distu(x, y) > 2)
                        ? "aligned"
                        : align_str(
                              Amask2align(levl[x][y].altarmask & ~AM_SHRINE)),
                    ((levl[x][y].altarmask & AM_SHRINE)
                     && (Is_astralevel(&u.uz) || Is_sanctum(&u.uz)))
                        ? "high "
                        : "");
            break;
        case S_ndoor:
            if (is_drawbridge_wall(x, y) >= 0)
                Strcpy(buf, "open drawbridge portcullis");
            else if ((levl[x][y].doormask & ~D_TRAPPED) == D_BROKEN)
                Strcpy(buf, "broken door");
            else
                Strcpy(buf, "doorway");
            break;
        case S_cloud:
            Strcpy(buf,
                   Is_airlevel(&u.uz) ? "cloudy area" : "fog/vapor cloud");
            break;
        case S_stone:
            if (!levl[x][y].seenv) {
                Strcpy(buf, "unexplored");
                break;
            } else if (Underwater && !Is_waterlevel(&u.uz)) {
                /* "unknown" == previously mapped but not visible when
                   submerged; better terminology appreciated... */
                Strcpy(buf, (distu(x, y) <= 2) ? "land" : "unknown");
                break;
            } else if (levl[x][y].typ == STONE || levl[x][y].typ == SCORR) {
                Strcpy(buf, "stone");
                break;
            }
            /*FALLTHRU*/
        default:
            Strcpy(buf, defsyms[glyph_to_cmap(glyph)].explanation);
            break;
        }

    return (pm && !Hallucination) ? pm : (struct permonst *) 0;
}

/*
 * Look in the "data" file for more info.  Called if the user typed in the
 * whole name (user_typed_name == TRUE), or we've found a possible match
 * with a character/glyph and flags.help is TRUE.
 *
 * NOTE: when (user_typed_name == FALSE), inp is considered read-only and
 *       must not be changed directly, e.g. via lcase(). We want to force
 *       lcase() for data.base lookup so that we can have a clean key.
 *       Therefore, we create a copy of inp _just_ for data.base lookup.
 */
static void
checkfile(inp, pm, user_typed_name, without_asking, supplemental_name)
char *inp;
struct permonst *pm;
boolean user_typed_name, without_asking;
char *supplemental_name;
{
    dlb *fp;
    char buf[BUFSZ], newstr[BUFSZ], givenname[BUFSZ];
    char *ep, *dbase_str;
    unsigned long txt_offset = 0L;
    winid datawin = WIN_ERR;

    fp = dlb_fopen(DATAFILE, "r");
    if (!fp) {
        pline("Cannot open 'data' file!");
        return;
    }
    /* If someone passed us garbage, prevent fault. */
    if (!inp || strlen(inp) > (BUFSZ - 1)) {
        impossible("bad do_look buffer passed (%s)!",
                   !inp ? "null" : "too long");
        goto checkfile_done;
    }

    /* To prevent the need for entries in data.base like *ngel to account
     * for Angel and angel, make the lookup string the same for both
     * user_typed_name and picked name.
     */
    if (pm != (struct permonst *) 0 && !user_typed_name)
        dbase_str = strcpy(newstr, pm->mname);
    else
        dbase_str = strcpy(newstr, inp);
    (void) lcase(dbase_str);

    /*
     * TODO:
     * The switch from xname() to doname_vague_quan() in look_at_obj()
     * had the unintendded side-effect of making names picked from
     * pointing at map objects become harder to simplify for lookup.
     * We should split the prefix and suffix handling used by wish
     * parsing and also wizmode monster generation out into separate
     * routines and use those routines here.  This currently lacks
     * erosion handling and probably lots of other bits and pieces
     * that wishing already understands and most of this duplicates
     * stuff already done for wish handling or monster generation.
     */
    if (!strncmp(dbase_str, "interior of ", 12))
        dbase_str += 12;
    if (!strncmp(dbase_str, "a ", 2))
        dbase_str += 2;
    else if (!strncmp(dbase_str, "an ", 3))
        dbase_str += 3;
    else if (!strncmp(dbase_str, "the ", 4))
        dbase_str += 4;
    else if (!strncmp(dbase_str, "some ", 5))
        dbase_str += 5;
    else if (digit(*dbase_str)) {
        /* remove count prefix ("2 ya") which can come from looking at map */
        while (digit(*dbase_str))
            ++dbase_str;
        if (*dbase_str == ' ')
            ++dbase_str;
    }
    if (!strncmp(dbase_str, "pair of ", 8))
        dbase_str += 8;
    if (!strncmp(dbase_str, "tame ", 5))
        dbase_str += 5;
    else if (!strncmp(dbase_str, "peaceful ", 9))
        dbase_str += 9;
    if (!strncmp(dbase_str, "invisible ", 10))
        dbase_str += 10;
    if (!strncmp(dbase_str, "saddled ", 8))
        dbase_str += 8;
    if (!strncmp(dbase_str, "blessed ", 8))
        dbase_str += 8;
    else if (!strncmp(dbase_str, "uncursed ", 9))
        dbase_str += 9;
    else if (!strncmp(dbase_str, "cursed ", 7))
        dbase_str += 7;
    if (!strncmp(dbase_str, "empty ", 6))
        dbase_str += 6;
    if (!strncmp(dbase_str, "partly used ", 12))
        dbase_str += 12;
    else if (!strncmp(dbase_str, "partly eaten ", 13))
        dbase_str += 13;
    if (!strncmp(dbase_str, "statue of ", 10))
        dbase_str[6] = '\0';
    else if (!strncmp(dbase_str, "figurine of ", 12))
        dbase_str[8] = '\0';
    /* remove enchantment ("+0 aklys"); [for 3.6.0 and earlier, this wasn't
       needed because looking at items on the map used xname() rather than
       doname() hence known enchantment was implicitly suppressed] */
    if (*dbase_str && index("+-", dbase_str[0]) && digit(dbase_str[1])) {
        ++dbase_str; /* skip sign */
        while (digit(*dbase_str))
            ++dbase_str;
        if (*dbase_str == ' ')
            ++dbase_str;
    }
    /* "towel", "wet towel", and "moist towel" share one data.base entry;
       for "wet towel", we keep prefix so that the prompt will ask about
       "wet towel"; for "moist towel", we also want to ask about "wet towel".
       (note: strncpy() only terminates output string if the specified
       count is bigger than the length of the substring being copied) */
    if (!strncmp(dbase_str, "moist towel", 11))
        (void) strncpy(dbase_str += 2, "wet", 3); /* skip "mo" replace "ist" */

    /* Make sure the name is non-empty. */
    if (*dbase_str) {
        long pass1offset = -1L;
        int chk_skip, pass = 1;
        boolean yes_to_moreinfo, found_in_file, pass1found_in_file,
                skipping_entry;
        char *sp, *ap, *alt = 0; /* alternate description */

        /* adjust the input to remove "named " and "called " */
        if ((ep = strstri(dbase_str, " named ")) != 0) {
            alt = ep + 7;
            if ((ap = strstri(dbase_str, " called ")) != 0 && ap < ep)
                ep = ap; /* "named" is alt but truncate at "called" */
        } else if ((ep = strstri(dbase_str, " called ")) != 0) {
            copynchars(givenname, ep + 8, BUFSZ - 1);
            alt = givenname;
            if (supplemental_name && (sp = strstri(inp, " called ")) != 0)
                copynchars(supplemental_name, sp + 8, BUFSZ - 1);
        } else
            ep = strstri(dbase_str, ", ");
        if (ep && ep > dbase_str)
            *ep = '\0';
        /* remove article from 'alt' name ("a pair of lenses named
           The Eyes of the Overworld" simplified above to "lenses named
           The Eyes of the Overworld", now reduced to "The Eyes of the
           Overworld", skip "The" as with base name processing) */
        if (alt && (!strncmpi(alt, "a ", 2)
                    || !strncmpi(alt, "an ", 3)
                    || !strncmpi(alt, "the ", 4)))
            alt = index(alt, ' ') + 1;
        /* remove charges or "(lit)" or wizmode "(N aum)" */
        if ((ep = strstri(dbase_str, " (")) != 0 && ep > dbase_str)
            *ep = '\0';
        if (alt && (ap = strstri(alt, " (")) != 0 && ap > alt)
            *ap = '\0';

        /*
         * If the object is named, then the name is the alternate description;
         * otherwise, the result of makesingular() applied to the name is.
         * This isn't strictly optimal, but named objects of interest to the
         * user will usually be found under their name, rather than under
         * their object type, so looking for a singular form is pointless.
         */
        if (!alt)
            alt = makesingular(dbase_str);

        pass1found_in_file = FALSE;
        for (pass = !strcmp(alt, dbase_str) ? 0 : 1; pass >= 0; --pass) {
            found_in_file = skipping_entry = FALSE;
            txt_offset = 0L;
            if (dlb_fseek(fp, txt_offset, SEEK_SET) < 0 ) {
                impossible("can't get to start of 'data' file");
                goto checkfile_done;
            }
            /* skip first record; read second */
            if (!dlb_fgets(buf, BUFSZ, fp) || !dlb_fgets(buf, BUFSZ, fp)) {
                impossible("can't read 'data' file");
                goto checkfile_done;
            } else if (sscanf(buf, "%8lx\n", &txt_offset) < 1
                       || txt_offset == 0L)
                goto bad_data_file;

            /* look for the appropriate entry */
            while (dlb_fgets(buf, BUFSZ, fp)) {
                if (*buf == '.')
                    break; /* we passed last entry without success */

                if (digit(*buf)) {
                    /* a number indicates the end of current entry */
                    skipping_entry = FALSE;
                } else if (!skipping_entry) {
                    if (!(ep = index(buf, '\n')))
                        goto bad_data_file;
                    (void) strip_newline((ep > buf) ? ep - 1 : ep);
                    /* if we match a key that begins with "~", skip
                       this entry */
                    chk_skip = (*buf == '~') ? 1 : 0;
                    if ((pass == 0 && pmatch(&buf[chk_skip], dbase_str))
                        || (pass == 1 && alt && pmatch(&buf[chk_skip], alt))) {
                        if (chk_skip) {
                            skipping_entry = TRUE;
                            continue;
                        } else {
                            found_in_file = TRUE;
                            if (pass == 1)
                                pass1found_in_file = TRUE;
                            break;
                        }
                    }
                }
            }
            if (found_in_file) {
                long entry_offset, fseekoffset;
                int entry_count;
                int i;

                /* skip over other possible matches for the info */
                do {
                    if (!dlb_fgets(buf, BUFSZ, fp))
                        goto bad_data_file;
                } while (!digit(*buf));
                if (sscanf(buf, "%ld,%d\n", &entry_offset, &entry_count) < 2)
                    goto bad_data_file;
                fseekoffset = (long) txt_offset + entry_offset;
                if (pass == 1)
                    pass1offset = fseekoffset;
                else if (fseekoffset == pass1offset)
                    goto checkfile_done;

                yes_to_moreinfo = FALSE;
                if (!user_typed_name && !without_asking) {
                    char *entrytext = pass ? alt : dbase_str;
                    char question[QBUFSZ];

                    Strcpy(question, "More info about \"");
                    /* +2 => length of "\"?" */
                    copynchars(eos(question), entrytext,
                               (int) (sizeof question - 1
                                      - (strlen(question) + 2)));
                    Strcat(question, "\"?");
                    if (yn(question) == 'y')
                        yes_to_moreinfo = TRUE;
                }

                if (user_typed_name || without_asking || yes_to_moreinfo) {
                    if (dlb_fseek(fp, fseekoffset, SEEK_SET) < 0) {
                        pline("? Seek error on 'data' file!");
                        goto checkfile_done;
                    }
                    datawin = create_nhwindow(NHW_MENU);
                    for (i = 0; i < entry_count; i++) {
                        if (!dlb_fgets(buf, BUFSZ, fp))
                            goto bad_data_file;
                        (void) strip_newline(buf);
                        if (index(buf + 1, '\t') != 0)
                            (void) tabexpand(buf + 1);
                        putstr(datawin, 0, buf + 1);
                    }
                    display_nhwindow(datawin, FALSE);
                    destroy_nhwindow(datawin), datawin = WIN_ERR;
                }
            } else if (user_typed_name && pass == 0 && !pass1found_in_file)
                pline("I don't have any information on those things.");
        }
    }
    goto checkfile_done; /* skip error feedback */

 bad_data_file:
    impossible("'data' file in wrong format or corrupted");
 checkfile_done:
    if (datawin != WIN_ERR)
        destroy_nhwindow(datawin);
    (void) dlb_fclose(fp);
    return;
}

int
do_screen_description(cc, looked, sym, out_str, firstmatch, for_supplement)
coord cc;
boolean looked;
int sym;
char *out_str;
const char **firstmatch;
struct permonst **for_supplement;
{
    static const char mon_interior[] = "the interior of a monster",
                      unreconnoitered[] = "unreconnoitered";
    static char look_buf[BUFSZ];
    char prefix[BUFSZ];
    int i, alt_i, j, glyph = NO_GLYPH,
        skipped_venom = 0, found = 0; /* count of matching syms found */
    boolean hit_trap, need_to_look = FALSE,
            submerged = (Underwater && !Is_waterlevel(&u.uz));
    const char *x_str;
    nhsym tmpsym;

    if (looked) {
        int oc;
        unsigned os;

        glyph = glyph_at(cc.x, cc.y);
        /* Convert glyph at selected position to a symbol for use below. */
        (void) mapglyph(glyph, &sym, &oc, &os, cc.x, cc.y, 0);

        Sprintf(prefix, "%s        ", encglyph(glyph));
    } else
        Sprintf(prefix, "%c        ", sym);

    /*
     * Check all the possibilities, saving all explanations in a buffer.
     * When all have been checked then the string is printed.
     */

    /*
     * Handle restricted vision range (limited to adjacent spots when
     * swallowed or underwater) cases first.
     *
     * 3.6.0 listed anywhere on map, other than self, as "interior
     * of a monster" when swallowed, and non-adjacent water or
     * non-water anywhere as "dark part of a room" when underwater.
     * "unreconnoitered" is an attempt to convey "even if you knew
     * what was there earlier, you don't know what is there in the
     * current circumstance".
     *
     * (Note: 'self' will always be visible when swallowed so we don't
     * need special swallow handling for <ux,uy>.
     * Another note: for '#terrain' without monsters, u.uswallow and
     * submerged will always both be False and skip this code.)
     */
    x_str = 0;
    if (!looked) {
        ; /* skip special handling */
    } else if (((u.uswallow || submerged) && distu(cc.x, cc.y) > 2)
               /* detection showing some category, so mostly background */
               || ((iflags.terrainmode & (TER_DETECT | TER_MAP)) == TER_DETECT
                   && glyph == cmap_to_glyph(S_stone))) {
        x_str = unreconnoitered;
        need_to_look = FALSE;
    } else if (is_swallow_sym(sym)) {
        x_str = mon_interior;
        need_to_look = TRUE; /* for specific monster type */
    }
    if (x_str) {
        /* we know 'found' is zero here, but guard against some other
           special case being inserted ahead of us someday */
        if (!found) {
            Sprintf(out_str, "%s%s", prefix, x_str);
            *firstmatch = x_str;
            found++;
        } else {
            found += append_str(out_str, x_str); /* not 'an(x_str)' */
        }
        /* for is_swallow_sym(), we want to list the current symbol's
           other possibilities (wand for '/', throne for '\\', &c) so
           don't jump to the end for the x_str==mon_interior case */
        if (x_str == unreconnoitered)
            goto didlook;
    }
 check_monsters:
    /* Check for monsters */
    if (!iflags.terrainmode || (iflags.terrainmode & TER_MON) != 0) {
        for (i = 1; i < MAXMCLASSES; i++) {
            if (sym == (looked ? g.showsyms[i + SYM_OFF_M] : def_monsyms[i].sym)
                && def_monsyms[i].explain && *def_monsyms[i].explain) {
                need_to_look = TRUE;
                if (!found) {
                    Sprintf(out_str, "%s%s",
                            prefix, an(def_monsyms[i].explain));
                    *firstmatch = def_monsyms[i].explain;
                    found++;
                } else {
                    found += append_str(out_str, an(def_monsyms[i].explain));
                }
            }
        }
        /* handle '@' as a special case if it refers to you and you're
           playing a character which isn't normally displayed by that
           symbol; firstmatch is assumed to already be set for '@' */
        if ((looked ? (sym == g.showsyms[S_HUMAN + SYM_OFF_M]
                       && cc.x == u.ux && cc.y == u.uy)
                    : (sym == def_monsyms[S_HUMAN].sym && !flags.showrace))
            && !(Race_if(PM_HUMAN) || Race_if(PM_ELF)) && !Upolyd)
            found += append_str(out_str, "you"); /* tack on "or you" */
    }

    /* Now check for objects */
    if (!iflags.terrainmode || (iflags.terrainmode & TER_OBJ) != 0) {
        for (i = 1; i < MAXOCLASSES; i++) {
            if (sym == (looked ? g.showsyms[i + SYM_OFF_O]
                               : def_oc_syms[i].sym)
                || (looked && i == ROCK_CLASS && glyph_is_statue(glyph))) {
                need_to_look = TRUE;
                if (looked && i == VENOM_CLASS) {
                    skipped_venom++;
                    continue;
                }
                if (!found) {
                    Sprintf(out_str, "%s%s",
                            prefix, an(def_oc_syms[i].explain));
                    *firstmatch = def_oc_syms[i].explain;
                    found++;
                } else {
                    found += append_str(out_str, an(def_oc_syms[i].explain));
                }
            }
        }
    }

    if (sym == DEF_INVISIBLE) {
        extern const char altinvisexplain[]; /* drawing.c */
        /* for active clairvoyance, use alternate "unseen creature" */
        boolean usealt = (EDetect_monsters & I_SPECIAL) != 0L;
        const char *unseen_explain = !usealt ? invisexplain : altinvisexplain;

        if (!found) {
            Sprintf(out_str, "%s%s", prefix, an(unseen_explain));
            *firstmatch = unseen_explain;
            found++;
        } else {
            found += append_str(out_str, an(unseen_explain));
        }
    }

    /* Now check for graphics symbols */
    alt_i = (sym == (looked ? g.showsyms[0] : defsyms[0].sym)) ? 0 : (2 + 1);
    for (hit_trap = FALSE, i = 0; i < MAXPCHARS; i++) {
        /* when sym is the default background character, we process
           i == 0 three times: unexplored, stone, dark part of a room */
        if (alt_i < 2) {
            x_str = !alt_i++ ? "unexplored" : submerged ? "unknown" : "stone";
            i = 0; /* for second iteration, undo loop increment */
            /* alt_i is now 1 or 2 */
        } else {
            if (alt_i++ == 2)
                i = 0; /* undo loop increment */
            x_str = defsyms[i].explanation;
            if (submerged && !strcmp(x_str, defsyms[0].explanation))
                x_str = "land"; /* replace "dark part of a room" */
            /* alt_i is now 3 or more and no longer of interest */
        }
        if (sym == (looked ? g.showsyms[i] : defsyms[i].sym) && *x_str) {
            /* avoid "an unexplored", "an stone", "an air", "a water",
               "a floor of a room", "a dark part of a room";
               article==2 => "the", 1 => "an", 0 => (none) */
            int article = strstri(x_str, " of a room") ? 2
                          : !(alt_i <= 2
                              || strcmp(x_str, "air") == 0
                              || strcmp(x_str, "land") == 0
                              || strcmp(x_str, "water") == 0);

            if (!found) {
                if (is_cmap_trap(i)) {
                    Sprintf(out_str, "%sa trap", prefix);
                    hit_trap = TRUE;
                } else {
                    Sprintf(out_str, "%s%s", prefix,
                            article == 2 ? the(x_str)
                            : article == 1 ? an(x_str) : x_str);
                }
                *firstmatch = x_str;
                found++;
            } else if (!(hit_trap && is_cmap_trap(i))
                       && !(found >= 3 && is_cmap_drawbridge(i))
                       /* don't mention vibrating square outside of Gehennom
                          unless this happens to be one (hallucination?) */
                       && (i != S_vibrating_square || Inhell
                           || (looked && glyph_is_trap(glyph)
                               && glyph_to_trap(glyph) == VIBRATING_SQUARE))) {
                found += append_str(out_str, (article == 2) ? the(x_str)
                                             : (article == 1) ? an(x_str)
                                               : x_str);
                if (is_cmap_trap(i))
                    hit_trap = TRUE;
            }

            if (i == S_altar || is_cmap_trap(i))
                need_to_look = TRUE;
        }
    }

    /* Now check for warning symbols */
    for (i = 1; i < WARNCOUNT; i++) {
        x_str = def_warnsyms[i].explanation;
        if (sym == (looked ? g.warnsyms[i] : def_warnsyms[i].sym)) {
            if (!found) {
                Sprintf(out_str, "%s%s", prefix, def_warnsyms[i].explanation);
                *firstmatch = def_warnsyms[i].explanation;
                found++;
            } else {
                found += append_str(out_str, def_warnsyms[i].explanation);
            }
            /* Kludge: warning trumps boulders on the display.
               Reveal the boulder too or player can get confused */
            if (looked && sobj_at(BOULDER, cc.x, cc.y))
                Strcat(out_str, " co-located with a boulder");
            break; /* out of for loop*/
        }
    }

    /* if we ignored venom and list turned out to be short, put it back */
    if (skipped_venom && found < 2) {
        x_str = def_oc_syms[VENOM_CLASS].explain;
        if (!found) {
            Sprintf(out_str, "%s%s", prefix, an(x_str));
            *firstmatch = x_str;
            found++;
        } else {
            found += append_str(out_str, an(x_str));
        }
    }

    /* Finally, handle some optional overriding symbols */
    for (j = SYM_OFF_X; j < SYM_MAX; ++j) {
        if (j == (SYM_INVISIBLE + SYM_OFF_X))
            continue;       /* already handled above */
<<<<<<< HEAD
        tmpsym = Is_rogue_level(&u.uz) ? g.ov_rogue_syms[j] : g.ov_primary_syms[j];                    
        if (tmpsym && sym == tmpsym) {
            switch(j) {
                case SYM_BOULDER + SYM_OFF_X:
                        if (!found) {
                            *firstmatch = "boulder";
                            Sprintf(out_str, "%s%s", prefix, an(*firstmatch));
                            found++;
                        } else {
                            found += append_str(out_str, "boulder");
                        }
                        break;
                case SYM_PET_OVERRIDE + SYM_OFF_X:
                        if (looked) {
                            int oc = 0, idx = SYM_PET_OVERRIDE + SYM_OFF_X;
                            unsigned os = 0;

                            /* convert to symbol without override in effect */
                            (void) mapglyph(glyph, &sym, &oc, &os,
                                                cc.x, cc.y, MG_FLAG_NOOVERRIDE);
                            goto check_monsters;
                        }
                        break;
                case SYM_HERO_OVERRIDE + SYM_OFF_X:
                        sym = g.showsyms[S_HUMAN + SYM_OFF_M];
                        goto check_monsters;
=======
        tmpsym = Is_rogue_level(&u.uz) ? ov_rogue_syms[j]
                                       : ov_primary_syms[j];
        if (tmpsym && sym == tmpsym) {
            switch (j) {
            case SYM_BOULDER + SYM_OFF_X:
                if (!found) {
                    *firstmatch = "boulder";
                    Sprintf(out_str, "%s%s", prefix, an(*firstmatch));
                    found++;
                } else {
                    found += append_str(out_str, "boulder");
                }
                break;
            case SYM_PET_OVERRIDE + SYM_OFF_X:
                if (looked) {
                    int oc = 0;
                    unsigned os = 0;

                    /* convert to symbol without override in effect */
                    (void) mapglyph(glyph, &sym, &oc, &os,
                                    cc.x, cc.y, MG_FLAG_NOOVERRIDE);
                    goto check_monsters;
                }
                break;
            case SYM_HERO_OVERRIDE + SYM_OFF_X:
                sym = showsyms[S_HUMAN + SYM_OFF_M];
                goto check_monsters;
>>>>>>> 9ea7b074
            }
        }
    }
#if 0
    /* handle optional boulder symbol as a special case */
    if (o_syms[SYM_BOULDER + SYM_OFF_X]
        && sym == o_syms[SYM_BOULDER + SYM_OFF_X]) {
        if (!found) {
            *firstmatch = "boulder";
            Sprintf(out_str, "%s%s", prefix, an(*firstmatch));
            found++;
        } else {
            found += append_str(out_str, "boulder");
        }
    }
#endif

    /*
     * If we are looking at the screen, follow multiple possibilities or
     * an ambiguous explanation by something more detailed.
     */

    if (found > 4)
        /* 3.6.3: this used to be "That can be many things" (without prefix)
           which turned it into a sentence that lacked its terminating period;
           we could add one below but reinstating the prefix here is better */
        Sprintf(out_str, "%scan be many things", prefix);

 didlook:
    if (looked) {
        struct permonst *pm = (struct permonst *)0;

        if (found > 1 || need_to_look) {
            char monbuf[BUFSZ];
            char temp_buf[BUFSZ];

            pm = lookat(cc.x, cc.y, look_buf, monbuf);
            if (pm && for_supplement)
                *for_supplement = pm;
            *firstmatch = look_buf;
            if (*(*firstmatch)) {
                Sprintf(temp_buf, " (%s)", *firstmatch);
                (void) strncat(out_str, temp_buf,
                               BUFSZ - strlen(out_str) - 1);
                found = 1; /* we have something to look up */
            }
            if (monbuf[0]) {
                Sprintf(temp_buf, " [seen: %s]", monbuf);
                (void) strncat(out_str, temp_buf,
                               BUFSZ - strlen(out_str) - 1);
            }
        }
    }

    return found;
}

/* also used by getpos hack in do_name.c */
const char what_is_an_unknown_object[] = "an unknown object";

int
do_look(mode, click_cc)
int mode;
coord *click_cc;
{
    boolean quick = (mode == 1); /* use cursor; don't search for "more info" */
    boolean clicklook = (mode == 2); /* right mouse-click method */
    char out_str[BUFSZ] = DUMMY;
    const char *firstmatch = 0;
    struct permonst *pm = 0, *supplemental_pm = 0;
    int i = '\0', ans = 0;
    int sym;              /* typed symbol or converted glyph */
    int found;            /* count of matching syms found */
    coord cc;             /* screen pos of unknown glyph */
    boolean save_verbose; /* saved value of flags.verbose */
    boolean from_screen;  /* question from the screen */

    cc.x = 0;
    cc.y = 0;

    if (!clicklook) {
        if (quick) {
            from_screen = TRUE; /* yes, we want to use the cursor */
            i = 'y';
        } else {
            menu_item *pick_list = (menu_item *) 0;
            winid win;
            anything any;

            any = cg.zeroany;
            win = create_nhwindow(NHW_MENU);
            start_menu(win);
            any.a_char = '/';
            /* 'y' and 'n' to keep backwards compatibility with previous
               versions: "Specify unknown object by cursor?" */
            add_menu(win, NO_GLYPH, &any,
                     flags.lootabc ? 0 : any.a_char, 'y', ATR_NONE,
                     "something on the map", MENU_UNSELECTED);
            any.a_char = 'i';
            add_menu(win, NO_GLYPH, &any,
                     flags.lootabc ? 0 : any.a_char, 0, ATR_NONE,
                     "something you're carrying", MENU_UNSELECTED);
            any.a_char = '?';
            add_menu(win, NO_GLYPH, &any,
                     flags.lootabc ? 0 : any.a_char, 'n', ATR_NONE,
                     "something else (by symbol or name)", MENU_UNSELECTED);
            if (!u.uswallow && !Hallucination) {
                any = cg.zeroany;
                add_menu(win, NO_GLYPH, &any, 0, 0, ATR_NONE,
                         "", MENU_UNSELECTED);
                /* these options work sensibly for the swallowed case,
                   but there's no reason for the player to use them then;
                   objects work fine when hallucinating, but screen
                   symbol/monster class letter doesn't match up with
                   bogus monster type, so suppress when hallucinating */
                any.a_char = 'm';
                add_menu(win, NO_GLYPH, &any,
                         flags.lootabc ? 0 : any.a_char, 0, ATR_NONE,
                         "nearby monsters", MENU_UNSELECTED);
                any.a_char = 'M';
                add_menu(win, NO_GLYPH, &any,
                         flags.lootabc ? 0 : any.a_char, 0, ATR_NONE,
                         "all monsters shown on map", MENU_UNSELECTED);
                any.a_char = 'o';
                add_menu(win, NO_GLYPH, &any,
                         flags.lootabc ? 0 : any.a_char, 0, ATR_NONE,
                         "nearby objects", MENU_UNSELECTED);
                any.a_char = 'O';
                add_menu(win, NO_GLYPH, &any,
                         flags.lootabc ? 0 : any.a_char, 0, ATR_NONE,
                         "all objects shown on map", MENU_UNSELECTED);
            }
            end_menu(win, "What do you want to look at:");
            if (select_menu(win, PICK_ONE, &pick_list) > 0) {
                i = pick_list->item.a_char;
                free((genericptr_t) pick_list);
            }
            destroy_nhwindow(win);
        }

        switch (i) {
        default:
        case 'q':
            return 0;
        case 'y':
        case '/':
            from_screen = TRUE;
            sym = 0;
            cc.x = u.ux;
            cc.y = u.uy;
            break;
        case 'i':
          {
            char invlet;
            struct obj *invobj;

            invlet = display_inventory((const char *) 0, TRUE);
            if (!invlet || invlet == '\033')
                return 0;
            *out_str = '\0';
            for (invobj = g.invent; invobj; invobj = invobj->nobj)
                if (invobj->invlet == invlet) {
                    strcpy(out_str, singular(invobj, xname));
                    break;
                }
            if (*out_str)
                checkfile(out_str, pm, TRUE, TRUE, (char *) 0);
            return 0;
          }
        case '?':
            from_screen = FALSE;
            getlin("Specify what? (type the word)", out_str);
            if (strcmp(out_str, " ")) /* keep single space as-is */
                /* remove leading and trailing whitespace and
                   condense consecutive internal whitespace */
                mungspaces(out_str);
            if (out_str[0] == '\0' || out_str[0] == '\033')
                return 0;

            if (out_str[1]) { /* user typed in a complete string */
                checkfile(out_str, pm, TRUE, TRUE, (char *) 0);
                return 0;
            }
            sym = out_str[0];
            break;
        case 'm':
            look_all(TRUE, TRUE); /* list nearby monsters */
            return 0;
        case 'M':
            look_all(FALSE, TRUE); /* list all monsters */
            return 0;
        case 'o':
            look_all(TRUE, FALSE); /* list nearby objects */
            return 0;
        case 'O':
            look_all(FALSE, FALSE); /* list all objects */
            return 0;
        }
    } else { /* clicklook */
        cc.x = click_cc->x;
        cc.y = click_cc->y;
        sym = 0;
        from_screen = FALSE;
    }

    /* Save the verbose flag, we change it later. */
    save_verbose = flags.verbose;
    flags.verbose = flags.verbose && !quick;
    /*
     * The user typed one letter, or we're identifying from the screen.
     */
    do {
        /* Reset some variables. */
        pm = (struct permonst *) 0;
        found = 0;
        out_str[0] = '\0';

        if (from_screen || clicklook) {
            if (from_screen) {
                if (flags.verbose)
                    pline("Please move the cursor to %s.",
                          what_is_an_unknown_object);
                else
                    pline("Pick an object.");

                ans = getpos(&cc, quick, what_is_an_unknown_object);
                if (ans < 0 || cc.x < 0)
                    break; /* done */
                flags.verbose = FALSE; /* only print long question once */
            }
        }

        found = do_screen_description(cc, (from_screen || clicklook), sym,
                                      out_str, &firstmatch, &supplemental_pm);

        /* Finally, print out our explanation. */
        if (found) {
            /* use putmixed() because there may be an encoded glyph present */
            putmixed(WIN_MESSAGE, 0, out_str);
#ifdef DUMPLOG
            {
                char dmpbuf[BUFSZ];

                /* putmixed() bypasses pline() so doesn't write to DUMPLOG;
                   tty puts it into ^P recall, so it ought to be there;
                   DUMPLOG is plain text, so override graphics character;
                   at present, force space, but we ought to use defsyms[]
                   value for the glyph the graphics character came from */
                (void) decode_mixed(dmpbuf, out_str);
                if (dmpbuf[0] < ' ' || dmpbuf[0] >= 127) /* ASCII isprint() */
                    dmpbuf[0] = ' ';
                dumplogmsg(dmpbuf);
            }
#endif

            /* check the data file for information about this thing */
            if (found == 1 && ans != LOOK_QUICK && ans != LOOK_ONCE
                && (ans == LOOK_VERBOSE || (flags.help && !quick))
                && !clicklook) {
                char temp_buf[BUFSZ], supplemental_name[BUFSZ];

                supplemental_name[0] = '\0';
                Strcpy(temp_buf, firstmatch);
                checkfile(temp_buf, pm, FALSE,
                          (boolean) (ans == LOOK_VERBOSE), supplemental_name);
                if (supplemental_pm)
                    do_supplemental_info(supplemental_name, supplemental_pm,
                                         (boolean) (ans == LOOK_VERBOSE));
            }
        } else {
            pline("I've never heard of such things.");
        }
    } while (from_screen && !quick && ans != LOOK_ONCE && !clicklook);

    flags.verbose = save_verbose;
    return 0;
}

static void
look_all(nearby, do_mons)
boolean nearby; /* True => within BOLTLIM, False => entire map */
boolean do_mons; /* True => monsters, False => objects */
{
    winid win;
    int x, y, lo_x, lo_y, hi_x, hi_y, glyph, count = 0;
    char lookbuf[BUFSZ], outbuf[BUFSZ];

    win = create_nhwindow(NHW_TEXT);
    lo_y = nearby ? max(u.uy - BOLT_LIM, 0) : 0;
    lo_x = nearby ? max(u.ux - BOLT_LIM, 1) : 1;
    hi_y = nearby ? min(u.uy + BOLT_LIM, ROWNO - 1) : ROWNO - 1;
    hi_x = nearby ? min(u.ux + BOLT_LIM, COLNO - 1) : COLNO - 1;
    for (y = lo_y; y <= hi_y; y++) {
        for (x = lo_x; x <= hi_x; x++) {
            lookbuf[0] = '\0';
            glyph = glyph_at(x, y);
            if (do_mons) {
                if (glyph_is_monster(glyph)) {
                    struct monst *mtmp;

                    g.bhitpos.x = x; /* [is this actually necessary?] */
                    g.bhitpos.y = y;
                    if (x == u.ux && y == u.uy && canspotself()) {
                        (void) self_lookat(lookbuf);
                        ++count;
                    } else if ((mtmp = m_at(x, y)) != 0) {
                        look_at_monster(lookbuf, (char *) 0, mtmp, x, y);
                        ++count;
                    }
                } else if (glyph_is_invisible(glyph)) {
                    /* remembered, unseen, creature */
                    Strcpy(lookbuf, invisexplain);
                    ++count;
                } else if (glyph_is_warning(glyph)) {
                    int warnindx = glyph_to_warning(glyph);

                    Strcpy(lookbuf, def_warnsyms[warnindx].explanation);
                    ++count;
                }
            } else { /* !do_mons */
                if (glyph_is_object(glyph)) {
                    look_at_object(lookbuf, x, y, glyph);
                    ++count;
                }
            }
            if (*lookbuf) {
                char coordbuf[20], which[12], cmode;

                cmode = (iflags.getpos_coords != GPCOORDS_NONE)
                           ? iflags.getpos_coords : GPCOORDS_MAP;
                if (count == 1) {
                    Strcpy(which, do_mons ? "monsters" : "objects");
                    if (nearby)
                        Sprintf(outbuf, "%s currently shown near %s:",
                                upstart(which),
                                (cmode != GPCOORDS_COMPASS)
                                  ? coord_desc(u.ux, u.uy, coordbuf, cmode)
                                  : !canspotself() ? "your position" : "you");
                    else
                        Sprintf(outbuf, "All %s currently shown on the map:",
                                which);
                    putstr(win, 0, outbuf);
                    putstr(win, 0, "");
                }
                /* prefix: "coords  C  " where 'C' is mon or obj symbol */
                Sprintf(outbuf, (cmode == GPCOORDS_SCREEN) ? "%s  "
                                  : (cmode == GPCOORDS_MAP) ? "%8s  "
                                      : "%12s  ",
                        coord_desc(x, y, coordbuf, cmode));
                Sprintf(eos(outbuf), "%s  ", encglyph(glyph));
                /* guard against potential overflow */
                lookbuf[sizeof lookbuf - 1 - strlen(outbuf)] = '\0';
                Strcat(outbuf, lookbuf);
                putmixed(win, 0, outbuf);
            }
        }
    }
    if (count)
        display_nhwindow(win, TRUE);
    else
        pline("No %s are currently shown %s.",
              do_mons ? "monsters" : "objects",
              nearby ? "nearby" : "on the map");
    destroy_nhwindow(win);
}

static const char *suptext1[] = {
    "%s is a member of a marauding horde of orcs",
    "rumored to have brutally attacked and plundered",
    "the ordinarily sheltered town that is located ",
    "deep within The Gnomish Mines.",
    "",
    "The members of that vicious horde proudly and ",
    "defiantly acclaim their allegiance to their",
    "leader %s in their names.",
    (char *) 0,
};

static const char *suptext2[] = {
    "\"%s\" is the common dungeon name of",
    "a nefarious orc who is known to acquire property",
    "from thieves and sell it off for profit.",
    "",
    "The perpetrator was last seen hanging around the",
    "stairs leading to the Gnomish Mines.",
    (char *) 0,
};

static void
do_supplemental_info(name, pm, without_asking)
char *name;
struct permonst *pm;
boolean without_asking;
{
    const char **textp;
    winid datawin = WIN_ERR;
    char *entrytext = name, *bp = (char *) 0, *bp2 = (char *) 0;
    char question[QBUFSZ];
    boolean yes_to_moreinfo = FALSE;
    boolean is_marauder = (name && pm && is_orc(pm));

    /*
     * Provide some info on some specific things
     * meant to support in-game mythology, and not
     * available from data.base or other sources.
     */
    if (is_marauder && (strlen(name) < (BUFSZ - 1))) {
        char fullname[BUFSZ];

        bp = strstri(name, " of ");
        bp2 = strstri(name, " the Fence");

        if (bp || bp2) {
            Strcpy(fullname, name);
            if (!without_asking) {
                Strcpy(question, "More info about \"");
                /* +2 => length of "\"?" */
                copynchars(eos(question), entrytext,
                    (int) (sizeof question - 1 - (strlen(question) + 2)));
                Strcat(question, "\"?");
                if (yn(question) == 'y')
                yes_to_moreinfo = TRUE;
            }
            if (yes_to_moreinfo) {
                int i, subs = 0;
                const char *gang = (char *) 0;

                if (bp) {
                    textp = suptext1;
                    gang = bp + 4;
                    *bp = '\0';
                } else {
                    textp = suptext2;
                    gang = "";
                }
                datawin = create_nhwindow(NHW_MENU);
                for (i = 0; textp[i]; i++) {
                    char buf[BUFSZ];
                    const char *txt;

                    if (strstri(textp[i], "%s") != 0) {
                        Sprintf(buf, textp[i], subs++ ? gang : fullname);
                        txt = buf;
                    } else
                        txt = textp[i];
                    putstr(datawin, 0, txt);
                }
                display_nhwindow(datawin, FALSE);
                destroy_nhwindow(datawin), datawin = WIN_ERR;
            }
        }
    }
}

/* the '/' command */
int
dowhatis()
{
    return do_look(0, (coord *) 0);
}

/* the ';' command */
int
doquickwhatis()
{
    return do_look(1, (coord *) 0);
}

/* the '^' command */
int
doidtrap()
{
    register struct trap *trap;
    int x, y, tt, glyph;

    if (!getdir("^"))
        return 0;
    x = u.ux + u.dx;
    y = u.uy + u.dy;

    /* check fake bear trap from confused gold detection */
    glyph = glyph_at(x, y);
    if (glyph_is_trap(glyph) && (tt = glyph_to_trap(glyph)) == BEAR_TRAP) {
        boolean chesttrap = trapped_chest_at(tt, x, y);

        if (chesttrap || trapped_door_at(tt, x, y)) {
            pline("That is a trapped %s.", chesttrap ? "chest" : "door");
            return 0; /* trap ID'd, but no time elapses */
        }
    }

    for (trap = g.ftrap; trap; trap = trap->ntrap)
        if (trap->tx == x && trap->ty == y) {
            if (!trap->tseen)
                break;
            tt = trap->ttyp;
            if (u.dz) {
                if (u.dz < 0 ? is_hole(tt) : tt == ROCKTRAP)
                    break;
            }
            tt = what_trap(tt, rn2_on_display_rng);
            pline("That is %s%s%s.",
                  an(defsyms[trap_to_defsym(tt)].explanation),
                  !trap->madeby_u
                     ? ""
                     : (tt == WEB)
                        ? " woven"
                        /* trap doors & spiked pits can't be made by
                           player, and should be considered at least
                           as much "set" as "dug" anyway */
                        : (tt == HOLE || tt == PIT)
                           ? " dug"
                           : " set",
                  !trap->madeby_u ? "" : " by you");
            return 0;
        }
    pline("I can't see a trap there.");
    return 0;
}

/*
    Implements a rudimentary if/elif/else/endif interpretor and use
    conditionals in dat/cmdhelp to describe what command each keystroke
    currently invokes, so that there isn't a lot of "(debug mode only)"
    and "(if number_pad is off)" cluttering the feedback that the user
    sees.  (The conditionals add quite a bit of clutter to the raw data
    but users don't see that.  number_pad produces a lot of conditional
    commands:  basic letters vs digits, 'g' vs 'G' for '5', phone
    keypad vs normal layout of digits, and QWERTZ keyboard swap between
    y/Y/^Y/M-y/M-Y/M-^Y and z/Z/^Z/M-z/M-Z/M-^Z.)

    The interpretor understands
     '&#' for comment,
     '&? option' for 'if' (also '&? !option'
                           or '&? option=value[,value2,...]'
                           or '&? !option=value[,value2,...]'),
     '&: option' for 'elif' (with argument variations same as 'if';
                             any number of instances for each 'if'),
     '&:' for 'else' (also '&: #comment';
                      0 or 1 instance for a given 'if'), and
     '&.' for 'endif' (also '&. #comment'; required for each 'if').

    The option handling is a bit of a mess, with no generality for
    which options to deal with and only a comma separated list of
    integer values for the '=value' part.  number_pad is the only
    supported option that has a value; the few others (wizard/debug,
    rest_on_space, #if SHELL, #if SUSPEND) are booleans.
*/

static void
whatdoes_help()
{
    dlb *fp;
    char *p, buf[BUFSZ];
    winid tmpwin;

    fp = dlb_fopen(KEYHELP, "r");
    if (!fp) {
        pline("Cannot open \"%s\" data file!", KEYHELP);
        display_nhwindow(WIN_MESSAGE, TRUE);
        return;
    }
    tmpwin = create_nhwindow(NHW_TEXT);
    while (dlb_fgets(buf, (int) sizeof buf, fp)) {
        if (*buf == '#')
            continue;
        for (p = buf; *p; p++)
            if (*p != ' ' && *p != '\t')
                break;
        putstr(tmpwin, 0, p);
    }
    (void) dlb_fclose(fp);
    display_nhwindow(tmpwin, TRUE);
    destroy_nhwindow(tmpwin);
}

#if 0
#define WD_STACKLIMIT 5
struct wd_stack_frame {
    Bitfield(active, 1);
    Bitfield(been_true, 1);
    Bitfield(else_seen, 1);
};

static boolean FDECL(whatdoes_cond, (char *, struct wd_stack_frame *,
                                         int *, int));

static boolean
whatdoes_cond(buf, stack, depth, lnum)
char *buf;
struct wd_stack_frame *stack;
int *depth, lnum;
{
    const char badstackfmt[] = "cmdhlp: too many &%c directives at line %d.";
    boolean newcond, neg, gotopt;
    char *p, *q, act = buf[1];
    int np = 0;

    newcond = (act == '?' || !stack[*depth].been_true);
    buf += 2;
    mungspaces(buf);
    if (act == '#' || *buf == '#' || !*buf || !newcond) {
        gotopt = (*buf && *buf != '#');
        *buf = '\0';
        neg = FALSE; /* lint suppression */
        p = q = (char *) 0;
    } else {
        gotopt = TRUE;
        if ((neg = (*buf == '!')) != 0)
            if (*++buf == ' ')
                ++buf;
        p = index(buf, '='), q = index(buf, ':');
        if (!p || (q && q < p))
            p = q;
        if (p) { /* we have a value specified */
            /* handle a space before or after (or both) '=' (or ':') */
            if (p > buf && p[-1] == ' ')
                p[-1] = '\0'; /* end of keyword in buf[] */
            *p++ = '\0'; /* terminate keyword, advance to start of value */
            if (*p == ' ')
                p++;
        }
    }
    if (*buf && (act == '?' || act == ':')) {
        if (!strcmpi(buf, "number_pad")) {
            if (!p) {
                newcond = iflags.num_pad;
            } else {
                /* convert internal encoding (separate yes/no and 0..3)
                   back to user-visible one (-1..4) */
                np = iflags.num_pad ? (1 + iflags.num_pad_mode) /* 1..4 */
                                    : (-1 * iflags.num_pad_mode); /* -1..0 */
                newcond = FALSE;
                for (; p; p = q) {
                    q = index(p, ',');
                    if (q)
                        *q++ = '\0';
                    if (atoi(p) == np) {
                        newcond = TRUE;
                        break;
                    }
                }
            }
        } else if (!strcmpi(buf, "rest_on_space")) {
            newcond = flags.rest_on_space;
        } else if (!strcmpi(buf, "debug") || !strcmpi(buf, "wizard")) {
            newcond = flags.debug; /* == wizard */
        } else if (!strcmpi(buf, "shell")) {
#ifdef SHELL
            /* should we also check sysopt.shellers? */
            newcond = TRUE;
#else
            newcond = FALSE;
#endif
        } else if (!strcmpi(buf, "suspend")) {
#ifdef SUSPEND
            /* sysopt.shellers is also used for dosuspend()... */
            newcond = TRUE;
#else
            newcond = FALSE;
#endif
        } else {
            impossible(
                "cmdhelp: unrecognized &%c conditional at line %d: \"%.20s\"",
                       act, lnum, buf);
            neg = FALSE;
        }
        /* this works for number_pad too: &? !number_pad:-1,0
           would be true for 1..4 after negation */
        if (neg)
            newcond = !newcond;
    }
    switch (act) {
    default:
    case '#': /* comment */
        break;
    case '.': /* endif */
        if (--*depth < 0) {
            impossible(badstackfmt, '.', lnum);
            *depth = 0;
        }
        break;
    case ':': /* else or elif */
        if (*depth == 0 || stack[*depth].else_seen) {
            impossible(badstackfmt, ':', lnum);
            *depth = 1; /* so that stack[*depth - 1] is a valid access */
        }
        if (stack[*depth].active || stack[*depth].been_true
            || !stack[*depth - 1].active)
            stack[*depth].active = 0;
        else if (newcond)
            stack[*depth].active = stack[*depth].been_true = 1;
        if (!gotopt)
            stack[*depth].else_seen = 1;
        break;
    case '?': /* if */
        if (++*depth >= WD_STACKLIMIT) {
            impossible(badstackfmt, '?', lnum);
            *depth = WD_STACKLIMIT - 1;
        }
        stack[*depth].active = (newcond && stack[*depth - 1].active) ? 1 : 0;
        stack[*depth].been_true = stack[*depth].active;
        stack[*depth].else_seen = 0;
        break;
    }
    return stack[*depth].active ? TRUE : FALSE;
}
#endif /* 0 */

char *
dowhatdoes_core(q, cbuf)
char q;
char *cbuf;
{
    char buf[BUFSZ];
#if 0
    dlb *fp;
    struct wd_stack_frame stack[WD_STACKLIMIT];
    boolean cond;
    int ctrl, meta, depth = 0, lnum = 0;
#endif /* 0 */
    const char *ec_desc;

    if ((ec_desc = key2extcmddesc(q)) != NULL) {
        char keybuf[QBUFSZ];

        Sprintf(buf, "%-8s%s.", key2txt(q, keybuf), ec_desc);
        Strcpy(cbuf, buf);
        return cbuf;
    }
    return 0;
#if 0
    fp = dlb_fopen(CMDHELPFILE, "r");
    if (!fp) {
        pline("Cannot open \"%s\" data file!", CMDHELPFILE);
        return 0;
    }

    meta = (0x80 & (uchar) q) != 0;
    if (meta)
        q &= 0x7f;
    ctrl = (0x1f & (uchar) q) == (uchar) q;
    if (ctrl)
        q |= 0x40; /* NUL -> '@', ^A -> 'A', ... ^Z -> 'Z', ^[ -> '[', ... */
    else if (q == 0x7f)
        ctrl = 1, q = '?';

    (void) memset((genericptr_t) stack, 0, sizeof stack);
    cond = stack[0].active = 1;
    while (dlb_fgets(buf, sizeof buf, fp)) {
        ++lnum;
        if (buf[0] == '&' && buf[1] && index("?:.#", buf[1])) {
            cond = whatdoes_cond(buf, stack, &depth, lnum);
            continue;
        }
        if (!cond)
            continue;
        if (meta ? (buf[0] == 'M' && buf[1] == '-'
                    && (ctrl ? buf[2] == '^' && highc(buf[3]) == q
                             : buf[2] == q))
                 : (ctrl ? buf[0] == '^' && highc(buf[1]) == q
                         : buf[0] == q)) {
            (void) strip_newline(buf);
            if (index(buf, '\t'))
                (void) tabexpand(buf);
            if (meta && ctrl && buf[4] == ' ') {
                (void) strncpy(buf, "M-^?    ", 8);
                buf[3] = q;
            } else if (meta && buf[3] == ' ') {
                (void) strncpy(buf, "M-?     ", 8);
                buf[2] = q;
            } else if (ctrl && buf[2] == ' ') {
                (void) strncpy(buf, "^?      ", 8);
                buf[1] = q;
            } else if (buf[1] == ' ') {
                (void) strncpy(buf, "?       ", 8);
                buf[0] = q;
            }
            (void) dlb_fclose(fp);
            Strcpy(cbuf, buf);
            return cbuf;
        }
    }
    (void) dlb_fclose(fp);
    if (depth != 0)
        impossible("cmdhelp: mismatched &? &: &. conditionals.");
    return (char *) 0;
#endif /* 0 */
}

int
dowhatdoes()
{
    static boolean once = FALSE;
    char bufr[BUFSZ];
    char q, *reslt;

    if (!once) {
        pline("Ask about '&' or '?' to get more info.%s",
#ifdef ALTMETA
              iflags.altmeta ? "  (For ESC, type it twice.)" :
#endif
              "");
        once = TRUE;
    }
#if defined(UNIX) || defined(VMS)
    introff(); /* disables ^C but not ^\ */
#endif
    q = yn_function("What command?", (char *) 0, '\0');
#ifdef ALTMETA
    if (q == '\033' && iflags.altmeta) {
        /* in an ideal world, we would know whether another keystroke
           was already pending, but this is not an ideal world...
           if user typed ESC, we'll essentially hang until another
           character is typed */
        q = yn_function("]", (char *) 0, '\0');
        if (q != '\033')
            q = (char) ((uchar) q | 0200);
    }
#endif /*ALTMETA*/
#if defined(UNIX) || defined(VMS)
    intron(); /* reenables ^C */
#endif
    reslt = dowhatdoes_core(q, bufr);
    if (reslt) {
        if (q == '&' || q == '?')
            whatdoes_help();
        pline("%s", reslt);
    } else {
        pline("No such command '%s', char code %d (0%03o or 0x%02x).",
              visctrl(q), (uchar) q, (uchar) q, (uchar) q);
    }
    return 0;
}

static void
docontact(VOID_ARGS)
{
    winid cwin = create_nhwindow(NHW_TEXT);
    char buf[BUFSZ];

    if (sysopt.support) {
        /*XXX overflow possibilities*/
        Sprintf(buf, "To contact local support, %s", sysopt.support);
        putstr(cwin, 0, buf);
        putstr(cwin, 0, "");
    } else if (sysopt.fmtd_wizard_list) { /* formatted SYSCF WIZARDS */
        Sprintf(buf, "To contact local support, contact %s.",
                sysopt.fmtd_wizard_list);
        putstr(cwin, 0, buf);
        putstr(cwin, 0, "");
    }
    putstr(cwin, 0, "To contact the NetHack development team directly,");
    /*XXX overflow possibilities*/
    Sprintf(buf, "see the 'Contact' form on our website or email <%s>.",
            DEVTEAM_EMAIL);
    putstr(cwin, 0, buf);
    putstr(cwin, 0, "");
    putstr(cwin, 0, "For more information on NetHack, or to report a bug,");
    Sprintf(buf, "visit our website \"%s\".", DEVTEAM_URL);
    putstr(cwin, 0, buf);
    display_nhwindow(cwin, FALSE);
    destroy_nhwindow(cwin);
}

static void
dispfile_help(VOID_ARGS)
{
    display_file(HELP, TRUE);
}

static void
dispfile_shelp(VOID_ARGS)
{
    display_file(SHELP, TRUE);
}

static void
dispfile_optionfile(VOID_ARGS)
{
    display_file(OPTIONFILE, TRUE);
}

static void
dispfile_license(VOID_ARGS)
{
    display_file(LICENSE, TRUE);
}

static void
dispfile_debughelp(VOID_ARGS)
{
    display_file(DEBUGHELP, TRUE);
}

static void
hmenu_doextversion(VOID_ARGS)
{
    (void) doextversion();
}

static void
hmenu_dohistory(VOID_ARGS)
{
    (void) dohistory();
}

static void
hmenu_dowhatis(VOID_ARGS)
{
    (void) dowhatis();
}

static void
hmenu_dowhatdoes(VOID_ARGS)
{
    (void) dowhatdoes();
}

static void
hmenu_doextlist(VOID_ARGS)
{
    (void) doextlist();
}

void
domenucontrols(VOID_ARGS)
{
    winid cwin = create_nhwindow(NHW_TEXT);
    show_menu_controls(cwin, FALSE);
    display_nhwindow(cwin, FALSE);
    destroy_nhwindow(cwin);
}

/* data for dohelp() */
static const struct {
    void NDECL((*f));
    const char *text;
} help_menu_items[] = {
    { hmenu_doextversion, "About NetHack (version information)." },
    { dispfile_help, "Long description of the game and commands." },
    { dispfile_shelp, "List of game commands." },
    { hmenu_dohistory, "Concise history of NetHack." },
    { hmenu_dowhatis, "Info on a character in the game display." },
    { hmenu_dowhatdoes, "Info on what a given key does." },
    { option_help, "List of game options." },
    { dispfile_optionfile, "Longer explanation of game options." },
    { dokeylist, "Full list of keyboard commands" },
    { hmenu_doextlist, "List of extended commands." },
    { domenucontrols, "List menu control keys" },
    { dispfile_license, "The NetHack license." },
    { docontact, "Support information." },
#ifdef PORT_HELP
    { port_help, "%s-specific help and commands." },
#endif
    { dispfile_debughelp, "List of wizard-mode commands." },
    { (void NDECL((*))) 0, (char *) 0 }
};

/* the '?' command */
int
dohelp()
{
    winid tmpwin = create_nhwindow(NHW_MENU);
    char helpbuf[QBUFSZ];
    int i, n;
    menu_item *selected;
    anything any;
    int sel;

    any = cg.zeroany; /* zero all bits */
    start_menu(tmpwin);

    for (i = 0; help_menu_items[i].text; i++) {
        if (!wizard && help_menu_items[i].f == dispfile_debughelp)
            continue;
        if (help_menu_items[i].text[0] == '%') {
            Sprintf(helpbuf, help_menu_items[i].text, PORT_ID);
        } else {
            Strcpy(helpbuf, help_menu_items[i].text);
        }
        any.a_int = i + 1;
        add_menu(tmpwin, NO_GLYPH, &any, 0, 0, ATR_NONE,
                 helpbuf, MENU_UNSELECTED);
    }
    end_menu(tmpwin, "Select one item:");
    n = select_menu(tmpwin, PICK_ONE, &selected);
    destroy_nhwindow(tmpwin);
    if (n > 0) {
        sel = selected[0].item.a_int - 1;
        free((genericptr_t) selected);
        (void) (*help_menu_items[sel].f)();
    }
    return 0;
}

/* the 'V' command; also a choice for '?' */
int
dohistory()
{
    display_file(HISTORY, TRUE);
    return 0;
}

/*pager.c*/<|MERGE_RESOLUTION|>--- conflicted
+++ resolved
@@ -1039,36 +1039,8 @@
     for (j = SYM_OFF_X; j < SYM_MAX; ++j) {
         if (j == (SYM_INVISIBLE + SYM_OFF_X))
             continue;       /* already handled above */
-<<<<<<< HEAD
-        tmpsym = Is_rogue_level(&u.uz) ? g.ov_rogue_syms[j] : g.ov_primary_syms[j];                    
-        if (tmpsym && sym == tmpsym) {
-            switch(j) {
-                case SYM_BOULDER + SYM_OFF_X:
-                        if (!found) {
-                            *firstmatch = "boulder";
-                            Sprintf(out_str, "%s%s", prefix, an(*firstmatch));
-                            found++;
-                        } else {
-                            found += append_str(out_str, "boulder");
-                        }
-                        break;
-                case SYM_PET_OVERRIDE + SYM_OFF_X:
-                        if (looked) {
-                            int oc = 0, idx = SYM_PET_OVERRIDE + SYM_OFF_X;
-                            unsigned os = 0;
-
-                            /* convert to symbol without override in effect */
-                            (void) mapglyph(glyph, &sym, &oc, &os,
-                                                cc.x, cc.y, MG_FLAG_NOOVERRIDE);
-                            goto check_monsters;
-                        }
-                        break;
-                case SYM_HERO_OVERRIDE + SYM_OFF_X:
-                        sym = g.showsyms[S_HUMAN + SYM_OFF_M];
-                        goto check_monsters;
-=======
-        tmpsym = Is_rogue_level(&u.uz) ? ov_rogue_syms[j]
-                                       : ov_primary_syms[j];
+        tmpsym = Is_rogue_level(&u.uz) ? g.ov_rogue_syms[j]
+                                       : g.ov_primary_syms[j];
         if (tmpsym && sym == tmpsym) {
             switch (j) {
             case SYM_BOULDER + SYM_OFF_X:
@@ -1092,9 +1064,8 @@
                 }
                 break;
             case SYM_HERO_OVERRIDE + SYM_OFF_X:
-                sym = showsyms[S_HUMAN + SYM_OFF_M];
+                sym = g.showsyms[S_HUMAN + SYM_OFF_M];
                 goto check_monsters;
->>>>>>> 9ea7b074
             }
         }
     }
