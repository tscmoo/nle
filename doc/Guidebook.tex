\documentstyle[titlepage,longtable]{article}
% NetHack 3.6  Guidebook.tex $NHDT-Date: 1431192762 2015/12/16 17:32:42 $  $NHDT-Branch: master $:$NHDT-Revision: 1.60 $ */
%+% we're still limping along in LaTeX 2.09 compatibility mode
%-%\documentclass{article}
%-%\usepackage{hyperref} % before longtable
%-%% if hyperref isn't available, we can get by with this instead
%-%%\RequirePackage[errorshow]{tracefnt} \DeclareSymbolFont{typewriter}{OT1}{cmtt}{m}{n}
%-%\usepackage{longtable}
\textheight 220mm
\textwidth 160mm
\oddsidemargin 0mm
\evensidemargin 0mm
\topmargin 0mm

\newcommand{\nd}{\noindent}

\newcommand{\tb}[1]{\tt #1 \hfill}
\newcommand{\bb}[1]{\bf #1 \hfill}
\newcommand{\ib}[1]{\it #1 \hfill}

\newcommand{\blist}[1]
{\begin{list}{$\bullet$}
    {\leftmargin 30mm \topsep 2mm \partopsep 0mm \parsep 0mm \itemsep 1mm
     \labelwidth 28mm \labelsep 2mm
     #1}}

\newcommand{\elist}{\end{list}}

% this will make \tt underscores look better, but requires that
% math subscripts will never be used in this document
\catcode`\_=12

\begin{document}
%
% input file: guidebook.mn
%
%.ds h0 "
%.ds h1 %.ds h2 \%
%.ds f0 "

%.mt
\title{\LARGE A Guide to the Mazes of Menace:\\
\Large Guidebook for {\it NetHack\/}}

%.au
\author{Original version - Eric S. Raymond\\
(Edited and expanded for 3.6 by Mike Stephenson and others)}
<<<<<<< HEAD
\date{June 20, 2019}
=======
\date{July 9, 2019}
>>>>>>> 7dfffbb7

\maketitle

%.pg
%.hn 1
\section{Introduction}

%.pg

Recently, you have begun to find yourself unfulfilled and distant
in your daily occupation.  Strange dreams of prospecting, stealing,
crusading, and combat have haunted you in your sleep for many months,
but you aren't sure of the reason.  You wonder whether you have in
fact been having those dreams all your life, and somehow managed to
forget about them until now.  Some nights you awaken suddenly
and cry out, terrified at the vivid recollection of the strange and
powerful creatures that seem to be lurking behind every corner of the
dungeon in your dream.  Could these details haunting your dreams be real?
As each night passes, you feel the desire to enter the mysterious caverns
near the ruins grow stronger.  Each morning, however, you quickly put
the idea out of your head as you recall the tales of those who entered
the caverns before you and did not return.  Eventually you can resist
the yearning to seek out the fantastic place in your dreams no longer.
After all, when other adventurers came back this way after spending time
in the caverns, they usually seemed better off than when they passed
through the first time.  And who was to say that all of those who did
not return had not just kept going?
%.pg

Asking around, you hear about a bauble, called the Amulet of Yendor by some,
which, if you can find it, will bring you great wealth.  One legend you were
told even mentioned that the one who finds the amulet will be granted
immortality by the gods.  The amulet is rumored to be somewhere beyond the
Valley of Gehennom, deep within the Mazes of Menace.  Upon hearing the
legends, you immediately realize that there is some profound and
undiscovered reason that you are to descend into the caverns and seek
out that amulet of which they spoke.  Even if the rumors of the amulet's
powers are untrue, you decide that you should at least be able to sell the
tales of your adventures to the local minstrels for a tidy sum, especially
if you encounter any of the terrifying and magical creatures of
your dreams along the way.  You spend one last night fortifying yourself
at the local inn, becoming more and more depressed as you watch the odds
of your success being posted on the inn's walls getting lower and lower.

%.pg
\nd In the morning you awake, collect your belongings, and
set off for the dungeon.  After several days of uneventful
travel, you see the ancient ruins that mark the entrance to the
Mazes of Menace.  It is late at night, so you make camp at the entrance
and spend the night sleeping under the open skies.  In the morning, you
gather your gear, eat what may be your last meal outside, and enter the
dungeon\ldots

%.hn 1
\section{What is going on here?}

%.pg
You have just begun a game of {\it NetHack}.  Your goal is to grab as much
treasure as you can, retrieve the Amulet of Yendor, and escape the
Mazes of Menace alive.

%.pg
Your abilities and strengths for dealing with the hazards of adventure
will vary with your background and training:

%.pg
%
\blist{}
\item[\bb{Archeologists}]%
understand dungeons pretty well; this enables them
to move quickly and sneak up on the local nasties.  They start equipped
with the tools for a proper scientific expedition.
%.pg
%
\item[\bb{Barbarians}]%
are warriors out of the hinterland, hardened to battle.
They begin their quests with naught but uncommon strength, a trusty hauberk,
and a great two-handed sword.
%.pg
%
\item[\bb{Cavemen {\rm and} Cavewomen}]
start with exceptional strength, but unfortunately, neolithic weapons.
%.pg
%
\item[\bb{Healers}]%
are wise in medicine and apothecary.  They know the
herbs and simples that can restore vitality, ease pain, anesthetize,
and neutralize
poisons; and with their instruments, they can divine a being's state
of health or sickness.  Their medical practice earns them quite reasonable
amounts of money, with which they enter the dungeon.
%.pg
%
\item[\bb{Knights}]%
are distinguished from the common skirmisher by their
devotion to the ideals of chivalry and by the surpassing excellence of
their armor.
%.pg
%
\item[\bb{Monks}]%
are ascetics, who by rigorous practice of physical and mental
disciplines have become capable of fighting as effectively without weapons
as with.  They wear no armor but make up for it with increased mobility.
%.pg
%
\item[\bb{Priests {\rm and} Priestesses}]%
are clerics militant, crusaders
advancing the cause of righteousness with arms, armor, and arts
thaumaturgic.  Their ability to commune with deities via prayer
occasionally extricates them from peril, but can also put them in it.
%.pg
%
\item[\bb{Rangers}]%
are most at home in the woods, and some say slightly out
of place in a dungeon.  They are, however, experts in archery as well
as tracking and stealthy movement.
%.pg
%
\item[\bb{Rogues}]%
are agile and stealthy thieves, with knowledge of locks,
traps, and poisons.  Their advantage lies in surprise, which they employ
to great advantage.
%.pg
%
\item[\bb{Samurai}]%
are the elite warriors of feudal Nippon.  They are lightly
armored and quick, and wear the %
{\it dai-sho}, two swords of the deadliest
keenness.
%.pg
%
\item[\bb{Tourists}]%
start out with lots of gold (suitable for shopping with),
a credit card, lots of food, some maps, and an expensive camera.  Most
monsters don't like being photographed.
%.pg
%
\item[\bb{Valkyries}]%
are hardy warrior women.  Their upbringing in the harsh
Northlands makes them strong, inures them to extremes of cold, and instills
in them stealth and cunning.
%.pg
%
\item[\bb{Wizards}]%
start out with a knowledge of magic, a selection of magical
items, and a particular affinity for dweomercraft.  Although seemingly weak
and easy to overcome at first sight, an experienced Wizard is a deadly foe.
\elist

%.pg
You may also choose the race of your character (within limits; most
roles have restrictions on which races are eligible for them):

%.pg
%
\blist{}
\item[\bb{Dwarves}]%
are smaller than humans or elves, but are stocky and solid
individuals.  Dwarves' most notable trait is their great expertise in mining
and metalwork.  Dwarvish armor is said to be second in quality not even to the
mithril armor of the Elves.
%.pg
%
\item[\bb{Elves}]%
are agile, quick, and perceptive; very little of what goes
on will escape an Elf.  The quality of Elven craftsmanship often gives
them an advantage in arms and armor.
%.pg
%
\item[\bb{Gnomes}]%
are smaller than but generally similar to dwarves.  Gnomes are
known to be expert miners, and it is known that a secret underground mine
complex built by this race exists within the Mazes of Menace, filled with
both riches and danger.
%.pg
%
\item[\bb{Humans}]%
are by far the most common race of the surface world, and
are thus the norm to which other races are often compared.  Although
they have no special abilities, they can succeed in any role.
%.pg
%
\item[\bb{Orcs}]%
are a cruel and barbaric race that hate every living thing
(including other orcs).  Above all others, Orcs hate Elves with a passion
unequalled, and will go out of their way to kill one at any opportunity.
The armor and weapons fashioned by the Orcs are typically of inferior quality.
\elist

%.hn 1
\section{What do all those things on the screen mean?}
%.pg
On the screen is kept a map of where you have been and what you have
seen on the current dungeon level; as you explore more of the level,
it appears on the screen in front of you.

%.pg
When {\it NetHack\/}'s ancestor {\it rogue\/} first appeared, its screen
orientation was almost unique among computer fantasy games.  Since
then, screen orientation has become the norm rather than the
exception; {\it NetHack\/} continues this fine tradition.  Unlike text
adventure games that accept commands in pseudo-English sentences and
explain the results in words, {\it NetHack\/} commands are all one or two
keystrokes and the results are displayed graphically on the screen.  A
minimum screen size of 24 lines by 80 columns is recommended; if the
screen is larger, only a $21\times80$ section will be used for the map.

%.pg
{\it NetHack\/} can even be played by blind players, with the assistance of
Braille readers or speech synthesisers.  Instructions for configuring
{\it NetHack\/} for the blind are included later in this document.

%.pg
{\it NetHack\/} generates a new dungeon every time you play it; even the
authors still find it an entertaining and exciting game despite
having won several times.

%.pg
{\it NetHack\/} offers a variety of display options.  The options available to
you will vary from port to port, depending on the capabilities of your
hardware and software, and whether various compile-time options were
enabled when your executable was created.  The three possible display
options are: a monochrome character interface, a color character interface,
and a graphical interface using small pictures called tiles.  The two
character interfaces allow fonts with other characters to be substituted,
but the default assignments use standard ASCII characters to represent
everything.  There is no difference between the various display options
with respect to game play.  Because we cannot reproduce the tiles or
colors in the Guidebook, and because it is common to all ports, we will
use the default ASCII characters from the monochrome character display
when referring to things you might see on the screen during your game.
%.pg
In order to understand what is going on in {\it NetHack}, first you must
understand what {\it NetHack\/} is doing with the screen.  The {\it NetHack\/}
screen replaces the ``You see \ldots'' descriptions of text adventure games.
Figure 1 is a sample of what a {\it NetHack\/} screen might look like.
The way the screen looks for you depends on your platform.
%.BR 2

\vbox{
\begin{verbatim}
        The bat bites!

                ------
                |....|    ----------
                |.<..|####...@...$.|
                |....-#   |...B....+
                |....|    |.d......|
                ------    -------|--



        Player the Rambler    St:12 Dx:7 Co:18 In:11 Wi:9 Ch:15 Neutral
        Dlvl:1 $:0 HP:9(12) Pw:3(3) AC:10 Exp:1/19 T:257 Weak
\end{verbatim}
\begin{center}
Figure 1
\end{center}
}

%.hn 2
\subsection*{The status lines (bottom)}

%.pg
The bottom two lines of the screen contain several cryptic pieces of
information describing your current status.  If either status line
becomes longer than the width of the screen, you might not see all of
it.  Here are explanations of what the various status items mean
(though your configuration may not have all the status items listed
below):

%.lp
\blist{}
\item[\bb{Rank}]
Your character's name and professional ranking (based on the
experience level, see below).
%.lp
\item[\bb{Strength}]
A measure of your character's strength; one of your six basic
attributes.  A human character's attributes can range from 3 to 18 inclusive;
non-humans may exceed these limits
(occasionally you may get super-strengths of the form 18/xx, and magic can
also cause attributes to exceed the normal limits).  The
higher your strength, the stronger you are.  Strength affects how
successfully you perform physical tasks, how much damage you do in
combat, and how much loot you can carry.
%.lp
\item[\bb{Dexterity}]
Dexterity affects your chances to hit in combat, to avoid traps, and
do other tasks requiring agility or manipulation of objects.
%.lp
\item[\bb{Constitution}]
Constitution affects your ability to recover from injuries and other
strains on your stamina.
When strength is low or modest, constitution also affects how much you
can carry.  With sufficiently high strength, the contribution to
carrying capacity from your constitution no longer matters.
%.lp
\item[\bb{Intelligence}]
Intelligence affects your ability to cast spells and read spellbooks.
%.lp
\item[\bb{Wisdom}]
Wisdom comes from your practical experience (especially when dealing with
magic).  It affects your magical energy.
%.lp
\item[\bb{Charisma}]
Charisma affects how certain creatures react toward you.  In
particular, it can affect the prices shopkeepers offer you.
%.lp
\item[\bb{Alignment}]
%
{\it Lawful}, {\it Neutral\/} or {\it Chaotic}.  Often, Lawful is
taken as good and Chaotic is evil, but legal and ethical do not always
coincide.  Your alignment influences how other
monsters react toward you.  Monsters of a like alignment are more likely
to be non-aggressive, while those of an opposing alignment are more likely
to be seriously offended at your presence.
%.lp
\item[\bb{Dungeon Level}]
How deep you are in the dungeon.  You start at level one and the number
increases as you go deeper into the dungeon.  Some levels are special,
and are identified by a name and not a number.  The Amulet of Yendor is
reputed to be somewhere beneath the twentieth level.
%.lp
\item[\bb{Gold}]
The number of gold pieces you are openly carrying.  Gold which you have
concealed in containers is not counted.
%.lp
\item[\bb{Hit Points}]
Your current and maximum hit points.  Hit points indicate how much
damage you can take before you die.  The more you get hit in a fight,
the lower they get.  You can regain hit points by resting, or by using
certain magical items or spells.  The number in parentheses is the maximum
number your hit points can reach.
%.lp
\item[\bb{Power}]
Spell points.  This tells you how much mystic energy ({\it mana\/})
you have available for spell casting.  Again, resting will regenerate the
amount available.
%.lp
\item[\bb{Armor Class}]
A measure of how effectively your armor stops blows from unfriendly
creatures.  The lower this number is, the more effective the armor; it
is quite possible to have negative armor class.
%.lp
\item[\bb{Experience}]
Your current experience level and experience points.  As you
adventure, you gain experience points.  At certain experience point
totals, you gain an experience level.  The more experienced you are,
the better you fight and withstand magical attacks.  Many dungeons
show only your experience level here.
%.lp
\item[\bb{Time}]
The number of turns elapsed so far, displayed if you have the
{\it time\/} option set.
%.lp
\item[\bb{Status}]
Hunger:
your current hunger status.
Values are {\it Satiated}, {\it Not~Hungry\/} (or {\it Normal\/}),
{\it Hungry}, {\it Weak}, and {\it Fainting}.
%.\" not mentioned: Fainted
Not shown when {\it Normal}.

%.lp ""
Encumbrance:
an indication of how what you are carrying affects your ability to move.
Values are {\it Unencumbered}, {\it Encumbered}, {\it Stressed},
{\it Strained}, {\it Overtaxed}, and {\it Overloaded}.
Not shown when {\it Unencumbered}.

%.lp ""
Fatal~conditions:
{\it Stone\/} (aka {\it Petrifying}, turning to stone),
{\it Slime\/} (turning into green slime),
{\it Strngl\/} (being strangled),
{\it FoodPois\/} (suffering from acute food poisoning),
{\it TermIll\/} (suffering from a terminal illness).

%.lp ""
Non-fatal~conditions:
{\it Blind\/} (can't see), {\it Deaf\/} (can't hear),
{\it Stun\/} (stunned), {\it Conf\/} (confused), {\it Hallu\/} (hallucinating).

%.lp ""
Movement~modifiers:
{\it Lev\/} (levitating), {\it Fly\/} (flying), {\it Ride\/} (riding).

%.lp ""
Other conditions and modifiers exist, but there isn't enough room to
display them with the other status fields.  The `{\tt \^{}X}' command shows
all relevant status conditions.
\elist

%.hn 2
\subsection*{The message line (top)}

%.pg
The top line of the screen is reserved for messages that describe
things that are impossible to represent visually.  If you see a
``{\tt --More--}'' on the top line, this means that {\it NetHack\/} has
another message to display on the screen, but it wants to make certain
that you've read the one that is there first.  To read the next message,
just press the space bar.

%.pg
To change how and what messages are shown on the message line,
see ``{\it Configuring Message Types\/}`` and the {\it verbose\/}
option.

%.hn 2
\subsection*{The map (rest of the screen)}

%.pg
The rest of the screen is the map of the level as you have explored it
so far.  Each symbol on the screen represents something.  You can set
various graphics
options to change some of the symbols the game uses; otherwise, the
game will use default symbols.  Here is a list of what the default
symbols mean:

\blist{}
%.lp
\item[\tb{- {\rm and} |}]
The walls of a room, or an open door.  Or a grave ({\tt |}).
%.lp
\item[\tb{.}]
The floor of a room, ice, or a doorless doorway.
%.lp
\item[\tb{\#}]
A corridor, or iron bars, or a tree, or possibly a kitchen sink (if
your dungeon has sinks), or a drawbridge.
%.lp
\item[\tb{>}]
Stairs down: a way to the next level.
%.lp
\item[\tb{<}]
Stairs up: a way to the previous level.
%.lp
\item[\tb{+}]
A closed door, or a spellbook containing a spell you may be able to learn.
%.lp
\item[\tb{@}]
Your character or a human.
%.lp
\item[\tb{\$}]
A pile of gold.
%.lp
\item[\tb{\^}]
A trap (once you have detected it).
%.lp
\item[\tb{)}]
A weapon.
%.lp
\item[\tb{[}]
A suit or piece of armor.
%.lp
\item[\tb{\%}]
Something edible (not necessarily healthy).
%.lp
\item[\tb{?}]
A scroll.
%.lp
\item[\tb{/}]
A wand.
%.lp
\item[\tb{=}]
A ring.
%.lp
\item[\tb{!}]
A potion.
%.lp
\item[\tb{(}]
A useful item (pick-axe, key, lamp \ldots).
%.lp
\item[\tb{"}]
An amulet or a spider web.
%.lp
\item[\tb{*}]
A gem or rock (possibly valuable, possibly worthless).
%.lp
\item[\tb{\`}]
A boulder or statue.
%.lp
\item[\tb{0}]
An iron ball.
%.lp
\item[\tb{_}]
An altar, or an iron chain.
%.lp
\item[\tb{\{}]
A fountain.
%.lp
\item[\tb{\}}]
A pool of water or moat or a pool of lava.
%.lp
\item[\tb{$\backslash$}]
An opulent throne.
%.lp
\item[\tb{a-zA-Z {\rm \& other symbols}}]
Letters and certain other symbols represent the various inhabitants
of the Mazes of Menace.  Watch out, they can be nasty and vicious.
Sometimes, however, they can be helpful.
%.lp
\item[\tb{I}]
This marks the last known location of an invisible or otherwise unseen
monster.  Note that the monster could have moved.
The `{\tt F}' and `{\tt m}' commands may be useful here.

\elist
%.pg
You need not memorize all these symbols; you can ask the game what any
symbol represents with the `{\tt /}' command (see the next section for
more info).

%.hn 1
\section{Commands}

%.pg
Commands can be initiated by typing one or two characters to which
the command is bound to, or typing the command name in the extended
commands entry.  Some commands,
like ``{\tt search}'', do not require that any more information be collected
by {\it NetHack\/}.  Other commands might require additional information, for
example a direction, or an object to be used.  For those commands that
require additional information, {\it NetHack\/} will present you with either
a menu of choices, or with a command line prompt requesting information.
Which you are presented with will depend chiefly on how you have set the
`{\it menustyle\/}'
option.

%.pg
For example, a common question in the form ``{\tt What do you want to
use? [a-zA-Z\ ?*]}'', asks you to choose an object you are carrying.
Here, ``{\tt a-zA-Z}'' are the inventory letters of your possible choices.
Typing `{\tt ?}' gives you an inventory list of these items, so you can see
what each letter refers to.  In this example, there is also a `{\tt *}'
indicating that you may choose an object not on the list, if you
wanted to use something unexpected.  Typing a `{\tt *}' lists your entire
inventory, so you can see the inventory letters of every object you're
carrying.  Finally, if you change your mind and decide you don't want
to do this command after all, you can press the `ESC' key to abort the
command.

%.pg
You can put a number before some commands to repeat them that many
times; for example, ``{\tt 10s}'' will search ten times.  If you have the
{\it number\verb+_+pad\/}
option set, you must type `{\tt n}' to prefix a count, so the example above
would be typed ``{\tt n10s}'' instead.  Commands for which counts make no
sense ignore them.  In addition, movement commands can be prefixed for
greater control (see below).  To cancel a count or a prefix, press the
`ESC' key.

%.pg
The list of commands is rather long, but it can be read at any time
during the game through the `{\tt ?}' command, which accesses a menu of
helpful texts.  Here are the default key bindings for your reference:

\blist{}
%.lp
\item[\tb{?}]
Help menu:  display one of several help texts available.
%.lp
\item[\tb{/}]
The {\tt whatis} command, to
tell what a symbol represents.  You may choose to specify a location
or type a symbol (or even a whole word) to explain.
Specifying a location is done by moving the cursor to a particular spot
on the map and then pressing one of `{\tt .}', `{\tt ,}', `{\tt ;}',
or `{\tt :}'.  `{\tt .}' will explain the symbol at the chosen location,
information, then let you pick another location;
conditionally check for ``{\tt More info?}'' depending upon whether the
`{\it help\/}'
option is on, and then you will be asked to pick another location;
`{\tt ,}' will explain the symbol but skip any additional
`{\tt ;}' will skip additional info and also not bother asking
you to choose another location to examine; `{\tt :}' will show additional
info, if any, without asking for confirmation.  When picking a location,
pressing the {\tt ESC} key will terminate this command, or pressing `{\tt ?}'
will give a brief reminder about how it works.

%.lp ""
If the
{\it autodescribe\/}
option is on, a short description of what you see at each location is
shown as you move the cursor.  Typing `{\tt \#}' while picking a location will
toggle that option on or off.
The
{\it whatis\verb+_+coord\/}
option controls whether the short description includes map coordinates.

%.lp ""
Specifying a name rather than a location
always gives any additional information available about that name.

%.lp ""
You may also request a description of nearby monsters,
all monsters currently displayed, nearby objects, or all objects.
The
{\it whatis\verb+_+coord\/}
option controls which format of map coordinate is included with their
descriptions.
%.lp
\item[\tb{\&}]
Tell what a command does.
%.lp
\item[\tb{<}]
Go up to the previous level (if you are on a staircase or ladder).
%.lp
\item[\tb{>}]
Go down to the next level (if you are on a staircase or ladder).
%.lp
\item[\tb{[yuhjklbn]}]
Go one step in the direction indicated (see Figure 2).  If you sense
or remember
a monster there, you will fight the monster instead.  Only these
one-step movement commands cause you to fight monsters; the others
(below) are ``safe.''
%.sd
\begin{center}
\begin{tabular}{cc}
\verb+   y  k  u   + & \verb+   7  8  9   +\\
\verb+    \ | /    + & \verb+    \ | /    +\\
\verb+   h- . -l   + & \verb+   4- . -6   +\\
\verb+    / | \    + & \verb+    / | \    +\\
\verb+   b  j  n   + & \verb+   1  2  3   +\\
                     & (if {\it number\verb+_+pad\/} set)
\end{tabular}
\end{center}
%.ed
\begin{center}
Figure 2
\end{center}
%.lp
\item[\tb{[YUHJKLBN]}]
Go in that direction until you hit a wall or run into something.
%.lp
\item[\tb{m[yuhjklbn]}]
Prefix:  move without picking up objects or fighting (even if you remember
a monster there).\\
%.lp ""
A few non-movement commands use the `{\tt m}' prefix to request operating
via menu (to temporarily override the
{\it menustyle:Traditional\/}
option).
Primarily useful for `{\tt ,}' (pickup) when there is only one class of
objects present (where there won't be any ``what kinds of objects?'' prompt,
so no opportunity to answer `{\tt m}' at that prompt).\\
%.lp ""
A few other commands (eat food, offer sacrifice, apply tinning-kit) use
the `{\tt m}' prefix to skip checking for applicable objects on the floor
and go straight to checking inventory,
or (for ``{\tt \#loot}'' to remove a saddle),
skip containers and go straight to adjacent monsters. The prefix will
make ``{\tt \#travel}'' command show a menu of interesting targets in sight.
In debug mode (aka ``wizard mode''), the `{\tt m}' prefix may also be
used with the ``{\tt \#teleport}'' and ``{\tt \#wizlevelport}'' commands.
%.lp
\item[\tb{F[yuhjklbn]}]
Prefix:  fight a monster (even if you only guess one is there).
%.lp
\item[\tb{M[yuhjklbn]}]
Prefix:  Move far, no pickup.
%.lp
\item[\tb{g[yuhjklbn]}]
Prefix:  Move until something interesting is found.
%.lp
\item[\tb{G[yuhjklbn] {\rm or} <CONTROL->[yuhjklbn]}]
Prefix:  Same as `{\tt g}', but forking of corridors is not considered
interesting.
%.lp
\item[\tb{_}]
Travel to a map location via a shortest-path algorithm.\\
%.lp ""
The shortest path
is computed over map locations the hero knows about (e.g. seen or
previously traversed).  If there is no known path, a guess is made instead.
Stops on most of
the same conditions as the `G' command, but without picking up
objects, similar to the `M' command.  For ports with mouse
support, the command is also invoked when a mouse-click takes place on a
location other than the current position.
%.lp
\item[\tb{.}]
Wait or rest, do nothing for one turn.
%.lp
\item[\tb{a}]
Apply (use) a tool (pick-axe, key, lamp \ldots).\\
%.lp ""
If used on a wand, that wand will be broken, releasing its magic in the
process.  Confirmation is required.
%.lp
\item[\tb{A}]
Remove one or more worn items, such as armor.\\
%.lp ""
Use `{\tt T}' (take off) to take off only one piece of armor
or `{\tt R}' (remove) to take off only one accessory.
%.lp
\item[\tb{\^{}A}]
Redo the previous command.
%.lp
\item[\tb{c}]
Close a door.
%.lp
\item[\tb{C}]
Call (name) a monster, an individual object, or an object type.\\
%.lp ""
Same as extended command ``{\tt \#name}''.
%.lp
\item[\tb{\^{}C}]
Panic button.  Quit the game.
%.lp
\item[\tb{d}]
Drop something.\\
For example {\tt d7a} --- drop seven items of object
{\it a}.
%.lp
\item[\tb{D}]
Drop several things.\\
%.lp ""
In answer to the question\\
``{\tt What kinds of things do you want to drop? [!\%= BUCXaium]}''\\
you should type zero or more object symbols possibly followed by
`{\tt a}' and/or `{\tt i}' and/or `{\tt u}' and/or `{\tt m}'.
In addition, one or more of
the bless\-ed/\-un\-curs\-ed/\-curs\-ed groups may be typed.\\
%.sd
%.si
{\tt DB}  --- drop all objects known to be blessed.\\
{\tt DU}  --- drop all objects known to be uncursed.\\
{\tt DC}  --- drop all objects known to be cursed.\\
{\tt DX}  --- drop all objects of unknown B/U/C status.\\
{\tt Da}  --- drop all objects, without asking for confirmation.\\
{\tt Di}  --- examine your inventory before dropping anything.\\
{\tt Du}  --- drop only unpaid objects (when in a shop).\\
{\tt Dm}  --- use a menu to pick which object(s) to drop.\\
{\tt D\%u} --- drop only unpaid food.
%.ei
%.ed
%.lp
\item[\tb{\^{}D}]
Kick something (usually a door).
%.lp
\item[\tb{e}]
Eat food.\\
%.lp ""
Normally checks for edible item(s) on the floor, then if none are found
or none are chosen, checks for edible item(s) in inventory.
Precede `{\tt e}' with the `{\tt m}' prefix to bypass attempting to eat
anything off the floor.
%.lp
% Make sure Elbereth is not hyphenated below, the exact spelling matters.
% (Only specified here to parallel Guidebook.mn; use of \tt font implicity
% prevents automatic hyphenation in TeX and LaTeX.)
\hyphenation{Elbereth}		%override the deduced syllable breaks
\item[\tb{E}]
Engrave a message on the floor.\\
%.sd
%.si
{\tt E-} --- write in the dust with your fingers.\\
%.ei
%.ed
%.lp ""
Engraving the word ``{\tt Elbereth}'' will cause most monsters to not attack
you hand-to-hand (but if you attack, you will rub it out); this is
often useful to give yourself a breather.
%.lp
\item[\tb{f}]
Fire (shoot or throw) one of the objects placed in your quiver (or
quiver sack, or that you have at the ready).
You may select ammunition with a previous `{\tt Q}' command, or let the
computer pick something appropriate if {\it autoquiver\/} is true.\\
%.lp ""
See also `{\tt t}' (throw) for more general throwing and shooting.
%.lp
\item[\tb{i}]
List your inventory (everything you're carrying).
%.lp
\item[\tb{I}]
List selected parts of your inventory, usually be specifying the character
for a particular set of objects, like `{\tt [}' for armor or `{\tt !}'
for potions.\\
%.sd
%.si
{\tt I*} --- list all gems in inventory;\\
{\tt Iu} --- list all unpaid items;\\
{\tt Ix} --- list all used up items that are on your shopping bill;\\
{\tt IB} --- list all items known to be blessed;\\
{\tt IU} --- list all items known to be uncursed;\\
{\tt IC} --- list all items known to be cursed;\\
{\tt IX} --- list all items whose bless/curse status is unknown;\\
{\tt I\$} --- count your money.
%.ei
%.ed
%.lp
\item[\tb{o}]
Open a door.
%.lp
\item[\tb{O}]
Set options.\\
%.lp ""
A menu showing the current option values will be
displayed.  You can change most values simply by selecting the menu
entry for the given option (ie, by typing its letter or clicking upon
it, depending on your user interface).  For the non-boolean choices,
a further menu or prompt will appear once you've closed this menu.
The available options
are listed later in this Guidebook.  Options are usually set before the
game rather than with the `{\tt O}' command; see the section on options below.
%.lp
\item[\tb{\^{}O}]
Show overview.\\
%.lp ""
Shortcut for the ``{\tt \#overview}'':
list interesting dungeon levels visited.\\
%.lp ""
(Prior to 3.6.0, `{\tt \^{}O}' was a debug mode command which listed
the placement of all special levels.
Use ``{\tt \#wizwhere}'' to run that command.)
%.lp
\item[\tb{p}]
Pay your shopping bill.
%.lp
\item[\tb{P}]
Put on an accessory (ring, amulet, blindfold).\\
%.lp ""
This command may also be used to wear armor.  The prompt for
which inventory item to use will only list accessories, but choosing
an unlisted item of armor will attempt to wear it.
(See the `{\tt W}' command below.  It lists armor as the inventory
choices but will accept an accessory and attempt to put that on.)
%.lp
\item[\tb{\^{}P}]
Repeat previous message.\\
%.lp ""
Subsequent {\tt \^{}P}'s repeat earlier messages.
For some interfaces, the behavior can be varied via the
{\it msg\verb+_+window\/} option.
%.lp
\item[\tb{q}]
Quaff (drink) something (potion, water, etc).
%.lp
\item[\tb{Q}]
Select an object for your quiver, quiver sack, or just generally at
the ready (only one of these is available at a time).  You can then throw
this (or one of these) using
the `f' command.\\
%.lp ""
(In versions prior to 3.3 this was the command to quit
the game, which has been moved to ``{\tt \#quit}''.)
%.lp
\item[\tb{r}]
Read a scroll or spellbook.
%.lp
\item[\tb{R}]
Remove a worn accessory (ring, amulet, or blindfold).\\
%.lp ""
If you're wearing more than one, you'll be prompted for which one to
remove.  When you're only wearing one, then by default it will be removed
without asking, but you can set the
{\it paranoid\verb+_+confirmation\/}
option to require a prompt.\\
%.lp ""
This command may also be used to take off armor.  The prompt for which
inventory item to remove only lists worn accessories, but an item of
worn armor can be chosen.
(See the `{\tt T}' command below.  It lists armor as the inventory
choices but will accept an accessory and attempt to remove it.)
%.lp
\item[\tb{\^{}R}]
Redraw the screen.
%.lp
\item[\tb{s}]
Search for secret doors and traps around you.
It usually takes several tries to find something.\\
%.lp ""
Can also be used to figure out whether there is still a monster at
an adjacent ``remembered, unseen monster'' marker.
%.lp
\item[\tb{S}]
Save the game (which suspends play and exits the program).
The saved game will be restored automatically the next time you play
using the same character name.\\
%.lp ""
In normal play, once a saved game is restored the file used to hold
the saved data is deleted.
In explore mode, once restoration is accomplished you are asked whether
to keep or delete the file.
Keeping the file makes it feasible to play for a while then quit
without saving and later restore again.\\
%.lp ""
There is no ``save current game state and keep playing'' command, not
even in explore mode where saved game files can be kept and re-used.
%.lp
\item[\tb{t}]
Throw an object or shoot a projectile.\\
%.lp ""
There's no separate ``shoot'' command.
If you ``throw'' an arrow while wielding a bow, you are shooting
that arrow and any weapon skill bonus or penalty for bow applies.
If you ``throw'' an arrow while not wielding a bow, you are throwing
it by hand and it will generally be less effective than when shot.\\
%.lp ""
See also `{\tt f}' (fire) for throwing or shooting an item pre-selected
via the `{\tt Q}' (quiver) command.
%.lp
\item[\tb{T}]
Take off armor.\\
%.lp ""
If you're wearing more than one piece, you'll be prompted for which
one to take off.  (Note that this treats a cloak covering a suit
and/or a shirt, or a suit covering a shirt, as if the underlying items
weren't there.)
When you're only wearing one, then by default it will
be taken off without asking, but you can set the
{\it paranoid\verb+_+confirmation\/}
option to require a prompt.\\
%.lp ""
This command may also be used to remove accessories.  The prompt
for which inventory item to take off only lists worn armor, but a worn
accessory can be chosen.
(See the `{\tt R}' command above.  It lists accessories as the inventory
choices but will accept an item of armor and attempt to take it off.)
%.lp
\item[\tb{\^{}T}]
Teleport, if you have the ability.
%.lp
\item[\tb{v}]
Display version number.
%.lp
\item[\tb{V}]
Display the game history.
%.lp
\item[\tb{w}]
Wield weapon.\\
%.sd
%.si
{\tt w-} --- wield nothing, use your bare (or gloved) hands.\\
%.ei
%.ed
Some characters can wield two weapons at once; use the `{\tt X}' command
(or the ``{\tt \#twoweapon}'' extended command) to do so.
%.lp
\item[\tb{W}]
Wear armor.\\
%.lp ""
This command may also be used to put on an accessory (ring, amulet, or
blindfold).  The prompt for which inventory item to use will only list
armor, but choosing an unlisted accessory will attempt to put it on.
(See the `{\tt P}' command above.  It lists accessories as the inventory
choices but will accept an item of armor and attempt to wear it.)
%.lp
\item[\tb{x}]
Exchange your wielded weapon with the item in your alternate weapon slot.\\
%.lp ""
The latter is used as your secondary weapon when engaging in
two-weapon combat.  Note that if one of these slots is empty,
the exchange still takes place.
%.lp
\item[\tb{X}]
Toggle two-weapon combat, if your character can do it.  Also available
via the ``{\tt \#twoweapon}'' extended command.\\
%.lp ""
(In versions prior to 3.6 this was the command to switch from normal
play to ``explore mode'', also known as ``discovery mode'', which has now
been moved to ``{\tt \#exploremode}''.)
%.lp
\item[\tb{\^{}X}]
Display basic information about your character.\\
%.lp ""
Displays name, role, race, gender (unless role name makes that
redundant, such as {\tt Caveman} or {\tt Priestess}), and alignment,
along with your patron deity and his or her opposition.  It also
shows most of the various items of information from the status line(s)
in a less terse form, including several additional things which don't
appear in the normal status display due to space considerations.\\
%.lp ""
In normal play, that's all that `{\tt \^{}X}' displays.
In explore mode, the role and status feedback is augmented by the
information provided by {\it enlightenment\/} magic.
%.lp
\item[\tb{z}]
Zap a wand.\\
%.sd
%.si
{\tt z.} --- to aim at yourself, use `{\tt .}' for the direction.
%.ei
%.ed
%.lp
\item[\tb{Z}]
Zap (cast) a spell.\\
%.sd
%.si
{\tt Z.} --- to aim at yourself, use `{\tt .}' for the direction.
%.ei
%.ed
%.lp
\item[\tb{\^{}Z}]
Suspend the game (UNIX versions with job control only).
%.lp
\item[\tb{:}]
Look at what is here.
%.lp
\item[\tb{;}]
Show what type of thing a visible symbol corresponds to.
%.lp
\item[\tb{,}]
Pick up some things.\\
%.lp ""
May be preceded by `{\tt m}' to force a selection menu.
%.lp
\item[\tb{@}]
Toggle the {\it autopickup\/} option on and off.
%.lp
\item[\tb{\^{}}]
Ask for the type of an adjacent trap you found earlier.
%.lp
\item[\tb{)}]
Tell what weapon you are wielding.
%.lp
\item[\tb{[}]
Tell what armor you are wearing.
%.lp
\item[\tb{=}]
Tell what rings you are wearing.
%.lp
\item[\tb{"}]
Tell what amulet you are wearing.
%.lp
\item[\tb{(}]
Tell what tools you are using.
%.lp
\item[\tb{*}]
Tell what equipment you are using.\\
%.lp ""
Combines the preceding five type-specific
commands into one.
%.lp
\item[\tb{\$}]
Count your gold pieces.
%.lp
\item[\tb{+}]
List the spells you know.\\
%.lp ""
Using this command, you can also rearrange
the order in which your spells are listed, either by sorting the entire
list or by picking one spell from the menu then picking another to swap
places with it.  Swapping pairs of spells changes their casting letters,
so the change lasts after the current `{\tt +}' command finishes.  Sorting
the whole list is temporary.  To make the most recent sort order persist
beyond the current `{\tt +}' command, choose the sort option again and then
pick ``reassign casting letters''.  (Any spells learned after that will
be added to the end of the list rather than be inserted into the sorted
ordering.)
%.lp
\item[\tb{$\backslash$}]
Show what types of objects have been discovered.
%.lp
\item[\tb{\`}]
Show discovered types for one class of objects.
%.lp
\item[\tb{!}]
Escape to a shell.
%.lp
\item[\tb{\#}]
Perform an extended command.\\
%.lp ""
As you can see, the authors of {\it NetHack\/}
used up all the letters, so this is a way to introduce the less frequently
used commands.
What extended commands are available depends on what features
the game was compiled with.
%.lp
\item[\tb{\#adjust}]
Adjust inventory letters (most useful when the
{\it fixinv\/}
option is ``on''). Autocompletes. Default key is `{\tt M-a}'.\\
%.lp ""
This command allows you to move an item from one particular inventory
slot to another so that it has a letter which is more meaningful for you
or that it will appear in a particular location when inventory listings
are displayed.
You can move to a currently empty slot, or if the destination is
occupied--and won't merge--the item there will swap slots with the one
being moved.
``{\tt \#adjust}'' can also be used to split a stack of objects; when
choosing the item to adjust, enter a count prior to its letter.\\
%.lp ""
Adjusting without a count used to collect all compatible stacks when
moving to the destination.  That behavior has been changed; to gather
compatible stacks, ``{\tt \#adjust}'' a stack into its own inventory slot.
If it has a name assigned, other stacks with the same name or with
no name will merge provided that all their other attributes match.
If it does not have a name, only other stacks with no name are eligible.
In either case, otherwise compatible stacks with a different name
will not be merged.  This contrasts with using ``{\tt \#adjust}'' to move
from one slot to a different slot.  In that situation, moving (no
count given) a compatible stack will merge if either stack has a
name when the other doesn't and give that name to the result, while
splitting (count given) will ignore the source stack's name when
deciding whether to merge with the destination stack.
%.lp
\item[\tb{\#annotate}]
Allows you to specify one line of text to associate with the current
dungeon level.  All levels with annotations are displayed by the
``{\tt \#overview}'' command. Autocompletes.
Default key is `{\tt M-A}',
and also `{\tt \^{}N}' if {\it number\verb+_+pad\/} is on.
%.lp
\item[\tb{\#apply}]
Apply (use) a tool such as a pick-axe, a key, or a lamp.
Default key is `{\tt a}'.\\
%.lp ""
If the tool used acts on items on the floor, using the `{\tt m}' prefix
skips those items.\\
%.lp ""
If used on a wand, that wand will be broken, releasing its magic in the
process.  Confirmation is required.
%.lp
\item[\tb{\#attributes}]
Show your attributes. Default key is `{\tt \^{}X}'.
%.lp
\item[\tb{\#autopickup}]
Toggle the {\it autopickup\/} option. Default key is `{\tt @}'.
%.lp
\item[\tb{\#call}]
Call (name) a monster, or an object in inventory, on the floor,
or in the discoveries list, or add an annotation for the
current level (same as ``{\tt \#annotate}''). Default key is `{\tt C}'.
%.lp
\item[\tb{\#cast}]
Cast a spell. Default key is `{\tt Z}'.
%.lp
\item[\tb{\#chat}]
Talk to someone. Default key is `{\tt M-c}'.
%.lp
\item[\tb{\#close}]
Close a door. Default key is `{\tt c}'.
%.lp
\item[\tb{\#conduct}]
List voluntary challenges you have maintained. Autocompletes.
Default key is `{\tt M-C}'.\\
%.lp ""
See the section below entitled ``Conduct'' for details.
%.lp
\item[\tb{\#dip}]
Dip an object into something. Autocompletes. Default key is `{\tt M-d}'.
%.lp
\item[\tb{\#down}]
Go down a staircase. Default key is `{\tt >}'.
%.lp
\item[\tb{\#drop}]
Drop an item. Default key is `{\tt d}'.
%.lp
\item[\tb{\#droptype}]
Drop specific item types. Default key is `{\tt D}'.
%.lp
\item[\tb{\#eat}]
Eat something. Default key is `{\tt e}'.
The `{\tt m}' prefix skips eating items on the floor.
%.lp
\item[\tb{\#engrave}]
Engrave writing on the floor. Default key is `{\tt E}'.
%.lp
\item[\tb{\#enhance}]
Advance or check weapon and spell skills. Autocompletes.
Default key is `{\tt M-e}'.
%.lp
\item[\tb{\#exploremode}]
Enter the explore mode.
%.lp
\item[\tb{\#fire}]
Fire ammunition from quiver. Default key is `{\tt f}'.
%.lp
\item[\tb{\#force}]
Force a lock. Autocompletes. Default key is `{\tt M-f}'.
%.lp
\item[\tb{\#glance}]
Show what type of thing a map symbol corresponds to. Default key is `{\tt ;}'.
%.lp
\item[\tb{\#help}]
Show the help menu.
Default key is `{\tt ?}',
and also `{\tt h}' if {\it number\verb+_+pad\/} is on.
%.lp
\item[\tb{\#herecmdmenu}]
Show a menu of possible actions in your current location.
%.lp
\item[\tb{\#history}]
Show long version and game history. Default key is `{\tt V}'.
%.lp
\item[\tb{\#inventory}]
Show your inventory. Default key is `{\tt i}'.
%.lp
\item[\tb{\#inventtype}]
Inventory specific item types. Default key is `{\tt I}'.
%.lp
\item[\tb{\#invoke}]
Invoke an object's special powers. Autocompletes. Default key is `{\tt M-i}'.
%.lp
\item[\tb{\#jump}]
Jump to another location. Autocompletes.
Default key is `{\tt M-j}',
and also `{\tt j}' if {\it number\verb+_+pad\/} is on.
%.lp
\item[\tb{\#kick}]
Kick something.
Default key is `{\tt \^{}D}',
and also `{\tt k}' if {\it number\verb+_+pad\/} is on.
%.lp
\item[\tb{\#known}]
Show what object types have been discovered.
Default key is `{\tt $\backslash$}'.
%.lp
\item[\tb{\#knownclass}]
Show discovered types for one class of objects.
Default key is `{\tt `}'.
%.lp
\item[\tb{\#levelchange}]
Change your experience level.
Autocompletes.
Debug mode only.
%.lp
\item[\tb{\#lightsources}]
Show mobile light sources.
Autocompletes.
Debug mode only.
%.lp
\item[\tb{\#look}]
Look at what is here, under you. Default key is `{\tt :}'.
%.lp
\item[\tb{\#loot}]
Loot a box or bag on the floor beneath you, or the saddle
from a steed standing next to you. Autocompletes.
Default key is `{\tt M-l}',
and also `{\tt l}' if {\it number\verb+_+pad\/} is on.
Precede with the `{\tt m}' prefix to skip containers at your location
and go directly to removing a saddle.
%.lp
\item[\tb{\#monster}]
Use a monster's special ability (when polymorphed into monster form).
Autocompletes. Default key is `{\tt M-m}'.
%.lp
\item[\tb{\#name}]
Name a monster, an individual object, or a type of object.
Same as ``{\tt \#call}''.
Autocompletes.
Default keys are `{\tt N}', `{\tt M-n}', and `{\tt M-N}'.
%.lp
\item[\tb{\#offer}]
Offer a sacrifice to the gods. Autocompletes. Default key is `{\tt M-o}'.\\
%.lp ""
You'll need to find an altar to have any chance at success.
Corpses of recently killed monsters are the fodder of choice.
%.lp ""
The `{\tt m}' prefix skips offering any items which are on the altar.\\
%.lp
\item[\tb{\#open}]
Open a door. Default key is `{\tt o}'.
%.lp
\item[\tb{\#options}]
Show and change option settings. Default key is `{\tt O}'.
%.lp
\item[\tb{\#overview}]
Display information you've discovered about the dungeon.  Any visited
level (unless forgotten due to amnesia) with an annotation is included,
and many things (altars, thrones, fountains, and so on; extra stairs
leading to another dungeon branch) trigger an automatic annotation.
If dungeon overview is chosen during end-of-game disclosure, every visited
level will be included regardless of annotations. Autocompletes.
Default keys are `{\tt \^{}O}', and `{\tt M-O}'.
%.lp
% DON'T PANIC!
\item[\tb{\#panic}]
Test the panic routine.
Terminates the current game.
Autocompletes.
Debug mode only.
%.lp
\item[\tb{\#pay}]
Pay your shopping bill. Default key is `{\tt p}'.
%.lp
\item[\tb{\#pickup}]
Pick up things at the current location. Default key is `{\tt ,}'.
The `{\tt m}' prefix forces use of a menu.
%.lp
\item[\tb{\#polyself}]
Polymorph self.
Autocompletes.
Debug mode only.
%.lp
\item[\tb{\#pray}]
Pray to the gods for help. Autocompletes. Default key is `{\tt M-p}'.\\
%.lp ""
Praying too soon after receiving prior help is a bad idea.
(Hint: entering the dungeon alive is treated as having received help.
You probably shouldn't start off a new game by praying right away.)
Since using this command by accident can cause trouble, there is an
option to make you confirm your intent before praying.  It is enabled
by default, and you can reset the
{\it paranoid\verb+_+confirmation\/}
option to disable it.
%.lp
\item[\tb{\#prevmsg}]
Show previously displayed game messages. Default key is `{\tt \^{}P}'.
%.lp
\item[\tb{\#puton}]
Put on an accessory (ring, amulet, etc). Default key is `{\tt P}'.
%.lp
\item[\tb{\#quaff}]
Quaff (drink) something. Default key is `{\tt q}'.
%.lp
\item[\tb{\#quit}]
Quit the program without saving your game. Autocompletes.
Default key is `{\tt M-q}'.
%.lp ""
Since using this command by accident would throw away the current game,
you are asked to confirm your intent before quitting.  By default a
response of `{\tt y}' acknowledges that intent.  You can set the
{\it paranoid\verb+_+confirmation\/}
option to require a response of ``{\tt yes}'' instead.
%.lp
\item[\tb{\#quiver}]
Select ammunition for quiver. Default key is `{\tt Q}'.
%.lp
\item[\tb{\#read}]
Read a scroll, a spellbook, or something else. Default key is `{\tt r}'.
%.lp
\item[\tb{\#redraw}]
Redraw the screen.
Default key is `{\tt \^{}R}',
and also `{\tt \^{}L}' if {\it number\verb+_+pad\/} is on.
%.lp
\item[\tb{\#remove}]
Remove an accessory (ring, amulet, etc). Default key is `{\tt R}'.
%.lp
\item[\tb{\#ride}]
Ride (or stop riding) a saddled creature. Autocompletes.
Default key is `{\tt M-R}'.
%.lp
\item[\tb{\#rub}]
Rub a lamp or a stone. Autocompletes. Default key is `{\tt M-r}'.
%.lp
\item[\tb{\#save}]
Save the game and exit the program.
Default key is `{\tt S}'.
%.lp
\item[\tb{\#search}]
Search for traps and secret doors around you. Default key is `{\tt s}'.
%.lp
\item[\tb{\#seeall}]
Show all equipment in use. Default key is `{\tt *}'.
%.lp
\item[\tb{\#seeamulet}]
Show the amulet currently worn. Default key is `{\tt "}'.
%.lp
\item[\tb{\#seearmor}]
Show the armor currently worn. Default key is `{\tt [}'.
%.lp
\item[\tb{\#seegold}]
Count your gold. Default key is `{\tt \$}'.
%.lp
\item[\tb{\#seenv}]
Show seen vectors.
Autocompletes.
Debug mode only.
%.lp
\item[\tb{\#seerings}]
Show the ring(s) currently worn. Default key is `{\tt =}'.
%.lp
\item[\tb{\#seespells}]
List and reorder known spells. Default key is `{\tt +}'.
%.lp
\item[\tb{\#seetools}]
Show the tools currently in use. Default key is `{\tt (}'.
%.lp
\item[\tb{\#seetrap}]
Show the type of an adjacent trap. Default key is `{\tt \^{}}'.
%.lp
\item[\tb{\#seeweapon}]
Show the weapon currently wielded. Default key is `{\tt )}'.
%.lp
\item[\tb{\#shell}]
Do a shell escape. Default key is `{\tt !}'.
%.lp
\item[\tb{\#sit}]
Sit down. Autocompletes. Default key is `{\tt M-s}'.
%.lp
\item[\tb{\#stats}]
Show memory usage statistics.
Autocompletes.
Debug mode only.
%.lp
\item[\tb{\#suspend}]
Suspend the game. Default key is `{\tt \^{}Z}'.
%.lp
\item[\tb{\#swap}]
Swap wielded and secondary weapons. Default key is `{\tt x}'.
%.lp
\item[\tb{\#takeoff}]
Take off one piece of armor. Default key is `{\tt T}'.
%.lp
\item[\tb{\#takeoffall}]
Remove all armor. Default key is `{\tt A}'.
%.lp
\item[\tb{\#teleport}]
Teleport around the level. Default key is `{\tt \^{}T}'.
%.lp
\item[\tb{\#terrain}]
Show bare map without displaying monsters, objects, or traps.
Autocompletes.
%.lp
\item[\tb{\#therecmdmenu}]
Show a menu of possible actions in a location next to you.
%.lp
\item[\tb{\#throw}]
Throw something. Default key is `{\tt t}'.
%.lp
\item[\tb{\#timeout}]
Look at the timeout queue.
Autocompletes.
Debug mode only.
%.lp
\item[\tb{\#tip}]
Tip over a container (bag or box) to pour out its contents.
Autocompletes. Default key is `{\tt M-T}'.
The `{\tt m}' prefix makes the command use a menu.
%.lp
\item[\tb{\#travel}]
Travel to a specific location on the map.
Default key is `{\tt \verb+_+}'.
Using the ``request menu'' prefix shows a menu of interesting targets in sight
without asking to move the cursor.
When picking a target with cursor and the {\it autodescribe\/}
option is on, the top line will show ``(no travel path)'' if
your character does not know of a path to that location.
%.lp
\item[\tb{\#turn}]
Turn undead away. Autocompletes. Default key is `{\tt M-t}'.
%.lp
\item[\tb{\#twoweapon}]
Toggle two-weapon combat on or off. Autocompletes.
Default key is `{\tt X}',
and also `{\tt M-2}' if {\it number\verb+_+pad\/} is off.\\
%.lp ""
Note that you must
use suitable weapons for this type of combat, or it will
be automatically turned off.
%.lp
\item[\tb{\#untrap}]
Untrap something (trap, door, or chest).
Default key is `{\tt M-u}', and `{\tt u}' if {\it number\verb+_+pad\/} is on.\\
%.lp ""
In some circumstances it can also be used to rescue trapped monsters.
%.lp
\item[\tb{\#up}]
Go up a staircase. Default key is `{\tt <}'.
%.lp
\item[\tb{\#vanquished}]
List vanquished monsters.
Autocompletes.
Debug mode only.
%.lp
\item[\tb{\#version}]
Print compile time options for this version of {\it NetHack\/}.
Autocompletes. Default key is `{\tt M-v}'.
%.lp
\item[\tb{\#versionshort}]
Show version string. Default key is `{\tt v}'.
%.lp
\item[\tb{\#vision}]
Show vision array.
Autocompletes.
Debug mode only.
%.lp
\item[\tb{\#wait}]
Rest one move while doing nothing.
Default key is `{\tt .}', and also `{\tt{ }}' if
{\it rest\verb+_+on\verb+_+space\/} is on.
%.lp
\item[\tb{\#wear}]
Wear a piece of armor. Default key is `{\tt W}'.
%.lp
\item[\tb{\#whatdoes}]
Tell what a key does. Default key is `{\tt \&}'.
%.lp
\item[\tb{\#whatis}]
Show what type of thing a symbol corresponds to. Default key is `{\tt /}'.
%.lp
\item[\tb{\#wield}]
Wield a weapon. Default key is `{\tt w}'.
%.lp
\item[\tb{\#wipe}]
Wipe off your face. Autocompletes. Default key is `{\tt M-w}'.
%.lp
\item[\tb{\#wizbury}]
Bury objects under and around you.
Autocompletes.
Debug mode only.
%.lp
\item[\tb{\#wizdetect}]
Search for hidden things (secret doors or traps or unseen monsters)
within a modest radius.
Autocompletes.
Debug mode only.
Default key is `{\tt \^{}E}'.
%.lp
\item[\tb{\#wizgenesis}]
Create a monster.
May be prefixed by a count to create more than one.
Autocompletes.
Debug mode only.
Default key is `{\tt \^{}G}'.
%.lp
\item[\tb{\#wizidentify}]
Identify all items in inventory.
Autocompletes.
Debug mode only.
Default key is `{\tt \^{}I}'.
%.lp
\item[\tb{\#wizintrinsic}]
Set one or more intrinsic attributes.
Autocompletes.
Debug mode only.
%.lp
\item[\tb{\#wizlevelport}]
Teleport to another level.
Autocompletes.
Debug mode only.
Default key is `{\tt \^{}V}'.
%.lp
\item[\tb{\#wizmap}]
Map the level.
Autocompletes.
Debug mode only.
Default key is `{\tt \^{}F}'.
%.lp
\item[\tb{\#wizrumorcheck}]
Verify rumor boundaries.
Autocompletes.
Debug mode only.
%.lp
\item[\tb{\#wizsmell}]
Smell monster.
Autocompletes.
Debug mode only.
%.lp
\item[\tb{\#wizwhere}]
Show locations of special levels.
Autocompletes.
Debug mode only.
%.lp
\item[\tb{\#wizwish}]
Wish for something.
Autocompletes.
Debug mode only.
Default key is `{\tt \^{}W}'.
%.lp
\item[\tb{\#wmode}]
Show wall modes.
Autocompletes.
Debug mode only.
%.lp
\item[\tb{\#zap}]
Zap a wand. Default key is `{\tt z}'.
%.lp
\item[\tb{\#?}]
Help menu:  get the list of available extended commands.
\elist

%.pg
\nd If your keyboard has a meta key (which, when pressed in combination
with another key, modifies it by setting the `meta' [8th, or `high']
bit), you can invoke many extended commands by meta-ing the first
letter of the command.
In {\it NT, OS/2, PC\/ {\rm and} ST NetHack},
the `Alt' key can be used in this fashion;
on the {\it Amiga}, set the {\it altmeta\/} option to get this behavior.
On other systems, if typing `Alt' plus another key transmits a
two character sequence consisting of an {\tt Escape}
followed by the other key, you may set the {\it altmeta\/}
option to have {\it NetHack\/} combine them into meta\+key.
\blist{}
%.lp
\item[\tb{M-?}]
{\tt\#?} (not supported by all platforms)
%.lp
\item[\tb{M-2}]
{\tt\#twoweapon} (unless the {\it number\verb+_+pad\/} option is enabled)
%.lp
\item[\tb{M-a}]
{\tt\#adjust}
%.lp
\item[\tb{M-A}]
{\tt\#annotate}
%.lp
\item[\tb{M-c}]
{\tt\#chat}
%.lp
\item[\tb{M-C}]
{\tt\#conduct}
%.lp
\item[\tb{M-d}]
{\tt\#dip}
%.lp
\item[\tb{M-e}]
{\tt\#enhance}
%.lp
\item[\tb{M-f}]
{\tt\#force}
%.lp
\item[\tb{M-i}]
{\tt\#invoke}
%.lp
\item[\tb{M-j}]
{\tt\#jump}
%.lp
\item[\tb{M-l}]
{\tt\#loot}
%.lp
\item[\tb{M-m}]
{\tt\#monster}
%.lp
\item[\tb{M-n}]
{\tt\#name}
%.lp
\item[\tb{M-o}]
{\tt\#offer}
%.lp
\item[\tb{M-O}]
{\tt\#overview}
%.lp
\item[\tb{M-p}]
{\tt\#pray}
%.Ip
\item[\tb{M-q}]
{\tt\#quit}
%.lp
\item[\tb{M-r}]
{\tt\#rub}
%.lp
\item[\tb{M-R}]
{\tt\#ride}
%.lp
\item[\tb{M-s}]
{\tt\#sit}
%.lp
\item[\tb{M-t}]
{\tt\#turn}
%.lp
\item[\tb{M-T}]
{\tt\#tip}
%.lp
\item[\tb{M-u}]
{\tt\#untrap}
%.lp
\item[\tb{M-v}]
{\tt\#version}
%.lp
\item[\tb{M-w}]
{\tt\#wipe}
\elist

%.pg
\nd If the {\it number\verb+_+pad\/} option is on, some additional letter commands
are available:
\blist{}
%.lp
\item[\tb{h}]
{\tt\#help}
%.lp
\item[\tb{j}]
{\tt\#jump}
%.lp
\item[\tb{k}]
{\tt\#kick}
%.lp
\item[\tb{l}]
{\tt\#loot}
%.lp
\item[\tb{N}]
{\tt\#name}
%.lp
\item[\tb{u}]
{\tt\#untrap}
\elist

%.hn 1
\section{Rooms and corridors}

%.pg
Rooms and corridors in the dungeon are either lit or dark.
Any lit areas within your line of sight will be displayed;
dark areas are only displayed if they are within one space of you.
Walls and corridors remain on the map as you explore them.

%.pg
Secret corridors are hidden.  You can find them with the `{\tt s}' (search)
command.

%.hn 2
\subsection*{Doorways}

%.pg
Doorways connect rooms and corridors.  Some doorways have no doors;
you can walk right through.  Others have doors in them, which may be
open, closed, or locked.  To open a closed door, use the `{\tt o}' (open)
command; to close it again, use the `{\tt c}' (close) command.

%.pg
You can get through a locked door by using a tool to pick the lock
with the `{\tt a}' (apply) command, or by kicking it open with the
`{\tt \^{}D}' (kick) command.

%.pg
Open doors cannot be entered diagonally; you must approach them
straight on, horizontally or vertically.  Doorways without doors are
not restricted in this fashion.

%.pg
Doors can be useful for shutting out monsters.  Most monsters cannot
open doors, although a few don't need to (for example, ghosts can walk through
doors).

%.pg
Secret doors are hidden.  You can find them with the `{\tt s}' (search)
command.  Once found they are in all ways equivalent to normal doors.

%.hn 2
\subsection*{Traps (`{\tt \^{}}')}

%.pg
There are traps throughout the dungeon to snare the unwary delver.
For example, you may suddenly fall into a pit and be stuck for a few
turns trying to climb out.  Traps don't appear on your map until you
see one triggered by moving onto it, see something fall into it, or you
discover it with the `{\tt s}' (search) command.  Monsters can fall prey to
traps, too, which can be a very useful defensive strategy.

%.pg
There is a special pre-mapped branch of the dungeon based on the
classic computer game ``{\tt Sokoban}.''  The goal is to push the boulders
into the pits or holes.  With careful foresight, it is possible to
complete all of the levels according to the traditional rules of
Sokoban.  Some allowances are permitted in case the player gets stuck;
however, they will lower your luck.

%.hn 2
\subsection*{Stairs and ladders (`{\tt <}', `{\tt >}')}

%.pg
In general, each level in the dungeon will have a staircase going up
(`{\tt <}') to the previous level and another going down (`{\tt >}')
to the next
level.  There are some exceptions though.  For instance, fairly early
in the dungeon you will find a level with two down staircases, one
continuing into the dungeon and the other branching into an area
known as the Gnomish Mines.  Those mines eventually hit a dead end,
so after exploring them (if you choose to do so), you'll need to
climb back up to the main dungeon.

%.pg
When you traverse a set of stairs, or trigger a trap which sends you
to another level, the level you're leaving will be deactivated and
stored in a file on disk.  If you're moving to a previously visited
level, it will be loaded from its file on disk and reactivated.  If
you're moving to a level which has not yet been visited, it will be
created (from scratch for most random levels, from a template for
some ``special'' levels, or loaded from the remains of an earlier game
for a ``bones'' level as briefly described below).  Monsters are only
active on the current level; those on other levels are essentially
placed into stasis.

%.pg
Ordinarily when you climb a set of stairs, you will arrive on the
corresponding staircase at your destination.  However, pets (see below)
and some other monsters will follow along if they're close enough when
you travel up or down stairs, and occasionally one of these creatures
will displace you during the climb.  When that occurs, the pet or other
monster will arrive on the staircase and you will end up nearby.

%.pg
Ladders serve the same purpose as staircases, and the two types of
inter-level connections are nearly indistinguishable during game play.

%.hn 2
\subsection*{Shops and shopping}

%.pg
Occasionally you will run across a room with a shopkeeper near the door
and many items lying on the floor.  You can buy items by picking them
up and then using the `{\tt p}' command.  You can inquire about the price
of an item prior to picking it up by using the ``{\tt \#chat}'' command
while standing on it.  Using an item prior to paying for it will incur a
charge, and the shopkeeper won't allow you to leave the shop until you
have paid any debt you owe.

%.pg
You can sell items to a shopkeeper by dropping them to the floor while
inside a shop.  You will either be offered an amount of gold and asked
whether you're willing to sell, or you'll be told that the shopkeeper
isn't interested (generally, your item needs to be compatible with the
type of merchandise carried by the shop).

%.pg
If you drop something in a shop by accident, the shopkeeper will usually
claim ownership without offering any compensation.  You'll have to buy
it back if you want to reclaim it.

%.pg
Shopkeepers sometimes run out of money.  When that happens, you'll be
offered credit instead of gold when you try to sell something.  Credit
can be used to pay for purchases, but it is only good in the shop where
it was obtained; other shopkeepers won't honor it.  (If you happen to
find a ``credit card'' in the dungeon, don't bother trying to use it in
shops; shopkeepers will not accept it.)

%.pg
The {\tt \$} command, which reports the amount of gold you are carrying
(in inventory, not inside bags or boxes), will also show current shop
debt or credit, if any.  The {\tt Iu} command lists unpaid items
(those which still belong to the shop) if you are carrying any.
The {\tt Ix} command shows an inventory-like display of any unpaid
items which have been used up, along with other shop fees, if any.

%.hn 3
\subsubsection*{Shop idiosyncrasies}

%.pg
Several aspects of shop behavior might be unexpected.

\begin{itemize}
% note: a bullet is the default item label so we could omit [$\bullet$] here
%.lp \(bu 2
\item[$\bullet$]
The price of a given item can vary due to a variety of factors.
%.lp \(bu 2
\item[$\bullet$]
A shopkeeper treats the spot immediately inside the door as if it were
outside the shop.
%.lp \(bu 2
\item[$\bullet$]
While the shopkeeper watches you like a hawk, he will generally ignore
any other customers.
%.lp \(bu 2
\item[$\bullet$]
If a shop is ``closed for inventory,'' it will not open of its own accord.
%.lp \(bu 2
\item[$\bullet$]
Shops do not get restocked with new items, regardless of inventory depletion.
\end{itemize}

%.hn 1
\section{Monsters}

%.pg
Monsters you cannot see are not displayed on the screen.  Beware!
You may suddenly come upon one in a dark place.  Some magic items can
help you locate them before they locate you (which some monsters can do
very well).

%.pg
The commands `{\tt /}' and `{\tt ;}' may be used to obtain information
about those
monsters who are displayed on the screen.  The command ``{\tt \#name}''
(by default bound to `{\tt C}'), allows you
to assign a name to a monster, which may be useful to help distinguish
one from another when multiple monsters are present.  Assigning a name
which is just a space will remove any prior name.

%.pg
The extended command ``{\tt \#chat}'' can be used to interact with an adjacent
monster.  There is no actual dialog (in other words, you don't get to
choose what you'll say), but chatting with some monsters such as a
shopkeeper or the Oracle of Delphi can produce useful results.

%.hn 2
\subsection*{Fighting}

%.pg
If you see a monster and you wish to fight it, just attempt to walk
into it.  Many monsters you find will mind their own business unless
you attack them.  Some of them are very dangerous when angered.
Remember:  discretion is the better part of valor.

%.pg
In most circumstances, if you attempt to attack a peaceful monster by
moving into its location, you'll be asked to confirm your intent.  By
default an answer of `{\tt y}' acknowledges that intent,
which can be error prone if you're using `{\tt y}' to move.  You can set the
{\it paranoid\verb+_+confirmation\/}
option to require a response of ``{\tt yes}'' instead.
%.pg

If you can't see a monster (if it is invisible, or if you are blinded),
the symbol `I' will be shown when you learn of its presence.
If you attempt to walk into it, you will try to fight it just like
a monster that you can see; of course,
if the monster has moved, you will attack empty air.  If you guess
that the monster has moved and you don't wish to fight, you can use the `m'
command to move without fighting; likewise, if you don't remember a monster
but want to try fighting anyway, you can use the `F' command.

%.hn 2
\subsection*{Your pet}

%.pg
You start the game with a little dog (`{\tt d}'), kitten (`{\tt f}'),
or pony (`{\tt u}'), which follows
you about the dungeon and fights monsters with you.
Like you, your pet needs food to survive.
Dogs and cats usually feed themselves on fresh carrion and other meats;
horses need vegetarian food which is harder to come by.
If you're worried about your pet or want to train it, you
can feed it, too, by throwing it food.
A properly trained pet can be very useful under certain circumstances.

%.pg
Your pet also gains experience from killing monsters, and can grow
over time, gaining hit points and doing more damage.  Initially, your
pet may even be better at killing things than you, which makes pets
useful for low-level characters.

%.pg
Your pet will follow you up and down staircases if it is next to you
when you move.  Otherwise your pet will be stranded and may become
wild.  Similarly, when you trigger certain types of traps which alter
your location (for instance, a trap door which drops you to a lower
dungeon level), any adjacent pet will accompany you and any non-adjacent
pet will be left behind.  Your pet may trigger such traps itself; you
will not be carried along with it even if adjacent at the time.

%.hn 2
\subsection*{Steeds}

%.pg
Some types of creatures in the dungeon can actually be ridden if you
have the right equipment and skill.  Convincing a wild beast to let
you saddle it up is difficult to say the least.  Many a dungeoneer
has had to resort to magic and wizardry in order to forge the alliance.
Once you do have the beast under your control however, you can
easily climb in and out of the saddle with the ``{\tt \#ride}'' command.  Lead
the beast around the dungeon when riding, in the same manner as
you would move yourself.  It is the beast that you will see displayed
on the map.

%.pg
Riding skill is managed by the ``{\tt \#enhance}'' command.  See the section
on Weapon proficiency for more information about that.

%.pg
Use the `{\tt a}' (apply) command and pick a saddle in your inventory to
attempt to put that saddle on an adjacent creature.  If successful,
it will be transferred to that creature's inventory.

%.pg
Use the ``{\tt \#loot}'' command while adjacent to a saddled creature to
try to remove the saddle from that creature.  If successful, it will
be transferred to your inventory.

%.hn 2
\subsection*{Bones levels}

%.pg
You may encounter the shades and corpses of other adventurers (or even
former incarnations of yourself!) and their personal effects.  Ghosts
are hard to kill, but easy to avoid, since they're slow and do little
damage.  You can plunder the deceased adventurer's possessions;
however, they are likely to be cursed.  Beware of whatever killed the
former player; it is probably still lurking around, gloating over its
last victory.

%.hn 2
\subsection*{Persistence of Monsters}

%.pg
Monsters (a generic reference which also includes humans and pets) are only
shown while they can be seen or otherwise sensed.
Moving to a location where you can't see or sense a monster any more
will result in it disappearing from your map, similarly if it is the
one who moved rather than you.

%.pg
However, if you encounter a monster which you can't see or sense--
perhaps it is invisible and has just tapped you on the noggin--
a special ``remembered, unseen monster'' marker will be displayed at
the location where you think it is.
That will persist until you have
proven that there is no monster there, even if the unseen monster
moves to another location or you move to a spot where the marker's
location ordinarily wouldn't be seen any more.

%.hn 1
\section{Objects}

%.pg
When you find something in the dungeon, it is common to want to pick
it up.  In {\it NetHack}, this is accomplished automatically by walking over
the object (unless you turn off the {\it autopickup\/}
option (see below), or move with the `{\tt m}' prefix (see above)), or
manually by using the `{\tt ,}' command.
%.pg
If you're carrying too many items, {\it NetHack\/} will tell you so and you
won't be able to pick up anything more.  Otherwise, it will add the object(s)
to your pack and tell you what you just picked up.
%.pg
As you add items to your inventory, you also add the weight of that object
to your load.  The amount that you can carry depends on your strength and
your constitution.  The
stronger and sturdier
you are, the less the additional load will affect you.  There comes
a point, though, when the weight of all of that stuff you are carrying around
with you through the dungeon will encumber you.  Your reactions
will get slower and you'll burn calories faster, requiring food more frequently
to cope with it.  Eventually, you'll be so overloaded that you'll either have
to discard some of what you're carrying or collapse under its weight.
%.pg
{\it NetHack\/} will tell you how badly you have loaded yourself.
If you are encumbered, one of the conditions
``{\it Burdened\/}'', ``{\it Stressed\/}'', ``{\it Strained\/}'',
``{\it Overtaxed\/}'' or ``{\it Overloaded\/}'' will be
shown on the bottom line status display.

%.pg
When you pick up an object, it is assigned an inventory letter.  Many
commands that operate on objects must ask you to find out which object
you want to use.  When {\it NetHack\/} asks you to choose a particular object
you are carrying, you are usually presented with a list of inventory
letters to choose from (see Commands, above).

%.pg
Some objects, such as weapons, are easily differentiated.  Others, like
scrolls and potions, are given descriptions which vary according to
type.  During a game, any two objects with the same description are
the same type.  However, the descriptions will vary from game to game.

%.pg
When you use one of these objects, if its effect is obvious, {\it NetHack\/}
will remember what it is for you.  If its effect isn't extremely
obvious, you will be asked what you want to call this type of object
so you will recognize it later.  You can also use the ``{\tt \#name}''
command, for the same purpose at any time, to name
all objects of a particular type or just an individual object.
When you use ``{\tt \#name}'' on an object which has already been named,
specifying a space as the value will remove the prior name instead
of assigning a new one.

%.hn 2
\subsection*{Curses and Blessings}

%.pg
Any object that you find may be cursed, even if the object is
otherwise helpful.  The most common effect of a curse is being stuck
with (and to) the item.  Cursed weapons weld themselves to your hand
when wielded, so you cannot unwield them.  Any cursed item you wear
is not removable by ordinary means.  In addition, cursed arms and armor
usually, but not always, bear negative enchantments that make them
less effective in combat.  Other cursed objects may act poorly or
detrimentally in other ways.

%.pg
Objects can also be blessed.  Blessed items usually work better or
more beneficially than normal uncursed items.  For example, a blessed
weapon will do more damage against demons.

%.pg
Objects which are neither cursed nor blessed are referred to as uncursed.
They could just as easily have been described as unblessed, but the
uncursed designation is what you will see within the game.  A ``glass
half full versus glass half empty'' situation; make of that what you will.

%.pg
There are magical means of bestowing or removing curses upon objects,
so even if you are stuck with one, you can still have the curse
lifted and the item removed.  Priests and Priestesses have an innate
sensitivity to this property in any object, so they can more easily avoid
cursed objects than other character roles.

%.pg
An item with unknown status will be reported in your inventory with no prefix.
An item which you know the state of will be distinguished in your inventory
by the presence of the word ``cursed'', ``uncursed'' or ``blessed'' in the
description of the item.
In some cases ``uncursed'' will be omitted as being redundant when
enough other information is displayed.
The
{\it implicit\verb+_+uncursed\/}
option can be used to control this; toggle it off to have ``uncursed''
be displayed even when that can be deduced from other attributes.

%.hn 2
\subsection*{Weapons (`{\tt )}')}

%.pg
Given a chance, most monsters in the Mazes of Menace will gratuitously try to
kill you.
You need weapons for self-defense (killing them first).
Without a
weapon, you do only 1--2 hit points of damage (plus bonuses, if any).
Monk characters are an exception; they normally do more damage with
bare (or gloved) hands than they do with weapons.

%.pg
There are wielded weapons, like maces and swords, and thrown weapons,
like arrows and spears.  To hit monsters with a weapon, you must wield it and
attack them, or throw it at them.  You can simply elect to throw a spear.
To shoot an arrow, you should first wield a bow, then throw the arrow.
Crossbows shoot crossbow bolts.  Slings hurl rocks and (other) stones
(like gems).

%.pg
Enchanted weapons have a ``plus'' (or ``to hit enhancement'' which can be
either positive or negative) that adds to your chance to
hit and the damage you do to a monster.  The only way to determine a weapon's
enchantment is to have it magically identified somehow.
Most weapons are subject to some type of damage like rust.  Such
``erosion'' damage can be repaired.

%.pg
The chance that an attack will successfully hit a monster, and the amount
of damage such a hit will do, depends upon many factors.  Among them are:
type of weapon, quality of weapon (enchantment and/or erosion), experience
level, strength, dexterity, encumbrance, and proficiency (see below).  The
monster's armor class---a general defense rating, not necessarily due to
wearing of armor---is a factor too; also, some monsters are particularly
vulnerable to certain types of weapons.

%.pg
Many weapons can be wielded in one hand; some require both hands.
When wielding a two-handed weapon, you can not wear a shield, and
vice versa.  When wielding a one-handed weapon, you can have another
weapon ready to use by setting things up with the `{\tt x}' command, which
exchanges your primary (the one being wielded) and alternate weapons.
And if you have proficiency in the ``two weapon combat'' skill, you
may wield both weapons simultaneously as primary and secondary; use the
`{\tt X}' command to engage or disengage that.
Only some types of characters (barbarians, for instance) have the necessary
skill available.  Even with that skill, using two weapons at once incurs
a penalty in the chance to hit your target compared to using just one
weapon at a time.

%.pg
There might be times when you'd rather not wield any weapon at all.
To accomplish that, wield `{\tt -}', or else use the `{\tt A}' command which
allows you to unwield the current weapon in addition to taking off
other worn items.

%.pg
Those of you in the audience who are AD\&D players, be aware that each
weapon which existed in AD\&D does roughly the same damage to monsters in
{\it NetHack}.  Some of the more obscure weapons (such as the %
{\it aklys}, {\it lucern hammer}, and {\it bec-de-corbin\/}) are defined
in an appendix to {\it Unearthed Arcana}, an AD\&D supplement.

%.pg
The commands to use weapons are `{\tt w}' (wield), `{\tt t}' (throw),
`{\tt f}' (fire, an alternate way of throwing), `{\tt Q}' (quiver),
`{\tt x}' (exchange), `{\tt X}' (twoweapon), and ``{\tt \#enhance}''
(see below).

%.hn 3
\subsection*{Throwing and shooting}

%.pg
You can throw just about anything via the `{\tt t}' command.  It will prompt
for the item to throw; picking `{\tt ?}' will list things in your inventory
which are considered likely to be thrown, or picking `{\tt *}' will list
your entire inventory.  After you've chosen what to throw, you will
be prompted for a direction rather than for a specific target.  The
distance something can be thrown depends mainly on the type of object
and your strength.  Arrows can be thrown by hand, but can be thrown
much farther and will be more likely to hit when thrown while you are
wielding a bow.

%.pg
You can simplify the throwing operation by using the `{\tt Q}' command to
select your preferred ``missile'', then using the `{\tt f}' command to
throw it.  You'll be prompted for a direction as above, but you don't
have to specify which item to throw each time you use `{\tt f}'.  There is
also an option,
{\it autoquiver},
which has {\it NetHack\/} choose another item to automatically fill your
quiver (or quiver sack, or have at the ready) when the inventory slot used
for `{\tt Q}' runs out.

%.pg
Some characters have the ability to fire a volley of multiple items in a
single turn.  Knowing how to load several rounds of ammunition at
once---or hold several missiles in your hand---and still hit a
target is not an easy task.  Rangers are among those who are adept
at this task, as are those with a high level of proficiency in the
relevant weapon skill (in bow skill if you're wielding one to
shoot arrows, in crossbow skill if you're wielding one to shoot bolts,
or in sling skill if you're wielding one to shoot stones).
The number of items that the character has a chance to fire varies from
turn to turn.  You can explicitly limit the number of shots by using a
numeric prefix before the `{\tt t}' or `{\tt f}' command.
For example, ``{\tt 2f}'' (or ``{\tt n2f}'' if using
{\it number\verb+_+pad\/}
mode) would ensure that at most 2 arrows are shot
even if you could have fired 3.  If you specify
a larger number than would have been shot (``{\tt 4f}'' in this example),
you'll just end up shooting the same number (3, here) as if no limit
had been specified.  Once the volley is in motion, all of the items
will travel in the same direction; if the first ones kill a monster,
the others can still continue beyond that spot.

%.hn 3
\subsection*{Weapon proficiency}

%.pg
You will have varying degrees of skill in the weapons available.
Weapon proficiency, or weapon skills, affect how well you can use
particular types of weapons, and you'll be able to improve your skills
as you progress through a game, depending on your role, your experience
level, and use of the weapons.

%.pg
For the purposes of proficiency, weapons have
been divided up into various groups such as daggers, broadswords, and
polearms.  Each role has a limit on what level of proficiency a character
can achieve for each group.  For instance, wizards can become highly
skilled in daggers or staves but not in swords or bows.

%.pg
The ``{\tt \#enhance}'' extended command is used to review current weapons
proficiency
(also spell proficiency) and to choose which skill(s) to improve when
you've used one or more skills enough to become eligible to do so.  The
skill rankings are ``none'' (sometimes also referred to as ``restricted'',
because you won't be able to advance), ``unskilled'', ``basic'', ``skilled'',
and ``expert''.  Restricted skills simply will not appear in the list
shown by ``{\tt \#enhance}''.
(Divine intervention might unrestrict a particular
skill, in which case it will start at unskilled and be limited to basic.)
Some characters can enhance their barehanded combat or martial arts skill
beyond expert to ``master'' or ``grand master''.

%.pg
Use of a weapon in which you're restricted or unskilled
will incur a modest penalty in the chance to hit a monster and also in
the amount of damage done when you do hit; at basic level, there is no
penalty or bonus; at skilled level, you receive a modest bonus in the
chance to hit and amount of damage done; at expert level, the bonus is
higher.  A successful hit has a chance to boost your training towards
the next skill level (unless you've already reached the limit for this
skill).  Once such training reaches the threshold for that next level,
you'll be told that you feel more confident in your skills.  At that
point you can use ``{\tt \#enhance}'' to increase one or more skills.
Such skills
are not increased automatically because there is a limit to your total
overall skills, so you need to actively choose which skills to enhance
and which to ignore.

%.hn 3
\subsection*{Two-Weapon combat}

%.pg
Some characters can use two weapons at once.  Setting things up to
do so can seem cumbersome but becomes second nature with use.
To wield two weapons, you need to use the ``{\tt \#twoweapon}'' command.
But first you need to have a weapon in each hand.
(Note that your two weapons are not fully equal; the one in the
hand you normally wield with is considered primary and the other
one is considered secondary.  The most noticeable difference is
after you stop--or before you begin, for that matter--wielding
two weapons at once.  The primary is your wielded weapon and the
secondary is just an item in your inventory that's been designated
as alternate weapon.)

%.pg
If your primary weapon is wielded but your off hand is empty or has
the wrong weapon, use the sequence `{\tt x}', `{\tt w}', `{\tt x}' to
first swap your
primary into your off hand, wield whatever you want as secondary
weapon, then swap them both back into the intended hands.
If your secondary or alternate weapon is correct but your primary
one is not, simply use `{\tt w}' to wield the primary.
Lastly, if neither hand holds the correct weapon,
use `{\tt w}', `{\tt x}', `{\tt w}'
to first wield the intended secondary, swap it to off hand, and then
wield the primary.

%.pg
The whole process can be simplified via use of the
{\it pushweapon\/}
option.  When it is enabled, then using `{\tt w}' to wield something
causes the currently wielded weapon to become your alternate weapon.
So the sequence `{\tt w}', `{\tt w}' can be used to first wield the weapon you
intend to be secondary, and then wield the one you want as primary
which will push the first into secondary position.

%.pg
When in two-weapon combat mode, using the `{\tt X}' command
toggles back to single-weapon mode.
Throwing or dropping either of the
weapons or having one of them be stolen or destroyed will also make you
revert to single-weapon combat.

%.hn 2
\subsection*{Armor (`{\tt [}')}

%.pg
Lots of unfriendly things lurk about; you need armor to protect
yourself from their blows.  Some types of armor offer better
protection than others.  Your armor class is a measure of this
protection.  Armor class (AC) is measured as in AD\&D, with 10 being
the equivalent of no armor, and lower numbers meaning better armor.
Each suit of armor which exists in AD\&D gives the same protection in
{\it NetHack}.  Here is an (incomplete) list of the armor classes provided by
various suits of armor:

\begin{center}
\begin{tabular}{lllll}
dragon scale mail      & 1 & \makebox[20mm]{}  & plate mail            & 3\\
crystal plate mail     & 3 &                   & bronze plate mail     & 4\\
splint mail            & 4 &                   & banded mail           & 4\\
dwarvish mithril-coat  & 4 &                   & elven mithril-coat    & 5\\
chain mail             & 5 &                   & orcish chain mail     & 6\\
scale mail             & 6 &                   & dragon scales         & 7\\
studded leather armor  & 7 &                   & ring mail             & 7\\
orcish ring mail       & 8 &                   & leather armor         & 8\\
leather jacket         & 9 &                   & no armor              & 10\\
\end{tabular}
\end{center}

%.pg
\nd You can also wear other pieces of armor (for example, helmets, boots,
shields, cloaks)
to lower your armor class even further, but you can only wear one item
of each category (one suit of armor, one cloak, one helmet, one
shield, and so on) at a time.

%.pg
If a piece of armor is enchanted, its armor protection will be better
(or worse) than normal, and its ``plus'' (or minus) will subtract from
your armor class.  For example, a +1 chain mail would give you
better protection than normal chain mail, lowering your armor class one
unit further to 4.  When you put on a piece of armor, you immediately
find out the armor class and any ``plusses'' it provides.  Cursed
pieces of armor usually have negative enchantments (minuses) in
addition to being unremovable.

%.pg
Many types of armor are subject to some kind of damage like rust.  Such
damage can be repaired.  Some types of armor may inhibit spell casting.

%.pg
The commands to use armor are `{\tt W}' (wear) and `{\tt T}' (take off).
The `{\tt A}' command can also be used to take off armor as well as other
worn items.

%.hn 2
\subsection*{Food (`{\tt \%}')}

%.pg
Food is necessary to survive.  If you go too long without eating you
will faint, and eventually die of starvation.
Some types of food will spoil, and become unhealthy to eat,
if not protected.
Food stored in ice boxes or tins (``cans'')
will usually stay fresh, but ice boxes are heavy, and tins
take a while to open.

%.pg
When you kill monsters, they usually leave corpses which are also
``food.''  Many, but not all, of these are edible; some also give you
special powers when you eat them.  A good rule of thumb is ``you are
what you eat.''

%.pg
Some character roles and some monsters are vegetarian.  Vegetarian monsters
will typically never eat animal corpses, while vegetarian players can,
but with some rather unpleasant side-effects.

%.pg
You can name one food item after something you like to eat with the
{\it fruit\/} option.

%.pg
The command to eat food is `{\tt e}'.

%.hn 2
\subsection*{Scrolls (`{\tt ?}')}

%.pg
Scrolls are labeled with various titles, probably chosen by ancient wizards
for their amusement value (for example, ``READ ME,'' or ``THANX MAUD'' backwards).
Scrolls disappear after you read them (except for blank ones, without
magic spells on them).

%.pg
One of the most useful of these is the %
{\it scroll of identify}, which
can be used to determine what another object is, whether it is cursed or
blessed, and how many uses it has left.  Some objects of subtle
enchantment are difficult to identify without these.

%.pg
A mail daemon may run up and deliver mail to you as a %
{\it scroll of mail} (on versions compiled with this feature).
To use this feature on versions where {\it NetHack\/}
mail delivery is triggered by electronic mail appearing in your system mailbox,
you must let {\it NetHack\/} know where to look for new mail by setting the
``MAIL'' environment variable to the file name of your mailbox.
You may also want to set the ``MAILREADER'' environment variable to the
file name of your favorite reader, so {\it NetHack\/} can shell to it when you
read the scroll.
On versions of {\it NetHack\/} where mail is randomly
generated internal to the game, these environment variables are ignored.
You can disable the mail daemon by turning off the
{\it mail\/} option.

%.pg
The command to read a scroll is `{\tt r}'.

%.hn 2
\subsection*{Potions (`{\tt !}')}

%.pg
Potions are distinguished by the color of the liquid inside the flask.
They disappear after you quaff them.

%.pg
Clear potions are potions of water.  Sometimes these are
blessed or cursed, resulting in holy or unholy water.  Holy water is
the bane of the undead, so potions of holy water are good things to
throw (`{\tt t}') at them.  It is also sometimes very useful to dip
(``{\tt \#dip}'') an object into a potion.

%.pg
The command to drink a potion is `{\tt q}' (quaff).

%.hn 2
\subsection*{Wands (`{\tt /}')}

%.pg
Wands usually have multiple magical charges.
Some types of wands require a direction in which to zap them.
You can also
zap them at yourself (just give a `{\tt .}' or `{\tt s}' for the direction).
Be warned, however, for this is often unwise.
Other types of wands
don't require a direction.  The number of charges in a
wand is random and decreases by one whenever you use it.

%.pg
When the number of charges left in a wand becomes zero, attempts to use the
wand will usually result in nothing happening.  Occasionally, however, it may
be possible to squeeze the last few mana points from an otherwise spent wand,
destroying it in the process.  A wand may be recharged by using suitable
magic, but doing so runs the risk of causing it to explode.  The chance
for such an explosion starts out very small and increases each time the
wand is recharged.

%.pg
In a truly desperate situation, when your back is up against the wall, you
might decide to go for broke and break your wand.  This is not for the faint
of heart.  Doing so will almost certainly cause a catastrophic release of
magical energies.

%.pg
When you have fully identified a particular wand, inventory display will
include additional information in parentheses: the number of times it has
been recharged followed by a colon and then by its current number of charges.
A current charge count of {\tt -1} is a special case indicating that the wand
has been cancelled.

%.pg
The command to use a wand is `{\tt z}' (zap).  To break one, use the `{\tt a}'
(apply) command.

%.hn 2
\subsection*{Rings (`{\tt =}')}

%.pg
Rings are very useful items, since they are relatively permanent
magic, unlike the usually fleeting effects of potions, scrolls, and
wands.

%.pg
Putting on a ring activates its magic.  You can wear only two
rings, one on each ring finger.

%.pg
Most rings also cause you to grow hungry more rapidly, the rate
varying with the type of ring.

%.pg
The commands to use rings are `{\tt P}' (put on) and `{\tt R}' (remove).

%.hn 2
\subsection*{Spellbooks (`{\tt +}')}

%.pg
Spellbooks are tomes of mighty magic.  When studied with the `{\tt r}' (read)
command, they transfer to the reader the knowledge of a spell (and
therefore eventually become unreadable) --- unless the attempt backfires.
Reading a cursed spellbook or one with mystic runes beyond
your ken can be harmful to your health!

%.pg
A spell (even when learned) can also backfire when you cast it.  If you
attempt to cast a spell well above your experience level, or if you have
little skill with the appropriate spell type, or cast it at
a time when your luck is particularly bad, you can end up wasting both the
energy and the time required in casting.

%.pg
Casting a spell calls forth magical energies and focuses them with
your naked mind.  Some of the magical energy released comes from within
you.
Casting temporarily drains your magical power, which will slowly be
recovered, and causes you to need additional food.
Casting of spells also requires practice.  With practice, your
skill in each category of spell casting will improve.  Over time, however,
your memory of each spell will dim, and you will need to relearn it.

%.pg
Some spells require a direction in which to cast them, similar to wands.
To cast one at yourself, just give a `{\tt .}' or `{\tt s}' for the direction.
A few spells require you to pick a target location rather than just specify
a particular direction.
Other spells don't require any direction or target.

%.pg
Just as weapons are divided into groups in which a character can become
proficient (to varying degrees), spells are similarly grouped.
Successfully casting a spell exercises its skill group; using the
``{\tt \#enhance}'' command to advance a sufficiently exercised skill
will affect all spells within the group.  Advanced skill may increase the
potency of spells, reduce their risk of failure during casting attempts,
and improve the accuracy of the estimate for how much longer they will
be retained in your memory.
Skill slots are shared with weapons skills.  (See also the section on
``Weapon proficiency''.)

%.pg
Casting a spell also requires flexible movement, and wearing various types
of armor may interfere with that.

%.pg
The command to read a spellbook is the same as for scrolls, `{\tt r}' (read).
The `{\tt +}' command lists each spell you know along with its level, skill
category, chance of failure when casting, and an estimate of how strongly
it is remembered.
The `{\tt Z}' (cast) command casts a spell.

%.hn 2
\subsection*{Tools (`{\tt (}')}

%.pg
Tools are miscellaneous objects with various purposes.  Some tools
have a limited number of uses, akin to wand charges.  For example, lamps burn
out after a while.  Other tools are containers, which objects can
be placed into or taken out of.

%.pg
The command to use tools is `{\tt a}' (apply).

%.hn 3
\subsection*{Containers}

%.pg
You may encounter bags, boxes, and chests in your travels.  A tool of
this sort can be opened with the ``{\tt \#loot}'' extended command when
you are standing on top of it (that is, on the same floor spot),
or with the `{\tt a}' (apply) command when you are carrying it.  However,
chests are often locked, and are in any case unwieldy objects.
You must set one down before unlocking it by
using a key or lock-picking tool with the `{\tt a}' (apply) command,
by kicking it with the `{\tt \^{}D}' command,
or by using a weapon to force the lock with the ``{\tt \#force}''
extended command.

%.pg
Some chests are trapped, causing nasty things to happen when you
unlock or open them.  You can check for and try to deactivate traps
with the ``{\tt \#untrap}'' extended command.

%.hn 2
\subsection*{Amulets (`{\tt "}')}

%.pg
Amulets are very similar to rings, and often more powerful.  Like
rings, amulets have various magical properties, some beneficial,
some harmful, which are activated by putting them on.

%.pg
Only one amulet may be worn at a time, around your neck.

%.pg
The commands to use amulets are the same as for rings, `{\tt P}' (put on)
and `{\tt R}' (remove).

%.hn 2
\subsection*{Gems (`{\tt *}')}

%.pg
Some gems are valuable, and can be sold for a lot of gold.  They are also
a far more efficient way of carrying your riches.  Valuable gems increase
your score if you bring them with you when you exit.

%.pg
Other small rocks are also categorized as gems, but they are much less
valuable.  All rocks, however, can be used as projectile weapons (if you
have a sling).  In the most desperate of cases, you can still throw them
by hand.

%.hn 2
\subsection*{Large rocks (`{\tt `}')}
%.pg
Statues and boulders are not particularly useful, and are generally
heavy.  It is rumored that some statues are not what they seem.

%.pg
Very large humanoids (giants and their ilk) have been known to use boulders
as weapons.

%.pg
For some configurations of the program, statues are no longer shown
as `{\tt `}'
but by the letter representing the monster they depict instead.

%.hn 2
\subsection*{Gold (`{\tt \$}')}

%.pg
Gold adds to your score, and you can buy things in shops with it.
There are a number
of monsters in the dungeon that may be influenced by the amount of gold
you are carrying (shopkeepers aside).

%.hn 2
\subsection*{Persistence of Objects}

%.pg
Normally, if you have seen an object at a particular map location and
move to another location where you can't directly see that object any
more, if will continue to be displayed on your map.
That remains the case even if it is not actually there any more--
perhaps a monster has picked it up or it has rotted away--
until you can see or feel that location again.
One notable exception is that if the object gets covered by the
``remembered, unseen monster'' marker.
When that marker is later removed
after you've verified that no monster is there, you will forget that
there was any object there regardless of whether the unseen monster
actually took the object.
If the object is still there, then once you see or feel that location
again you will re-discover the object and resume remembering it.

%.pg
The situation is the same for a pile of objects, except that only the
top item of the pile is displayed.
The
{\it hilite\verb+_+pile\/}
option can be enabled in order to show an item differently when it is
the top one of a pile.

%.hn 1
\section{Conduct}

%.pg
As if winning {\it NetHack\/} were not difficult enough, certain players
seek to challenge themselves by imposing restrictions on the
way they play the game.  The game automatically tracks some of
these challenges, which can be checked at any time with the {\tt \#conduct}
command or at the end of the game.  When you perform an action which
breaks a challenge, it will no longer be listed.  This gives
players extra ``bragging rights'' for winning the game with these
challenges.  Note that it is perfectly acceptable to win the game
without resorting to these restrictions and that it is unusual for
players to adhere to challenges the first time they win the game.

%.pg
Several of the challenges are related to eating behavior.  The most
difficult of these is the foodless challenge.  Although creatures
can survive long periods of time without food, there is a physiological
need for water; thus there is no restriction on drinking beverages,
even if they provide some minor food benefits.
Calling upon your god for help with starvation does
not violate any food challenges either.

%.pg
A strict vegan diet is one which avoids any food derived from animals.
The primary source of nutrition is fruits and vegetables.  The
corpses and tins of blobs (`b'), jellies (`j'), and fungi (`F') are
also considered to be vegetable matter.  Certain human
food is prepared without animal products; namely, lembas wafers, cram
rations, food rations (gunyoki), K-rations, and C-rations.
Metal or another normally indigestible material eaten while polymorphed
into a creature that can digest it is also considered vegan food.
Note however that eating such items still counts against foodless conduct.

%.pg
Vegetarians do not eat animals;
however, they are less selective about eating animal byproducts than vegans.
In addition to the vegan items listed above, they may eat any kind
of pudding (`P') other than the black puddings,
eggs and food made from eggs (fortune cookies and pancakes),
food made with milk (cream pies and candy bars), and lumps of
royal jelly.  Monks are expected to observe a vegetarian diet.

%.pg
Eating any kind of meat violates the vegetarian, vegan, and foodless
conducts.  This includes tripe rations, the corpses or tins of any
monsters not mentioned above, and the various other chunks of meat
found in the dungeon.  Swallowing and digesting a monster while polymorphed
is treated as if you ate the creature's corpse.
Eating leather, dragon hide, or bone items while
polymorphed into a creature that can digest it, or eating monster brains
while polymorphed into a mind flayer, is considered eating
an animal, although wax is only an animal byproduct.

%.pg
Regardless of conduct, there will be some items which are indigestible,
and others which are hazardous to eat.  Using a swallow-and-digest
attack against a monster is equivalent to eating the monster's corpse.
Please note that the term ``vegan'' is used here only in the context of
diet.  You are still free to choose not to use or wear items derived
from animals (e.g. leather, dragon hide, bone, horns, coral), but the
game will not keep track of this for you.  Also note that ``milky''
potions may be a translucent white, but they do not contain milk,
so they are compatible with a vegan diet.  Slime molds or
player-defined ``fruits'', although they could be anything
from ``cherries'' to ``pork chops'', are also assumed to be vegan.

%.pg
An atheist is one who rejects religion.  This means that you cannot
{\tt \#pray}, {\tt \#offer} sacrifices to any god,
{\tt \#turn} undead, or {\tt \#chat} with a priest.
Particularly selective readers may argue that playing Monk or Priest
characters should violate this conduct; that is a choice left to the
player.  Offering the Amulet of Yendor to your god is necessary to
win the game and is not counted against this conduct.  You are also
not penalized for being spoken to by an angry god, priest(ess), or
other religious figure; a true atheist would hear the words but
attach no special meaning to them.

%.pg
Most players fight with a wielded weapon (or tool intended to be
wielded as a weapon).  Another challenge is to win the game without
using such a wielded weapon.  You are still permitted to throw,
fire, and kick weapons; use a wand, spell, or other type of item;
or fight with your hands and feet.

%.pg
In {\it NetHack}, a pacifist refuses to cause the death of any other monster
(i.e. if you would get experience for the death).  This is a particularly
difficult challenge, although it is still possible to gain experience
by other means.

%.pg
An illiterate character cannot read or write.  This includes reading
a scroll, spellbook, fortune cookie message, or t-shirt; writing a
scroll; or making an engraving of anything other than a single ``X'' (the
traditional signature of an illiterate person).  Reading an engraving,
or any item that is absolutely necessary to win the game, is not counted
against this conduct.  The identity of scrolls and spellbooks (and
knowledge of spells) in your starting inventory is assumed to be
learned from your teachers prior to the start of the game and isn't
counted.

%.pg
There are several other challenges tracked by the game.  It is possible
to eliminate one or more species of monsters by genocide; playing without
this feature is considered a challenge.  When the game offers you an
opportunity to genocide monsters, you may respond with the monster type
``none'' if you want to decline.  You can change the form of an item into
another item of the same type (``polypiling'') or the form of your own
body into another creature (``polyself'') by wand, spell, or potion of
polymorph; avoiding these effects are each considered challenges.
Polymorphing monsters, including pets, does not break either of these
challenges.
Finally, you may sometimes receive wishes; a game without an attempt to
wish for any items is a challenge, as is a game without wishing for
an artifact (even if the artifact immediately disappears).  When the
game offers you an opportunity to make a wish for an item, you may
choose ``nothing'' if you want to decline.

%.hn 1
\section{Options}

%.pg
Due to variations in personal tastes and conceptions of how {\it NetHack\/}
should do things, there are options you can set to change how {\it NetHack\/}
behaves.

%.hn 2
\subsection*{Setting the options}

%.pg
Options may be set in a number of ways.  Within the game, the `{\tt O}'
command allows you to view all options and change most of them.
You can also set options automatically by placing them in a configuration
file, or in the ``NETHACKOPTIONS'' environment variable.
Some versions of {\it NetHack\/} also have front-end programs that allow
you to set options before starting the game or a global configuration
for system administrators.

%.hn 2
\subsection*{Using a configuration file}

%.pg
The default name of the configuration file varies on different
operating systems. On MS-DOS and Windows, it is \mbox{``defaults.nh''} in
the same folder as \mbox{{\it nethack.exe\/}} or \mbox{{\it nethackW.exe\/}}.
On Unix, Linux and Mac OS X it is \mbox{``.nethackrc''} in the user's home
directory. The file may not exist, but it is a normal ASCII text file and
can be created with any text editor.

%.pg
Any line in the configuration file starting with `{\tt \#}' is treated as a comment.
Empty lines are ignored.

%.pg
Any line beginning with `{\tt [}' and ending in `{\tt ]}' is considered a section
marker. The text between the square brackets is the section name.
Lines after a section marker belong to that section, and are
ignored unless a CHOOSE -statement was used to select that section.
Section names are case insensitive.

%.pg
You can use different configuration statements in the file, some
of which can be used multiple times. In general, the statements are
written in capital letters, followed by an equals sign, followed by
settings particular to that statement. Here is a list of allowed statements:

%.lp
\blist{}
\item[\bb{OPTIONS}]
There are two types of options, boolean and compound options.
Boolean options toggle a setting on or off, while compound options
take more diverse values.
Prefix a boolean option with `no' or `!' to turn it off.
For compound options, the option name and value are separated by a colon.
Some options are persistent, and apply only to new games.
You can specify multiple OPTIONS statements, and multiple options
separated by commas in a single OPTIONS statement.
(Comma separated options are processed from right to left.)

%.pg
Example:
%.sd
\begin{verbatim}
    OPTIONS=dogname:Fido
    OPTIONS=!legacy,autopickup,pickup_types:$"=/!?+
\end{verbatim}
%.ed

%.lp
\item[\bb{HACKDIR}]
Default location of files {\it NetHack\/} needs. On Windows HACKDIR
defaults to the location of the {\it NetHack.exe\/} or {\it NetHackw.exe\/} file
so setting HACKDIR to override that is not usually necessary or recommended.
%.lp
\item[\bb{LEVELDIR}]
The location that in-progress level files are stored. Defaults to HACKDIR,
must be writable.
%.lp
\item[\bb{SAVEDIR}]
The location where saved games are kept. Defaults to HACKDIR, must be
writable.
%.lp
\item[\bb{BONESDIR}]
The location that bones files are kept. Defaults to HACKDIR, must be
writable.
%.lp
\item[\bb{LOCKDIR}]
The location that file synchronization locks are stored. Defaults to
HACKDIR, must be writable.
%.lp
\item[\bb{TROUBLEDIR}]
The location that a record of game aborts and self-diagnosed game problems
is kept. Defaults to HACKDIR, must be writable.
%.lp
\item[\bb{AUTOCOMPLETE}]
Enable or disable an extended command autocompletion.
Autocompletion has no effect for the X11 windowport.
You can specify multiple autocompletions. To enable
autocompletion, list the extended command. Prefix the
command with ``{{\tt !}}'' to disable the autocompletion
for that command.

%.pg
Example:
%.sd
\begin{verbatim}
    AUTOCOMPLETE=zap,!annotate
\end{verbatim}
%.ed

%.lp
\item[\bb{AUTOPICKUP\_EXCEPTION}]
Set exceptions to the {{\it pickup\_types\/}}
option. See the ``Configuring Autopickup Exceptions'' section.
%.lp
\item[\bb{BINDINGS}]
Change the key bindings of some special keys, menu accelerators, or
extended commands. You can specify multiple bindings. Format is key
followed by the command, separated by a colon.
See the ``Changing Key Bindings`` section for more information.

%.pg
Example:
%.sd
\begin{verbatim}
   BIND=^X:getpos.autodescribe
\end{verbatim}
%.ed

%.lp
\item[\bb{CHOOSE}]
Chooses at random one of the comma-separated parameters as an active
section name. Lines in other sections are ignored.

%.pg
Example:
%.sd
\begin{verbatim}
   OPTIONS=color
   CHOOSE=char A,char B
   [char A]
   OPTIONS=role:arc,race:dwa,align:law,gender:fem
   [char B]
   OPTIONS=role:wiz,race:elf,align:cha,gender:mal
\end{verbatim}
%.ed

%.lp
\item[\bb{MSGTYPE}]
Change the way messages are shown in the top status line.
See the ``Configuring Message Types`` section.
%.lp
\item[\bb{MENUCOLOR}]
Highlight menu lines with different colors.
See the ``Configuring Menu Colors`` section.
%.lp
\item[\bb{SYMBOLS}]
Override one or more symbols in the symbols files.
See the ``Modifying {\it NetHack\/} Symbols'' section.
%.pg
Example:
%.sd
\begin{verbatim}
    SYMBOLS=S_boulder:0
\end{verbatim}
%.ed

%.lp
\item[\bb{WIZKIT}]
Debug mode only:  extra items to add to initial inventory.
Value is the name of a text file containing a list of item names,
one per line, up to a maximum of 128 lines.
Each line is processed by the function that handles wishing.
%.pg
Example:
%.sd
\begin{verbatim}
    WIZKIT=~/wizkit.txt
\end{verbatim}
%.ed
%.lp
\item[\bb{SOUNDDIR}]
Define the directory that contains the sound files.
See the ``Configuring User Sounds'' section.
%.lp
\item[\bb{SOUND}]
Define a sound mapping. See the ``Configuring User Sounds'' section.
\elist

%.pg
Here is a short example of config file contents:
%.sd
\begin{verbatim}
    # Set your character's role, race, gender, and alignment.
    OPTIONS=role:Valkyrie, race:Human, gender:female, align:lawful

    # Turn on autopickup, set automatically picked up object types
    OPTIONS=autopickup,pickup_types:$"=/!?+
    # Show colored text if possible
    OPTIONS=color
    # Show lit corridors differently
    OPTIONS=lit_corridor

    # No startup splash screen. Windows GUI only.
    OPTIONS=!splash_screen
\end{verbatim}
%.ed
%.BR 2

%.hn 2
\subsection*{Using the NETHACKOPTIONS environment variable}

%.pg
The NETHACKOPTIONS variable is a comma-separated list of initial
values for the various options.  Some can only be turned on or off.
You turn one of these on by adding the name of the option to the list,
and turn it off by typing a `{\tt !}' or ``{\tt no}'' before the name.
Others take a
character string as a value.  You can set string options by typing
the option name, a colon or equals sign, and then the value of the string.
The value is terminated by the next comma or the end of string.

%.pg
For example, to set up an environment variable so that
{\it color\/} is {\tt on},
{\it legacy\/} is {\tt off},
character {\it name\/} is set to ``{\tt Blue Meanie}'',
and named {\it fruit\/} is set to ``{\tt lime}'',
you would enter the command
%.SD i
\begin{verbatim}
    setenv NETHACKOPTIONS "color,\!leg,name:Blue Meanie,fruit:lime"
\end{verbatim}
%.ED

\nd in {\it csh}
(note the need to escape the `!' since it's special
to that shell), or the pair of commands
%.SD i
\begin{verbatim}
    NETHACKOPTIONS="color,!leg,name:Blue Meanie,fruit:lime"
    export NETHACKOPTIONS
\end{verbatim}
%.ED

\nd in {\it sh}, {\it ksh}, or {\it bash}.

%.pg
The NETHACKOPTIONS value is effectively the same as a single OPTIONS
statement in a configuration file.
The ``OPTIONS='' prefix is implied and comma separated options are
processed from right to left.
Other types of configuration statements such as BIND or MSGTYPE are
not allowed.

%.pg
Instead of a comma-separated list of options,
NETHACKOPTIONS can be set to the full name of a configuration file you
want to use.
If that full name doesn't start with a slash, precede it with `{\tt @}'
(at-sign) to let NetHack know that the rest is intended as a file name.
If it does start with `{\tt /}', the at-sign is optional.

%.hn 2
\subsection*{Customization options}

%.pg
Here are explanations of what the various options do.
Character strings that are too long may be truncated.
Some of the options listed may be inactive in your dungeon.

%.pg
Some options are persistent, and are saved and reloaded along with
the game.  Changing a persistent option in the configuration file
applies only to new games.

\blist{}
%.lp
\item[\ib{acoustics}]
Enable messages about what your character hears (default on).
Note that this has nothing to do with your computer's audio capabilities.
Persistent.
%.lp
\item[\ib{align}]
Your starting alignment ({\tt align:lawful}, {\tt align:neutral},
or {\tt align:chaotic}).  You may specify just the first letter.
The default is to randomly pick an appropriate alignment.
If you prefix the value with `{\tt !}' or ``{\tt no}'', you will
exclude that alignment from being picked randomly.
Cannot be set with the `{\tt O}' command.  Persistent.
%.lp
\item[\ib{autodescribe}]
Automatically describe the terrain under cursor when asked to get a location
on the map (default true).
The {\it whatis\verb+_+coord\/}
option controls whether the description includes map coordinates.
%.lp
\item[\ib{autodig}]
Automatically dig if you are wielding a digging tool and moving into a place
that can be dug (default false).  Persistent.
%.lp
\item[\ib{autoopen}]
Walking into a door attempts to open it (default true).  Persistent.
%.lp
\item[\ib{autopickup}]
Automatically pick up things onto which you move (default on).  Persistent.
See ``{\it pickup\verb+_+types\/}'' to refine the behavior.
%.lp
\item[\ib{autoquiver}]
This option controls what happens when you attempt the `f' (fire)
command when nothing is quivered or readied (default false).
When true, the computer will fill
your quiver or quiver sack or make ready some suitable weapon.
Note that it will not take
into account the blessed/cursed status, enchantment, damage, or
quality of the weapon; you are free to manually fill your quiver
or quiver sack or make ready
with the `Q' command instead.
If no weapon is found or the option is
false, the `t' (throw) command is executed instead.  Persistent.
%.lp
\item[\ib{blind}]
Start the character permanently blind (default false).  Persistent.
%.lp
\item[\ib{bones}]
Allow saving and loading bones files (default true).  Persistent.
%.lp
\item[\ib{boulder}]
Set the character used to display boulders (default is the ``large rock''
class symbol, `{\tt `}').
%.lp
\item[\ib{catname}]
Name your starting cat (for example, ``{\tt catname:Morris}'').
Cannot be set with the `{\tt O}' command.
%.lp character
\item[\ib{character}]
Pick your type of character (for example, ``{\tt character:Monk}'');
synonym for ``{\it role\/}''.  See {\it role\/} for more details.
%.lp
\item[\ib{checkpoint}]
Save game state after each level change, for possible recovery after
program crash (default on).  Persistent.
%.lp
\item[\ib{checkspace}]
Check free disk space before writing files to disk (default on).
You may have to turn this off if you have more than 2 GB free space
on the partition used for your save and level files
(because too much space might overflow the calculation and end up
looking like insufficient space).
Only applies when MFLOPPY was defined during compilation.
%.lp
\item[\ib{clicklook}]
Allows looking at things on the screen by navigating the mouse
over them and clicking the right mouse button (default off).
%.lp
\item[\ib{cmdassist}]
Have the game provide some additional command assistance for new
players if it detects some anticipated mistakes (default on).
%.lp
\item[\ib{confirm}]
Have user confirm attacks on pets, shopkeepers, and other
peaceable creatures (default on).  Persistent.
%.lp
%.lp
\item[\ib{dark\verb+_+room}]
Show out-of-sight areas of lit rooms (default on).  Persistent.
\item[\ib{disclose}]
Controls what information the program reveals when the game ends.
Value is a space separated list of prompting/category pairs
(default is `{\tt ni na nv ng nc no}',
prompt with default response of `{\tt n}' for each candidate).
Persistent.
The possibilities are:

%.sd
%.si
{\tt i} --- disclose your inventory;\\
{\tt a} --- disclose your attributes;\\
{\tt v} --- summarize monsters that have been vanquished;\\
{\tt g} --- list monster species that have been genocided;\\
{\tt c} --- display your conduct;\\
{\tt o} --- display dungeon overview.
%.ei
%.ed

Each disclosure possibility can optionally be preceded by a prefix which
lets you refine how it behaves.  Here are the valid prefixes:

%.sd
%.si
{\tt y} --- prompt you and default to yes on the prompt;\\
{\tt n} --- prompt you and default to no on the prompt;\\
{\tt +} --- disclose it without prompting;\\
{\tt -} --- do not disclose it and do not prompt.
%.ei
%.ed

The listing of vanquished monsters can be sorted,
so there are two additional choices for `{\tt v}':
%.sd
%.si
{\tt ?} --- prompt you and default to ask on the prompt;\\
{\tt\#} --- disclose it without prompting, ask for sort order.
%.ei
%.ed

Asking refers to picking one of the orderings from a menu.
The `{\tt +}' disclose without prompting choice,
or being prompted and answering `{\tt y}' rather than `{\tt a}',
will default to showing monsters in the traditional order,
from high level to low level.\\
.lp ""

%.lp ""
(for example, ``{\tt disclose:yi na +v -g o}'')
The example sets
{\tt inventory} to {\it prompt\/} and default to {\it yes\/},
{\tt attributes} to {\it prompt\/} and default to {\it no\/},
{\tt vanquished} to {\it disclose without prompting\/},
{\tt genocided} to {\it not disclose\/} and {\it not prompt\/},
{\tt conduct} to implicitly {\it prompt\/} and default to {\it no\/},
{\tt overview} to {\it disclose without prompting\/}.

%.lp ""
Note that the vanquished monsters list includes all monsters killed by
traps and each other as well as by you.
And the dungeon overview shows all levels you had visited but does not
reveal things about them that you hadn't discovered.
%.lp
\item[\ib{dogname}]
Name your starting dog (for example, ``{\tt dogname:Fang}'').
Cannot be set with the `{\tt O}' command.
%.lp
\item[\ib{extmenu}]
Changes the extended commands interface to pop-up a menu of available commands.
It is keystroke compatible with the traditional interface except that it does
not require that you hit Enter.
It is implemented for the tty interface (default off).
.lp ""
For the X11 interface, which always uses a menu for choosing an extended
command, it controls whether the menu shows all available commands (on)
or just the subset of commands which have traditionally been considered
extended ones (off).
%.lp
\item[\ib{female}]
An obsolete synonym for ``{\tt gender:female}''.  Cannot be set with the
`{\tt O}' command.
%.lp
\item[\ib{fixinv}]
An object's inventory letter sticks to it when it's dropped (default on).
If this is off, dropping an object shifts all the remaining inventory letters.
Persistent.
%.lp
\item[\ib{force\_invmenu}]
Commands asking for an inventory item show a menu instead of
a text query with possible menu letters. Default is off.
%.lp
\item[\ib{fruit}]
Name a fruit after something you enjoy eating (for example, ``{\tt fruit:mango}'')
(default ``{\tt slime mold}''). Basically a nostalgic whimsy that
{\it NetHack\/} uses from time to time.  You should set this to something you
find more appetizing than slime mold.  Apples, oranges, pears, bananas, and
melons already exist in {\it NetHack\/}, so don't use those.
%.lp
\item[\ib{gender}]
Your starting gender ({\tt gender:male} or {\tt gender:female}).
You may specify just the first letter.  Although you can
still denote your gender using the ``{\tt male}'' and ``{\tt female}''
options, the ``{\tt gender}'' option will take precedence.
The default is to randomly pick an appropriate gender.
If you prefix the value with `{\tt !}' or ``{\tt no}'', you will
exclude that gender from being picked randomly.
Cannot be set with the `{\tt O}' command.  Persistent.
%.lp
\item[\ib{goldX}]
When filtering objects based on bless/curse state (BUCX), whether to
treat gold pieces as {\tt X} (unknown bless/curse state, when `on')
or {\tt U} (known to be uncursed, when `off', the default).
Gold is never blessed or cursed, but it is not described as ``uncursed''
even when the {\it implicit\verb+_+uncursed\/} option is `off'.
%.lp
\item[\ib{help}]
If more information is available for an object looked at
with the `{\tt /}' command, ask if you want to see it (default on).
Turning help off makes just looking at things faster, since you aren't
interrupted with the ``{\tt More info?}'' prompt, but it also means that you
might miss some interesting and/or important information.  Persistent.
%.lp
\item[\ib{herecmd\verb+_+menu}]
When using a windowport that supports mouse and clicking on yourself or
next to you, show a menu of possible actions for the location.
Same as ``{\tt \#herecmdmenu}'' and ``{\tt \#therecmdmenu}'' commands.
%.lp
\item[\ib{hilite\verb+_+pet}]
Visually distinguish pets from similar animals (default off).
The behavior of this option depends on the type of windowing you use.
In text windowing, text highlighting or inverse video is often used;
with tiles, generally displays a heart symbol near pets.
%.lp ""
With the curses interface, the {\it petattr\/}
option controls how to highlight pets and setting it will turn the
{\it hilite\verb+_+pet\/} option on or off as warranted.
%.lp
\item[\ib{hilite\verb+_+pile}]
Visually distinguish piles of objects from individual objects (default off).
The behavior of this option depends on the type of windowing you use.
In text windowing, text highlighting or inverse video is often used;
with tiles, generally displays a small plus-symbol beside the object
on the top of the pile.
%.lp
\item[\ib{horsename}]
Name your starting horse (for example, ``{\tt horsename:Trigger}'').
Cannot be set with the `{\tt O}' command.
%.lp
\item[\ib{hitpointbar}]
Show a hit point bar graph behind your name and title.
Only available for TTY and Windows GUI, and only when statushilites is on.
%.lp
\item[\ib{ignintr}]
Ignore interrupt signals, including breaks (default off).  Persistent.
%.lp
\item[\ib{implicit\verb+_+uncursed}]
Omit ``uncursed'' from inventory lists, if possible (default on).
%.lp
\item[\ib{legacy}]
Display an introductory message when starting the game (default on).
Persistent.
%.lp
\item[\ib{lit\verb+_+corridor}]
Show corridor squares seen by night vision or a light source held by your
character as lit (default off).  Persistent.
%.lp
\item[\ib{lootabc}]
When using a menu to interact with a container,
use the old `{\tt a}', `{\tt b}', and `{\tt c}' keyboard shortcuts
rather than the mnemonics `{\tt o}', `{\tt i}', and `{\tt b}' (default off).
Persistent.
%.lp
\item[\ib{mail}]
Enable mail delivery during the game (default on).  Persistent.
%.lp
\item[\ib{male}]
An obsolete synonym for ``{\tt gender:male}''.  Cannot be set with the
`{\tt O}' command.
%.lp
\item[\ib{mention\verb+_+walls}]
Give feedback when walking against a wall (default off).
%.lp
\item[\ib{menucolors}]
Enable coloring menu lines (default off).
See ``{\it Configuring Menu Colors\/}'' on how to configure the colors.
%.lp
\item[\ib{menustyle}]
Controls the interface used when you need to choose various objects (in
response to the Drop command, for instance).  The value specified should
be the first letter of one of the following:  traditional, combination,
full, or partial.
Traditional was the only interface available for
early versions; it consists of a prompt for object class characters,
followed by an object-by-object prompt for all items matching the selected
object class(es).
Combination starts with a prompt for object class(es)
of interest, but then displays a menu of matching objects rather than
prompting one-by-one.
Full displays a menu of
object classes rather than a character prompt, and then a menu of matching
objects for selection.
Partial skips the object class filtering and
immediately displays a menu of all objects.
Persistent.
\item[\ib{menu\verb+_+deselect\verb+_+all}]
Menu character accelerator to deselect all items in a menu.
Implemented by the Amiga, Gem, X11 and tty ports.
Default `-'.
\item[\ib{menu\verb+_+deselect\verb+_+page}]
Menu character accelerator to deselect all items on this page of a menu.
Implemented by the Amiga, Gem and tty ports.
Default `\verb+\+'.
\item[\ib{menu\verb+_+first\verb+_+page}]
Menu character accelerator to jump to the first page in a menu.
Implemented by the Amiga, Gem and tty ports.
Default `\verb+^+'.
\item[\ib{menu\verb+_+headings}]
Controls how the headings in a menu are highlighted.
Values are ``{\tt none}'', ``{\tt bold}'', ``{\tt dim}'',
``{\tt underline}'', ``{\tt blink}'', or ``{\tt inverse}''.
Not all ports can actually display all types.
\item[\ib{menu\verb+_+invert\verb+_+all}]
Menu character accelerator to invert all items in a menu.
Implemented by the Amiga, Gem, X11 and tty ports.
Default `@'.
\item[\ib{menu\verb+_+invert\verb+_+page}]
Menu character accelerator to invert all items on this page of a menu.
Implemented by the Amiga, Gem and tty ports.
Default `\verb+~+'.
\item[\ib{menu\verb+_+last\verb+_+page}]
Menu character accelerator to jump to the last page in a menu.
Implemented by the Amiga, Gem and tty ports.
Default `\verb+|+'.
\item[\ib{menu\verb+_+next\verb+_+page}]
Menu character accelerator to goto the next menu page.
Implemented by the Amiga, Gem and tty ports.
Default `\verb+>+'.
\item[\ib{menu\verb+_+objsyms}]
Show object symbols in menu headings in menus where
the object symbols act as menu accelerators (default off).
\item[\ib{menu\verb+_+overlay}]
Do not clear the screen before drawing menus, and align
menus to the right edge of the screen. Only for the tty port.
(default on)
\item[\ib{menu\verb+_+previous\verb+_+page}]
Menu character accelerator to goto the previous menu page.
Implemented by the Amiga, Gem and tty ports.
Default `\verb+<+'.
\item[\ib{menu\verb+_+search}]
Menu character accelerator to search for a menu item.
Implemented by the Amiga, Gem, X11 and tty ports.
Default `:'.
\item[\ib{menu\verb+_+select\verb+_+all}]
Menu character accelerator to select all items in a menu.
Implemented by the Amiga, Gem, X11 and tty ports.
Default `.'.
\item[\ib{menu\verb+_+select\verb+_+page}]
Menu character accelerator to select all items on this page of a menu.
Implemented by the Amiga, Gem and tty ports.
Default `,'.
% %.lp
% \item[\ib{menu\verb+_+tab\verb+_+sep}]
% Format menu entries using TAB to separate columns (default off).
% Only applicable to some menus, and only useful to some interfaces.
% Debug mode only.
%.lp
\item[\ib{monpolycontrol}]
Prompt for new form whenever any monster changes shape (default off).
Debug mode only.
%.lp
\item[\ib{mouse\verb+_+support}]
Allow use of the mouse for input and travel.
Valid settings are:

%.sd
%.si
{\tt 0} --- disabled\\
{\tt 1} --- enabled and make OS adjustment to support mouse use in the game\\
{\tt 2} --- enabled like {\tt 1}, but does not make any OS adjustments\\
%.ei
%.ed

Omitting a value is the same as specifying {\tt 1}
and negating
{\it mouse\verb+_+support\/}
is the same as specifying {\tt 0}.
%.lp
\item[\ib{msghistory}]
The number of top line messages to save (and be able to recall
with `{\tt \^{}P}') (default 20).
Cannot be set with the `{\tt O}' command.
%.lp
\item[\ib{msg\verb+_+window}]
Allows you to change the way recalled messages are displayed.
Currently it is only supported for tty (all four choices) and for curses
(`{\tt f}' and `{\tt r}' choices, default `{\tt r}').
The possible values are:

%.sd
%.si
{\tt s} --- single message (default; only choice prior to 3.4.0);\\
{\tt c} --- combination, two messages as {\it single\/}, then as {\it full\/};\\
{\tt f} --- full window, oldest message first;\\
{\tt r} --- full window reversed, newest message first.
%.ei
%.ed

For backward compatibility, no value needs to be specified (which
defaults to {\it full\/}), or it can be negated (which defaults
to {\it single\/}).
%.lp
\item[\ib{name}]
Set your character's name (defaults to your user name).  You can also
set your character's role by appending a dash and one or more letters of
the role (that is, by suffixing one of
``{\tt -A -B -C -H -K -M -P -Ra -Ro -S -T -V -W}'').
If ``{\tt -@}'' is used for the role, then a random one will be
automatically chosen.
Cannot be set with the `{\tt O}' command.
%.lp
\item[\ib{news}]
Read the {\it NetHack\/} news file, if present (default on).
Since the news is shown at the beginning of the game, there's no point
in setting this with the `{\tt O}' command.
%.lp
\item[\ib{nudist}]
Start the character with no armor (default false).  Persistent.
%.lp
\item[\ib{null}]
Send padding nulls to the terminal (default on).  Persistent.
%.lp
\item[\ib{number\verb+_+pad}]
Use digit keys instead of letters to move (default 0 or off).\\
Valid settings are:

%.sd
%.si
\newlength{\mwidth}
\settowidth{\mwidth}{\tt -0}
\newcommand{\numbox}[1]{\makebox[\mwidth][r]{{\tt #1}}}
\numbox{0} --- move by letters; `{\tt yuhjklbn}'\\
\numbox{1} --- move by numbers; digit `{\tt 5}' acts as `{\tt G}' movement prefix\\
\numbox{2} --- like {\tt 1} but `{\tt 5}' works as `{\tt g}' prefix instead of as `{\tt G}'\\
\numbox{3} --- by numbers using phone key layout; {\tt 123} above, {\tt 789} below\\
\numbox{4} --- combines {\tt 3} with {\tt 2}; phone layout plus MS-DOS compatibility\\
\numbox{-1} --- by letters but use `{\tt z}' to go northwest, `{\tt y}' to zap wands
%.ei
%.ed

For backward compatibility, omitting a value is the same as specifying {\tt 1}
and negating
{\it number\verb+_+pad\/}
is the same as specifying {\tt 0}.
(Settings {\tt 2} and {\tt 4} are for compatibility with MS-DOS or old PC Hack;
in addition to the different behavior for `{\tt 5}', `{\tt Alt-5}' acts as `{\tt G}'
and `{\tt Alt-0}' acts as `{\tt I}'.
Setting {\tt -1} is to accommodate some QWERTZ keyboards which have the
location of the `{\tt y}' and `{\tt z}' keys swapped.)
When moving by numbers, to enter a count prefix for those commands
which accept one (such as ``{\tt 12s}'' to search twelve times), precede it
with the letter `{\tt n}' (``{\tt n12s}'').
%.lp
\item[\ib{packorder}]
Specify the order to list object types in (default
``\verb&")[%?+!=/(*`0_&''). The value of this option should be a string
containing the symbols for the various object types.  Any omitted types
are filled in at the end from the previous order.
%.lp
\item[\ib{paranoid\verb+_+confirmation}]
A space separated list of specific situations where alternate
prompting is desired.  The default is ``{\it paranoid\verb+_+confirmation:pray}''.
%.sd
%.si
\newlength{\pcwidth}
\settowidth{\pcwidth}{\tt Were-change}
\addtolength{\pcwidth}{\labelsep}
\blist{\leftmargin \pcwidth \topsep 1mm \itemsep 0mm}
\item[{\tt Confirm}]
for any prompts which are set to require ``yes''
rather than `y', also require ``no'' to reject instead
of accepting any non-yes response as no;
\item[{\tt quit~~~}]
require ``{\tt yes}'' rather than `{\tt y}' to confirm quitting
the game or switching into non-scoring explore mode;
\item[{\tt die~~~~}]
require ``{\tt yes}'' rather than `{\tt y}' to confirm dying (not
useful in normal play; applies to explore mode);
\item[{\tt bones~~}]
require ``{\tt yes}'' rather than `{\tt y}' to confirm saving
bones data when dying in debug mode
\item[{\tt attack~}]
require ``{\tt yes}'' rather than `{\tt y}' to confirm attacking
a peaceful monster;
\item[{\tt wand-break}]
require ``{\tt yes}'' rather than `{\tt y}' to confirm breaking
a wand;
\item[{\tt Were-change}]
require ``{\tt yes}'' rather than `{\tt y}' to confirm changing form
due to lycanthropy
when hero has polymorph control;
\item[{\tt pray~~~}]
require `{\tt y}' to confirm an attempt to pray rather
than immediately praying; on by default;
\item[{\tt Remove~}] require selection from inventory for `{\tt R}'
and `{\tt T}'
commands even when wearing just one applicable item.
\item[{\tt all~~~~}]
turn on all of the above.
\elist
%.ei
%.ed
By default, the pray choice is enabled, the others disabled.
To disable it without setting
any of the other choices, use ``{\it paranoid\verb+_+confirmation:none}''.  To keep
it enabled while setting others, include it in the list,
such as ``{\it par\-a\-noid\verb+_+con\-fir\-ma\-tion:attack~pray~Remove}''.
%.lp
\item[\ib{perm\verb+_+invent}]
If true, always display your current inventory in a window.  This only
makes sense for windowing system interfaces that implement this feature.
%.lp
%.\" petattr is a wincap option but we'll document it here...
\item[\ib{petattr}]
Specifies one or more text highlighting attributes to use when showing
pets on the map.
Effectively a superset of the {\it hilite\verb+_+pet\/} boolean option.
Curses interface only; value is one or more of the following letters.

%.sd
%.si
{\tt n} --- Normal text (no highlighting)\\
{\tt i} --- Inverse video (default)\\
{\tt b} --- Bold text\\
{\tt u} --- Underlined text\\
{\tt k} --- blinKing text\\
{\tt d} --- Dim text\\
{\tt t} --- iTalic text\\
{\tt l} --- Left line indicator\\
{\tt r} --- Right line indicator\\
%.ei
%.ed

Some of those choices might not work, particularly the final three,
depending upon terminal hardware or terminal emulation software.

%.lp ""
Currently multiple highlight-style letters can be combined by simply
stringing them together (for example, ``bk''), but in the future
they might require being separated by plus signs (such as ``b\verb&+&k'',
which works already).
When using the `n' choice, it should be specified on its own,
not in combination with any of the other letters.

%.lp
\item[\ib{pettype}]
Specify the type of your initial pet, if you are playing a character class
that uses multiple types of pets; or choose to have no initial pet at all.
Possible values are ``{\tt cat}'', ``{\tt dog}'', ``{\tt horse}''
and ``{\tt none}''.
If the choice is not allowed for the role you are currently playing,
it will be silently ignored.  For example, ``{\tt horse}'' will only be
honored when playing a knight.
Cannot be set with the `{\tt O}' command.
%.lp
\item[\ib{pickup\verb+_+burden}]
When you pick up an item that would exceed this encumbrance
level (Unencumbered, Burdened, streSsed, straiNed, overTaxed,
or overLoaded), you will be asked if you want to continue.
(Default `S').  Persistent.
%.lp
\item[\ib{pickup\verb+_+thrown}]
If this option is on and ``{\it autopickup\/}'' is also on, try to pick up
things that you threw, even if they aren't in
``{\it pickup\verb+_+types\/}'' or
match an autopickup exception.  Default is on.  Persistent.
%.lp
\item[\ib{pickup\verb+_+types}]
Specify the object types to be picked up when ``{\it autopickup\/}''
is on.  Default is all types.  You can use
``{\it autopickup\verb+_+exception\/}''
configuration file lines to further refine ``{\it autopickup\/}'' behavior.
Persistent.
%.lp
\item[\ib{pile\verb+_+limit}]
When walking across a pile of objects on the floor, threshold at which
the message ``there are few/several/many objects here'' is given instead
of showing a popup list of those objects.  A value of 0 means ``no limit''
(always list the objects); a value of 1 effectively means ``never show
the objects'' since the pile size will always be at least that big;
default value is 5.  Persistent.
%.lp
\item[\ib{playmode}]
Values are {\it normal\/}, {\it explore\/}, or {\it debug\/}.
Allows selection of explore mode (also known as discovery mode) or debug
mode (also known as wizard mode) instead of normal play.
Debug mode might only be allowed for someone logged in under a particular
user name (on multi-user systems) or specifying a particular character
name (on single-user systems) or it might be disabled entirely.  Requesting
it when not allowed or not possible results in explore mode instead.
Default is normal play.
%.lp
\item[\ib{pushweapon}]
Using the `w' (wield) command when already wielding
something pushes the old item into your alternate weapon slot (default off).
Likewise for the `a' (apply) command if it causes the applied item to
become wielded.  Persistent.
%.Ip
\item[\ib{race}]
Selects your race (for example, ``{\tt race:human}'').  Default is random.
If you prefix the value with `{\tt !}' or ``{\tt no}'', you will
exclude that race from being picked randomly.
Cannot be set with the `{\tt O}' command.  Persistent.
%.lp
\item[\ib{rest\verb+_+on\verb+_+space}]
Make the space bar a synonym for the `{\tt .}' (\#wait) command (default off).
Persistent.
%.lp
\item[\ib{role}]
Pick your type of character (for example, ``{\tt role:Samurai}'');
synonym for ``{\it character\/}''.  See ``{\it name\/}'' for an alternate method
of specifying your role.  Normally only the first letter of the
value is examined; `r' is an exception with ``{\tt Rogue}'', {\tt Ranger}'',
and ``{\tt random}'' values.
If you prefix the value with `{\tt !}' or ``{\tt no}'', you will
exclude that role from being picked randomly.
Cannot be set with the `{\tt O}' command.  Persistent.
%.lp
\item[\ib{roguesymset}]
This option may be used to select one of the named symbol sets found within
{\tt symbols} to alter the symbols displayed on the screen on the
rogue level.
%.lp
\item[\ib{rlecomp}]
When writing out a save file, perform run length compression of the map.
Not all ports support run length compression. It has no
effect on reading an existing save file.
%.lp
\item[\ib{runmode}]
Controls the amount of screen updating for the map window when engaged
in multi-turn movement (running via {\tt shift}+direction
or {\tt control}+direction
and so forth, or via the travel command or mouse click).
The possible values are:

%.sd
%.si
{\tt teleport} --- update the map after movement has finished;\\
{\tt run} --- update the map after every seven or so steps;\\
{\tt walk} --- update the map after each step;\\
{\tt crawl} --- like {\it walk\/}, but pause briefly after each step.
%.ei
%.ed

This option only affects the game's screen display, not the actual
results of moving.  The default is {\it run\/}; versions prior to 3.4.1
used {\it teleport\/} only.  Whether or not the effect is noticeable will
depend upon the window port used or on the type of terminal.  Persistent.
%.lp
\item[\ib{safe\verb+_+pet}]
Prevent you from (knowingly) attacking your pets (default on).  Persistent.
%+.lp
\item[\ib{sanity\verb+_+check}]
Evaluate monsters, objects, and map prior to each turn (default off).
Debug mode only.
%.lp
\item[\ib{scores}]
Control what parts of the score list you are shown at the end (for example,
``{\tt scores:5top scores/4around my score/own scores}'').  Only the first
letter of each category (`{\tt t}', `{\tt a}' or `{\tt o}') is necessary.
Persistent.
%.lp
\item[\ib{showexp}]
Show your accumulated experience points on bottom line (default off).
Persistent.
%.lp
\item[\ib{showrace}]
Display yourself as the glyph for your race, rather than the glyph
for your role (default off).  Note that this setting affects only
the appearance of the display, not the way the game treats you.
Persistent.
%.lp
\item[\ib{showscore}]
Show your approximate accumulated score on bottom line (default off).
Persistent.
%.lp
\item[\ib{silent}]
Suppress terminal beeps (default on).  Persistent.
%.lp
\item[\ib{sortloot}]
Controls the sorting behavior of pickup lists for inventory
and \#loot commands and some others.  Persistent.

The possible values are:
%.sd
%.si
{\tt full} --- always sort the lists;\\
{\tt loot} --- only sort the lists that don't use inventory
       letters, like with the \#loot and pickup commands;\\
{\tt none} --- show lists the traditional way without sorting.
%.ei
%.ed
%.lp
\item[\ib{sortpack}]
Sort the pack contents by type when displaying inventory (default on).
Persistent.
%.lp
\item[\ib{sparkle}]
Display a sparkly effect when a monster (including yourself) is hit by an
attack to which it is resistant (default on).  Persistent.
%.lp
\item[\ib{standout}]
Boldface monsters and ``{\tt --More--}'' (default off).  Persistent.
%.lp
\item[\ib{statushilites}]
Controls how many turns status hilite behaviors highlight
the field. If negated or set to zero, disables status hiliting.
See ``{\it Configuring Status Hilites\/}'' for further information.
%.lp
\item[\ib{status\verb+_+updates}]
Allow updates to the status lines at the bottom of the screen (default true).
%.lp
\item[\ib{suppress\verb+_+alert}]
This option may be set to a {\it NetHack\/} version level to suppress
alert notification messages about feature changes for that
and prior versions (for example, ``{\tt suppress\verb+_+alert:3.3.1}'')
%.lp
\item[\ib{symset}]
This option may be used to select one of the named symbol sets found within
{\tt symbols} to alter the symbols displayed on the screen.
Use ``{\tt symset:default}'' to explicitly select the default symbols.
%.lp
\item[\ib{time}]
Show the elapsed game time in turns on bottom line (default off).  Persistent.
%.lp
\item[\ib{timed\verb+_+delay}]
When pausing momentarily for display effect, such as with explosions and
moving objects, use a timer rather than sending extra characters to the
screen.  (Applies to ``tty'' interface only; ``X11'' interface always
uses a timer based delay.  The default is on if configured into the
program.)  Persistent.
%.lp
\item[\ib{tombstone}]
Draw a tombstone graphic upon your death (default on).  Persistent.
%.lp
\item[\ib{toptenwin}]
Put the ending display in a {\it NetHack\/} window instead of on stdout (default off).
Setting this option makes the score list visible when a windowing version
of {\it NetHack\/} is started without a parent window, but it no longer leaves
the score list around after game end on a terminal or emulating window.
%.lp
\item[\ib{travel}]
Allow the travel command (default on).  Turning this option off will
prevent the game from attempting unintended moves if you make inadvertent
mouse clicks on the map window.  Persistent.
% %.lp
% \item[ib{travel\verb+_+debug}]
% Display intended path during each step of travel (default off).
% Debug mode only.
%.lp
\item[\ib{verbose}]
Provide more commentary during the game (default on).  Persistent.
%.lp
\item[\ib{whatis\verb+_+coord}]
When using the `{\tt /}' or `{\tt ;}' commands to look around on the map with
``{\tt autodescribe}''
on, display coordinates after the description.
Also works in other situations where you are asked to pick a location.\\

%.lp ""
The possible settings are:

%.sd
%.si
{\tt c} --- \verb#compass ('east' or '3s' or '2n,4w')#;\\
{\tt f} --- \verb#full compass ('east' or '3south' or '2north,4west')#;\\
{\tt m} --- \verb#map <x,y> (map column x=0 is not used)#;\\
{\tt s} --- \verb#screen [row,column] (row is offset to match tty usage)#;\\
{\tt n} --- \verb#none (no coordinates shown) [default]#.
%.ei
%.ed

%.lp ""
The
{\it whatis\verb+_+coord\/}
option is also used with
the `{\tt /m}', `{\tt /M}', `{\tt /o}', and `{\tt /O}' sub-commands
of `{\tt /}',
where the `{\it none\/}' setting is overridden with `{\it map}'.
%.lp
\item[\ib{whatis\verb+_+filter}]
When getting a location on the map, and using the keys to cycle through
next and previous targets, allows filtering the possible targets.
(default none)\\
%.lp ""
The possible settings are:

%.sd
%.si
{\tt n} --- \verb#no filtering#;\\
{\tt v} --- \verb#in view only#;\\
{\tt a} --- \verb#in same area (room, corridor, etc)#.
%.ei
%.ed
%.lp ""
The area-filter tries to be slightly predictive -- if you're standing
on a doorway, it will consider the area on the side of the door you
were last moving towards.\\
%.lp ""
Filtering can also be changed when getting a location with
the ``getpos.filter'' key.
%.lp
\item[\ib{whatis\verb+_+menu}]
When getting a location on the map, and using a key to cycle through
next and previous targets, use a menu instead to pick a target.
(default off)
%.lp
\item[\ib{whatis\verb+_+moveskip}]
When getting a location on the map, and using shifted movement keys or
meta-digit keys to fast-move, instead of moving 8 units at a time,
move by skipping the same glyphs.
(default off)
%.lp
\item[\ib{windowtype}]
When the program has been built to support multiple interfaces,
select whichone to use, such as ``{\tt tty}'' or ``{\tt X11}''
(default depends on build-time settings; use ``{\tt \#version}'' to check).
Cannot be set with the `{\tt O}' command.

%.lp ""
When used, it should be the first option set since its value might
enable or disable the availability of various other options.
For multiple lines in a configuration file, that would be the first
non-comment line.
For a comma-separated list in NETHACKOPTIONS or an OPTIONS line in a
configuration file, that would be the {\it rightmost\/} option in the list.
%.lp
\item[\ib{wizweight}]
Augment object descriptions with their objects' weight (default off).
Debug mode only.
%.lp
\item[\ib{zerocomp}]
When writing out a save file, perform zero-comp compression of the
contents. Not all ports support zero-comp compression. It has no effect
on reading an existing save file.
\elist

%.hn 2
\subsection*{Window Port Customization options}

%.pg
Here are explanations of the various options that are
used to customize and change the characteristics of the
windowtype that you have chosen.
Character strings that are too long may be truncated.
Not all window ports will adjust for all settings listed
here.  You can safely add any of these options to your
config file, and if the window port is capable of adjusting
to suit your preferences, it will attempt to do so. If it
can't it will silently ignore it.  You can find out if an
option is supported by the window port that you are currently
using by checking to see if it shows up in the Options list.
Some options are dynamic and can be specified during the game
with the `{\tt O}' command.

\blist{}
%.lp
\item[\ib{align\verb+_+message}]
 Where to align or place the message window (top, bottom, left, or right)
%.lp
\item[\ib{align\verb+_+status}]
 Where to align or place the status window (top, bottom, left, or right).
%.lp
\item[\ib{ascii\verb+_+map}]
If {\it NetHack\/} can, it should display an ascii map.
%.lp
\item[\ib{color}]
If {\it NetHack\/} can, it should display color for different monsters,
objects, and dungeon features.

%.lp
\item[\ib{eight\verb+_+bit\verb+_+tty}]
Pass eight-bit character values (for example, specified with the
{\it traps \/} option) straight through to your terminal (default off).
%.lp
\item[\ib{font\verb+_+map}]
If {\it NetHack\/} can, it should use a font by the chosen name for the
map window.
%.lp
\item[\ib{font\verb+_+menu}]
If {\it NetHack\/} can, it should use a font by the chosen name for menu
windows.
%.lp
\item[\ib{font\verb+_+message}]
If {\it NetHack\/} can, it should use a font by the chosen name for the message window.
%.lp
\item[\ib{font\verb+_+status}]
If {\it NetHack\/} can, it should use a font by the chosen name for the status window.
%.lp
\item[\ib{font\verb+_+text}]
If {\it NetHack\/} can, it should use a font by the chosen name for text windows.
%.lp
\item[\ib{font\verb+_+size\verb+_+map}]
If {\it NetHack\/} can, it should use this size font for the map window.
%.lp
\item[\ib{font\verb+_+size\verb+_+menu}]
If {\it NetHack\/} can, it  should use this size font for menu windows.
%.lp
\item[\ib{font\verb+_+size\verb+_+message}]
If {\it NetHack\/} can, it should use this size font for the message window.
%.lp
\item[\ib{font\verb+_+size\verb+_+status}]
If {\it NetHack\/} can, it should use this size font for the status window.
%.lp
\item[\ib{font\verb+_+size\verb+_+text}]
If {\it NetHack\/} can, it should use this size font for text windows.
%.lp
\item[\ib{fullscreen}]
If {\it NetHack\/} can, it should try and display on the entire screen rather than in a window.
%.lp
\item[\ib{guicolor}]
Use color text and/or highlighting attributes when displaying some
non-map data (such as menu selector letters).
Curses interface only; default is on.
%.lp
\item[\ib{large\verb+_+font}]
If {\it NetHack\/} can, it should use a large font.
%.lp
\item[\ib{map\verb+_+mode}]
If {\it NetHack\/} can, it should display the map in the manner specified.
%.lp
\item[\ib{player\verb+_+selection}]
If {\it NetHack\/} can, it should pop up dialog boxes or use prompts for character selection.
%.lp
\item[\ib{popup\verb+_+dialog}]
If {\it NetHack\/} can, it should pop up dialog boxes for input.
%.lp
\item[\ib{preload\verb+_+tiles}]
If {\it NetHack\/} can, it should preload tiles into memory.
For example, in the protected mode MS-DOS version, control whether tiles
get pre-loaded into RAM at the start of the game.  Doing so
enhances performance of the tile graphics, but uses more memory. (default on).
Cannot be set with the `{\tt O}' command.
%.lp
\item[\ib{scroll\verb+_+amount}]
If {\it NetHack\/} can, it should scroll the display by this number of cells
when the hero reaches the scroll\verb+_+margin.
%.lp
\item[\ib{scroll\verb+_+margin}]
If {\it NetHack\/} can, it should scroll the display when the hero or cursor
is this number of cells away from the edge of the window.
%.lp
\item[\ib{selectsaved}]
If {\it NetHack\/} can, it should display a menu of existing saved games for the player to
choose from at game startup, if it can. Not all ports support this option.
%.lp
\item[\ib{softkeyboard}]
If {\it NetHack\/} can, it should display an onscreen keyboard.
Handhelds are most likely to support this option.
%.lp
\item[\ib{splash\verb+_+screen}]
If {\it NetHack\/} can, it should display an opening splash screen when
it starts up (default yes).
%.lp
\item[\ib{statuslines}]
Number of lines for traditional below-the-map status display.
Acceptable values are 2 and 3 (default is 2).
Curses and tty interfaces only.
%.lp
\item[\ib{term\verb+_+cols}\ \ {\it and}]"
%.lp
\item[\ib{term\verb+_+rows}]
Curses interface only.
Number of columns and rows to use for the display.
Curses will attempt to resize to the values specified but will settle
for smaller sizes if they are too big.
Default is the current window size.
%.lp
\item[\ib{tiled\verb+_+map}]
If {\it NetHack\/} can, it should display a tiled map if it can.
%.lp
\item[\ib{tile\verb+_+file}]
Specify the name of an alternative tile file to override the default.
%.lp
\item[\ib{tile\verb+_+height}]
Specify the preferred height of each tile in a tile capable port.
%.lp
\item[\ib{tile\verb+_+width}]
Specify the preferred width of each tile in a tile capable port
%.lp
\item[\ib{use\verb+_+darkgray}]
Use bold black instead of blue for black glyphs (TTY only).
%.lp
\item[\ib{use\verb+_+inverse}]
If {\it NetHack\/} can, it should display inverse when the game specifies it.
%.lp
\item[\ib{vary\verb+_+msgcount}]
If {\it NetHack\/} can, it should display this number of messages at a time
in the message window.
%.lp
\item[\ib{windowborders}]
Whether to draw boxes around the map, status area, message area, and
persistent inventory window if enabled.
Curses interface only.
Acceptable values are

%.sd
%.si
{\tt 0} --- off, never show borders\\
{\tt 1} --- on, always show borders\\
{\tt 2} --- auto, on display is at least
(\verb&24+2&)x(\verb&80+2&)\ \ (default)\\
%.ei
%.ed

%.lp "
(The 26x82 size threshold for `2' refers to number of rows and
columns of the display.
A width of at least 110 columns (\verb&80+2+26+2&) is needed for
{\it align_status\/}
set to {tt left} or {\tt right}.)
%.lp
\item[\ib{windowcolors}]
If {\it NetHack\/} can, it should display windows with the specified
foreground/background colors. Windows GUI only. The format is
\begin{verbatim}
    OPTION=windowcolors:wintype foreground/background
\end{verbatim}

%.pg
where wintype is one of {\it menu}, {\it message}, {\it status}, or {\it text}, and
foreground and background are colors, either a hexadecimal {\it \#rrggbb},
one of the named colors ({\it black}, {\it red}, {\it green}, {\it brown},
{\it blue}, {\it magenta}, {\it cyan}, {\it orange},
{\it brightgreen}, {\it yellow}, {\it brightblue}, {\it brightmagenta},
{\it brightcyan}, {\it white}, {\it trueblack}, {\it gray}, {\it purple},
{\it silver}, {\it maroon}, {\it fuchsia}, {\it lime}, {\it olive},
{\it navy}, {\it teal}, {\it aqua}), or one of Windows UI colors ({\it activeborder},
{\it activecaption}, {\it appworkspace}, {\it background}, {\it btnface}, {\it btnshadow},
{\it btntext}, {\it captiontext}, {\it graytext}, {\it greytext}, {\it highlight},
{\it highlighttext}, {\it inactiveborder}, {\it inactivecaption}, {\it menu},
{\it menutext}, {\it scrollbar}, {\it window}, {\it windowframe}, {\it windowtext}).

%.lp
\item[\ib{wraptext}]
If {\it NetHack\/} can, it should wrap long lines of text if they don't fit
in the visible area of the window.
\elist

%.hn 2
\subsection*{Platform-specific Customization options}

%.pg
Here are explanations of options that are used by specific platforms
or ports to customize and change the port behavior.

\blist{}
%.lp
\item[\ib{altkeyhandler}]
Select an alternate keystroke handler dll to load ({\it Win32 tty\/ NetHack\/} only).
The name of the handler is specified without the .dll extension and without any
path information.
Cannot be set with the `{\tt O}' command.
%.lp
\item[\ib{altmeta}]
On Amiga, this option controls whether typing ``Alt'' plus another key
functions as a meta-shift for that key (default on).
%.lp
\item[\ib{altmeta}]
On other (non-Amiga) systems where this option is available, it can be
set to tell {\it NetHack\/} to convert a two character sequence beginning with
ESC into a meta-shifted version of the second character (default off).

%.lp ""
This conversion is only done for commands, not for other input prompts.
Note that typing one or more digits as a count prefix prior to a
command---preceded by {\tt n} if the {\it number\verb+_+pad\/}
option is set---is also subject to this conversion, so attempting to
abort the count by typing ESC will leave {\it NetHack\/} waiting for another
character to complete the two character sequence.  Type a second ESC to
finish cancelling such a count.  At other prompts a single ESC suffices.
%.lp
\item[\ib{BIOS}]
Use BIOS calls to update the screen display quickly and to read the keyboard
(allowing the use of arrow keys to move) on machines with an IBM PC
compatible BIOS ROM (default off, {\it OS/2, PC\/ {\rm and} ST NetHack\/} only).
%.lp
\item[\ib{flush}]
(default off, {\it Amiga NetHack \/} only).
%.lp
\item[\ib{Macgraphics}]
(default on, {\it Mac NetHack \/} only).
%.lp
\item[\ib{page\verb+_+wait}]
(default off, {\it Mac NetHack \/} only).
%.lp
\item[\ib{rawio}]
Force raw (non-cbreak) mode for faster output and more
bulletproof input (MS-DOS sometimes treats `{\tt \^{}P}' as a printer toggle
without it) (default off, {\it OS/2, PC\/ {\rm and} ST NetHack\/} only).
Note:  DEC Rainbows hang if this is turned on.
Cannot be set with the `{\tt O}' command.
%.lp
\item[\ib{subkeyvalue}]
({\it Win32 tty NetHack \/} only).
May be used to alter the value of keystrokes that the operating system
returns to {\it NetHack\/} to help compensate for international keyboard
issues.
OPTIONS=subkeyvalue:171/92
will return 92 to {\it NetHack\/}, if 171 was originally going to be returned.
You can use multiple subkeyvalue statements in the config file if needed.
Cannot be set with the `{\tt O}' command.
%.lp
\item[\ib{video}]
Set the video mode used ({\it PC\/ NetHack\/} only).
Values are {\it autodetect\/}, {\it default\/}, or {\it vga\/}.
Setting {\it vga\/} (or {\it autodetect\/} with vga hardware present) will
cause the game to display tiles.
Cannot be set with the `{\tt O}' command.
%.lp
\item[\ib{videocolors}]
\begin{sloppypar}
Set the color palette for PC systems using NO\verb+_+TERMS
(default 4-2-6-1-5-3-15-12-10-14-9-13-11, {\it PC\/ NetHack\/} only).
The order of colors is red, green, brown, blue, magenta, cyan,
bright.white, bright.red, bright.green, yellow, bright.blue,
bright.magenta, and bright.cyan.
Cannot be set with the `{\tt O}' command.
\end{sloppypar}
%.lp
\item[\ib{videoshades}]
Set the intensity level of the three gray scales available
(default dark normal light, {\it PC\/ NetHack\/} only).
If the game display is difficult to read, try adjusting these scales;
if this does not correct the problem, try {\tt !color}.
Cannot be set with the `{\tt O}' command.
\elist

%.nh 2
\subsection*{Regular Expressions}

%.pg
Regular expressions are normally POSIX extended regular expressions. It is
possible to compile {\it NetHack\/} without regular expression support on
a platform where
there is no regular expression library. While this is not true of any modern
platform, if your {\it NetHack\/} was built this way, patterns are instead glob
patterns. This applies to Autopickup exceptions, Message types, Menu colors,
and User sounds.

%.hn 2
\subsection*{Configuring Autopickup Exceptions}

%.pg
You can further refine the behavior of the ``{\tt autopickup}'' option
beyond what is available through the ``{\tt pickup\verb+_+types}'' option.

%.pg
By placing ``{\tt autopickup\verb+_+exception}'' lines in your configuration
file, you can define patterns to be checked when the game is about to
autopickup something.

\blist{}
%.lp
\item[\ib{autopickup\verb+_+exception}]
Sets an exception to the ``{\it pickup\verb+_+types}'' option.
The {\it autopickup\verb+_+exception\/} option should be followed by a regular
expression to be used as a pattern to match against the singular form of the
description of an object at your location.

In addition, some characters are treated specially if they occur as the first
character in the pattern, specifically:

%.sd
%.si
{\tt <} --- always pickup an object that matches rest of pattern;\\
{\tt >} --- never pickup an object that matches rest of pattern.
%.ei
%.ed

A ``never pickup'' rule takes precedence over an ``always pickup'' rule if
both match.

%.lp ""
Exceptions can be set with the `{\tt O}' command, but ones set that way will
not be preserved across saves and restores.
\elist

%.lp "Here are some examples:"
Here are some examples:
\begin{verbatim}
    autopickup_exception="<*arrow"
    autopickup_exception=">*corpse"
    autopickup_exception=">* cursed*"
\end{verbatim}

%.pg
The first example above will result in autopickup of any type of arrow.
The second example results in the exclusion of any corpse from autopickup.
The last example results in the exclusion of items known to be cursed from
autopickup.

%.lp

%.hn 2
\subsection*{Changing Key Bindings}

%.pg
It is possible to change the default key bindings of some special commands,
menu accelerator keys, and extended commands, by using BIND stanzas in the
configuration file. Format is key, followed by the command to bind to,
separated by a colon. The key can be a single character (``{\tt x}''),
a control key (``{\tt \^{}X}'', ``{\tt C-x}''), a meta key (``{\tt M-x}''),
or a three-digit decimal ASCII code.

%.pg
For example:

\begin{verbatim}
    BIND=^X:getpos.autodescribe
    BIND={:menu_first_page
    BIND=v:loot
\end{verbatim}

\blist{}
%.lp "Extended command keys"
\item[\tb{Extended command keys}]
You can bind multiple keys to the same extended command. Unbind a key by
using ``{\tt nothing}'' as the extended command to bind to. You can also bind
the ``{\tt <esc>}'', ``{\tt <enter>}'', and ``{\tt <space>}'' keys.

%.lp "Menu accelerator keys"
\item[\tb{Menu accelerator keys}]
The menu control or accelerator keys can also be rebound via OPTIONS-lines
in the config file. You cannot bind object symbols into menu accelerators.

%.lp "Special command keys"
\item[\tb{Special command keys}]
Below are the special commands you can rebind. Some of them can be bound to
same keys with no problems, others are in the same ``context'', and if bound
to same keys, only one of those commands will be available. Special command
can only be bound to a single key.

%.pg
\blist{}
%.lp
\item{\bb{count}}
Prefix key to start a count, to repeat a command this many times.
With {\it number\verb+_+pad\/} only. Default is `{\tt n}'.
%.lp
\item{\bb{doinv}}
Show inventory. With {\it number\verb+_+pad\/} only. Default is `{\tt 0}'.
%.lp
\item{\bb{fight}}
Prefix key to force fight a direction. Default is `{\tt F}'.
%.lp
\item{\bb{fight.numpad}}
Prefix key to force fight a direction. With {\it number\verb+_+pad\/} only.
Default is `{\tt -}'.
%.lp
\item{\bb{getdir.help}}
When asked for a direction, the key to show the help. Default is `{\tt ?}'.
%.lp
\item{\bb{getdir.self}}
When asked for a direction, the key to target yourself. Default is `{\tt .}'.
%.lp
\item{\bb{getdir.self2}}
When asked for a direction, the key to target yourself. Default is `{\tt s}'.
%.lp
\item{\bb{getpos.autodescribe}}
When asked for a location, the key to toggle {\it autodescribe\/}.
Default is `{\tt \#}'.
%.lp
\item{\bb{getpos.all.next}}
When asked for a location, the key to go to next closest interesting thing.
Default is `{\tt a}'.
%.lp
\item{\bb{getpos.all.prev}}
When asked for a location, the key to go to previous closest interesting thing.
Default is `{\tt A}'.
%.lp
\item{\bb{getpos.door.next}}
When asked for a location, the key to go to next closest door or doorway.
Default is `{\tt d}'.
%.lp
\item{\bb{getpos.door.prev}}
When asked for a location, the key to go to previous closest door or doorway.
Default is `{\tt D}'.
%.lp
\item{\bb{getpos.help}}
When asked for a location, the key to show help. Default is `{\tt ?}'.
%.lp
\item{\bb{getpos.mon.next}}
When asked for a location, the key to go to next closest monster.
Default is `{\tt m}'.
%.lp
\item{\bb{getpos.mon.prev}}
When asked for a location, the key to go to previous closest monster.
Default is `{\tt M}'.
%.lp
\item{\bb{getpos.obj.next}}
When asked for a location, the key to go to next closest object.
Default is `{\tt o}'.
%.lp
\item{\bb{getpos.obj.prev}}
When asked for a location, the key to go to previous closest object.
Default is `{\tt O}'.
%.lp
\item{\bb{getpos.menu}}
When asked for a location, and using one of the next or previous keys to
cycle through targets, toggle showing a menu instead. Default is `{\tt !}'.
%.lp
\item{\bb{getpos.moveskip}}
When asked for a location, and using the shifted movement keys or
meta-digit keys to fast-move around, move by skipping the same glyphs
instead of by 8 units.
Default is `{\tt *}'.
%.lp
\item{\bb{getpos.filter}}
When asked for a location, change the filtering mode when using one of
the next or previous keys to cycle through targets. Toggles between no
filtering, in view only, and in the same area only. Default is `{\tt "}'.
%.lp
\item{\bb{getpos.pick}}
When asked for a location, the key to choose the location, and possibly
ask for more info. Default is `{\tt .}'.
%.lp
\item{\bb{getpos.pick.once}}
When asked for a location, the key to choose the location, and skip
asking for more info. Default is `{\tt ,}'.
%.lp
\item{\bb{getpos.pick.quick}}
When asked for a location, the key to choose the location, skip asking
for more info, and exit the location asking loop. Default is `{\tt ;}'.
%.lp
\item{\bb{getpos.pick.verbose}}
When asked for a location, the key to choose the location, and show more
info without asking. Default is `{\tt :}'.
%.lp
\item{\bb{getpos.self}}
When asked for a location, the key to go to your location.
Default is `{\tt @}'.
%.lp
\item{\bb{getpos.unexplored.next}}
When asked for a location, the key to go to next closest unexplored location.
Default is `{\tt x}'.
%.lp
\item{\bb{getpos.unexplored.prev}}
When asked for a location, the key to go to previous closest unexplored
location. Default is `{\tt X}'.
%.lp
\item{\bb{getpos.valid}}
When asked for a location, the key to go to show valid target locations.
Default is `{\tt \$}'.
%.lp
\item{\bb{getpos.valid.next}}
When asked for a location, the key to go to next closest valid location.
Default is `{\tt z}'.
%.lp
\item{\bb{getpos.valid.prev}}
When asked for a location, the key to go to previous closest valid location.
Default is `{\tt Z}'.
%.lp
\item{\bb{nopickup}}
Prefix key to move without picking up items. Default is `{\tt m}'.
%.lp
\item{\bb{redraw}}
Key to redraw the screen. Default is `{\tt \^{}R}'.
%.lp
\item{\bb{redraw.numpad}}
Key to redraw the screen. With {\it number\verb+_+pad\/} only.
Default is `{\tt \^{}L}'.
%.lp
\item{\bb{repeat}}
Key to repeat previous command. Default is `{\tt \^{}A}'.
%.lp
\item{\bb{reqmenu}}
Prefix key to request menu from some commands. Default is `{\tt m}'.
%.lp
\item{\bb{run}}
Prefix key to run towards a direction. Default is `{\tt G}'.
%.lp
\item{\bb{run.nopickup}}
Prefix key to run towards a direction without picking up items on the way.
Default is `{\tt M}'.
%.lp
\item{\bb{run.numpad}}
Prefix key to run towards a direction. With {\it number\verb+_+pad\/} only.
Default is `{\tt 5}'.
%.lp
\item{\bb{rush}}
Prefix key to rush towards a direction. Default is `{\tt g}'.
\elist
\elist


%.hn 2
\subsection*{Configuring Message Types}

%.pg
You can change the way the messages are shown in the message area, when
the message matches a user-defined pattern.

%.pg
In general, the config file entries to configure the message types
look like this:
\begin{verbatim}
    MSGTYPE=type "pattern"
\end{verbatim}
\blist{}
%.lp
\item[\ib{type}]
how the message should be shown:
%.sd
%.si
\\
{\tt show}  --- show message normally.\\
{\tt hide}  --- never show the message.\\
{\tt stop}  --- wait for user with more-prompt.\\
{\tt norep} --- show the message once, but not again if no other message is
shown in between.
%.ei
%.ed
%.lp
\item[\ib{pattern}]
the pattern to match. The pattern should be a regular expression.
\elist

%.lp ""
Here's an example of message types using {\it NetHack's\/} internal
pattern matching facility:

\begin{verbatim}
    MSGTYPE=stop "You feel hungry."
    MSGTYPE=hide "You displaced *."
\end{verbatim}

specifies that whenever a message ``You feel hungry'' is shown,
the user is prompted with more-prompt, and a message matching
``You displaced  \verb+<+something\verb+>+'' is not shown at all.

%.lp
The order of the defined MSGTYPE-lines is important; the last matching
rule is used. Put the general case first, exceptions below them.

%.pg

%.lp
%.hn 2
\subsection*{Configuring Menu Colors}

%.pg
Some platforms allow you to define colors used in menu lines when the
line matches a user-defined pattern. At this time the tty, win32tty and
win32gui support this.

%.pg
In general, the config file entries to configure the menu color mappings
look like this:
\begin{verbatim}
    MENUCOLOR="pattern"=color&attribute
\end{verbatim}

\blist{}
%.lp
\item[\ib{pattern}]
the pattern to match;
%.lp
\item[\ib{color}]
the color to use for lines matching the pattern;
%.lp
\item[\ib{attribute}]
the attribute to use for lines matching the pattern. The attribute is
optional, and if left out, you must also leave out the preceding ampersand.
If no attribute is defined, no attribute is used.
\elist

%.lp ""
The pattern should be a regular expression.

%.lp ""
Allowed colors are {\it black}, {\it red}, {\it green}, {\it brown},
{\it blue}, {\it magenta}, {\it cyan}, {\it gray}, {\it orange},
{\it light-green}, {\it yellow}, {\it light-blue}, {\it light-magenta},
{\it light-cyan}, and {\it white}.
And {\it no-color}, the default foreground color, which isn't necessarily
the same as any of the other colors.

%.lp ""
Allowed attributes are {\it none}, {\it bold}, {\it dim}, {\it underline},
{\it blink}, and {\it inverse}.
{\it Normal\/} is a synonym for {\it none}.
Note that the platform used may interpret the attributes any way it
wants.

%.lp ""
Here's an example of menu colors using {\it NetHack's\/} internal
pattern matching facility:

\begin{verbatim}
    MENUCOLOR="* blessed *"=green
    MENUCOLOR="* cursed *"=red
    MENUCOLOR="* cursed *(being worn)"=red&underline
\end{verbatim}

specifies that any menu line with ``~blessed~'' contained
in it will be shown in green color, lines with ``~cursed~'' will be
shown in red, and lines with ``~cursed~'' followed by ``(being worn)''
on the same line will be shown in red color and underlined.
You can have multiple MENUCOLOR entries in your config file,
and the last MENUCOLOR-line in your config file that matches
a menu line will be used for the line.

%.pg
Note that if you intend to have one or more color specifications match
``~uncursed~'', you will probably want to turn the
{\it implicit\verb+_+uncursed\/}
option off so that all items known to be uncursed are actually
displayed with the ``uncursed'' description.

%.lp
%.hn 2
\subsection*{Configuring User Sounds}

%.pg
Some platforms allow you to define sound files to be played when a message
that matches a user-defined pattern is delivered to the message window.
At this time the Qt port and the win32tty and win32gui ports support the
use of user sounds.

%.pg
The following config file entries are relevant to mapping user sounds
to messages:

\blist{}
%.lp
\item[\ib{SOUNDDIR}]
The directory that houses the sound files to be played.
%.lp
\item[\ib{SOUND}]
An entry that maps a sound file to a user-specified message pattern.
Each SOUND entry is broken down into the following parts:

%.sd
%.si
{\tt MESG      } --- message window mapping (the only one supported in 3.6);\\
{\tt pattern   } --- the pattern to match;\\
{\tt sound file} --- the sound file to play;\\
{\tt volume    } --- the volume to be set while playing the sound file.
%.ei
%.ed
\elist

%.lp ""
The pattern should be a regular expression.

%.lp
%.hn 2
\subsection*{Configuring Status Hilites}

%.pg
Your copy of {\it NetHack\/} may have been compiled with support
for {\it Status Hilites}.
If so, you can customize your game display by setting thresholds to
change the color or appearance of fields in the status display.

The format for defining status colors is:\\
\begin{verbatim}
OPTION=hilite_status:field-name/behavior/color&attributes
\end{verbatim}

For example, the following line in your configuration file will cause
the hitpoints field to display in the color red if your hitpoints
drop to or below a threshold of 30%:\\
\begin{verbatim}
OPTION=hilite_status:hitpoints/<=30%/red/normal
\end{verbatim}
(That example is actually specifying {\tt red\&normal} for  {\tt <=30\%}
and {\tt no-color\&normal} for {\tt >30\%}.)\\

For another example, the following line in your configuration file will cause
wisdom to be displayed red if it drops and green if it rises:\\
\begin{verbatim}
OPTION=hilite_status:wisdom/down/red/up/green
\end{verbatim}

Allowed colors are black, red, green, brown, blue, magenta, cyan, gray,
orange, light-green, yellow, light-blue, light-magenta, light-cyan, and white.
And {\it no-color}, the default foreground color on the display, which
is not necessarily the same as black or white or any of the other colors.

Allowed attributes are none, bold, dim, underline, blink, and inverse.
``Normal'' is a synonym for ``none''; they should not be used in
combination with any of the other attributes.

To specify both a color and an attribute, use `\&' to combine them.
To specify multiple attributes, use `+' to combine those.
For example: {\tt magenta\&inverse+dim}.

Note that the display may substitute or ignore particular attributes
depending upon its capabilities, and in general may interpret the
attributes any way it wants.
For example, on some display systems a request for bold might yield
blink or vice versa.
On others, issuing an attribute request while another is already
set up will replace the earlier attribute rather than combine with it.
Since nethack issues attribute requests sequentially (at least with
the {\it tty} interface) rather than all at once, the only way a
situation like that can be controlled is to specify just one attribute.

You can adjust the display of the following status fields:
%.sd
\begin{center}
\begin{tabular}{lll}
%TABLE_START
title & dungeon-level & experience-level\\
strength & gold & experience\\
dexterity & hitpoints & HD\\
constitution & hitpoints-max & time\\
intelligence & power & hunger\\
wisdom & power-max & carrying-capacity\\
charisma & armor-class & condition\\
alignment &  & score\\
%TABLE_END  Do not delete this line.
\end{tabular}
\end{center}
%.ed
%.lp ""
The pseudo-field `characteristics' can be used to set all six
of Str, Dex, Con, Int, Wis, and Cha at once.  `HD' is `hit dice',
an approximation of experience level displayed when polymorphed.
`experience', `time', and `score' are conditionally displayed
depending upon your other option settings.

%.lp ""
Instead of a behavior, `condition' takes the following condition flags:
{\it stone}, {\it slime}, {\it strngl}, {\it foodpois}, {\it termill},
{\it blind}, {\it deaf}, {\it stun}, {\it conf}, {\it hallu},
{\it lev}, {\it fly}, and {\it ride}.
You can use `major\_troubles' as an alias
for stone through termill, `minor\_troubles' for blind through hallu,
`movement' for lev, fly, and ride, and `all' for every condition.

%.lp ""
Allowed behaviors are ``always'', ``up'', ``down'', ``changed'', a
percentage or absolute number threshold, or text to match against.

\blist{}
%.lp "*"
\item{\bb{}}
``{\tt always}'' will set the default attributes for that field.
%.lp "*"
\item{\bb{}}
``{\tt up}'' and ``{\tt down}'' set the field attributes for when the field
value changes upwards or downwards. This attribute times out after
{\tt statushilites} turns.
%.lp "*"
\item{\bb{}}
``{\tt changed}'' sets the field attribute for when the field value
changes. This attribute times out after {\tt statushilites} turns.
(If a field has both a ``changed'' rule and an ``up'' or ``down''
rule which matches a change in the field's value,
the ``up'' or ``down'' one takes precedence.)
%.lp "*"
\item{\bb{}}
percentage sets the field attribute when the field value
matches the percentage.
It is specified as a number between 0 and 100, followed by `{\tt \%}'
(percent sign).
If the percentage is prefixed with `{\tt <=}' or `{\tt >=}',
it also matches when value is below or above the percentage.
Use prefix `{\tt <}' or `{\tt >}' to match when strictly below or above.
(The numeric limit is relaxed slightly for those: {\tt >-1\%}
and {\tt <101\%} are allowed.)
Only four fields support percentage rules.
Percentages for ``{\it hitpoints\/}'' and ``{\it power\/}'' are
straightforward; they're based on the corresponding maximum field.
Percentage highlight rules are also allowed for ``{\it experience level\/}''
and ``{\it experience points\/}'' (valid when the
(\it showexp\/}
option is enabled).
For those, the percentage is based on the progress from the start of
the current experience level to the start of the next level.
So if level 2 starts at 20 points and level 3 starts at 40 points,
having 30 points is 50\% and 35 points is 75\%.
100\% is unattainable for experience because you'll gain a level and
the calculations will be reset for that new level, but a rule for
{\tt =100\%} is allowed and matches the special case of being
exactly 1 experience point short of the next level.
% (If you manage to reach level 30, there is no next level and the
% percentage will remain at 0\% no matter have many additional experience
% points you earn.)
%.lp "*"
\item{\bb{}}
absolute value sets the attribute when the field value
matches that number.
The number must be 0 or higher, except for ``{\it armor-class\/} which
allows negative values, and may optionally be preceded by `{\tt =}'.
If the number is preceded by `{\tt <=}' or `{\tt >=}' instead,
it also matches when value is below or above.
If the prefix is `{\tt <}' or `{\tt >}', only match when strictly
above or below.
%.lp "*"
\item{\bb{}}
text match sets the attribute when the field value matches the text.
Text matches can only be used for ``{\it alignment\/}'',
``{\it carrying-capacity\/}'', ``{\it hunger\/}'', ``{\it dungeon-level\/}'',
and ``{\it title\/}''.
For title, only the role's rank title
is tested; the character's name is ignored.
%.ei
\elist

The in-game options menu can help you determine the correct syntax for a
config file.

The whole feature can be disable by setting option {\it statushilites} to 0.

Example hilites:
\begin{verbatim}
    OPTION=hilite_status: gold/up/yellow/down/brown
    OPTION=hilite_status: characteristics/up/green/down/red
    OPTION=hilite_status: hitpoints/100%/gray&normal
    OPTION=hilite_status: hitpoints/<100%/green&normal
    OPTION=hilite_status: hitpoints/<66%/yellow&normal
    OPTION=hilite_status: hitpoints/<50%/orange&normal
    OPTION=hilite_status: hitpoints/<33%/red&bold
    OPTION=hilite_status: hitpoints/<15%/red&inverse
    OPTION=hilite_status: condition/major/orange&inverse
    OPTION=hilite_status: condition/lev+fly/red&inverse
\end{verbatim}

%.lp
%.hn 2
\subsection*{Modifying {\it NetHack\/} Symbols}

%.pg
{\it NetHack\/} can load entire symbol sets from the symbol file.

%.pg
The options that are used to select a particular symbol set from the
symbol file are:

\blist{}
%.lp
\item[\ib{symset}]
Set the name of the symbol set that you want to load.
{\it symbols\/}.

%.lp
\item[\ib{roguesymset}]
Set the name of the symbol set that you want to load for display
on the rogue level.
\elist

You can also override one or more symbols using the {\it SYMBOLS\/} config
file option. Symbols are specified as {\it name:value\/} pairs. Note that
{\it NetHack\/} escape-processes the {\it value\/} string in conventional C
fashion.  This means that `\verb+\+' is a prefix to take the following
character literally.  Thus `\verb+\+' needs to be represented as `\verb+\\+'.
The special prefix
`\verb+\m+' switches on the meta bit in the symbol value, and the
`{\tt \^{}}' prefix causes the following character to be treated as a control
character.

{
\small
\begin{longtable}{lll}
\caption[]{NetHack Symbols}\\
Default                      & Symbol Name                & Description\\
\hline \hline
\endhead
\verb@ @ & S\verb+_+air                     &	(air)\\
\_ & S\verb+_+altar                   &	(altar)\\
\verb@"@ & S\verb+_+amulet                  &	(amulet)\\
\verb@A@ & S\verb+_+angel                   &	(angelic being)\\
\verb@a@ & S\verb+_+ant                     &	(ant or other insect)\\
\verb@^@ & S\verb+_+anti\verb+_+magic\verb+_+trap       &	(anti-magic field)\\
\verb@[@ & S\verb+_+armor                   &	(suit or piece of armor)\\
\verb@[@ & S\verb+_+armour                  &	(suit or piece of armor)\\
\verb@^@ & S\verb+_+arrow\verb+_+trap             &	(arrow trap)\\
\verb@0@ & S\verb+_+ball                    &	(iron ball)\\
\# & S\verb+_+bars                    &	(iron bars)\\
\verb@B@ & S\verb+_+bat                     &	(bat or bird)\\
\verb@^@ & S\verb+_+bear\verb+_+trap              &	(bear trap)\\
\verb@-@ & S\verb+_+blcorn                  &	(bottom left corner)\\
\verb@b@ & S\verb+_+blob                    &	(blob)\\
\verb@+@ & S\verb+_+book                    &	(spellbook)\\
\verb@)@ & S\verb+_+boomleft                &	(boomerang open left)\\
\verb@(@ & S\verb+_+boomright               &	(boomerang open right)\\
\verb@`@ & S\verb+_+boulder                 &	(boulder)\\
\verb@-@ & S\verb+_+brcorn                  &	(bottom right corner)\\
\verb@C@ & S\verb+_+centaur                 &	(centaur)\\
\verb@_@ & S\verb+_+chain                   &	(iron chain)\\
\# & S\verb+_+cloud                   &	(cloud)\\
\verb@c@ & S\verb+_+cockatrice              &	(cockatrice)\\
\$ & S\verb+_+coin                    &	(pile of coins)\\
\# & S\verb+_+corr                    &	(corridor)\\
\verb@-@ & S\verb+_+crwall                  &	(wall)\\
\verb@-@ & S\verb+_+darkroom                &	(dark room)\\
\verb@^@ & S\verb+_+dart\verb+_+trap              &	(dart trap)\\
\verb@&@ & S\verb+_+demon                   &	(major demon)\\
\verb@*@ & S\verb+_+digbeam                 &	(dig beam)\\
\verb@>@ & S\verb+_+dnladder                &	(ladder down)\\
\verb@>@ & S\verb+_+dnstair                 &	(staircase down)\\
\verb@d@ & S\verb+_+dog                     &	(dog or other canine)\\
\verb@D@ & S\verb+_+dragon                  &	(dragon)\\
\verb@;@ & S\verb+_+eel                     &	(sea monster)\\
\verb@E@ & S\verb+_+elemental               &	(elemental)\\
\verb@/@ & S\verb+_+explode1                &	(explosion top left)\\
\verb@-@ & S\verb+_+explode2                &	(explosion top center)\\
\verb@\@ & S\verb+_+explode3                &	(explosion top right)\\
\verb@|@ & S\verb+_+explode4                &	(explosion middle left)\\
\verb@ @ & S\verb+_+explode5                &	(explosion middle center)\\
\verb@|@ & S\verb+_+explode6                &	(explosion middle right)\\
\verb@\@ & S\verb+_+explode7                &	(explosion bottom left)\\
\verb@-@ & S\verb+_+explode8                &	(explosion bottom center)\\
\verb@/@ & S\verb+_+explode9                &	(explosion bottom right)\\
\verb@e@ & S\verb+_+eye                     &	(eye or sphere)\\
\verb@^@ & S\verb+_+falling\verb+_+rock\verb+_+trap     &	(falling rock trap)\\
\verb@f@ & S\verb+_+feline                  &	(cat or other feline)\\
\verb@^@ & S\verb+_+fire\verb+_+trap              &	(fire trap)\\
\verb@!@ & S\verb+_+flashbeam               &	(flash beam)\\
\% & S\verb+_+food                    &	(piece of food)\\
\{ & S\verb+_+fountain                &	(fountain)\\
\verb@F@ & S\verb+_+fungus                  &	(fungus or mold)\\
\verb@*@ & S\verb+_+gem                     &	(gem or rock)\\
\verb@ @ & S\verb+_+ghost                   &	(ghost)\\
\verb@H@ & S\verb+_+giant                   &	(giant humanoid)\\
\verb@G@ & S\verb+_+gnome                   &	(gnome)\\
\verb@'@ & S\verb+_+golem                   &	(golem)\\
\verb@|@ & S\verb+_+grave                   &	(grave)\\
\verb@g@ & S\verb+_+gremlin                 &	(gremlin)\\
\verb@-@ & S\verb+_+hbeam                   &	(wall)\\
\# & S\verb+_+hcdbridge               &	(horizontal raised drawbridge)\\
\verb@+@ & S\verb+_+hcdoor                  &	(closed door)\\
\verb@.@ & S\verb+_+hodbridge               &	(horizontal lowered drawbridge)\\
\verb@|@ & S\verb+_+hodoor                  &	(open door)\\
\verb\^\ & S\verb+_+hole                    &	(hole)\\
\verb~@~ & S\verb+_+human                   &	(human or elf)\\
\verb@h@ & S\verb+_+humanoid                &	(humanoid)\\
\verb@-@ & S\verb+_+hwall                   &	(horizontal wall)\\
\verb@.@ & S\verb+_+ice                     &	(ice)\\
\verb@i@ & S\verb+_+imp                     &	(imp or minor demon)\\
\verb@I@ & S\verb+_+invisible               &	(invisible monster)\\
\verb@J@ & S\verb+_+jabberwock              &	(jabberwock)\\
\verb@j@ & S\verb+_+jelly                   &	(jelly)\\
\verb@k@ & S\verb+_+kobold                  &	(kobold)\\
\verb@K@ & S\verb+_+kop                     &	(Keystone Kop)\\
\verb@^@ & S\verb+_+land\verb+_+mine              &	(land mine)\\
\verb@}@ & S\verb+_+lava                    &	(molten lava)\\
\verb@l@ & S\verb+_+leprechaun              &	(leprechaun)\\
\verb@^@ & S\verb+_+level\verb+_+teleporter       &	(level teleporter)\\
\verb@L@ & S\verb+_+lich                    &	(lich)\\
\verb@y@ & S\verb+_+light                   &	(light)\\
\# & S\verb+_+litcorr                 &	(lit corridor)\\
\verb@:@ & S\verb+_+lizard                  &	(lizard)\\
\verb@\@ & S\verb+_+lslant                  &	(wall)\\
\verb@^@ & S\verb+_+magic\verb+_+portal           &	(magic portal)\\
\verb@^@ & S\verb+_+magic\verb+_+trap             &	(magic trap)\\
\verb@m@ & S\verb+_+mimic                   &	(mimic)\\
\verb@]@ & S\verb+_+mimic\verb+_+def              &	(mimic)\\
\verb@M@ & S\verb+_+mummy                   &	(mummy)\\
\verb@N@ & S\verb+_+naga                    &	(naga)\\
\verb@.@ & S\verb+_+ndoor                   &	(doorway)\\
\verb@n@ & S\verb+_+nymph                   &	(nymph)\\
\verb@O@ & S\verb+_+ogre                    &	(ogre)\\
\verb@o@ & S\verb+_+orc                     &	(orc)\\
\verb@p@ & S\verb+_+piercer                 &	(piercer)\\
\verb@^@ & S\verb+_+pit                     &	(pit)\\
\# & S\verb+_+poisoncloud             &	(poison cloud)\\
\verb@^@ & S\verb+_+polymorph\verb+_+trap         &	(polymorph trap)\\
\verb@}@ & S\verb+_+pool                    &	(water)\\
\verb@!@ & S\verb+_+potion                  &	(potion)\\
\verb@P@ & S\verb+_+pudding                 &	(pudding or ooze)\\
\verb@q@ & S\verb+_+quadruped               &	(quadruped)\\
\verb@Q@ & S\verb+_+quantmech               &	(quantum mechanic)\\
\verb@=@ & S\verb+_+ring                    &	(ring)\\
\verb@`@ & S\verb+_+rock                    &	(boulder or statue)\\
\verb@r@ & S\verb+_+rodent                  &	(rodent)\\
\verb@^@ & S\verb+_+rolling\verb+_+boulder\verb+_+trap  &	(rolling boulder trap)\\
\verb@.@ & S\verb+_+room                    &	(floor of a room)\\
\verb@/@ & S\verb+_+rslant                  &	(wall)\\
\verb@^@ & S\verb+_+rust\verb+_+trap              &	(rust trap)\\
\verb@R@ & S\verb+_+rustmonst               &	(rust monster or disenchanter)\\
\verb@?@ & S\verb+_+scroll                  &	(scroll)\\
\# & S\verb+_+sink                    &	(sink)\\
\verb@^@ & S\verb+_+sleeping\verb+_+gas\verb+_+trap     &	(sleeping gas trap)\\
\verb@S@ & S\verb+_+snake                   &	(snake)\\
\verb@s@ & S\verb+_+spider                  &	(arachnid or centipede)\\
\verb@^@ & S\verb+_+spiked\verb+_+pit             &	(spiked pit)\\
\verb@^@ & S\verb+_+squeaky\verb+_+board          &	(squeaky board)\\
\verb@0@ & S\verb+_+ss1                     &	(magic shield 1 of 4)\\
\# & S\verb+_+ss2                     &	(magic shield 2 of 4)\\
\verb+@+ & S\verb+_+ss3                     &	(magic shield 3 of 4)\\
\verb@*@ & S\verb+_+ss4                     &	(magic shield 4 of 4)\\
\verb@^@ & S\verb+_+statue\verb+_+trap            &	(statue trap)\\
\verb@ @ & S\verb+_+stone                   &	(dark part of a room)\\
\verb@]@ & S\verb+_+strange\verb+_+obj      &	(strange object)\\
\verb@-@ & S\verb+_+sw\verb+_+bc                  &	(swallow bottom center)\\
\verb@\@ & S\verb+_+sw\verb+_+bl                  &	(swallow bottom left)\\
\verb@/@ & S\verb+_+sw\verb+_+br                  &	(swallow bottom right	)\\
\verb@|@ & S\verb+_+sw\verb+_+ml                  &	(swallow middle left)\\
\verb@|@ & S\verb+_+sw\verb+_+mr                  &	(swallow middle right)\\
\verb@-@ & S\verb+_+sw\verb+_+tc                  &	(swallow top center)\\
\verb@/@ & S\verb+_+sw\verb+_+tl                  &	(swallow top left)\\
\verb@\@ & S\verb+_+sw\verb+_+tr                  &	(swallow top right)\\
\verb@-@ & S\verb+_+tdwall                  &	(wall)\\
\verb@^@ & S\verb+_+teleportation\verb+_+trap     &	(teleportation trap)\\
\verb@\@ & S\verb+_+throne                  &	(opulent throne)\\
\verb@-@ & S\verb+_+tlcorn                  &	(top left corner)\\
\verb@|@ & S\verb+_+tlwall                  &	(wall)\\
\verb@(@ & S\verb+_+tool                    &	(useful item (pick-axe\, key\, lamp...))\\
\verb@^@ & S\verb+_+trap\verb+_+door              &	(trap door)\\
\verb@t@ & S\verb+_+trapper                 &	(trapper or lurker above)\\
\verb@-@ & S\verb+_+trcorn                  &	(top right corner)\\
\# & S\verb+_+tree                    &	(tree)\\
\verb@T@ & S\verb+_+troll                   &	(troll)\\
\verb@|@ & S\verb+_+trwall                  &	(wall)\\
\verb@-@ & S\verb+_+tuwall                  &	(wall)\\
\verb@U@ & S\verb+_+umber                   &	(umber hulk)\\
\verb@u@ & S\verb+_+unicorn                 &	(unicorn or horse)\\
\verb@<@ & S\verb+_+upladder                &	(ladder up)\\
\verb@<@ & S\verb+_+upstair                 &	(staircase up)\\
\verb@V@ & S\verb+_+vampire                 &	(vampire)\\
\verb@|@ & S\verb+_+vbeam                   &	(wall)\\
\# & S\verb+_+vcdbridge               &	(vertical raised drawbridge)\\
\verb@+@ & S\verb+_+vcdoor                  &	(closed door)\\
\verb@.@ & S\verb+_+venom                   &	(splash of venom)\\
\verb@^@ & S\verb+_+vibrating\verb+_+square       &	(vibrating square)\\
\verb@.@ & S\verb+_+vodbridge               &	(vertical lowered drawbridge)\\
\verb@-@ & S\verb+_+vodoor                  &	(open door)\\
\verb@v@ & S\verb+_+vortex                  &	(vortex)\\
\verb@|@ & S\verb+_+vwall                   &	(vertical wall)\\
\verb@/@ & S\verb+_+wand                    &	(wand)\\
\verb@}@ & S\verb+_+water                   &	(water)\\
\verb@)@ & S\verb+_+weapon                  &	(weapon)\\
\verb@"@ & S\verb+_+web                     &	(web)\\
\verb@w@ & S\verb+_+worm                    &	(worm)\\
\verb@~@ & S\verb+_+worm\verb+_+tail              &	(long worm tail)\\
\verb@W@ & S\verb+_+wraith                  &	(wraith)\\
\verb@x@ & S\verb+_+xan                     &	(xan or other mythical/fantastic insect)\\
\verb@X@ & S\verb+_+xorn                    &	(xorn)\\
\verb@Y@ & S\verb+_+yeti                    &	(apelike creature)\\
\verb@Z@ & S\verb+_+zombie                  &	(zombie)\\
\verb@z@ & S\verb+_+zruty                   &	(zruty)
\end{longtable}%
}

%.pg
%.hn 2
\subsection*{Configuring {\it NetHack\/} for Play by the Blind}

%.pg
{\it NetHack\/} can be set up to use only standard ASCII characters for making
maps of the dungeons. This makes the MS-DOS versions of {\it NetHack\/}
completely
accessible to the blind who use speech and/or Braille access technologies.
Players will require a good working knowledge of their screen-reader's
review features, and will have to know how to navigate horizontally and
vertically character by character. They will also find the search
capabilities of their screen-readers to be quite valuable. Be certain to
examine this Guidebook before playing so you have an idea what the screen
layout is like. You'll also need to be able to locate the PC cursor. It is
always where your character is located. Merely searching for an @-sign will
not always find your character since there are other humanoids represented
by the same sign. Your screen-reader should also have a function which
gives you the row and column of your review cursor and the PC cursor.
These co-ordinates are often useful in giving players a better sense of the
overall location of items on the screen.
%.pg
{\it NetHack\/} can also be compiled with support for sending the game messages
to an external program, such as a text-to-speech synthesizer. If the
``{\tt \#version}'' extended command shows ``external program as a
message handler'', your {\it NetHack\/}
has been compiled with the capability. When compiling {\it NetHack\/}
from source
on Linux and other POSIX systems, define {\it MSGHANDLER\/} to enable it.
To use
the capability, set the environment variable {\it NETHACK\_MSGHANDLER\/} to an
executable, which will be executed with the game message as the program's
only parameter.
%.pg
While it is not difficult for experienced users to edit the {\it defaults.nh\/}
file to accomplish this, novices may find this task somewhat daunting.
Included within the symbol file of all official distributions of {\it NetHack\/}
is a symset called {\it NHAccess\/}.  Selecting that symset in your
configuration file will cause the game to run in a manner accessible
to the blind. After you have gained some experience with the game
and with editing files, you may want to alter settings via {\it SYMBOLS=\/}
in your configuration file to better suit your preferences.
The most crucial settings to make the game accessible are:
%.pg
\blist{}
%.lp
\item[\ib{symset:NHAccess}]
Load a symbol set appropriate for use by blind players.
%.lp
\item[\ib{roguesymset:NHAccess}]
Load a symbol set for the rogue level that is appropriate for
use by blind players.
%.lp
\item[\ib{menustyle:traditional}]
This will assist in the interface to speech synthesizers.
%.lp
\item[\ib{nomenu\verb+_+overlay}]
Show menus on a cleared screen and aligned to the left edge.
%.lp
\item[\ib{number\verb+_+pad}]
A lot of speech access programs use the number-pad to review the screen.
If this is the case, disable the number\verb+_+pad option and use the
traditional Rogue-like commands.
%.lp
\item[\ib{autodescribe}]
Automatically describe the terrain under the cursor when targeting.
%.lp
\item[\ib{mention\verb+_+walls}]
Give feedback messages when walking towards a wall or when travel command
was interrupted.
%.lp
\item[\ib{whatis\verb+_+coord:compass}]
When targeting with cursor, describe the cursor position with coordinates
relative to your character.
%.lp
\item[\ib{whatis\verb+_+filter:area}]
When targeting with cursor, filter possible locations so only those in
the same area (eg. same room, or same corridor) are considered.
%.lp
\item[\ib{whatis\verb+_+moveskip}]
When targeting with cursor and using fast-move, skip the same glyphs instead
of moving 8 units at a time.
%.lp
\item[\ib{nostatus\verb+_+updates}]
Prevent updates to the status lines at the bottom of the screen, if
your screen-reader reads those lines. The same information can be
seen via the {\tt \#attributes} command.
\elist

%.hn2
\subsection*{Global Configuration for System Administrators}

%.pg
If {\it NetHack\/} is compiled with the SYSCF option, a system administrator
should set up a global configuration; this is a file in the
same format as the traditional per-user configuration file (see above).

This file should be named sysconf and placed in the same directory as
the other {\it NetHack\/} support files.
The options recognized in this file are listed below. Any option not
set uses a compiled-in default (which may not be appropriate for your
system).

%.pg
\blist{}
%.lp
\item[\ib{WIZARDS}]
A space-separated list of user name who are allowed to
play in debug mode (commonly referred to as wizard mode).
A value of a single
asterisk (*) allows anyone to start a game in debug mode.
%.lp
\item[\ib{SHELLERS}]
A list of users who are allowed to use the shell escape command (`{\tt !}').
The syntax is the same as WIZARDS.
%.lp
\item[\ib{EXPLORERS}]
A list of users who are allowed to use the explore mode.
The syntax is the same as WIZARDS.
%.lp
\item[\ib{MAXPLAYERS}]
Limit the maximum number of games that can be running at the same time.
%.lp
\item[\ib{SAVEFORMAT}]
A list of up to two save file formats separated by space. 
The first format in the list will written as well as read. The second format 
will be read only if no save file in the first format exists.
Valid choices are ``{\tt historical}'' for binary writing of entire structs, 
``{\tt lendian}'' for binary writing of each field in little-endian order,
``{\tt ascii}'' for writing the save file content in ascii text.
%.lp
\item[\ib{BONESFORMAT}]
A list of up to two bones file formats separated by space. 
The first format in the list will written as well as read. The second
format will be read only if no bones files in the first format exist.
Valid choices are ``{\tt historical}'' for binary writing of entire structs, 
``{\tt lendian}'' for binary writing of each field in little-endian order,
``{\tt ascii}'' for writing the bones file content in ascii text.
%.lp
\item[\ib{SUPPORT}]
A string explainign how to get local support (no default value).
%.lp
\item[\ib{RECOVER}]
A string explaining how to recover a game on this system (no default value).
%.lp
\item[\ib{SEDUCE}]
0 or 1 to disable or enable, respectively, the SEDUCE option (see the source)
for details on this function.
%.lp
\item[\ib{CHECK\verb+_+PLNAME}]
Setting this to 1 will make the EXPLORERS, WIZARDS, and SHELLERS check
for the player name instead of the user's login name.
%.lp
\item[\ib{CHECK\verb+_+SAVE\verb+_+UID}]
0 or 1 to disable or enable, respectively, the UID checking for savefiles.
\elist

%.pg
The following options affect the score file:
\blist {}
%.pg
%.lp
\item[\ib{PERSMAX}]
Maximum number of entries for one person
%.lp
\item[\ib{ENTRYMAX}]
Maximum number of entries in the score file
%.lp
\item[\ib{POINTSMIN}]
Minimum number of points to get an entry in the score file.
%.lp
\item[\ib{PERS\verb+_+IS\verb+_+UID}]
0 or 1 to use user names or numeric userids, respectively, to identify
unique people for the score file
%.lp
\item[\ib{DUMPLOGFILE}]
A filename where the end-of-game dumplog is saved.
Not defining this will prevent dumplog from being created. Only available
if your game is compiled with DUMPLOG. Allows the following placeholders:
%.sd
%.si
{\tt \%\%}  --- literal `{\tt \%}'\\
{\tt \%v}  --- version (eg. ``{\tt 3.6.2-0}'')\\
{\tt \%u}  --- game UID\\
{\tt \%t}  --- game start time, UNIX timestamp format\\
{\tt \%T}  --- current time, UNIX timestamp format\\
{\tt \%d}  --- game start time, YYYYMMDDhhmmss format\\
{\tt \%D}  --- current time, YYYYMMDDhhmmss format\\
{\tt \%n}  --- player name\\
{\tt \%N}  --- first character of player name
%.ei
%.ed
\elist

%.hn 1
\section{Scoring}

%.pg
{\it NetHack\/} maintains a list of the top scores or scorers on your machine,
depending on how it is set up.  In the latter case, each account on
the machine can post only one non-winning score on this list.  If
you score higher than someone else on this list, or better your
previous score, you will be inserted in the proper place under your
current name.  How many scores are kept can also be set up when
{\it NetHack\/} is compiled.

%.pg
Your score is chiefly based upon how much experience you gained, how
much loot you accumulated, how deep you explored, and how the game
ended.  If you quit the game, you escape with all of your gold intact.
If, however, you get killed in the Mazes of Menace, the guild will
only hear about 90\,\% of your gold when your corpse is discovered
(adventurers have been known to collect finder's fees).  So, consider
whether you want to take one last hit at that monster and possibly
live, or quit and stop with whatever you have.  If you quit, you keep
all your gold, but if you swing and live, you might find more.

%.pg
If you just want to see what the current top players/games list is, you
can type
\begin{verbatim}
    nethack -s all
\end{verbatim}
on most versions.

%.hn 1
\section{Explore mode}

%.pg
{\it NetHack\/} is an intricate and difficult game.  Novices might falter
in fear, aware of their ignorance of the means to survive.  Well, fear
not.  Your dungeon comes equipped with an ``explore'' or ``discovery''
mode that enables you to keep old save files and cheat death, at the
paltry cost of not getting on the high score list.

%.pg
There are two ways of enabling explore mode.  One is to start the game
with the {\tt -X}
command-line switch or with the
{\it playmode:explore\/}
option.  The other is to issue the `{\tt \#exploremode}' extended command while
already playing the game.  Starting a new game in explore mode provides your
character with a wand of wishing in initial inventory; switching
during play does not.  The other benefits of explore mode are left for
the trepid reader to discover.

%.pg
%.hn 2
\subsection*{Debug mode}

%.pg
Debug mode, also known as wizard mode, is undocumented aside from this
brief description and the various ``debug mode only'' commands listed
among the command descriptions.
It is intended for tracking down problems within the
program rather than to provide god-like powers to your character, and
players who attempt debugging are expected to figure out how to use it
themselves.
It is initiated by starting the game with the
{\tt -D}
command-line switch or with the
{\it playmode:debug\/}
option.

%.pg
For some systems, the player must be logged in
under a particular user name to be allowed to use debug mode; for others,
the hero must be given a particular character name (but may be any role;
there's no connection between ``wizard mode'' and the {\it Wizard\/} role).
Attempting to start a game in debug mode when not allowed
or not available will result in falling back to explore mode instead.

%.hn
\section{Credits}
%.pg
The original %
{\it hack\/} game was modeled on the Berkeley
%.ux
UNIX
{\it rogue\/} game.  Large portions of this paper were shamelessly
cribbed from %
{\it A Guide to the Dungeons of Doom}, by Michael C. Toy
and Kenneth C. R. C. Arnold.  Small portions were adapted from
{\it Further Exploration of the Dungeons of Doom}, by Ken Arromdee.

%.pg
{\it NetHack\/} is the product of literally dozens of people's work.
Main events in the course of the game development are described below:

%.pg
\bigskip
\nd {\it Jay Fenlason\/} wrote the original {\it Hack\/} with help from {\it
Kenny Woodland}, {\it Mike Thome}, and {\it Jon Payne}.

%.pg
\medskip
\nd {\it Andries Brouwer\/} did a major re-write, transforming {\it Hack\/}
into a very different game, and published (at least) three versions (1.0.1,
1.0.2, and 1.0.3) for UNIX machines to the Usenet.

%.pg
\medskip
\nd {\it Don G. Kneller\/} ported {\it Hack\/} 1.0.3 to Microsoft C and MS-DOS,
producing {\it PC Hack\/} 1.01e, added support for DEC Rainbow graphics in
version 1.03g, and went on to produce at least four more versions (3.0, 3.2,
3.51, and 3.6).

%.pg
\medskip
\nd {\it R. Black\/} ported {\it PC Hack\/} 3.51 to Lattice C and the Atari
520/1040ST, producing {\it ST Hack\/} 1.03.

%.pg
\medskip
\nd {\it Mike Stephenson\/} merged these various versions back together,
incorporating many of the added features, and produced {\it NetHack\/} version
1.4.  He then coordinated a cast of thousands in enhancing and debugging
{\it NetHack\/} 1.4 and released {\it NetHack\/} versions 2.2 and 2.3.

%.pg
\medskip
\nd Later, Mike coordinated a major rewrite of the game, heading a team which
included {\it Ken Arromdee}, {\it Jean-Christophe Collet}, {\it Steve Creps},
{\it Eric Hendrickson}, {\it Izchak Miller}, {\it Eric S. Raymond}, {\it John
Rupley}, {\it Mike Threepoint}, and {\it Janet Walz}, to produce {\it
NetHack\/} 3.0c.

%.pg
\medskip
\nd {\it NetHack\/} 3.0 was ported to the Atari by {\it Eric R. Smith}, to OS/2 by
{\it Timo Hakulinen}, and to VMS by {\it David Gentzel}.  The three of them
and {\it Kevin Darcy\/} later joined the main {\it NetHack Development Team} to produce
subsequent revisions of 3.0.

%.pg
\medskip
\nd {\it Olaf Seibert\/} ported {\it NetHack\/} 2.3 and 3.0 to the Amiga.  {\it
Norm Meluch}, {\it Stephen Spackman\/} and {\it Pierre Martineau\/} designed
overlay code for {\it PC NetHack\/} 3.0.  {\it Johnny Lee\/} ported {\it
NetHack\/} 3.0 to the Macintosh.  Along with various other Dungeoneers, they
continued to enhance the PC, Macintosh, and Amiga ports through the later
revisions of 3.0.

%.pg
\medskip
\nd Headed by {\it Mike Stephenson\/} and coordinated by {\it Izchak Miller\/} and
{\it Janet Walz}, the {\it NetHack Development Team} which now included {\it Ken Arromdee},
{\it David Cohrs}, {\it Jean-Christophe Collet}, {\it Kevin Darcy},
{\it Matt Day}, {\it Timo Hakulinen}, {\it Steve Linhart}, {\it Dean Luick},
{\it Pat Rankin}, {\it Eric Raymond}, and {\it Eric Smith\/} undertook a radical
revision of 3.0.  They re-structured the game's design, and re-wrote major
parts of the code.  They added multiple dungeons, a new display, special
individual character quests, a new endgame and many other new features, and
produced {\it NetHack\/} 3.1.

%.pg
\medskip
\nd {\it Ken Lorber}, {\it Gregg Wonderly\/} and {\it Greg Olson}, with help
from {\it Richard Addison}, {\it Mike Passaretti}, and {\it Olaf Seibert},
developed {\it NetHack\/} 3.1 for the Amiga.

%.pg
\medskip
\nd {\it Norm Meluch\/} and {\it Kevin Smolkowski}, with help from
{\it Carl Schelin}, {\it Stephen Spackman}, {\it Steve VanDevender},
and {\it Paul Winner}, ported {\it NetHack\/} 3.1 to the PC.

%.pg
\medskip
\nd {\it Jon W\{tte} and {\it Hao-yang Wang},
with help from {\it Ross Brown}, {\it Mike Engber}, {\it David Hairston},
{\it Michael Hamel}, {\it Jonathan Handler}, {\it Johnny Lee},
{\it Tim Lennan}, {\it Rob Menke}, and {\it Andy Swanson},
developed {\it NetHack\/} 3.1 for the Macintosh, porting it for MPW.
Building on their development, {\it Barton House} added a Think C port.

%.pg
\medskip
\nd {\it Timo Hakulinen\/} ported {\it NetHack\/} 3.1 to OS/2.
{\it Eric Smith\/} ported {\it NetHack\/} 3.1 to the Atari.
{\it Pat Rankin}, with help from {\it Joshua Delahunty},
was responsible for the VMS version of {\it NetHack\/} 3.1.
{\it Michael Allison} ported {\it NetHack\/} 3.1 to Windows NT.

%.pg
\medskip
\nd {\it Dean Luick}, with help from {\it David Cohrs}, developed {\it NetHack\/}
3.1 for X11.
{\it Warwick Allison} wrote a tiled version of {\it NetHack\/} for the Atari;
he later contributed the tiles to the {\it NetHack Development Team} and tile support was
then added to other platforms.

%.pg
\medskip
\nd The 3.2 {\it NetHack Development Team}, comprised of {\it Michael Allison}, {\it Ken
Arromdee}, {\it David Cohrs}, {\it Jessie Collet}, {\it Steve Creps}, {\it
Kevin Darcy}, {\it Timo Hakulinen}, {\it Steve Linhart}, {\it Dean Luick},
{\it Pat Rankin}, {\it Eric Smith}, {\it Mike Stephenson}, {\it Janet Walz},
and {\it Paul Winner}, released version 3.2 in April of 1996.

%.pg
\medskip
\nd Version 3.2 marked the tenth anniversary of the formation of the development
team.  In a testament to their dedication to the game, all thirteen members
of the original {\it NetHack Development Team} remained on the team at the start of work on
that release.  During the interval between the release of 3.1.3 and 3.2,
one of the founding members of the {\it NetHack Development Team}, {\it Dr. Izchak Miller},
was diagnosed with cancer and passed away.  That release of the game was
dedicated to him by the development and porting teams.

%.pg
\medskip
During the lifespan of {\it NetHack\/} 3.1 and 3.2, several enthusiasts
of the game added
their own modifications to the game and made these ``variants'' publicly
available:

%.pg
\medskip
{\it Tom Proudfoot} and {\it Yuval Oren} created {\it NetHack++},
which was quickly renamed {\it NetHack$--$}.
Working independently, {\it Stephen White} wrote {\it NetHack Plus}.
{\it Tom Proudfoot} later merged {\it NetHack Plus}
and his own {\it NetHack$--$} to produce {\it SLASH}.
{\it Larry Stewart-Zerba} and {\it Warwick Allison} improved the spell
casting system with the Wizard Patch.
{\it Warwick Allison} also ported {\it NetHack\/} to use the Qt interface.

%.pg
\medskip
{\it Warren Cheung} combined {\it SLASH} with the Wizard Patch
to produce {\it Slash'EM\/}, and
with the help of {\it Kevin Hugo}, added more features.
Kevin later joined the
{\it NetHack Development Team} and incorporated the best of these ideas into {\it NetHack\/} 3.3.

%.pg
\medskip
The final update to 3.2 was the bug fix release 3.2.3, which was released
simultaneously with 3.3.0 in December 1999 just in time for the Year 2000.

%.pg
\medskip
The 3.3 {\it NetHack Development Team}, consisting of {\it Michael Allison}, {\it Ken Arromdee},
{\it David Cohrs}, {\it Jessie Collet}, {\it Steve Creps}, {\it Kevin Darcy},
{\it Timo Hakulinen}, {\it Kevin Hugo}, {\it Steve Linhart}, {\it Ken Lorber},
{\it Dean Luick}, {\it Pat Rankin}, {\it Eric Smith}, {\it Mike Stephenson},
{\it Janet Walz}, and {\it Paul Winner}, released 3.3.0 in
December 1999 and 3.3.1 in August of 2000.

%.pg
\medskip
Version 3.3 offered many firsts. It was the first version to separate race
and profession. The Elf class was removed in preference to an elf race,
and the races of dwarves, gnomes, and orcs made their first appearance in
the game alongside the familiar human race.  Monk and Ranger roles joined
Archeologists, Barbarians, Cavemen, Healers, Knights, Priests, Rogues, Samurai,
Tourists, Valkyries and of course, Wizards.  It was also the first version
to allow you to ride a steed, and was the first version to have a publicly
available web-site listing all the bugs that had been discovered.  Despite
that constantly growing bug list, 3.3 proved stable enough to last for
more than a year and a half.

%.pg
\medskip
The 3.4 {\it NetHack Development Team} initially consisted of
{\it Michael Allison}, {\it Ken Arromdee},
{\it David Cohrs}, {\it Jessie Collet}, {\it Kevin Hugo}, {\it Ken Lorber},
{\it Dean Luick}, {\it Pat Rankin}, {\it Mike Stephenson},
{\it Janet Walz}, and {\it Paul Winner}, with {\it  Warwick Allison} joining
just before the release of {\it NetHack\/} 3.4.0 in March 2002.

%.pg
\medskip
As with version 3.3, various people contributed to the game as a whole as
well as supporting ports on the different platforms that {\it NetHack\/}
runs on:

%.pg
\medskip
\nd{\it Pat Rankin} maintained 3.4 for VMS.

%.pg
\medskip
\nd {\it Michael Allison} maintained {\it NetHack\/} 3.4 for the MS-DOS
platform.
{\it Paul Winner} and {\it Yitzhak Sapir} provided encouragement.

%.pg
\medskip
\nd {\it Dean Luick}, {\it Mark Modrall}, and {\it Kevin Hugo} maintained and
enhanced the Macintosh port of 3.4.

%.pg
\medskip
\nd {\it Michael Allison}, {\it David Cohrs}, {\it Alex Kompel},
{\it Dion Nicolaas}, and
{\it Yitzhak Sapir} maintained and enhanced 3.4 for the Microsoft Windows
platform.
{\it Alex Kompel} contributed a new graphical interface for the Windows port.
{\it Alex Kompel} also contributed a Windows CE port for 3.4.1.

%.pg
\medskip
\nd {\it Ron Van Iwaarden} was the sole maintainer of {\it NetHack\/} for
OS/2 the past
several releases. Unfortunately Ron's last OS/2 machine stopped working in
early 2006. A great many thanks to Ron for keeping {\it NetHack\/} alive on
OS/2 all these years.

%.pg
\medskip
\nd {\it Janne Salmij\"{a}rvi} and {\it Teemu Suikki} maintained
and enhanced the Amiga port of 3.4 after {\it Janne Salmij\"{a}rvi} resurrected
it for 3.3.1.

%.pg
\medskip
\nd {\it Christian ``Marvin'' Bressler} maintained 3.4 for the Atari after he
resurrected it for 3.3.1.

%.pg
\medskip
The release of {\it NetHack\/} 3.4.3 in December 2003 marked the beginning of
a long release hiatus. 3.4.3 proved to be a remarkably stable version that
provided continued enjoyment by the community for more than a decade. The
{\it NetHack Development Team} slowly and quietly continued to work on the game behind the scenes
during the tenure of 3.4.3. It was during that same period that several new
variants emerged within the {\it NetHack\/} community. Notably sporkhack by
Derek S. Ray, {\it unnethack\/} by Patric Mueller, {\it nitrohack\/} and its
successors originally by Daniel Thaler and then by Alex Smith, and
{\it Dynahack\/} by Tung Nguyen. Some of those variants continue to be
developed, maintained, and enjoyed by the community to this day.

%.pg
\medskip
In September 2014, an interim snapshot of the code under development was
released publicly by other parties. Since that code was a work-in-progress
and had not gone through the process of debugging it as a suitable release,
it was decided that the version numbers present on that code snapshot would
be retired and never used in an official {\it NetHack\/} release. An
announcement was posted on the {\it NetHack Development Team}'s official {\it nethack.org\/} website
to that effect, stating that there would never be a 3.4.4, 3.5, or 3.5.0
official release version.

%.pg
\medskip
In January 2015, preparation began for the release of NetHack 3.6.

%.pg
\medskip
At the beginning of development for what would eventually get released
as 3.6.0, the {\it NetHack Development Team} consisted of {\it Warwick Allison},
{\it Michael Allison}, {\it Ken Arromdee},
{\it David Cohrs}, {\it Jessie Collet},
{\it Ken Lorber}, {\it Dean Luick}, {\it Pat Rankin},
{\it Mike Stephenson}, {\it Janet Walz}, and {\it Paul Winner}.
In early 2015, ahead of the release of 3.6.0, new members
{\it Sean Hunt}, {\it Pasi Kallinen}, and {\it Derek S. Ray}
joined the {\it NetHack\/} development team.

%.pg
\medskip
Near the end of the development of 3.6.0, one of the significant inspirations
for many of the humorous and fun features found in the game,
author Terry Pratchett, passed away. {\it NetHack\/} 3.6.0 introduced
a tribute to him.

%.pg
\medskip
3.6.0 was released in December 2015, and merged work done by the development
team since the release of 3.4.3 with some of the beloved community
patches.  Many bugs were fixed and some code was restructured.

%.pg
\medskip
The {\it NetHack Development Team}, as well as {\it Steve VanDevender} and
{\it Kevin Smolkowski}, ensured that {\it NetHack\/} 3.6 continued to
operate on various Unix flavors and maintained the X11 interface.

%.pg
\medskip
{\it Ken Lorber}, {\it Haoyang Wang}, {\it Pat Rankin}, and {\it Dean Luick}
maintained the port of {\it NetHack\/} 3.6 for Mac OSX.

%.pg
\medskip
{\it Michael Allison}, {\it David Cohrs}, {\it Barton House},
{\it Pasi Kallinen}, {\it Alex Kompel}, {\it Dion Nicolaas},
{\it Derek S. Ray} and  {\it Yitzhak Sapir}
maintained the port of  {\it NetHack\/} 3.6 for Microsoft Windows.

%.pg
\medskip
{\it Pat Rankin} attempted to keep the VMS port running for NetHack 3.6,
hindered by limited access.  {\it Kevin Smolkowski} has updated and tested it
for the most recent version of OpenVMS (V8.4 as of this writing) on Alpha
and Integrity (aka Itanium aka IA64) but not VAX.

%.pg
\medskip
{\it Ray Chason}  resurrected the msdos port for 3.6 and contributed the
necessary updates to the community at large.

%.pg
\medskip
In late April 2018, several hundred bug fixes for 3.6.0 and some new features
were assembled and released as NetHack 3.6.1. The {\it NetHack Development Team} at the
time of release of 3.6.1 consisted of
{\it Warwick Allison}, {\it Michael Allison}, {\it Ken Arromdee},
{\it David Cohrs}, {\it Jessie Collet},
{\it Pasi Kallinen}, {\it Ken Lorber}, {\it Dean Luick},
{\it Patric Mueller}, {\it Pat Rankin}, {\it Derek S. Ray},
{\it Alex Smith}, {\it Mike Stephenson}, {\it Janet Walz}, and
{\it Paul Winner}.

%.pg
\medskip
In early May 2019, another 320 bug fixes along with some enhancements and 
the adopted curses window port, were released as 3.6.2.

%.pg
\medskip
\nd The official {\it NetHack\/} web site is maintained by {\it Ken Lorber} at
{\catcode`\#=11
\special{html:<a href="http://www.nethack.org/">}}
http:{\tt /}{\tt /}www.nethack.org{\tt /}.
{\catcode`\#=11
\special{html:</a>}}

%.pg
%.hn 2

\subsection*{Special Thanks}
\nd On behalf of the {\it NetHack\/} community, thank you very much once
again to {\it M. Drew Streib} and {\it Pasi Kallinen} for providing a
public NetHack server at nethack.alt.org. Thanks to {\it Keith Simpson}
and {\it Andy Thomson} for hardfought.org. Thanks to all those
unnamed dungeoneers who invest their time and effort into annual
{\it NetHack\/} tournaments such as {\it Junethack}, 
{\it The November NetHack Tournament} and in days past,
{\it devnull.net\/} (gone for now, but not forgotten).
\clearpage

%.hn
\section*{Dungeoneers}
%.pg
\nd From time to time, some depraved individual out there in netland sends a
particularly intriguing modification to help out with the game.  The 
{\it NetHack Development Team} sometimes makes note of the names of the worst
of these miscreants in this, the list of Dungeoneers:
%.sd
\begin{center}
\begin{tabular}{llll}
%TABLE_START
Adam Aronow & Janet Walz & Nathan Eady\\
Alex Kompel & Janne Salmij\"{a}rvi & Norm Meluch\\
Alex Smith & Jean-Christophe Collet & Olaf Seibert\\
Andreas Dorn & Jeff Bailey & Pasi Kallinen\\
Andy Church & Jochen Erwied & Pat Rankin\\
Andy Swanson & John Kallen & Patric Mueller\\
Ari Huttunen & John Rupley & Paul Winner\\
Barton House & John S. Bien & Pierre Martineau\\
Benson I. Margulies & Johnny Lee & Ralf Brown\\
Bill Dyer & Jon W\{tte & Ray Chason\\
Boudewijn Waijers & Jonathan Handler & Richard Addison\\
Bruce Cox & Joshua Delahunty & Richard Beigel\\
Bruce Holloway & Karl Garrison & Richard P. Hughey\\
Bruce Mewborne & Keizo Yamamoto & Rob Menke\\
Carl Schelin & Ken Arnold & Robin Bandy\\
Chris Russo & Ken Arromdee & Robin Johnson\\
David Cohrs & Ken Lorber & Roderick Schertler\\
David Damerell & Ken Washikita & Roland McGrath\\
David Gentzel & Kevin Darcy & Ron Van Iwaarden\\
David Hairston & Kevin Hugo & Ronnen Miller\\
Dean Luick & Kevin Sitze & Ross Brown\\
Del Lamb & Kevin Smolkowski & Sascha Wostmann\\
Derek S. Ray & Kevin Sweet & Scott Bigham\\
Deron Meranda & Lars Huttar & Scott R. Turner\\
Dion Nicolaas & Leon Arnott & Sean Hunt\\
Dylan O'Donnell & M. Drew Streib & Stephen Spackman\\
Eric Backus & Malcolm Ryan & Stefan Thielscher\\
Eric Hendrickson & Mark Gooderum & Stephen White\\
Eric R. Smith & Mark Modrall & Steve Creps\\
Eric S. Raymond & Marvin Bressler & Steve Linhart\\
Erik Andersen & Matthew Day & Steve VanDevender\\
Frederick Roeber & Merlyn LeRoy & Teemu Suikki\\
Gil Neiger & Michael Allison & Tim Lennan\\
Greg Laskin & Michael Feir & Timo Hakulinen\\
Greg Olson & Michael Hamel & Tom Almy\\
Gregg Wonderly & Michael Sokolov & Tom West\\
Hao-yang Wang & Mike Engber & Warren Cheung\\
Helge Hafting & Mike Gallop & Warwick Allison\\
Irina Rempt-Drijfhout & Mike Passaretti & Yitzhak Sapir\\
Izchak Miller & Mike Stephenson\\
J. Ali Harlow & Mikko Juola
%TABLE_END  Do not delete this line.
\end{tabular}
\end{center}
%.ed
\clearpage
%\vfill
%\begin{flushleft}
%\small
%Microsoft and MS-DOS are registered trademarks of Microsoft Corporation.\\
%%%Don't need next line if a UNIX macro automatically inserts footnotes.
%UNIX is a registered trademark of AT\&T.\\
%Lattice is a trademark of Lattice, Inc.\\
%Atari and 1040ST are trademarks of Atari, Inc.\\
%Amiga is a trademark of Commodore-Amiga, Inc.\\
%%.sm
%Brand and product names are trademarks or registered trademarks
%of their respective holders.
%\end{flushleft}

\end{document}



<|MERGE_RESOLUTION|>--- conflicted
+++ resolved
@@ -45,11 +45,7 @@
 %.au
 \author{Original version - Eric S. Raymond\\
 (Edited and expanded for 3.6 by Mike Stephenson and others)}
-<<<<<<< HEAD
-\date{June 20, 2019}
-=======
 \date{July 9, 2019}
->>>>>>> 7dfffbb7
 
 \maketitle
 
