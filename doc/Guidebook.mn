.\" $NHDT-Branch$:$NHDT-Revision$ $NHDT-Date$
<<<<<<< HEAD
.\" $Revision: 1.130 $ $Date: 2012/05/02 00:38:30 $
=======
.\" $Revision: 1.130 $ $Date: 2015/03/27 00:38:30 $
>>>>>>> b7ad4a8a
.ds h0 "NetHack Guidebook
.ds h1
.ds h2 %
.ds vr "NetHack 3.6
.ds f0 "\*(vr
.ds f1
.ds f2 "March 27, 2015
.\" labeled paragraph start (should be part of tmac.n, but I don't want to
.\" make changes to that file)
.\" .PS word
.\"	set the width for the label column
.\" .PL word
.\"	label for the entry
.\" .PE
.\"	clean up
.de PS
.nr PY \\w'\\$1\ -\ 'u			\" width of label plus " - "
.nr PX \\w'\ -\ 'u			\" width of " - "
.sn \\n(pdu				\" tmac.n: inter-paragraph space
.in +\\n(PYu				\" additional indent past label (etc)
.si					\" tmac.n: start indented section
..
.\" labeled paragraph label (and first line)
.de PL
.br
\\h'|-\\n(PYu'\\$1\\h'|-\\n(PXu'\ -\ \\c \" back up, output the label, then
.					\" skip to width-of(" - ") before the
.					\" normal indentation, output the " - " 
.					\" then attach the next line (the
.					\" text) without stopping (\c: nroff
.					\" section 4.2)
..
.\"labeled paragraph end
.de PE
.ei					\" tmac.n: end indented section
.in -\\n(PYu				\" undo indent past label (etc)
.sn \\n(pdu				\" tmac.n: inter-paragraph space
..
.\" end of labeled paragrah
.\"
.\" aligned single character key with SHORT definition (if it overflows one
.\" line, all bets are off)
.\" Usage:
.\"  .CC k "definition here"
.nr CZ \w'\fBW'		\" width of the key character column
.nr CW \n(CZ/2		\" half the width of the key character column
.de CC
.nr CX \\w'\\fB\\$1'u/2	\" half the width of the key character
.nr CY \\n(CWu-\\n(CXu	\" difference between the two half widths
.\" output: move right CR units, print the key letter, move right to
.\"  the full width of the column, print " - " and the definition
\\h'|\\n(CYu'\\fB\\$1\\fP\\h'|\\n(CZu'\ -\ \\$2
..
.mt
A Guide to the Mazes of Menace
(Guidebook for NetHack)
.au
Eric S. Raymond
(Edited and expanded for 3.6)
.hn 1
Introduction

Recently, you have begun to find yourself unfulfilled and distant 
in your daily occupation.  Strange dreams of prospecting, stealing, 
crusading, and combat have haunted you in your sleep for many months, 
but you aren't sure of the reason.  You wonder whether you have in 
fact been having those dreams all your life, and somehow managed to 
forget about them until now.  Some nights you awaken suddenly
and cry out, terrified at the vivid recollection of the strange and 
powerful creatures that seem to be lurking behind every corner of the 
dungeon in your dream.  Could these details haunting your dreams be real?  
As each night passes, you feel the desire to enter the mysterious caverns 
near the ruins grow stronger.  Each morning, however, you quickly put 
the idea out of your head as you recall the tales of those who entered 
the caverns before you and did not return.  Eventually you can resist 
the yearning to seek out the fantastic place in your dreams no longer.  
After all, when other adventurers came back this way after spending time 
in the caverns, they usually seemed better off than when they passed 
through the first time.  And who was to say that all of those who did 
not return had not just kept going?

.pg
Asking around, you hear about a bauble, called the Amulet of Yendor by some,
which, if you can find it, will bring you great wealth.  One legend you were
told even mentioned that the one who finds the amulet will be granted
immortality by the gods.  The amulet is rumored to be somewhere beyond the
Valley of Gehennom, deep within the Mazes of Menace.  Upon hearing the
legends, you immediately realize that there is some profound and 
undiscovered reason that you are to descend into the caverns and seek 
out that amulet of which they spoke.  Even if the rumors of the amulet's 
powers are untrue, you decide that you should at least be able to sell the 
tales of your adventures to the local minstrels for a tidy sum, especially 
if you encounter any of the terrifying and magical creatures of 
your dreams along the way.  You spend one last night fortifying yourself 
at the local inn, becoming more and more depressed as you watch the odds 
of your success being posted on the inn's walls getting lower and lower.  

.pg
  In the morning you awake, collect your belongings, and 
set off for the dungeon.  After several days of uneventful 
travel, you see the ancient ruins that mark the entrance to the 
Mazes of Menace.  It is late at night, so you make camp at the entrance 
and spend the night sleeping under the open skies.  In the morning, you 
gather your gear, eat what may be your last meal outside, and enter the 
dungeon...

.hn 1
What is going on here?
.pg
You have just begun a game of NetHack.  Your goal is to grab as much
treasure as you can, retrieve the Amulet of Yendor, and escape the
Mazes of Menace alive.
.pg
Your abilities and strengths for dealing with the hazards of adventure
will vary with your background and training:
.pg
\fIArcheologists\fP understand dungeons pretty well; this enables them
to move quickly and sneak up on the local nasties.  They start equipped
with the tools for a proper scientific expedition.
.pg
\fIBarbarians\fP are warriors out of the hinterland, hardened to battle.
They begin their quests with naught but uncommon strength, a trusty hauberk,
and a great two-handed sword.
.pg
\fICavemen\fP and \fICavewomen\fP start with exceptional strength but,
unfortunately, with neolithic weapons.
.pg
\fIHealers\fP are wise in medicine and apothecary.  They know the
herbs and simples that can restore vitality, ease pain, anesthetize,
and neutralize poisons; and with their instruments, they can divine a
being's state of health or sickness.  Their medical practice earns them
quite reasonable amounts of money, with which they enter the dungeon.
.pg
\fIKnights\fP are distinguished from the common skirmisher by their
devotion to the ideals of chivalry and by the surpassing excellence of
their armor.
.pg
\fIMonks\fP are ascetics, who by rigorous practice of physical and mental
disciplines have become capable of fighting as effectively without weapons
as with.  They wear no armor but make up for it with increased mobility.
.pg
\fIPriests\fP and \fIPriestesses\fP are clerics militant, crusaders
advancing the cause of righteousness with arms, armor, and arts
thaumaturgic.  Their ability to commune with deities via prayer
occasionally extricates them from peril, but can also put them in it.
.pg
\fIRangers\fP are most at home in the woods, and some say slightly out
of place in a dungeon.  They are, however, experts in archery as well
as tracking and stealthy movement.
.pg
\fIRogues\fP are agile and stealthy thieves, with knowledge of locks,
traps, and poisons.  Their advantage lies in surprise, which they employ
to great advantage.
.pg
\fISamurai\fP are the elite warriors of feudal Nippon.  They are lightly
armored and quick, and wear the \fIdai-sho\fP, two swords of the deadliest
keenness.
.pg
\fITourists\fP start out with lots of gold (suitable for shopping with),
a credit card, lots of food, some maps, and an expensive camera.  Most
monsters don't like being photographed.
.pg
\fIValkyries\fP are hardy warrior women.  Their upbringing in the harsh
Northlands makes them strong, inures them to extremes of cold, and instills
in them stealth and cunning.
.pg
\fIWizards\fP start out with a knowledge of magic, a selection of magical
items, and a particular affinity for dweomercraft.  Although seemingly weak
and easy to overcome at first sight, an experienced Wizard is a deadly foe.
.pg
You may also choose the race of your character:
.pg
\fIDwarves\fP are smaller than humans or elves, but are stocky and solid
individuals.  Dwarves' most notable trait is their great expertise in mining
and metalwork.  Dwarvish armor is said to be second in quality not even to the
mithril armor of the Elves.
.pg
\fIElves\fP are agile, quick, and perceptive; very little of what goes
on will escape an Elf.  The quality of Elven craftsmanship often gives
them an advantage in arms and armor.
.pg
\fIGnomes\fP are smaller than but generally similar to dwarves.  Gnomes are
known to be expert miners, and it is known that a secret underground mine
complex built by this race exists within the Mazes of Menace, filled with
both riches and danger.
.pg
\fIHumans\fP are by far the most common race of the surface world, and
are thus the norm to which other races are often compared.  Although
they have no special abilities, they can succeed in any role.
.pg
\fIOrcs\fP are a cruel and barbaric race that hate every living thing
(including other orcs).  Above all others, Orcs hate Elves with a passion
unequalled, and will go out of their way to kill one at any opportunity.
The armor and weapons fashioned by the Orcs are typically of inferior quality.
.hn 1
What do all those things on the screen mean?
.pg
On the screen is kept a map of where you have
been and what you have seen on the current dungeon level; as you
explore more of the level, it appears on the screen in front of you.
.pg
When NetHack's ancestor \fIrogue\fP first appeared, its screen
orientation was almost unique among computer fantasy games.  Since
then, screen orientation has become the norm rather than the
exception; NetHack continues this fine tradition.  Unlike text
adventure games that accept commands in pseudo-English sentences and
explain the results in words, NetHack commands are all one or two
keystrokes and the results are displayed graphically on the screen.  A
minimum screen size of 24 lines by 80 columns is recommended; if the
screen is larger, only a 21x80 section will be used for the map.
.pg
NetHack can even be played by blind players, with the assistance of Braille
readers or speech synthesisers.  Instructions for configuring NetHack for
the blind are included later in this document.
.pg
NetHack generates a new dungeon every time you play it; even the
authors still find it an entertaining and exciting game despite
having won several times.
.pg
NetHack offers a variety of display options.  The options available to you
will vary from port to port, depending on the capabilities of your
hardware and software, and whether various compile-time options were
enabled when your executable was created.  The three possible display
options are: a monochrome character interface, a color character interface,
and a graphical interface using small pictures called tiles.  The two
character interfaces allow fonts with other characters to be substituted,
but the default assignments use standard ASCII characters to represent
everything.  There is no difference between the various display options
with respect to game play.  Because we cannot reproduce the tiles or
colors in the Guidebook, and because it is common to all ports, we will
use the default ASCII characters from the monochrome character display
when referring to things you might see on the screen during your game.
.pg
In order to understand what is going on in NetHack, first you must
understand what NetHack is doing with the screen.  The NetHack screen
replaces the ``You see ...'' descriptions of text adventure games.
Figure 1 is a sample of what a NetHack screen might look like.
The way the screen looks for you depends on your platform.

.TS S
center tab(~);
a.
_
The bat bites!

    ------
    |....|    ----------
    |.<..|####...@...$.|
    |....-#   |...B....+
    |....|    |.d......|
    ------    -------|--



Player the Rambler     St:12 Dx:7 Co:18 In:11 Wi:9 Ch:15  Neutral
Dlvl:1 $:0  HP:9(12) Pw:3(3) AC:10 Exp:1/19 T:257 Weak

_
.TE
.ce 1
Figure 1

.hn 2
The status lines (bottom)
.pg
The bottom two lines of the screen contain several cryptic pieces of
information describing your current status.  If either status line
becomes longer than the width of the screen, you might not see all of
it.  Here are explanations of what the various status items mean
(though your configuration may not have all the status items listed
below):
.lp "Rank  "
Your character's name and professional ranking (based on the
experience level, see below).
.lp Strength
A measure of your character's strength; one of your six basic
attributes.  A human character's attributes can range from 3 to 18 inclusive;
non-humans may exceed these limits
(occasionally you may get super-strengths of the form 18/xx, and magic can
also cause attributes to exceed the normal limits).  The
higher your strength, the stronger you are.  Strength affects how
successfully you perform physical tasks, how much damage you do in
combat, and how much loot you can carry.
.lp Dexterity
Dexterity affects your chances to hit in combat, to avoid traps, and
do other tasks requiring agility or manipulation of objects.
.lp Constitution
Constitution affects your ability to recover from injuries and other
strains on your stamina.
.lp Intelligence
Intelligence affects your ability to cast spells and read spellbooks.
.lp Wisdom
Wisdom comes from your practical experience (especially when dealing with
magic).  It affects your magical energy.
.lp Charisma
Charisma affects how certain creatures react toward you.  In
particular, it can affect the prices shopkeepers offer you.
.lp Alignment
\fBLawful\fP, \fBNeutral\fP, or \fBChaotic\fP.  Often, Lawful is
taken as good and Chaotic as evil, but legal and ethical do not always
coincide.  Your alignment influences how other
monsters react toward you.  Monsters of a like alignment are more likely
to be non-aggressive, while those of an opposing alignment are more likely
to be seriously offended at your presence.
.lp "Dungeon Level
How deep you are in the dungeon.  You start at level one and the number
increases as you go deeper into the dungeon.  Some levels are special,
and are identified by a name and not a number.  The Amulet of Yendor is
reputed to be somewhere beneath the twentieth level.
.lp "Gold  "
The number of gold pieces you are openly carrying.  Gold which you have
concealed in containers is not counted.
.lp "Hit Points
Your current and maximum hit points.  Hit points indicate how much
damage you can take before you die.  The more you get hit in a fight,
the lower they get.  You can regain hit points by resting, or by using
certain magical items or spells.  The number in parentheses is the maximum
number your hit points can reach.
.lp Power
Spell points.  This tells you how much mystic energy (\fImana\fP)
you have available for spell casting.  Again, resting will regenerate the
amount available.
.lp "Armor Class
A measure of how effectively your armor stops blows from unfriendly
creatures.  The lower this number is, the more effective the armor; it
is quite possible to have negative armor class. 
.lp Experience
Your current experience level and experience points.  As you
adventure, you gain experience points.  At certain experience point
totals, you gain an experience level.  The more experienced you are,
the better you fight and withstand magical attacks.  Many dungeons
show only your experience level here.
.lp "Time  "
The number of turns elapsed so far, displayed if you have the
.op time
option set.
.lp "Hunger status
Your current hunger status, ranging from \fBSatiated\fP down to
\fBFainting\fP.  If your hunger status is normal, it is not displayed.
.pg
Additional status flags may appear after the hunger status:  \fBConf\fP
when you're confused, \fBFoodPois\fP or \fBIll\fP
when sick, \fBBlind\fP when you can't
see, \fBStun\fP when stunned, and \fBHallu\fP when hallucinating.
.hn 2
The message line (top)
.pg
The top line of the screen is reserved for messages that describe
things that are impossible to represent visually.  If you see a
``\fB--More--\fP'' on the top line, this means that NetHack has
another message to display on the screen, but it wants to make certain
that you've read the one that is there first.  To read the next message,
just press the space bar.
.hn 2
The map (rest of the screen)
.pg
The rest of the screen is the map of the level as you have explored it
so far.  Each symbol on the screen represents something.  You can set
various graphics options to change some of the symbols the game uses;
otherwise, the game will use default symbols.  Here is a list of what the
default symbols mean:
.lp "- and |
The walls of a room, or an open door.  Or a grave (|).
.lp .
The floor of a room, ice, or a doorless doorway.
.lp #
A corridor, or iron bars, or a tree, or possibly a kitchen sink (if
your dungeon has sinks), or a drawbridge.
.lp >
Stairs down: a way to the next level.
.lp <
Stairs up: a way to the previous level.
.lp +
A closed door, or a spellbook containing a spell you may be able to learn.
.lp @
Your character or a human.
.lp $
A pile of gold.
.lp ^
A trap (once you have detected it).
.lp )
A weapon.
.lp [
A suit or piece of armor.
.lp %
Something edible (not necessarily healthy).
.lp ?
A scroll.
.lp /
A wand.
.lp =
A ring.
.lp !
A potion.
.lp (
A useful item (pick-axe, key, lamp...).
.lp """
An amulet or a spider web.
.lp *
A gem or rock (possibly valuable, possibly worthless).
.lp `
A boulder or statue.
.lp 0
An iron ball.
.lp _
An altar, or an iron chain.
.lp {
A fountain.
.lp }
A pool of water or moat or a pool of lava.
.lp "\e
An opulent throne.
.lp "a-zA-Z and other symbols
Letters and certain other symbols represent the various inhabitants
of the Mazes of Menace.  Watch out, they can be nasty and vicious.
Sometimes, however, they can be helpful.
.lp I
This marks the last known location of an invisible or otherwise unseen
monster.  Note that the monster could have moved.  The 'F' and 'm' commands
may be useful here.
.pg
You need not memorize all these symbols; you can ask the game what any
symbol represents with the `/' command (see the next section for
more info).

.hn 1
Commands
.pg
Commands are initiated by typing one or two characters.  Some commands,
like ``search'', do not require that any more information be collected by
NetHack.  Other commands might require additional information, for
example a direction, or an object to be used.  For those commands that
require additional information, NetHack will present you with either a
menu of choices or with a command line prompt requesting information.  Which
you are presented with will depend chiefly on how you have set the
.op menustyle
option.
.pg
For example, a common question, in the form ``What do you want to
use?\ [a-zA-Z\ ?*]'', asks you to choose an object you are carrying.
Here, ``a-zA-Z'' are the inventory letters of your possible choices.
Typing `?' gives you an inventory list of these items, so you can see
what each letter refers to.  In this example, there is also a `*'
indicating that you may choose an object not on the list, if you
wanted to use something unexpected.  Typing a `*' lists your entire
inventory, so you can see the inventory letters of every object you're
carrying.  Finally, if you change your mind and decide you don't want
to do this command after all, you can press the ESC key to abort the
command.
.pg
You can put a number before some commands to repeat them that many
times; for example, ``10s'' will search ten times.  If you have the
.op number_pad
option set, you must type `n' to prefix a count, so the example above
would be typed ``n10s'' instead.  Commands for which counts make no
sense ignore them.  In addition, movement commands can be prefixed for
greater control (see below).  To cancel a count or a prefix, press the
ESC key.
.pg
The list of commands is rather long, but it can be read at any time
during the game through the `?' command, which accesses a menu of
helpful texts.  Here are the commands for your reference:
.lp ?
Help menu:  display one of several help texts available.
.lp /
Tell what a symbol represents.  You may choose to specify a location
or type a symbol (or even a whole word) to explain.
Specifying a location is done by moving the cursor to a particular spot
on the map and then pressing one of `.', `,', `;',
or `:'.  `.' will explain the symbol at the chosen location,
conditionally check for ``More info?'' depending upon whether the
.op help
option is on, and then you will be asked to pick another location;
`,' will explain the symbol but skip any additional
information; `;' will skip additional info and also not bother asking
you to choose another location to examine; `:' will show additional
info, if any, without asking for confirmation.  When picking a location,
pressing the ESC key will terminate this command, or pressing `?'
will give a brief reminder about how it works.
.pg
Specifying a name rather than a location
always gives any additional information available about that name.
.lp &
Tell what a command does.
.lp <
Go up to the previous level (if you are on a staircase or ladder).
.lp >
Go down to the next level (if you are on a staircase or ladder).
.lp [yuhjklbn]
Go one step in the direction indicated (see Figure 2).  If you sense
or remember
a monster there, you will fight the monster instead.  Only these
one-step movement commands cause you to fight monsters; the others
(below) are ``safe.''
.sd
.TS S
center;
c c.
y  k  u	7  8  9
\e | /	\e | /
h- . -l	4- . -6
/ | \e	/ | \e
b  j  n	1  2  3
	(if \fBnumber_pad\fP is set)
.TE
.ed
.ce 1
Figure 2

.lp [YUHJKLBN]
Go in that direction until you hit a wall or run into something.
.lp m[yuhjklbn]
Prefix:  move without picking up objects or fighting (even if you remember
a monster there)
.lp F[yuhjklbn]
Prefix:  fight a monster (even if you only guess one is there)
.lp M[yuhjklbn]
Prefix:  move far, no pickup.
.lp "g[yuhjklbn]
Prefix:  move until something interesting is found.
.lp "G[yuhjklbn] or <CONTROL->[yuhjklbn]
Prefix:  same as `g', but forking of corridors is not considered interesting.
.lp _
Travel to a map location via a shortest-path algorithm.
.lp ""
The shortest path
is computed over map locations the hero knows about (e.g. seen or
previously traversed).  If there is no known path, a guess is made instead.
Stops on most of
the same conditions as the `G' command, but without picking up
objects, similar to the `M' command.  For ports with mouse 
support, the command is also invoked when a mouse-click takes place on a 
location other than the current position.
.lp .
Rest, do nothing for one turn.
.lp a
Apply (use) a tool (pick-axe, key, lamp...).
.lp A
Remove one or more worn items, such as armor.
.lp ""
Use `T' (take off) to take off only one piece of armor 
or `R' (remove) to take off only one accessory.
.lp ^A
Redo the previous command.
.lp c
Close a door.
.lp C
Call (name) a monster, an individual object, or a type of object.
.lp ""
Same as extended command ``#name''.
.lp ^C
Panic button.  Quit the game.
.lp d
Drop something.
.lp ""
Ex. ``d7a'' means drop seven items of object \fIa\fP.
.lp D
Drop several things.
.lp ""
In answer to the question
.lp ""
``What kinds of things do you want to drop? [!%= BUCXaium]''
.lp ""
you should type zero or more object symbols possibly followed by 
`a' and/or `i' and/or `u' and/or `m'.  In addition, one or more of
the blessed/uncursed/cursed groups may be typed.
.sd
.si
DB  - drop all objects known to be blessed.
DU  - drop all objects known to be uncursed.
DC  - drop all objects known to be cursed.
DX  - drop all objects of unknown B/U/C status.
Da  - drop all objects, without asking for confirmation.
Di  - examine your inventory before dropping anything.
Du  - drop only unpaid objects (when in a shop).
Dm  - use a menu to pick which object(s) to drop.
D%u - drop only unpaid food.
.ei
.ed
.lp ^D
Kick something (usually a door).
.lp e
Eat food.
.\" Make sure Elbereth is not hyphenated below, the exact spelling matters
.hw Elbereth
.lp E
Engrave a message on the floor.
.sd
.si
E- - write in the dust with your fingers.  
.ei
.ed
.lp ""
Engraving the word ``Elbereth'' will cause most monsters to not attack
you hand-to-hand (but if you attack, you will rub it out); this is
often useful to give yourself a breather.  (This feature may be compiled out
of the game, so your version might not have it.)
.lp f
Fire one of the objects placed in your quiver (or quiver sack, or that you
have at the ready).  You may select
ammunition with a previous `Q' command, or let the computer pick
something appropriate if
.op autoquiver
is true.
.lp i
List your inventory (everything you're carrying).
.lp I
List selected parts of your inventory.
.sd
.si
I* - list all gems in inventory;
Iu - list all unpaid items;
Ix - list all used up items that are on your shopping bill;
I$ - count your money.
.ei
.ed
.lp o
Open a door.
.lp O
Set options.
.lp ""
A menu showing the current option values will be
displayed.  You can change most values simply by selecting the menu
entry for the given option (ie, by typing its letter or clicking upon
it, depending on your user interface).  For the non-boolean choices,
a further menu or prompt will appear once you've closed this menu.
The available options
are listed later in this Guidebook.  Options are usually set before the
game rather than with the `O' command; see the section on options below.
.lp p
Pay your shopping bill.
.lp P
Put on a ring or other accessory (amulet, blindfold).
.lp ""
Use the 'W' command to wear armor.
.lp ^P
Repeat previous message.
.lp ""
Subsequent ^P's repeat earlier messages.
The behavior can be varied via the
.op msg_window
option.
.lp q
Quaff (drink) something (potion, water, etc).
.lp Q
Select an object for your quiver, quiver sack, or just generally at
the ready (only one of these is available at a time).  You can then throw
this (or one of these) using
the `f' command.  (In versions prior to 3.3 this was the command to quit
the game, which has now been moved to `#quit'.)
.lp r
Read a scroll or spellbook.
.lp R
Remove an accessory (ring, amulet, etc).
.lp ""
If you're wearing more than one, you'll be prompted for which one to
remove.  If you're only wearing one, then by default it will be removed
without asking, but you can set the
.op paranoid_confirmation
option to require a prompt.
.lp ""
Use the 'T' command to take off armor.
.lp ^R
Redraw the screen.
.lp s
Search for secret doors and traps around you.  It usually takes several
tries to find something.
.lp S
Save (and suspend) the game.  The game will be restored automatically the
next time you play.
.lp t
Throw an object or shoot a projectile.
.lp T
Take off armor.
.lp ""
If you're wearing more than one piece, you'll be prompted for which
one to take off.  If you're only wearing one, then by default it will
be taken off without asking, but you can set the
.op paranoid_confirmation
option to require a prompt.
.lp ""
Use the 'R' command to remove accessories.
.lp ^T
Teleport, if you have the ability.
.lp v
Display version number.
.lp V
Display the game history.
.lp w
Wield weapon.
.sd
.si
w- - wield nothing, use your bare hands.
.ei
.ed
Some characters can wield two weapons and once; use the ``#twoweapon''
extended command to do so.
.lp W
Wear armor.
.lp ""
Use the 'P' command to put on accessories.
.lp x
Exchange your wielded weapon with the item in your alternate weapon slot.
.lp ""
The latter is used as your secondary weapon when engaging in
two-weapon combat.  Note that if one of these slots is empty,
the exchange still takes place.
.lp X
Toggle two-weapon combat, if your character can do it.  Also available
via the ``#twoweapon'' extended command
.lp ^X
Display basic information about your character.
.lp ""
Displays name, role, race, gender (unless role name makes that
redundant, such as \fICaveman\fP or \fIPriestess\fP), and alignment,
along with your patron deity and his or her opposition.  It also
shows most of the various items of information from the status line(s)
in a less terse form, including several additional things which don't
appear in the normal status display due to space considerations.
.lp z
Zap a wand.
.sd
.si
z. - to aim at yourself, use `.' for the direction.
.ei
.ed
.lp Z
Zap (cast) a spell.
.sd
.si
Z. - to cast at yourself, use `.' for the direction.
.ei
.ed
.lp ^Z
Suspend the game
.ux " versions with job control only)." (
.lp :
Look at what is here.
.lp ;
Show what type of thing a visible symbol corresponds to.
.lp ,
Pick up some things from the floor beneath you.
.lp ""
May be preceded by `m' to force a selection menu.
.lp @
Toggle the
.op autopickup
option on and off.
.lp ^
Ask for the type of a trap you found earlier.
.lp )
Tell what weapon you are wielding.
.lp [
Tell what armor you are wearing.
.lp =
Tell what rings you are wearing.
.lp """
Tell what amulet you are wearing.
.lp (
Tell what tools you are using.
.lp *
Tell what equipment you are using.
.lp ""
Combines the preceding five type-specific
commands into one.
.lp $
Count your gold pieces.
.lp +
List the spells you know.
.lp ""
Using this command, you can also rearrange
the order in which your spells are listed, either by sorting the entire
list or by picking one spell from the menu then picking another to swap
places with it.  Swapping pairs of spells changes their casting letters,
so the change lasts after the current `+' command finishes.  Sorting
the whole list is temporary.  To make the most recent sort order persist
beyond the current `+' command, choose the sort option again and then
pick "reassign casting letters".  (Any spells learned after that will
be added to the end of the list rather than be inserted into the sorted
ordering.)
.lp "\e
Show what types of objects have been discovered.
.lp `
Show discovered types for one class of objects.
.lp !
Escape to a shell.
.lp #
Perform an extended command.
.lp ""
As you can see, the authors of NetHack
used up all the letters, so this is a way to introduce the less frequently
used commands.
What extended commands are available depends on what features the game was
compiled with.
.lp #adjust
Adjust inventory letters (most useful when the
.op fixinv
option is ``on'').
.lp ""
This command allows you to move an item from one particular inventory
slot to another so that it has a letter which is more meaningful for you
or that it will appear in a particular location when inventory listings
are displayed.
``#adjust'' can also be used to split a stack of objects; when
choosing the item to adjust, enter a count prior to its letter.
.lp #chat
Talk to someone.
.lp #conduct
List voluntary challenges you have maintained.
.lp ""
See the section below entitled ``Conduct'' for details.
.lp "#dip "
Dip an object into something.
.lp #enhance
Advance or check weapon and spell skills.
.lp #force
Force a lock.
.lp #invoke
Invoke an object's special powers.
.lp #jump
Jump to another location.
.lp #loot
Loot a box or bag on the floor beneath you, or the saddle 
from a steed standing next to you.
.lp #monster
Use a monster's special ability (when polymorphed into monster form).
.lp #name
Name a monster, an individual object, or a type of object.  Same as `C'.
.lp #offer
Offer a sacrifice to the gods.
.lp ""
You'll need to find an altar to have any chance at success.
Corpses of recently killed monsters are the fodder of choice.
.lp #pray
Pray to the gods for help.
.lp ""
Praying too soon after receiving prior help is a bad idea.
(Hint: entering the dungeon alive is treated as having received help.
You probably shouldn't start off a new game by praying right away.)
Since using this command by accident can cause trouble, there is an
option to make you confirm your intent before praying.  It is enabled
by default, and you can reset the
.op paranoid_confirmation
option to disable it.
.lp #quit
Quit the program without saving your game.
.lp ""
Since using this command by accident would throw away the current game,
you are asked to confirm your intent before quitting.  By default a
response of 'y' acknowledges that intent.  You can set the
.op paranoid_confirmation
option to require a response of "yes" instead.
.lp #ride
Ride (or stop riding) a monster.
.lp "#rub "
Rub a lamp or a stone.
.lp "#sit "
Sit down.
.lp #terrain
Show bare map without displaying monsters, objects, or traps.
.lp "#tip "
Tip over a container (bag or box) to pour out its contents.
.lp #turn
Turn undead.
.lp #twoweapon
Toggle two-weapon combat on or off.
.lp ""
Note that you must
use suitable weapons for this type of combat, or it will
be automatically turned off.
.lp #untrap
Untrap something (trap, door, or chest).
.lp ""
In some circumstances it can also be used to rescue trapped monsters.
.lp #version
Print compile time options for this version of NetHack.
.lp #wipe
Wipe off your face.
.lp "#?   "
Help menu:  get the list of available extended commands.
.pg
If your keyboard has a meta key (which, when pressed in combination
with another key, modifies it by setting the `meta' [8th, or `high']
bit), you can invoke many extended commands by meta-ing the first
letter of the command.
In \fINT\fP, \fIOS/2\fP, \fIPC\fP and \fIST\fP \fINetHack\fP,
the `Alt' key can be used in this fashion;
on the \fIAmiga\fP, set the
.op altmeta
option to get this behavior.
On other systems, if typing `Alt' plus another key transmits a
two character sequence consisting of an \fBEscape\fP
followed by the other key, you may set the
.op altmeta
option to have nethack combine them into meta+key.
.lp M-?
#? (not supported by all platforms)
.lp M-2
#twoweapon (unless the number_pad option is enabled)
.lp M-a
#adjust
.lp M-A
#annotate (if supported)
.lp M-c
#chat
.lp M-C
#conduct
.lp M-d
#dip
.lp M-e
#enhance
.lp M-f
#force
.lp M-i
#invoke
.lp M-j
#jump
.lp M-l
#loot
.lp M-m
#monster
.lp M-n
#name
.lp M-o
#offer
.lp M-O
#overview (if supported)
.lp M-p
#pray
.lp M-q
#quit
.lp M-r
#rub
.lp M-R
#ride (if supported)
.lp M-s
#sit
.lp M-t
#turn
.lp M-T
#tip
.lp M-u
#untrap
.lp M-v
#version
.lp M-w
#wipe
.pg
If the
.op number_pad
option is on, some additional letter commands are available:
.lp h
Help menu:  display one of several help texts available, like ``?''.
.lp j
Jump to another location.  Same as ``#jump'' or ``M-j''.
.lp k
Kick something (usually a door).  Same as `^D'.
.lp l
Loot a box or bag on the floor beneath you, or the saddle 
from a steed standing next to you.  Same as ``#loot'' or ``M-l''.
.lp N
Name a monster, an individual object, or a type of object.  Same
as ``#name'' (or ``M-n'') which is the same as the `C'
command.
.lp u
Untrap a trap, door, or chest.  Same as ``#untrap'' or ``M-u''.

.hn 1
Rooms and corridors
.pg
Rooms and corridors in the dungeon are either lit or dark.
Any lit areas within your line of sight will be displayed;  
dark areas are only displayed if they are within one space of you.
Walls and corridors remain on the map as you explore them.
.pg
Secret corridors are hidden.  You can find them with the `s' (search)
command.
.hn 2
Doorways
.pg
Doorways connect rooms and corridors.  Some doorways have no doors;
you can walk right through.  Others have doors in them, which may be
open, closed, or locked.  To open a closed door, use the `o' (open)
command; to close it again, use the `c' (close) command.
.pg
You can get through a locked door by using a tool to pick the lock
with the `a' (apply) command, or by kicking it open with the `^D'
(kick) command.
.pg
Open doors cannot be entered diagonally; you must approach them
straight on, horizontally or vertically.  Doorways without doors are
not restricted in this fashion.
.pg
Doors can be useful for shutting out monsters.  Most monsters cannot
open doors, although a few don't need to (ex. ghosts can walk through
doors).
.pg
Secret doors are hidden.  You can find them with the `s' (search)
command.  Once found they are in all ways equivalent to normal doors.
.hn 2
Traps (`^')
.pg
There are traps throughout the dungeon to snare the unwary delver.
For example, you may suddenly fall into a pit and be stuck for a few
turns trying to climb out.  Traps don't appear on your map until you
see one triggered by moving onto it, see something fall into it, or you
discover it with the `s' (search) command.  Monsters can fall prey to
traps, too, which can be a very useful defensive strategy.
.pg
There is a special pre-mapped branch of the dungeon based on the
classic computer game ``Sokoban.''  The goal is to push the boulders
into the pits or holes.  With careful foresight, it is possible to
complete all of the levels according to the traditional rules of
Sokoban.  Some allowances are permitted in case the player gets stuck;
however, they will lower your luck.
.hn 2
Stairs (`<', `>')
.pg
In general, each level in the dungeon will have a staircase going up
(`<') to the previous level and another going down (`>') to the next
level.  There are some exceptions though.  For instance, fairly early
in the dungeon you will find a level with two down staircases, one
continuing into the dungeon and the other branching into an area
known as the Gnomish Mines.  Those mines eventually hit a dead end,
so after exploring them (if you choose to do so), you'll need to
climb back up to the main dungeon.
.pg
When you traverse a set of stairs, or trigger a trap which sends you
to another level, the level you're leaving will be deactivated and
stored in a file on disk.  If you're moving to a previously visited
level, it will be loaded from its file on disk and reactivated.  If
you're moving to a level which has not yet been visited, it will be
created (from scratch for most random levels, from a template for
some ``special'' levels, or loaded from the remains of an earlier game
for a ``bones'' level as briefly described below).  Monsters are only
active on the current level; those on other levels are essentially
placed into stasis.
.pg
Ordinarily when you climb a set of stairs, you will arrive on the
corresponding staircase at your destination.  However, pets (see below)
and some other monsters will follow along if they're close enough when
you travel up or down stairs, and occasionally one of these creatures
will displace you during the climb.  When that occurs, the pet or other
monster will arrive on the staircase and you will end up nearby.
.hn 2
Ladders (`<', `>')
.pg
Ladders serve the same purpose as staircases, and the two types of
inter-level connections are nearly indistinguishable during game play.
.hn 2
Shops and shopping
.pg
Occasionally you will run across a room with a shopkeeper near the door
and many items lying on the floor.  You can buy items by picking them
up and then using the `p' command.  You can inquire about the price
of an item prior to picking it up by using the ``#chat'' command
while standing on it.  Using an item prior to paying for it will incur a
charge, and the shopkeeper won't allow you to leave the shop until you
have paid any debt you owe.
.pg
You can sell items to a shopkeeper by dropping them to the floor while
inside a shop.  You will either be offered an amount of gold and asked
whether you're willing to sell, or you'll be told that the shopkeeper
isn't interested (generally, your item needs to be compatible with the
type of merchandise carried by the shop).
.pg
If you drop something in a shop by accident, the shopkeeper will usually
claim ownership without offering any compensation.  You'll have to buy
it back if you want to reclaim it.
.pg
Shopkeepers sometimes run out of money.  When that happens, you'll be
offered credit instead of gold when you try to sell something.  Credit
can be used to pay for purchases, but it is only good in the shop where
it was obtained; other shopkeepers won't honor it.  (If you happen to
find a "credit card" in the dungeon, don't bother trying to use it in
shops; shopkeepers will not accept it.)
.pg
The `$' command, which reports the amount of gold you are carrying
(in inventory, not inside bags or boxes), will also show current shop
debt or credit, if any.  The `Iu' command lists unpaid items
(those which still belong to the shop) if you are carrying any.
The `Ix' command shows an inventory-like display of any unpaid
items which have been used up, along with other shop fees, if any.
.hn 3
Shop idiosyncracies
.pg
Several aspects of shop behavior might be unexpected.
.\" note: using * instead of \(bu is better for plain text output
.lp * 2
The price of a given item can vary due to a variety of factors.
.lp * 2
A shopkeeper treats the spot immediately inside the door as if it were
outside the shop.
.lp * 2
While the shopkeeper watches you like a hawk, he will generally ignore
any other customers.
.lp * 2
If a shop is "closed for inventory", it will not open of its own accord.
.lp * 2
Shops do not get restocked with new items, regardless of inventory depletion.

.hn 1
Monsters
.pg
Monsters you cannot see are not displayed on the screen.  Beware!
You may suddenly come upon one in a dark place.  Some magic items can
help you locate them before they locate you (which some monsters can do
very well).
.pg
The commands `/' and `;' may be used to obtain information about those
monsters who are displayed on the screen.  The command ``#name'', or
its synonym `C', allows you
to assign a name to a monster, which may be useful to help distinguish
one from another when multiple monsters are present.  Assigning a name
which is just a space will remove any prior name.
.pg
The extended command ``#chat'' can be used to interact with an adjacent
monster.  There is no actual dialog (in other words, you don't get to
choose what you'll say), but chatting with some monsters such as a
shopkeeper or the Oracle of Delphi can produce useful results.
.hn 2
Fighting
.pg
If you see a monster and you wish to fight it, just attempt to walk
into it.  Many monsters you find will mind their own business unless
you attack them.  Some of them are very dangerous when angered.
Remember:  discretion is the better part of valor.
.pg
In most circumstances, if you attempt to attack a peaceful monster by
moving into its location, you'll be asked to confirm your intent.  By 
default an answer of 'y' acknowledges that intent,
which can be error prone if you're using 'y' to move.  You can set the
.op paranoid_confirmation
option to require a response of "yes" instead.
.pg
If you can't see a monster (if it is invisible, or if you are blinded),
the symbol `I' will be shown when you learn of its presence.
If you attempt to walk into it, you will try to fight it just like
a monster that you can see; of course,
if the monster has moved, you will attack empty air.  If you guess
that the monster has moved and you don't wish to fight, you can use the `m'
command to move without fighting; likewise, if you don't remember a monster
but want to try fighting anyway, you can use the `F' command.
.hn 2
Your pet
.pg
You start the game with a little dog (`d'), cat (`f'), or pony (`u'), which
follows you about the dungeon and fights monsters with you.  Like you, your
pet needs food to survive.  It usually feeds itself on fresh carrion
and other meats.  If you're worried about it or want to train it, you
can feed it, too, by throwing it food.  A properly trained pet can be
very useful under certain circumstances.
.pg
Your pet also gains experience from killing monsters, and can grow
over time, gaining hit points and doing more damage.  Initially, your
pet may even be better at killing things than you, which makes pets
useful for low-level characters.
.pg
Your pet will follow you up and down staircases if it is next to you
when you move.  Otherwise your pet will be stranded and may become
wild.  Similarly, when you trigger certain types of traps which alter
your location (for instance, a trap door which drops you to a lower
dungeon level), any adjacent pet will accompany you and any non-adjacent
pet will be left behind.  Your pet may trigger such traps itself; you
will not be carried along with it even if adjacent at the time.
.hn 2
Steeds
.pg
Some types of creatures in the dungeon can actually be ridden if you
have the right equipment and skill.  Convincing a wild beast to let
you saddle it up is difficult to say the least.  Many a dungeoneer 
has had to resort to magic and wizardry in order to forge the alliance.
Once you do have the beast under your control however, you can 
easily climb in and out of the saddle with the `#ride' command.  Lead
the beast around the dungeon when riding, in the same manner as 
you would move yourself.  It is the beast that you will see displayed
on the map.
.pg
Riding skill is managed by the `#enhance' command.  See the section
on Weapon proficiency for more information about that.
.hn 2
Bones levels
.pg
You may encounter the shades and corpses of other adventurers (or even
former incarnations of yourself!) and their personal effects.  Ghosts
are hard to kill, but easy to avoid, since they're slow and do little
damage.  You can plunder the deceased adventurer's possessions;
however, they are likely to be cursed.  Beware of whatever killed the
former player; it is probably still lurking around, gloating over its
last victory.

.hn 1
Objects 
.pg
When you find something in the dungeon, it is common to want to pick
it up.  In NetHack, this is accomplished automatically by walking over
the object (unless you turn off the
.op autopickup
option (see below), or move with the `m' prefix (see above)), or
manually by using the `,' command.
.pg
If you're carrying too many items, NetHack will tell you so and you won't 
be able to pick
up anything more.  Otherwise, it will add the object(s) to your pack and tell
you what you just picked up.
.pg
As you add items to your inventory, you also add the weight of that object
to your load.  The amount that you can carry depends on your strength and
your constitution.  The
stronger you are, the less the additional load will affect you.  There comes
a point, though, when the weight of all of that stuff you are carrying around
with you through the dungeon will encumber you.  Your reactions
will get slower and you'll burn calories faster, requiring food more frequently
to cope with it.  Eventually, you'll be so overloaded that you'll either have
to discard some of what you're carrying or collapse under its weight.
.pg
NetHack will tell you how badly you have loaded yourself.  The symbols
`Burdened', `Stressed', `Strained', `Overtaxed' and `Overloaded' are
displayed on the bottom line display to indicate your condition.
.pg
When you pick up an object, it is assigned an inventory letter.  Many
commands that operate on objects must ask you to find out which object
you want to use.  When NetHack asks you to choose a particular object
you are carrying, you are usually presented with a list of inventory
letters to choose from (see Commands, above).
.pg
Some objects, such as weapons, are easily differentiated.  Others, like
scrolls and potions, are given descriptions which vary according to
type.  During a game, any two objects with the same description are
the same type.  However, the descriptions will vary from game to game.
.pg
When you use one of these objects, if its effect is obvious, NetHack
will remember what it is for you.  If its effect isn't extremely
obvious, you will be asked what you want to call this type of object
so you will recognize it later.  You can also use the ``#name''
command, or its synonym `C', for the same purpose at any time, to name
all objects of a particular type or just an individual object.
When you use ``#name'' on an object which has already been named,
specifying a space as the value will remove the prior name instead
of assigning a new one.
.hn 2
Curses and Blessings
.pg
Any object that you find may be cursed, even if the object is
otherwise helpful.  The most common effect of a curse is being stuck
with (and to) the item.  Cursed weapons weld themselves to your hand
when wielded, so you cannot unwield them.  Any cursed item you wear
is not removable by ordinary means.  In addition, cursed arms and armor
usually, but not always, bear negative enchantments that make them
less effective in combat.  Other cursed objects may act poorly or
detrimentally in other ways.
.pg
Objects can also be blessed.  Blessed items usually work better or
more beneficially than normal uncursed items.  For example, a blessed
weapon will do more damage against demons.
.pg
There are magical means of bestowing or removing curses upon objects,
so even if you are stuck with one, you can still have the curse
lifted and the item removed.  Priests and Priestesses have an innate
sensitivity to this property in any object, so they can more easily avoid
cursed objects than other character roles.
.pg
An item with unknown status will be reported in your inventory with no prefix.
An item which you know the state of will be distinguished in your inventory
by the presence of the word ``cursed'', ``uncursed'' or ``blessed'' in the
description of the item.
.hn 2
Weapons (`)')
.pg
Given a chance, most monsters in the Mazes of Menace will gratuitously try to
kill you.  You need weapons for self-defense (killing them first).  Without a
weapon, you do only 1-2 hit points of damage (plus bonuses, if any).
Monk characters are an exception; they normally do much more damage with
bare hands than they do with weapons.
.pg
There are wielded weapons, like maces and swords, and thrown weapons,
like arrows and spears.  To hit monsters with a weapon, you must wield it and
attack them, or throw it at them.  You can simply elect to throw a spear.
To shoot an arrow, you should first wield a bow, then throw the arrow.
Crossbows shoot crossbow bolts.  Slings hurl rocks and (other) stones
(like gems).
.pg
Enchanted weapons have a ``plus'' (or ``to hit enhancement'' which can be
either positive or negative) that adds to your chance to
hit and the damage you do to a monster.  The only way to determine a weapon's
enchantment is to have it magically identified somehow.
Most weapons are subject to some type of damage like rust.  Such
``erosion'' damage can be repaired.
.pg
The chance that an attack will successfully hit a monster, and the amount
of damage such a hit will do, depends upon many factors.  Among them are:
type of weapon, quality of weapon (enchantment and/or erosion), experience
level, strength, dexterity, encumbrance, and proficiency (see below).  The
monster's armor class - a general defense rating, not necessarily due to
wearing of armor - is a factor too; also, some monsters are particularly
vulnerable to certain types of weapons.
.pg
Many weapons can be wielded in one hand; some require both hands.
When wielding a two-handed weapon, you can not wear a shield, and
vice versa.  When wielding a one-handed weapon, you can have another
weapon ready to use by setting things up with the `x' command, which
exchanges your primary (the one being wielded) and alternate weapons.
And if you have proficiency in the ``two weapon combat'' skill, you
may wield both weapons simultaneously as primary and secondary; use the
`#twoweapon' extended command to engage or disengage that.  Only
some types of characters (barbarians, for instance) have the necessary
skill available.  Even with that skill, using two weapons at once incurs
a penalty in the chance to hit your target compared to using just one
weapon at a time.
.pg
There might be times when you'd rather not wield any weapon at all.
To accomplish that, wield `-', or else use the `A' command which
allows you to unwield the current weapon in addition to taking off
other worn items.
.pg
Those of you in the audience who are AD&D players, be aware that each
weapon which existed in AD&D does roughly the same damage to monsters in
NetHack.  Some of the more obscure weapons (such as the \fIaklys\fP,
\fIlucern hammer\fP, and \fIbec-de-corbin\fP) are defined in an
appendix to \fIUnearthed Arcana\fP, an AD&D supplement.
.pg
The commands to use weapons are `w' (wield), `t' (throw),
`f' (fire, an alternative way of throwing), `Q' (quiver),
`x' (exchange), `#twoweapon', and `#enhance' (see below).
.hn 3
Throwing and shooting
.pg
You can throw just about anything via the `t' command.  It will prompt
for the item to throw; picking `?' will list things in your inventory
which are considered likely to be thrown, or picking `*' will list
your entire inventory.  After you've chosen what to throw, you will
be prompted for a direction rather than for a specific target.  The
distance something can be thrown depends mainly on the type of object
and your strength.  Arrows can be thrown by hand, but can be thrown
much farther and will be more likely to hit when thrown while you are
wielding a bow.
.pg
You can simplify the throwing operation by using the `Q' command to
select your preferred ``missile'', then using the `f' command to
throw it.  You'll be prompted for a direction as above, but you don't
have to specify which item to throw each time you use `f'.  There is
also an option,
.op autoquiver,
which has NetHack choose another item to automatically fill your
quiver (or quiver sack, or have at the ready) when the inventory slot used
for `Q' runs out.
.pg
Some characters have the ability to fire a volley of multiple items in a
single turn.  Knowing how to load several rounds of ammunition at
once -- or hold several missiles in your hand -- and still hit a
target is not an easy task.  Rangers are among those who are adept
at this task, as are those with a high level of proficiency in the
relevant weapon skill (in bow skill if you're wielding one to
shoot arrows, in crossbow skill if you're wielding one to shoot bolts,
or in sling skill if you're wielding one to shoot stones).
The number of items that the character has a chance to fire varies from
turn to turn.  You can explicitly limit the number of shots by using a
numeric prefix before the `t' or `f' command.
For example, ``2f'' (or ``n2f'' if using
.op number_pad
mode) would ensure that at most 2 arrows are shot
even if you could have fired 3.  If you specify
a larger number than would have been shot (``4f'' in this example),
you'll just end up shooting the same number (3, here) as if no limit
had been specified.  Once the volley is in motion, all of the items
will travel in the same direction; if the first ones kill a monster,
the others can still continue beyond that spot.
.hn 3
Weapon proficiency
.pg
You will have varying degrees of skill in the weapons available.
Weapon proficiency, or weapon skills, affect how well you can use
particular types of weapons, and you'll be able to improve your skills
as you progress through a game, depending on your role, your experience
level, and use of the weapons.
.pg
For the purposes of proficiency, weapons have
been divided up into various groups such as daggers, broadswords, and
polearms.  Each role has a limit on what level of proficiency a character
can achieve for each group.  For instance, wizards can become highly
skilled in daggers or staves but not in swords or bows.
.pg
The `#enhance' extended command is used to review current weapons proficiency
(also spell proficiency) and to choose which skill(s) to improve when
you've used one or more skills enough to become eligible to do so.  The
skill rankings are ``none'' (sometimes also referred to as ``restricted'',
because you won't be able to advance), ``unskilled'', ``basic'', ``skilled'',
and ``expert''.  Restricted skills simply will not appear in the list
shown by `#enhance'.  (Divine intervention might unrestrict a particular
skill, in which case it will start at unskilled and be limited to basic.)
Some characters can enhance their barehanded combat or martial arts skill
beyond expert to ``master'' or ``grand master''.
.pg
Use of a weapon in which you're restricted or unskilled
will incur a modest penalty in the chance to hit a monster and also in
the amount of damage done when you do hit; at basic level, there is no
penalty or bonus; at skilled level, you receive a modest bonus in the
chance to hit and amount of damage done; at expert level, the bonus is
higher.  A successful hit has a chance to boost your training towards
the next skill level (unless you've already reached the limit for this
skill).  Once such training reaches the threshold for that next level,
you'll be told that you feel more confident in your skills.  At that
point you can use `#enhance' to increase one or more skills.  Such skills
are not increased automatically because there is a limit to your total
overall skills, so you need to actively choose which skills to enhance
and which to ignore.
.hn 3
Two-Weapon combat
.pg
Some characters can use two weapons at once.  Setting things up to
do so can seem cumbersome but becomes second nature with use.
To wield two weapons, you need to use the ``#twoweapon'' command.
But first you need to have a weapon in each hand.
(Note that your two weapons are not fully equal; the one in the
hand you normally wield with is considered primary and the other
one is considered secondary.  The most noticeable difference is   
after you stop--or before you begin, for that matter--wielding
two weapons at once.  The primary is your wielded weapon and the
secondary is just an item in your inventory that's been designated
as alternate weapon.)
.pg
If your primary weapon is wielded but your off hand is empty or has
the wrong weapon, use the sequence 'x', 'w', 'x' to first swap your
primary into your off hand, wield whatever you want as secondary
weapon, then swap them both back into the intended hands.
If your secondary or alternate weapon is correct but your primary
one is not, simply use 'w' to wield the primary.
Lastly, if neither hand holds the correct weapon, use 'w', 'x', 'w'
to first wield the intended secondary, swap it to off hand, and then
wield the primary.
.pg
The whole process can be simplified via use of the
.op pushweapon
option.  When it is enabled, then using 'w' to wield something
causes the currently wielded weapon to become your alternate weapon.
So the sequence 'w', 'w' can be used to first wield the weapon you
intend to be secondary, and then wield the one you want as primary
which will push the first into secondary position.
.pg
When in two-weapon combat mode, using the ``#twoweapon'' command
toggles back to single-weapon mode.  Throwing or dropping either of the
weapons or having one of them be stolen or destroyed will also make you
revert to single-weapon combat.
.hn 2
Armor (`[')
.pg
Lots of unfriendly things lurk about; you need armor to protect
yourself from their blows.  Some types of armor offer better
protection than others.  Your armor class is a measure of this
protection.  Armor class (AC) is measured as in AD&D, with 10 being
the equivalent of no armor, and lower numbers meaning better armor.
Each suit of armor which exists in AD&D gives the same protection in
NetHack.  Here is an (incomplete) list of the armor classes provided by
various suits of armor:

.TS S
center;
a n.
dragon scale mail	1
plate mail	3
crystal plate mail	3
bronze plate mail	4
splint mail	4
banded mail	4
dwarvish mithril-coat	4
elven mithril-coat	5
chain mail	5
orcish chain mail	6
scale mail	6
studded leather armor	7
ring mail	7
orcish ring mail	8
leather armor	8
leather jacket	9
no armor	10
.TE
.pg
You can also wear other pieces of armor (ex. helmets, boots, shields, cloaks)
to lower your armor class even further, but you can only wear one item
of each category (one suit of armor, one cloak, one helmet, one
shield, and so on) at a time.
.pg
If a piece of armor is enchanted, its armor protection will be better
(or worse) than normal, and its ``plus'' (or minus) will subtract from
your armor class.  For example, a +1 chain mail would give you
better protection than normal chain mail, lowering your armor class one
unit further to 4.  When you put on a piece of armor, you immediately
find out the armor class and any ``plusses'' it provides.  Cursed
pieces of armor usually have negative enchantments (minuses) in
addition to being unremovable.
.pg
Many types of armor are subject to some kind of damage like rust.  Such
damage can be repaired.  Some types of armor may inhibit spell casting.
.pg
The commands to use armor are `W' (wear) and `T' (take off).
The `A' command can also be used to take off armor as well as other
worn items.
.hn 2
Food (`%')
.pg
Food is necessary to survive.  If you go too long without eating you
will faint, and eventually die of starvation.  Some types of food will
spoil, and become unhealthy to eat, if not protected.  Food stored in
ice boxes or tins (``cans'') will usually stay fresh, but
ice boxes are heavy, and tins take a while to open.
.pg
When you kill monsters, they usually leave corpses which are also
``food.''  Many, but not all, of these are edible; some also give you
special powers when you eat them.  A good rule of thumb is ``you are
what you eat.''
.pg
Some character roles and some monsters are vegetarian.  Vegetarian monsters
will typically never eat animal corpses, while vegetarian players can,
but with some rather unpleasant side-effects.
.pg
You can name one food item after something you like to eat with the
.op fruit
option.
.pg
The command to eat food is `e'.
.hn 2
Scrolls (`?')
.pg
Scrolls are labeled with various titles, probably chosen by ancient wizards
for their amusement value (ex. ``READ ME,'' or ``THANX MAUD'' backwards).
Scrolls disappear after you read them (except for blank ones, without
magic spells on them).
.pg
One of the most useful of these is the \fIscroll of identify\fP, which
can be used to determine what another object is, whether it is cursed or
blessed, and how many uses it has left.  Some objects of subtle
enchantment are difficult to identify without these.
.pg
A mail daemon may run up and deliver mail to you as a
\fIscroll of mail\fP (on versions compiled with this feature).
To use this feature on versions where NetHack mail delivery is triggered
by electronic mail appearing in your system mailbox,
you must let NetHack know where to look for new mail by setting
the ``MAIL'' environment variable to the file name of your mailbox.
You may also want to set the ``MAILREADER'' environment
variable to the file name of your favorite reader, so NetHack can shell to it
when you read the scroll.
On versions of NetHack where mail is randomly generated internal to the game,
these environment variables are ignored.
You can disable the mail daemon by turning off the
.op mail
option.
.pg
The command to read a scroll is `r'.
.hn 2
Potions (`!')
.pg
Potions are distinguished by the color of the liquid inside the flask.
They disappear after you quaff them.
.pg
Clear potions are potions of water.  Sometimes these are blessed or cursed,
resulting in holy or unholy water.  Holy water is the bane of the undead, so
potions of holy water are good things to throw (`t') at them.  It is also
sometimes very useful to dip (``#dip'') an object into a potion.
.pg
The command to drink a potion is `q' (quaff).
.hn 2
Wands (`/')
.pg
Magic wands usually have multiple magical charges.  Some wands are
directional\(emyou must give a direction in which to zap them.  You can also
zap them at yourself (just give a `.' or `s' for the direction). Be warned,
however, for this is often unwise.  Other wands are nondirectional\(emthey
don't require a direction.  The number of charges in a wand is random and
decreases by one whenever you use it.
.pg
When the number of charges left in a wand becomes zero, attempts to use the
wand will usually result in nothing happening.  Occasionally, however, it may
be possible to squeeze the last few mana points from an otherwise spent wand,
destroying it in the process.  A wand may be recharged by using suitable
magic, but doing so runs the risk of causing it to explode.  The chance
for such an explosion starts out very small and increases each time the
wand is recharged.
.pg
In a truly desperate situation, when your back is up against the wall, you
might decide to go for broke and break your wand.  This is not for the faint
of heart.  Doing so will almost certainly cause a catastrophic release of
magical energies.
.pg
When you have fully identified a particular wand, inventory display will
include additional information in parentheses: the number of times it has
been recharged followed by a colon and then by its current number of charges.
A current charge count of -1 is a special case indicating that the wand
has been cancelled.
.pg
The command to use a wand is `z' (zap).  To break one, use the `a' (apply)
command.
.hn 2
Rings (`=')
.pg
Rings are very useful items, since they are relatively permanent
magic, unlike the usually fleeting effects of potions, scrolls, and
wands.
.pg
Putting on a ring activates its magic.  You can wear only two
rings, one on each ring finger.
.pg
Most rings also cause you to grow hungry more rapidly, the rate
varying with the type of ring.  
.pg
The commands to use rings are `P' (put on) and `R' (remove).
.hn 2
Spellbooks (`+')
.pg
Spellbooks are tomes of mighty magic.  When studied with the `r' (read)
command, they transfer to the reader the knowledge of a spell (and
therefore eventually become unreadable) \(em unless the attempt backfires.
Reading a cursed spellbook or one with mystic runes beyond
your ken can be harmful to your health!
.pg
A spell (even when learned) can also backfire when you cast it.  If you
attempt to cast a spell well above your experience level, or if you have
little skill with the appropriate spell type, or cast it at
a time when your luck is particularly bad, you can end up wasting both the
energy and the time required in casting.
.pg
Casting a spell calls forth magical energies and focuses them with
your naked mind.  Some of the magical energy released comes from within
you, and casting several spells in a row may tire you.
Casting of spells also requires practice.  With practice, your
skill in each category of spell casting will improve.  Over time, however,
your memory of each spell will dim, and you will need to relearn it.
.pg
Some spells are
directional\(emyou must give a direction in which to cast them.  You can also
cast them at yourself (just give a `.' or `s' for the direction). Be warned,
however, for this is often unwise.  Other spells are nondirectional\(emthey
don't require a direction.
.pg
Just as weapons are divided into groups in which a character can become
proficient (to varying degrees), spells are similarly grouped.
Successfully casting a spell exercises its skill group; using the
`#enhance' command to advance a sufficiently exercised skill
will affect all spells within the group.  Advanced skill may increase the
potency of spells, reduce their risk of failure during casting attempts,
and improve the accuracy of the estimate for how much longer they will
be retained in your memory.
Skill slots are shared with weapons skills.  (See also the section on
``Weapon proficiency''.)
.pg
Casting a spell also requires flexible movement, and wearing various types
of armor may interfere with that.
.pg
The command to read a spellbook is the same as for scrolls, `r' (read).
The `+' command lists each spell you know along with its level, skill
category, chance of failure when casting, and an estimate of how strongly
it is remembered.
The `Z' (cast) command casts a spell.
.hn 2
Tools (`(')
.pg
Tools are miscellaneous objects with various purposes.  Some tools
have a limited number of uses, akin to wand charges.  For example, lamps burn
out after a while.  Other tools are containers, which objects can
be placed into or taken out of.
.pg
The command to use tools is `a' (apply).
.hn 3
Containers
.pg
You may encounter bags, boxes, and chests in your travels.  A tool of
this sort can be opened with the ``#loot'' extended command when
you are standing on top of it (that is, on the same floor spot),
or with the `a' (apply) command when you are carrying it.  However,
chests are often locked, and are in any case unwieldy objects.
You must set one down before unlocking it by
using a key or lock-picking tool with the `a' (apply) command,
by kicking it with the `^D' command,
or by using a weapon to force the lock with the ``#force'' extended command.
.pg
Some chests are trapped, causing nasty things to happen when you
unlock or open them.  You can check for and try to deactivate traps
with the ``#untrap'' extended command.
.hn 2
Amulets (`"')
.pg
Amulets are very similar to rings, and often more powerful.  Like
rings, amulets have various magical properties, some beneficial,
some harmful, which are activated by putting them on.
.pg
Only one amulet may be worn at a time, around your neck.
.pg
The commands to use amulets are the same as for rings, `P' (put on)
and `R' (remove).
.hn 2
Gems (`*')
.pg
Some gems are valuable, and can be sold for a lot of gold.  They are also
a far more efficient way of carrying your riches.  Valuable gems increase
your score if you bring them with you when you exit.
.pg
Other small rocks are also categorized as gems, but they are much less
valuable.  All rocks, however, can be used as projectile weapons (if you
have a sling).  In the most desperate of cases, you can still throw them
by hand.
.hn 2
Large rocks (`\`')
.pg
Statues and boulders are not particularly useful, and are generally
heavy.  It is rumored that some statues are not what they seem.
.pg
Very large humanoids (giants and their ilk) have been known to use boulders
as weapons.
.hn 2
Gold (`$')
.pg
Gold adds to your score, and you can buy things in shops with it.
There are a number
of monsters in the dungeon that may be influenced by the amount of gold
you are carrying (shopkeepers aside).

.hn 1
Conduct
.pg
As if winning NetHack were not difficult enough, certain players
seek to challenge themselves by imposing restrictions on the
way they play the game.  The game automatically tracks some of
these challenges, which can be checked at any time with the #conduct
command or at the end of the game.  When you perform an action which
breaks a challenge, it will no longer be listed.  This gives
players extra ``bragging rights'' for winning the game with these
challenges.  Note that it is perfectly acceptable to win the game
without resorting to these restrictions and that it is unusual for
players to adhere to challenges the first time they win the game.
.pg
Several of the challenges are related to eating behavior.  The most
difficult of these is the foodless challenge.  Although creatures
can survive long periods of time without food, there is a physiological
need for water; thus there is no restriction on drinking beverages,
even if they provide some minor food benefits.
Calling upon your god for help with starvation does
not violate any food challenges either.
.pg
A strict vegan diet is one which avoids any food derived from animals.
The primary source of nutrition is fruits and vegetables.  The
corpses and tins of blobs (`b'), jellies (`j'), and fungi (`F') are
also considered to be vegetable matter.  Certain human
food is prepared without animal products; namely, lembas wafers, cram
rations, food rations (gunyoki), K-rations, and C-rations.
Metal or another normally indigestible material eaten while polymorphed
into a creature that can digest it is also considered vegan food.
Note however that eating such items still counts against foodless conduct.
.pg
Vegetarians do not eat animals;
however, they are less selective about eating animal byproducts than vegans.
In addition to the vegan items listed above, they may eat any kind
of pudding (`P') other than the black puddings,
eggs and food made from eggs (fortune cookies and pancakes),
food made with milk (cream pies and candy bars), and lumps of
royal jelly.  Monks are expected to observe a vegetarian diet.
.pg
Eating any kind of meat violates the vegetarian, vegan, and foodless
conducts.  This includes tripe rations, the corpses or tins of any
monsters not mentioned above, and the various other chunks of meat
found in the dungeon.  Swallowing and digesting a monster while polymorphed
is treated as if you ate the creature's corpse.
Eating leather, dragon hide, or bone items while
polymorphed into a creature that can digest it, or eating monster brains
while polymorphed into a mind flayer, is considered eating
an animal, although wax is only an animal byproduct.
.pg
Regardless of conduct, there will be some items which are indigestible,
and others which are hazardous to eat.  Using a swallow-and-digest
attack against a monster is equivalent to eating the monster's corpse.
Please note that the term ``vegan'' is used here only in the context of
diet.  You are still free to choose not to use or wear items derived
from animals (e.g. leather, dragon hide, bone, horns, coral), but the
game will not keep track of this for you.  Also note that ``milky''
potions may be a translucent white, but they do not contain milk,
so they are compatible with a vegan diet.  Slime molds or
player-defined ``fruits'', although they could be anything
from ``cherries'' to ``pork chops'', are also assumed to be vegan.
.pg
An atheist is one who rejects religion.  This means that you cannot
#pray, #offer sacrifices to any god, #turn undead, or #chat with a priest.
Particularly selective readers may argue that playing Monk or Priest
characters should violate this conduct; that is a choice left to the
player.  Offering the Amulet of Yendor to your god is necessary to
win the game and is not counted against this conduct.  You are also
not penalized for being spoken to by an angry god, priest(ess), or
other religious figure; a true atheist would hear the words but
attach no special meaning to them.
.pg
Most players fight with a wielded weapon (or tool intended to be
wielded as a weapon).  Another challenge is to win the game without
using such a wielded weapon.  You are still permitted to throw,
fire, and kick weapons; use a wand, spell, or other type of item;
or fight with your hands and feet.
.pg
In NetHack, a pacifist refuses to cause the death of any other monster
(i.e. if you would get experience for the death).  This is a particularly
difficult challenge, although it is still possible to gain experience
by other means.
.pg
An illiterate character cannot read or write.  This includes reading
a scroll, spellbook, fortune cookie message, or t-shirt; writing a
scroll; or making an engraving of anything other than a single ``x'' (the
traditional signature of an illiterate person).  Reading an engraving,
or any item that is absolutely necessary to win the game, is not counted
against this conduct.  The identity of scrolls and spellbooks (and
knowledge of spells) in your starting inventory is assumed to be
learned from your teachers prior to the start of the game and isn't
counted.
.pg
There are several other challenges tracked by the game.  It is possible
to eliminate one or more species of monsters by genocide; playing without
this feature is considered a challenge.  When the game offers you an
opportunity to genocide monsters, you may respond with the monster type
``none'' if you want to decline.  You can change the form of an item into
another item of the same type (``polypiling'') or the form of your own
body into another creature (``polyself'') by wand, spell, or potion of
polymorph; avoiding these effects are each considered challenges.
Polymorphing monsters, including pets, does not break either of these
challenges.
Finally, you may sometimes receive wishes; a game without an attempt to
wish for any items is a challenge, as is a game without wishing for
an artifact (even if the artifact immediately disappears).  When the
game offers you an opportunity to make a wish for an item, you may
choose ``nothing'' if you want to decline.

.hn 1
Options
.pg
Due to variations in personal tastes and conceptions of how NetHack
should do things, there are options you can set to change how NetHack
behaves.
.hn 2
Setting the options
.pg
Options may be set in a number of ways.  Within the game, the `O'
command allows you to view all options and change most of them.
You can also set options automatically by placing them in the
NETHACKOPTIONS environment variable or in a configuration file.
Some versions of NetHack also have front-end programs that allow
you to set options before starting the game or a global configuration
for system administrators.
.hn 2
Using the NETHACKOPTIONS environment variable
.pg
The NETHACKOPTIONS variable is a comma-separated list of initial
values for the various options.  Some can only be turned on or off.
You turn one of these on by adding the name of the option to the list,
and turn it off by typing a `!' or ``no'' before the name.  Others take a 
character string as a value.  You can set string options by typing
the option name, a colon or equals sign, and then the value of the string.
The value is terminated by the next comma or the end of string.
.pg
For example, to set up an environment variable so that ``autoquiver'' is on,
``autopickup'' is off, the name is set to ``Blue Meanie'', and the fruit
is set to ``papaya'', you would enter the command
.sd
% \fBsetenv NETHACKOPTIONS "autoquiver,\e!autopickup,name:Blue Meanie,fruit:papaya"\fP
.ed
in \fIcsh\fP (note the need to escape the ! since it's special to the shell), or
.sd
$ \fBNETHACKOPTIONS="autoquiver,!autopickup,name:Blue Meanie,fruit:papaya"\fP
$ \fBexport NETHACKOPTIONS\fP
.ed
in \fIsh\fP or \fIksh\fP.
.hn 2
Using a configuration file
.pg
Any line in the configuration file starting with `#' is treated as a comment.
Any line in the configuration file starting with ``OPTIONS='' may be
filled out with options in the same syntax as in NETHACKOPTIONS.
Any line starting with ``SYMBOLS=''
is taken as defining the corresponding symbol
in a different syntax, a sequence of decimal numbers giving 
the character position in the current font to be used in displaying 
each entry. Such a sequence can be continued to multiple lines by putting a `\e'
at the end of each line to be continued.
.pg
Any line starting with ``AUTOPICKUP_EXCEPTION='' is taken
as defining an exception to the 
.op pickup_types
option. 
There is a section of this Guidebook that discusses that.
.pg
The default name of the configuration file varies on different
operating systems, but NETHACKOPTIONS can also be set to
the full name of a file you want to use (possibly preceded by an `@').
.hn 2
Customization options
.pg
Here are explanations of what the various options do.
Character strings that are too long may be truncated.
Some of the options listed may be inactive in your dungeon.
.lp acoustics
Enable messages about what your character hears (default on).
Note that this has nothing to do with your computer's audio capabilities.
.lp align
Your starting alignment (align:lawful, align:neutral,
or align:chaotic).  You may specify just the first letter.
The default is to randomly pick an appropriate alignment.
If you prefix a `!' or ``no'' to the value, you can 
exclude that alignment from being picked randomly.
Cannot be set with the `O' command.
.lp autodig
Automatically dig if you are wielding a digging tool and moving into a place
that can be dug (default false).
.lp "autopickup  "
Automatically pick up things onto which you move (default on). 
See
.op pickup_types
to refine the behavior.
.lp "autoquiver  "
This option controls what happens when you attempt the `f' (fire)
command with an empty quiver (or quiver sack or have nothing at the ready).
When true, the computer will fill
your quiver or quiver sack or make ready some suitable weapon.  Note that it
will not take
into account the blessed/cursed status, enchantment, damage, or
quality of the weapon; you are free to manually fill your quiver or quiver sack
or make ready
with the `Q' command instead.  If no weapon is found or the option is
false, the `t' (throw) command is executed instead.  (default false)
.lp blind
Start the character permanently blind. (default false)
.lp bones
Allow saving and loading bones files.  (default true)
.lp boulder
Set the character used to display boulders (default is rock class symbol).
.lp catname
Name your starting cat (ex. ``catname:Morris'').
Cannot be set with the `O' command.
.lp character
Pick your type of character (ex. ``character:Monk'');
synonym for ``role''.  See ``name'' for an alternate method
of specifying your role.  Normally only the first letter of
the value is examined; the string ``random'' is an exception.
.lp checkpoint
Save game state after each level change, for possible recovery after
program crash (default on).
.lp checkspace
Check free disk space before writing files to disk (default on).
You may have to turn this off if you have more than 2 GB free space
on the partition used for your save and level files.
Only applies when MFLOPPY was defined during compilation.
.lp clicklook
Allows looking at things on the screen by navigating the mouse
over them and clicking the right mouse button (default off).
.lp cmdassist
Have the game provide some additional command assistance for 
new players if it detects some anticipated mistakes (default on).
.lp "confirm "
Have user confirm attacks on pets, shopkeepers, and other
peaceable creatures (default on).
.lp disclose
Controls what information the program reveals when the game ends.
Value is a space separated list of prompting/category pairs
(default is `\fBni na nv ng nc no\fP',
prompt with default response of `\fBn\fP' for each candidate).
The possibilities are:
.sd
.si
.CC i "disclose your inventory;"
.CC a "disclose your attributes;"
.CC v "summarize monsters that have been vanquished;"
.CC g "list monster species that have been genocided;"
.CC c "display your conduct;"
.CC o "display dungeon overview."
.ei
.ed
Each disclosure possibility can optionally be preceded by a prefix which
lets you refine how it behaves.  Here are the valid prefixes:
.sd
.si
.CC y "prompt you and default to yes on the prompt;"
.CC n "prompt you and default to no on the prompt;"
.CC + "disclose it without prompting;"
.CC - "do not disclose it and do not prompt."
.ei
.ed
Omitted categories are implicitly added with `n' prefix.
Specified categories with omitted prefix implicitly use `+' prefix.
Order of the disclosure categories does not matter, program display for
end-of-game disclosure follows a set sequence.
.lp ""
(ex. ``disclose:yi na +v -g o'')
The example sets
\fBinventory\fP to \fIprompt\fP and default to \fIyes\fP,
\fBattributes\fP to \fIprompt\fP and default to \fIno\fP,
\fBvanquished\fP to \fIdisclose without prompting\fP,
\fBgenocided\fP to \fInot disclose\fP and \fInot prompt\fP,
\fBconduct\fP to implicitly \fIprompt\fP and default to \fIno\fP, and
\fBoverview\fP to \fIdisclose without prompting\fP.
.lp ""
Note that the vanquished monsters list includes all monsters killed by
traps and each other as well as by you.
And the dungeon overview shows all levels you had visited but does not
reveal things about them that you hadn't discovered.
.lp dogname
Name your starting dog (ex. ``dogname:Fang'').
Cannot be set with the `O' command.
.lp extmenu
Changes the extended commands interface to pop-up a menu of available commands.
It is keystroke compatible with the traditional interface except that it does
not require that you hit Enter. It is implemented only by the tty port 
(default off), when the game has been compiled to support tty graphics.
.lp female
An obsolete synonym for ``gender:female''.
Cannot be set with the `O' command.
.lp fixinv
An object's inventory letter sticks to it when it's dropped (default on).
If this is off, dropping an object shifts all the remaining inventory letters.
.lp "fruit   "
Name a fruit after something you enjoy eating (ex. ``fruit:mango'')
(default ``slime mold'').  Basically a nostalgic whimsy that NetHack uses
from time to time.  You should set this to something you find more
appetizing than slime mold.  Apples, oranges, pears, bananas, and melons
already exist in NetHack, so don't use those.
.lp gender
Your starting gender (gender:male or gender:female).
You may specify just the first letter.  Although you can
still denote your gender using the ``male'' and ``female''
options, the ``gender'' option will take precedence.
The default is to randomly pick an appropriate gender.
If you prefix a `!' or ``no'' to the value, you can 
exclude that gender from being picked randomly.
Cannot be set with the `O' command.
.lp "help    "
If more information is available for an object looked at
with the `/' command, ask if you want to see it (default on). Turning help
off makes just looking at things faster, since you aren't interrupted with the
``More info?'' prompt, but it also means that you might miss some
interesting and/or important information.
.lp horsename
Name your starting horse (ex. ``horsename:Trigger'').
Cannot be set with the `O' command.
.lp ignintr
Ignore interrupt signals, including breaks (default off).
.lp legacy
Display an introductory message when starting the game (default on).
.lp lit_corridor
Show corridor squares seen by night vision or a light source held by your
character as lit (default off).
.lp lootabc
Use the old `a', `b', and `c' keyboard shortcuts when
looting, rather than the mnemonics `o', `i', and `b' (default off).
.lp "mail    "
Enable mail delivery during the game (default on).
.lp "male    "
An obsolete synonym for ``gender:male''.
Cannot be set with the `O' command.
.lp mention_walls
Give feedback when walking against a wall (default off).
.lp menucolors
Enable coloring menu lines (default off).
See ``Configuring Menu Colors'' on how to configure the colors.
.lp menustyle
Controls the interface used when you need to choose various objects (in
response to the Drop command, for instance).  The value specified should
be the first letter of one of the following:  traditional, combination,
partial, or full.  Traditional was the only interface available for
earlier versions; it consists of a prompt for object class characters,
followed by an object-by-object prompt for all items matching the selected
object class(es).  Combination starts with a prompt for object class(es)
of interest, but then displays a menu of matching objects rather than
prompting one-by-one.  Partial skips the object class filtering and
immediately displays a menu of all objects.  Full displays a menu of
object classes rather than a character prompt, and then a menu of matching
objects for selection.
.lp menu_deselect_all
Menu character accelerator to deselect all items in a menu.
Implemented by the Amiga, Gem, X11 and tty ports.
Default '-'.
.lp menu_deselect_page
Menu character accelerator to deselect all items on this page of a menu.
Implemented by the Amiga, Gem and tty ports.
Default '\e'.
.lp menu_first_page
Menu character accelerator to jump to the first page in a menu.
Implemented by the Amiga, Gem and tty ports.
Default '^'.
.lp menu_headings
Controls how the headings in a menu are highlighted.
Values are 'bold', 'inverse', or 'underline'.
Not all ports can actually display all three types.
.lp menu_invert_all
Menu character accelerator to invert all items in a menu.
Implemented by the Amiga, Gem, X11 and tty ports.
Default '@'.
.lp menu_invert_page
Menu character accelerator to invert all items on this page of a menu.
Implemented by the Amiga, Gem and tty ports.
Default '~'.
.lp menu_last_page
Menu character accelerator to jump to the last page in a menu.
Implemented by the Amiga, Gem and tty ports.
Default '|'.
.lp menu_next_page
Menu character accelerator to goto the next menu page.
Implemented by the Amiga, Gem and tty ports.
Default '>'.
.lp menu_objsyms
Show object symbols in menu headings in menus where
the object symbols act as menu accelerators (default off).
.lp menu_previous_page 
Menu character accelerator to goto the previous menu page.
Implemented by the Amiga, Gem and tty ports.
Default '<'.
.lp menu_search
Menu character accelerator to search for a menu item.
Implemented by the Amiga, Gem, X11 and tty ports.
Default ':'.
.lp menu_select_all
Menu character accelerator to select all items in a menu.
Implemented by the Amiga, Gem, X11 and tty ports.
Default '.'.
.lp menu_select_page
Menu character accelerator to select all items on this page of a menu.
Implemented by the Amiga, Gem and tty ports.
Default ','.
.lp msghistory
The number of top line messages to save (and recall with ^P) (default 20).
Cannot be set with the `O' command.
.lp msg_window
Allows you to change the way recalled messages are displayed.
(It is currently implemented for tty only.)
The possible values are:
.sd
.si
.CC s "single message (default; only choice prior to 3.4.0);"
.CC c "combination, two messages as `single', then as `full';"
.CC f "full window, oldest message first;"
.CC r "full window reversed, newest message first."
.ei
.ed
For backward compatibility, no value needs to be specified (which
defaults to `full'), or it can be negated (which defaults to `single').
.lp "name    "
Set your character's name (defaults to your user name).  You can also
set your character's role by appending a dash and one or more letters of
the role (that is, by suffixing one of
.op "-A -B -C -H -K -M -P -Ra -Ro -S -T -V -W" ).
If
.op "-@"
is used for the role, then a random one will be automatically chosen.
Cannot be set with the `O' command.
.lp "news    "
Read the NetHack news file, if present (default on).
Since the news is shown at the beginning of the game, there's no point
in setting this with the `O' command.
.lp nudist
Start the character with no armor (default false).
.lp "null    "
Send padding nulls to the terminal (default on).
.lp number_pad
Use digit keys instead of letters to move (default 0 or off).
Valid settings are:
.PS -1
.PL "\ 0"
move by letters; `yuhjklbn'
.PL "\ 1"
move by numbers; digit `5' acts as `G' movement prefix
.PL "\ 2"
like 1 but `5' works as `g' prefix instead of as `G'
.PL "\ 3"
by numbers using phone key layout; 123 above, 789 below
.PL "\ 4"
combines 3 with 2; phone layout plus MSDOS compatibility
.PL "-1"
by letters but use `z' to go northwest, `y' to zap wands
.PE
For backward compatibility, omitting a value is the same as specifying 1
and negating
.op number_pad
is the same as specifying 0.
(Settings 2 and 4 are for compatibility with MSDOS or old PC Hack;
in addition to the different behavior for `5', `Alt-5' acts as `G'
and `Alt-0' acts as `I'.
Setting -1 is to accommodate some German keyboards which have the
location of the `y' and `z' keys swapped.)
When moving by numbers, to enter a count prefix for those commands
which accept one (such as ``12s'' to search twelve times), precede it
with the letter `n' (``n12s'').
.lp packorder
Specify the order to list object types in (default ``")[%?+!=/(*`0_'').
The value of this option should be a string containing the
symbols for the various object types.  Any omitted types are filled in
at the end from the previous order.
.lp paranoid_confirmation
A space separated list of specific situations where alternate
prompting is desired.  The default is paranoid_confirmation:pray.
.PS Confirm
.PL Confirm
for any prompts which are set to require "yes" rather than 'y', also
require "no" to reject instead of accepting any non-yes response as no
.PL quit
require "yes" rather than 'y' to confirm quitting
the game or switching into non-scoring explore mode;
.PL die
require "yes" rather than 'y' to confirm dying (not
useful in normal play; applies to explore mode);
.PL bones
require "yes" rather than 'y' to confirm saving
bones data when dying in debug mode;
.PL attack
require "yes" rather than 'y' to confirm attacking a peaceful monster;
.PL pray
require 'y' to confirm an attempt to pray rather
than immediately praying; on by default;
.PL Remove
require selection from inventory for 'R' and 'T'
commands even when wearing just one applicable item.
.PE
By default, the pray choice is enabled, the others disabled.
To disable it without setting
any of the other choices, use ``paranoid_confirmation:none''.  To keep
it enabled while setting any of the others, include it in the list,
such as ``paranoid_confirmation:attack pray Remove''.
.lp perm_invent
If true, always display your current inventory in a window.  This only
makes sense for windowing system interfaces that implement this feature.
.lp pettype
Specify the type of your initial pet, if you are playing a character class
that uses multiple types of pets; or choose to have no initial pet at all.
Possible values are ``cat'', ``dog'', ``horse'',
and ``none''.
If the choice is not allowed for the role you are currently playing,
it will be silently ignored.  For example, ``horse'' will only be
honored when playing a knight.
Cannot be set with the `O' command.
.lp pickup_burden
When you pick up an item that would exceed this encumbrance
level (Unencumbered, Burdened, streSsed, straiNed, overTaxed,
or overLoaded), you will be asked if you want to continue.
(Default `S').
.lp pickup_thrown
If this option is on and
.op autopickup
is also on, try to pick up things that you threw, even if they aren't in
.op pickup_types
or match an autopickup exception.  Default is on.
.lp pickup_types
Specify the object types to be picked up when
.op autopickup
is on.  Default is all types.  You can use 
.op autopickup_exception
configuration file lines to further refine
.op autopickup
behavior.
.lp pile_limit
When walking across a pile of objects on the floor, threshold at which
the message "there are few/several/many objects here" is given instead
of showing a popup list of those objects.  A value of 0 means "no limit"
(always list the objects); a value of 1 effectively means "never show
the objects" since the pile size will always be at least that big;
default value is 5.
.lp playmode
Values are `normal', `explore', or `debug'.
Allows selection of explore mode (also known as discovery mode) or debug
mode (also known as wizard mode) instead of normal play.
Debug mode might only be allowed for someone logged in under a particular
user name (on multi-user systems) or specifying a particular character
name (on single-user systems) or it might be disabled entirely.  Requesting
it when not allowed or not possible results in explore mode instead.
Default is normal play.
.lp pushweapon
Using the `w' (wield) command when already wielding
something pushes the old item into your alternate weapon slot (default off).
Likewise for the `a' (apply) command if it causes the applied item to
become wielded.
.lp "race    "
Selects your race (for example, ``race:human'').  Default is random.
If you prefix a `!' or ``no'' to the value, you can 
exclude that race from being picked randomly.
Cannot be set with the `O' command.
.lp rest_on_space
Make the space bar a synonym for the `.' (rest) command (default off).
.lp "role    "
Pick your type of character (ex. ``role:Samurai'');
synonym for ``character''.  See ``name'' for an alternate method
of specifying your role.  Normally only the first letter of the
value is examined; `r' is an exception with ``Rogue'', ``Ranger'',
and ``random'' values. If you prefix a `!' or ``no'' to the value, you can 
exclude that role from being picked randomly.
.lp roguesymset
This option may be used to select one of the named symbol sets found within
``symbols'' to alter the symbols displayed on the screen on the rogue level.
.lp rlecomp
When writing out a save file, perform run length compression of the map. 
Not all ports support run length compression. It has no
effect on reading an existing save file.
.lp runmode
Controls the amount of screen updating for the map window when engaged
in multi-turn movement (running via shift+direction or control+direction
and so forth, or via the travel command or mouse click).
The possible values are:
.PS teleport
.PL teleport
update the map after movement has finished;
.PL run
update the map after every seven or so steps;
.PL walk
update the map after each step;
.PL crawl
like walk, but pause briefly after each step.
.PE
This option only affects the game's screen display, not the actual
results of moving.  The default is `run'; versions prior to 3.4.1 
used `teleport' only.  Whether or not the effect is noticeable will
depend upon the window port used or on the type of terminal.
.lp safe_pet
Prevent you from (knowingly) attacking your pets (default on).
.lp scores
Control what parts of the score list you are shown at the end (ex.
``scores:5 top scores/4 around my score/own scores'').  Only the first
letter of each category (`t', `a', or `o') is necessary.
.lp showexp
Show your accumulated experience points on bottom line (default off).
.lp showrace
Display yourself as the glyph for your race, rather than the glyph
for your role (default off).  Note that this setting affects only
the appearance of the display, not the way the game treats you.
.lp showscore
Show your approximate accumulated score on bottom line (default off).
.lp "silent  "
Suppress terminal beeps (default on).
.lp sortpack
Sort the pack contents by type when displaying inventory (default on).
.lp sparkle
Display a sparkly effect when a monster (including yourself) is hit by an
attack to which it is resistant (default on).
.lp standout
Boldface monsters and ``\fB--More--\fP'' (default off).
.lp suppress_alert
This option may be set to a NetHack version level to suppress
alert notification messages about feature changes for that 
and prior versions (ex. ``suppress_alert:3.3.1'').
.lp symset
This option may be used to select one of the named symbol sets found within
``symbols'' to alter the symbols displayed on the screen.
.lp "time    "
Show the elapsed game time in turns on bottom line (default off).
.lp timed_delay
When pausing momentarily for display effect, such as with explosions and
moving objects, use a timer rather than sending extra characters to the
screen.  (Applies to ``tty'' interface only; ``X11'' interface always
uses a timer based delay.  The default is on if configured into the
program.)
.lp tombstone
Draw a tombstone graphic upon your death (default on).
.lp toptenwin
Put the ending display in a NetHack window instead of on stdout (default off).
Setting this option makes the score list visible when a windowing version
of NetHack is started without a parent window, but it no longer leaves
the score list around after game end on a terminal or emulating window.
.lp travel
Allow the travel command (default on).  Turning this option off will
prevent the game from attempting unintended moves if you make inadvertent
mouse clicks on the map window.
.lp verbose
Provide more commentary during the game (default on).
.lp windowtype
Select which windowing system to use, such as ``tty'' or ``X11''
(default depends on version).
Cannot be set with the `O' command.
.lp zerocomp
When writing out a save file, perform zero-comp compression of the 
contents. Not all ports support zero-comp compression. It has no effect 
on reading an existing save file.
.hn 2
Window Port Customization options
.pg
Here are explanations of the various options that are
used to customize and change the characteristics of the
windowtype that you have chosen.
Character strings that are too long may be truncated.
Not all window ports will adjust for all settings listed
here.  You can safely add any of these options to your config
file, and if the window port is capable of adjusting to
suit your preferences, it will attempt to do so. If it
can't it will silently ignore it.  You can find out if an
option is supported by the window port that you are currently
using by checking to see if it shows up in the Options list.
Some options are dynamic and can be specified during the game
with the `O' command.
.lp align_message
Where to align or place the message window (top, bottom, left, or right)
.lp align_status
Where to align or place the status window (top, bottom, left, or right).
.lp ascii_map
NetHack should display an ascii character map if it can.
.lp color		
NetHack should display color if it can for different monsters, 
objects, and dungeon features
.lp eight_bit_tty	
NetHack should pass eight-bit character values (for example, specified with the
.op traps
option) straight through to your terminal (default off).
.lp font_map	
NetHack should use a font by the chosen name for the map window.
.lp font_menu	
NetHack should use a font by the chosen name for menu windows.
.lp font_message	
NetHack should use a font by the chosen name for the message window.
.lp font_status	
NetHack should use a font by the chosen name for the status window.
.lp font_text	
NetHack should use a font by the chosen name for text windows.
.lp font_size_map	
NetHack should use this size font for the map window.
.lp font_size_menu	
NetHack should use this size font for menu windows.
.lp font_size_message 
NetHack should use this size font for the message window.
.lp font_size_status
NetHack should use this size font for the status window.
.lp font_size_text	
NetHack should use this size font for text windows.
.lp fullscreen
NetHack should try and display on the entire screen rather than in a window.
.lp hilite_pet
Visually distinguish pets from similar animals (default off).
The behavior of this option depends on the type of windowing you use.
In text windowing, text highlighting or inverse video is often used;
with tiles, generally displays a heart symbol near pets.
.lp large_font	
NetHack should use a large font.
.lp map_mode	
NetHack should display the map in the manner specified.
.lp mouse_support
Allow use of the mouse for input and travel.
.lp player_selection
NetHack should pop up dialog boxes, or use prompts for character selection.
.lp popup_dialog	
NetHack should pop up dialog boxes for input.
.lp preload_tiles
NetHack should preload tiles into memory.
For example, in the protected mode MSDOS version, control whether tiles
get pre-loaded into RAM at the start of the game.  Doing so
enhances performance of the tile graphics, but uses more memory. (default on).
Cannot be set with the `O' command.
.lp scroll_amount
NetHack should scroll the display by this number of cells
when the hero reaches the scroll_margin.
.lp scroll_margin
NetHack should scroll the display when the hero or cursor
is this number of cells away from the edge of the window.
.lp selectsaved
NetHack should display a menu of existing saved games for the player to
choose from at game startup, if it can. Not all ports support this option.
.lp softkeyboard
Display an onscreen keyboard.  Handhelds are most likely to support this option.
.lp splash_screen
NetHack should display an opening splash screen when it starts up (default yes).
.lp tiled_map	
NetHack should display a tiled map if it can.
.lp tile_file
Specify the name of an alternative tile file to override the default.
.lp tile_height
Specify the preferred height of each tile in a tile capable port.
.lp tile_width
Specify the preferred width of each tile in a tile capable port
.lp use_darkgray
Use bold black instead of blue for black glyphs (TTY only).
.lp use_inverse
NetHack should display inverse when the game specifies it.
.lp vary_msgcount
NetHack should display this number of messages at a time in
the message window.
.lp windowcolors
NetHack should display windows with the specified foreground/background
colors if it can.
.lp wraptext
NetHack port should wrap long lines of text if they don't fit in 
the visible area of the window.
.hn 2
Platform-specific Customization options
.pg
Here are explanations of options that are used by specific platforms or ports 
to customize and change the port behavior.
.lp altkeyhandler
Select an alternate keystroke handler dll to load (Win32 tty NetHack only).
The name of the handler is specified without the .dll extension and without any
path information.
Cannot be set with the `O' command.
.lp altmeta
On Amiga, this option controls whether typing `Alt' plus another key
functions as a meta-shift for that key (default on).
.lp altmeta
On other (non-Amiga) systems where this option is available, it can be
set to tell nethack to convert a two character sequence beginning with
ESC into a meta-shifted version of the second character (default off).
.lp ""
This conversion is only done for commands, not for other input prompts.
Note that typing one or more digits as a count prefix prior to a
command--preceded by \fBn\fP if the
.op number_pad
option is set--is also subject to this conversion, so attempting to
abort the count by typing ESC will leave nethack waiting for another
character to complete the two character sequence.  Type a second ESC to
finish cancelling such a count.  At other prompts a single ESC suffices.
.lp "BIOS    "
Use BIOS calls to update the screen
display quickly and to read the keyboard (allowing the use of arrow
keys to move) on machines with an IBM PC compatible BIOS ROM (default off,
OS/2, PC, and ST NetHack only).
.lp flush
(default off, AMIGA NetHack only).
.lp "MACgraphics"
(default on, Mac NetHack only).
.lp page_wait
(default on, Mac NetHack only).
.lp "rawio   "
Force raw (non-cbreak) mode for faster output and more
bulletproof input (MS-DOS sometimes treats `^P' as a printer toggle
without it) (default off, OS/2, PC, and ST NetHack only).
Note:  DEC Rainbows hang if this is turned on.
Cannot be set with the `O' command.
.lp soundcard
(default on, PC NetHack only).
Cannot be set with the `O' command.
.lp subkeyvalue
(Win32 tty NetHack only).
May be used to alter the value of keystrokes that the operating system
returns to NetHack to help compensate for international keyboard issues.
OPTIONS=subkeyvalue:171/92
will return 92 to NetHack, if 171 was originally going to be returned.
You can use multiple subkeyvalue statements in the config file if needed.
Cannot be set with the `O' command.
.lp video
Set the video mode used (PC NetHack only).
Values are `autodetect', `default', or `vga'.
Setting `vga' (or `autodetect' with vga hardware present) will cause
the game to display tiles. 
Cannot be set with the `O' command.
.lp videocolors
Set the color palette for PC systems using NO_TERMS
(default 4-2-6-1-5-3-15-12-10-14-9-13-11, (PC NetHack only).
The order of colors is red, green, brown, blue, magenta, cyan,
bright.white, bright.red, bright.green, yellow, bright.blue,
bright.magenta, and bright.cyan.
Cannot be set with the `O' command.
.lp videoshades
Set the intensity level of the three gray scales available
(default dark normal light, PC NetHack only).
If the game display is difficult to read, try adjusting these scales;
if this does not correct the problem, try !color.
Cannot be set with the `O' command.
.hn 2
Configuring autopickup exceptions
.pg
You can further refine the behavior of the
.op autopickup
option beyond what is available through the 
.op pickup_types
option. 
.pg
By placing 
.op autopickup_exception
lines in your configuration
file, you can define patterns to be checked when the game is about to
autopickup something.
.lp autopickup_exception
Sets an exception to the 
.op pickup_types
option.
The
.op autopickup_exception
option should be followed by a string of 1-80 characters to be used as a 
pattern to match against the singular form of the description of an 
object at your location.
.lp ""
You may use the following special characters in a pattern:
.sd
.si
.CC * "matches zero or more characters;"
.CC ? "matches any single character."
.ei
.ed
In addition, some characters are treated specially if they occur as the first 
character in the pattern, specifically:
.sd
.si
.CC < "always pickup an object that matches rest of pattern;"
.CC > "never pickup an object that matches rest of pattern."
.ei
.ed
A `never pickup' rule takes precedence over an `always pickup' rule if
both match.
.lp ""
Exceptions can be set with the `\fBO\fP' command, but ones set that way will
not be preserved across saves and restores.
.\" end of ``.lp autopickup_exception'' entry; continue enclosing page...
.\" use .lp "text" to make an unindented paragraph ("text" should be short)
.lp "Here are some examples:"
.sd
.si
autopickup_exception="<*arrow"
autopickup_exception=">*corpse"
autopickup_exception=">* cursed*"
.ei
.ed
.\" (this paragraph would look better unindented but can't use .lp hack...)
.pg
The first example above will result in autopickup of any type of arrow.
The second example results in the exclusion of any corpse from autopickup.
The last example results in the exclusion of items known to be cursed from
autopickup.
.hn 2
Configuring Menu Colors
.pg
Some platforms allow you to define colors used in menu lines when the
line matches a user-defined pattern. At this time the tty, win32tty and
win32gui support this.
.pg
In general, the config file entries to configure the menu color mappings
look like this:
.si
.lp MENUCOLOR="pattern"=color&attribute
.ei
.PS "menu color"
.PL pattern
the pattern to match;
.PL color
the color to use for lines matching the pattern;
.PL attribute
the attribute to use for lines matching the pattern. The attribute is
optional, and if left out, you must also leave out the preceding ampersand.
If no attribute is defined, no attribute is used.
.PE
.lp ""
For explanation on pattern format and the matching routines, see
the pattern in the ``Configuring User Sounds'' -section.
.lp ""
Allowed colors are black, red, green, brown, blue, magenta, cyan, gray,
orange, lightgreen, yellow, lightblue, lightmagenta, lightcyan, and white.
.lp ""
Allowed attributes are none, bold, dim, underline, blink, and inverse.
Note that the platform used may interpret the attributes any way it
wants.
.lp ""
Here's an example of menu colors using NetHack's internal
pattern matching facility:
.sd
.si
MENUCOLOR="* blessed *"=green
MENUCOLOR="* cursed *"=red
MENUCOLOR="* cursed *(being worn)"=red&underline
.ei
.ed
specifies that any menu line with " blessed " contained
in it will be shown in green color, lines with " cursed " will be
shown in red, and lines with " cursed " followed by "(being worn)"
on the same line will be shown in red color and underlined.
You can have multiple MENUCOLOR entries in your config file,
and the last MENUCOLOR-line in your config file that matches
a menu line will be used for the line.
.pg
.hn 2
Configuring User Sounds
.pg
Some platforms allow you to define sound files to be played when a message 
that matches a user-defined pattern is delivered to the message window.
At this time the Qt port and the win32tty and win32gui ports support the
use of user sounds.
.pg
The following config file entries are relevant to mapping user sounds
to messages:
.lp SOUNDDIR
The directory that houses the sound files to be played.
.lp SOUND
An entry that maps a sound file to a user-specified message pattern.
Each SOUND entry is broken down into the following parts:
.PS "sound file"
.PL MESG
message window mapping (the only one supported in 3.5);
.PL pattern
the pattern to match;
.PL "sound file"
the sound file to play;
.PL volume
the volume to be set while playing the sound file.
.PE
.lp ""
The exact format for the pattern depends on whether the platform is
built to use ``regular expressions'' or NetHack's own internal pattern 
matching facility. The ``regular expressions'' matching can be much more 
sophisticated than the internal NetHack pattern matching, but requires 
3rd party libraries on some platforms.  There are plenty of references 
available elsewhere for explaining ``regular expressions''. You can verify 
which pattern matching is used by your port with the #version command.  
.lp ""
NetHack's internal pattern matching routine uses the following
special characters in its pattern matching:
.sd
.si
.CC * "matches 0 or more characters;"
.CC ? "matches any single character."
.ei
.ed
.lp ""
Here's an example of a sound mapping using NetHack's internal
pattern matching facility:
.sd
.si
SOUND=MESG "*chime of a cash register*" "gong.wav" 50
.ei
.ed
specifies that any message with "chime of a cash register" contained
in it will trigger the playing of file \fBgong.wav\fP.  You can have multiple
SOUND entries in your config file.
.pg
.hn 2
Modifying NetHack Symbols 
.pg
NetHack can load entire symbol sets from the symbol file.
.pg
The options that are used to select a particular symbol set from the
symbol file are:
.lp symset
Set the name of the symbol set that you want to load.
.lp roguesymset
Set the name of the symbol set that you want to load for display
on the rogue level.
.pg
You can also override one or more symbols using the SYMBOLS config
file option. Symbols are specified as name:value pairs. Note that
NetHack escape-processes the value string in conventional C fashion.
This means that \e is a prefix to take the following character literally. Thus
\e needs to be represented as \e\e.
The special escape form
\em switches on the meta bit in the symbol value, and the \e^ prefix causes the
following character to be treated as a control
character.
.pg
.TS S
center;
c s s
c1 l1 l.
.\"TABLE_START
NetHack Symbols
Default	Symbol Name	Description
\_	\_	\_
	S_air	(air)
\&_	S_altar	(altar)
"	S_amulet	(amulet)
A	S_angel	(angelic being)
a	S_ant	(ant or other insect)
^	S_anti_magic_trap	(anti-magic field)
[	S_armor	(suit or piece of armor)
[	S_armour	(suit or piece of armor)
^	S_arrow_trap	(arrow trap)
0	S_ball	(iron ball)
#	S_bars	(iron bars)
B	S_bat	(bat or bird)
^	S_bear_trap	(bear trap)
-	S_blcorn	(bottom left corner)
b	S_blob	(blob)
+	S_book	(spellbook)
)	S_boomleft	(boomerang open left)
(	S_boomright	(boomerang open right)
`	S_boulder	(boulder)
-	S_brcorn	(bottom right corner)
C	S_centaur	(centaur)
\&_	S_chain	(iron chain)
#	S_cloud	(cloud)
c	S_cockatrice	(cockatrice)
$	S_coin	(pile of coins)
#	S_corr	(corridor)
-	S_crwall	(wall)
^	S_dart_trap	(dart trap)
&	S_demon	(major demon)
*	S_digbeam	(dig beam)
>	S_dnladder	(ladder down)
>	S_dnstair	(staircase down)
d	S_dog	(dog or other canine)
D	S_dragon	(dragon)
;	S_eel	(sea monster)
E	S_elemental	(elemental)
/	S_explode1	(explosion top left)
-	S_explode2	(explosion top center)
`\e'	S_explode3	(explosion top right)
|	S_explode4	(explosion middle left)
	S_explode5	(explosion middle center)
|	S_explode6	(explosion middle right)
`\e'	S_explode7	(explosion bottom left)
-	S_explode8	(explosion bottom center)
/	S_explode9	(explosion bottom right)
e	S_eye	(eye or sphere)
^	S_falling_rock_trap	(falling rock trap)
f	S_feline	(cat or other feline)
^	S_fire_trap	(fire trap)
!	S_flashbeam	(flash beam)
%	S_food	(piece of food)
{	S_fountain	(fountain)
F	S_fungus	(fungus or mold)
*	S_gem	(gem or rock)
	S_ghost	(ghost)
H	S_giant	(giant humanoid)
G	S_gnome	(gnome)
'	S_golem	(golem)
|	S_grave	(grave)
g	S_gremlin	(gremlin)
-	S_hbeam	(wall)
#	S_hcdbridge	(horizontal raised drawbridge)
+	S_hcdoor	(closed door)
.	S_hodbridge	(horizontal lowered drawbridge)
|	S_hodoor	(open door)
^	S_hole	(hole)
@	S_human	(human or elf)
h	S_humanoid	(humanoid)
-	S_hwall	(horizontal wall)
.	S_ice	(ice)
i	S_imp	(imp or minor demon)
J	S_jabberwock	(jabberwock)
j	S_jelly	(jelly)
k	S_kobold	(kobold)
K	S_kop	(Keystone Kop)
^	S_land_mine	(land mine)
}	S_lava	(molten lava)
l	S_leprechaun	(leprechaun)
^	S_level_teleporter	(level teleporter)
L	S_lich	(lich)
y	S_light	(light)
#	S_litcorr	(lit corridor)
:	S_lizard	(lizard)
`\e'	S_lslant	(wall)
^	S_magic_portal	(magic portal)
^	S_magic_trap	(magic trap)
m	S_mimic	(mimic)
]	S_mimic_def	(mimic)
M	S_mummy	(mummy)
N	S_naga	(naga)
.	S_ndoor	(doorway)
n	S_nymph	(nymph)
O	S_ogre	(ogre)
o	S_orc	(orc)
p	S_piercer	(piercer)
^	S_pit	(pit)
#	S_poisoncloud	(poison cloud)
^	S_polymorph_trap	(polymorph trap)
}	S_pool	(water)
!	S_potion	(potion)
P	S_pudding	(pudding or ooze)
q	S_quadruped	(quadruped)
Q	S_quantmech	(quantum mechanic)
\&=	S_ring	(ring)
`	S_rock	(boulder or statue)
r	S_rodent	(rodent)
^	S_rolling_boulder_trap	(rolling boulder trap)
.	S_room	(floor of a room)
/	S_rslant	(wall)
^	S_rust_trap	(rust trap)
R	S_rustmonst	(rust monster or disenchanter)
?	S_scroll	(scroll)
#	S_sink	(sink)
^	S_sleeping_gas_trap	(sleeping gas trap)
S	S_snake	(snake)
s	S_spider	(arachnid or centipede)
^	S_spiked_pit	(spiked pit)
^	S_squeaky_board	(squeaky board)
0	S_ss1	(magic shield 1 of 4)
#	S_ss2	(magic shield 2 of 4)
@	S_ss3	(magic shield 3 of 4)
*	S_ss4	(magic shield 4 of 4)
^	S_statue_trap	(statue trap)
	S_stone	(dark part of a room)
-	S_sw_bc	(swallow bottom center)
`\e'	S_sw_bl	(swallow bottom left)
/	S_sw_br	(swallow bottom right)
|	S_sw_ml	(swallow middle left)
|	S_sw_mr	(swallow middle right)
-	S_sw_tc	(swallow top center)
/	S_sw_tl	(swallow top left)
`\e'	S_sw_tr	(swallow top right)
-	S_tdwall	(wall)
^	S_teleportation_trap	(teleportation trap)
\	S_throne	(opulent throne)
-	S_tlcorn	(top left corner)
|	S_tlwall	(wall)
(	S_tool	(useful item (pick-axe\, key\, lamp...))
^	S_trap_door	(trap door)
t	S_trapper	(trapper or lurker above)
-	S_trcorn	(top right corner)
#	S_tree	(tree)
T	S_troll	(troll)
|	S_trwall	(wall)
-	S_tuwall	(wall)
U	S_umber	(umber hulk)
u	S_unicorn	(unicorn or horse)
<	S_upladder	(ladder up)
<	S_upstair	(staircase up)
V	S_vampire	(vampire)
|	S_vbeam	(wall)
#	S_vcdbridge	(vertical raised drawbridge)
+	S_vcdoor	(closed door)
.	S_venom	(splash of venom)
.	S_vodbridge	(vertical lowered drawbridge)
-	S_vodoor	(open door)
v	S_vortex	(vortex)
|	S_vwall	(vertical wall)
/	S_wand	(wand)
}	S_water	(water)
)	S_weapon	(weapon)
"	S_web	(web)
w	S_worm	(worm)
~	S_worm_tail	(long worm tail)
W	S_wraith	(wraith)
x	S_xan	(xan or other mythical/fantastic insect)
X	S_xorn	(xorn)
Y	S_yeti	(apelike creature)
Z	S_zombie	(zombie)
z	S_zruty	(zruty)
.\"TABLE_END  Do not delete this line.
.TE
.pg
.hn 2
Configuring NetHack for Play by the Blind
.pg
NetHack can be set up to use only standard ASCII characters for making
maps of the dungeons. This makes the MS-DOS versions of NetHack completely
accessible to the blind who use speech and/or Braille access technologies.
Players will require a good working knowledge of their screen-reader's
review features, and will have to know how to navigate horizontally and
vertically character by character. They will also find the search
capabilities of their screen-readers to be quite valuable. Be certain to
examine this Guidebook before playing so you have an idea what the screen
layout is like. You'll also need to be able to locate the PC cursor. It is
always where your character is located. Merely searching for an @-sign will
not always find your character since there are other humanoids represented
by the same sign. Your screen-reader should also have a function which
gives you the row and column of your review cursor and the PC cursor.
These co-ordinates are often useful in giving players a better sense of the
overall location of items on the screen.
.pg
While it is not difficult for experienced users to edit the \fBdefaults.nh\fP
file to accomplish this, novices may find this task somewhat daunting.
Included within the ``symbols'' file of all official distributions of NetHack 
is a symset called \fBNHAccess\fP.  Selecting that symset in your
configuration file will cause the game to run in a manner accessible 
to the blind. After you have gained some experience with the game 
and with editing files, you may want to alter settings via \fBSYMBOLS=\fP 
in your configuration file to better suit your preferences. 
The most crucial settings to make the game accessible are:
.pg
.lp symset:NHAccess
Load a symbol set appropriate for use by blind players.
.lp roguesymset:NHAccess
Load a symbol set for the rogue level that is appropriate for 
use by blind players.
.lp menustyle:traditional
This will assist in the interface to speech synthesizers.
.lp number_pad
A lot of speech access programs use the number-pad to review the screen.
If this is the case, disable the number_pad option and use the traditional
Rogue-like commands.
.hn 2
Global Configuration for System Administrators
.pg
If NetHack is compiled with the SYSCF option, a system administrator
should set up a global configuration; this is a file in the
same format as the traditional per-user configuration file (see above).
This file should be named sysconf and placed in the same directory as
the other NetHack support files.
The options recognized in this file are listed below.  Any option not
set uses a compiled-in default (which may not be appropriate for your
system).
.pg
.lp
WIZARDS
A space-separated list of user names who are allowed to play in wizard
mode (the debugging mode, not the magic-using role).  A value of a single
asterisk (*) allows anyone to start a game in wizard mode.
.lp
SHELLERS
A list of users who are allowed to use the shell escape command (!).  The
syntax is the same as WIZARDS.
.lp
EXPLORERS
A list of users who are allowed to use the explore mode.  The
syntax is the same as WIZARDS.
.lp
MAXPLAYERS
Limit the maximum number of games that can be running at the same time.
.lp
SUPPORT
A string explaining how to get local support (no default value).
.lp
RECOVER
A string explaining how to recover a game on this system (no default value).
.lp
SEDUCE
0 or 1 to disable or enable, respectively, the SEDUCE option (see the source
for details on this function).
.pg
The following options affect the score file:
.pg
.lp
PERSMAX
Maximum number of entries for one person.
.lp
ENTRYMAX
Maximum number of entries in the score file.
.lp
POINTSMIN
Minimum number of points to get an entry in the score file.
.lp
PERS_IS_UID
0 or 1 to use user names or numeric userids, respectively, to identify
unique people for the score file.
.lp
MAX_STATUENAME_RANK
Maximum number of score file entries to use for random statue names
(default is 10).
.hn 1
Scoring
.pg
NetHack maintains a list of the top scores or scorers on your machine,
depending on how it is set up.  In the latter case, each account on
the machine can post only one non-winning score on this list.  If
you score higher than someone else on this list, or better your
previous score, you will be inserted in the proper place under your
current name.  How many scores are kept can also be set up when
NetHack is compiled.
.pg
Your score is chiefly based upon how much experience you gained, how
much loot you accumulated, how deep you explored, and how the game
ended.  If you quit the game, you escape with all of your gold intact.
If, however, you get killed in the Mazes of Menace, the guild will
only hear about 90% of your gold when your corpse is discovered
(adventurers have been known to collect finder's fees).  So, consider
whether you want to take one last hit at that monster and possibly
live, or quit and stop with whatever you have.  If you quit, you keep
all your gold, but if you swing and live, you might find more.
.pg
If you just want to see what the current top players/games list is, you
can type \fBnethack -s all\fP on most versions.

.hn 1
Explore mode
.pg
NetHack is an intricate and difficult game.  Novices might falter
in fear, aware of their ignorance of the means to survive.  Well, fear
not.  Your dungeon comes equipped with an ``explore'' or ``discovery''
mode that enables you to keep old save files and cheat death, at the
paltry cost of not getting on the high score list.
.pg
There are two ways of enabling explore mode.  One is to start the game
with the
.op -X
command-line switch or with the
.op playmode:explore
option.  The other is to issue the ``#exploremode'' extended command while
already playing the game.  Starting a new game in explore mode provides your
character with a wand of wishing in initial inventory; switching
during play does not.  The other benefits of explore mode are left for
the trepid reader to discover.
.pg
.hn 2
Debug mode
.pg
Debug mode, also known as wizard mode, is undocumented aside from this
brief description.  It is intended for tracking down problems within the
program rather than to provide god-like powers to your character, and
players who attempt debugging are expected to figure out how to use it
themselves.  It is initiated by starting the game with the
.op -D
command-line switch or with the
.op playmode:debug
option.
.pg
For some systems, the player must be logged in
under a particular user name to be allowed to use debug mode; for others,
the hero must be given a particular character name (but may be any role;
there's no connection between ``wizard mode'' and the Wizard role).
And on any system, the program might have been configured to omit debug
mode entirely.  Attempting to start a game in debug mode when not allowed
or not available will result in falling back to explore mode instead.

.hn
Credits
.pg
The original \fIhack\fP game was modeled on the Berkeley 
.ux
\fIrogue\fP game.  Large portions of this paper were shamelessly
cribbed from \fIA Guide to the Dungeons of Doom\fP, by Michael C. Toy
and Kenneth C. R. C. Arnold.  Small portions were adapted from
\fIFurther Exploration of the Dungeons of Doom\fP, by Ken Arromdee.
.pg
NetHack is the product of literally dozens of people's work.
Main events in the course of the game development are described below:

.pg
\fBJay Fenlason\fP wrote the original Hack, with help from
\fBKenny Woodland\fP, \fBMike Thome\fP and \fBJon Payne\fP.
.pg
\fBAndries Brouwer\fP did a major re-write, transforming Hack into a
very different game, and published (at least) three versions (1.0.1,
1.0.2, and 1.0.3) for
.ux
machines to the Usenet.
.pg
\fBDon G. Kneller\fP ported Hack 1.0.3 to Microsoft C and MS-DOS, producing PC
HACK 1.01e, added support for DEC Rainbow graphics in version 1.03g, and went
on to produce at least four more versions (3.0, 3.2, 3.51, and 3.6).
.pg
\fBR. Black\fP ported PC HACK 3.51 to Lattice C and the Atari 520/1040ST,
producing ST Hack 1.03.
.pg
\fBMike Stephenson\fP merged these various versions back together,
incorporating many of the added features, and produced NetHack 1.4.
He then coordinated a cast of thousands in enhancing and debugging
NetHack 1.4 and released NetHack versions 2.2 and 2.3.
.pg
Later, Mike coordinated a major rewrite of the game, heading a
team which included \fBKen Arromdee\fP, \fBJean-Christophe Collet\fP, \fBSteve
Creps\fP, \fBEric Hendrickson\fP, \fBIzchak Miller\fP, \fBJohn Rupley\fP,
\fBMike Threepoint\fP, and \fBJanet Walz\fP, to produce NetHack 3.0c.
.pg
NetHack 3.0 was ported to the Atari by \fBEric R. Smith\fP, to OS/2 by
\fBTimo Hakulinen\fP, and to VMS by \fBDavid Gentzel\fP.  The three of them
and \fBKevin Darcy\fP later joined the main development team to produce
subsequent revisions of 3.0.
.pg
\fBOlaf Seibert\fP ported NetHack 2.3 and 3.0 to the Amiga.
\fBNorm Meluch\fP, \fBStephen Spackman\fP and \fBPierre Martineau\fP designed
overlay code for PC NetHack 3.0.  \fBJohnny Lee\fP ported
NetHack 3.0 to the Macintosh.  Along with various other Dungeoneers, they
continued to enhance the PC, Macintosh, and Amiga ports through the later
revisions of 3.0.
.pg
Headed by \fBMike Stephenson\fP and coordinated by \fBIzchak Miller\fP and
\fBJanet Walz\fP, the development team which now included \fBKen Arromdee\fP,
\fBDavid Cohrs\fP, \fBJean-Christophe Collet\fP, \fBKevin Darcy\fP,
\fBMatt Day\fP, \fBTimo Hakulinen\fP, \fBSteve Linhart\fP, \fBDean Luick\fP,
\fBPat Rankin\fP, \fBEric Raymond\fP, and \fBEric Smith\fP undertook a radical
revision of 3.0.  They re-structured the game's design, and re-wrote major
parts of the code.  They added multiple dungeons, a new display, special
individual character quests, a new endgame and many other new features, and
produced NetHack 3.1.
.pg
\fBKen Lorber\fP, \fBGregg Wonderly\fP and \fBGreg Olson\fP, with help
from \fBRichard Addison\fP, \fBMike Passaretti\fP, and \fBOlaf Seibert\fP,
developed NetHack 3.1 for the Amiga.
.pg
\fBNorm Meluch\fP and \fBKevin Smolkowski\fP, with help from
\fBCarl Schelin\fP, \fBStephen Spackman\fP, \fBSteve VanDevender\fP,
and \fBPaul Winner\fP, ported NetHack 3.1 to the PC.
.pg
\fBJon W{tte\fP and \fBHao-yang Wang\fP, with help from \fBRoss Brown\fP,
\fBMike Engber\fP, \fBDavid Hairston\fP, \fBMichael Hamel\fP,
\fBJonathan Handler\fP, \fBJohnny Lee\fP, \fBTim Lennan\fP, \fBRob Menke\fP,
and \fBAndy Swanson\fP, developed NetHack 3.1 for the Macintosh,
porting it for MPW.  Building on their development, \fBBarton House\fP
added a Think C port.
.pg
\fBTimo Hakulinen\fP ported NetHack 3.1 to OS/2.  \fBEric Smith\fP
ported NetHack 3.1 to the Atari.  \fBPat Rankin\fP, with help from
\fBJoshua Delahunty\fP, was responsible for the VMS version of NetHack 3.1.
\fBMichael Allison\fP ported NetHack 3.1 to Windows NT.
.pg
\fBDean Luick\fP, with help from \fBDavid Cohrs\fP, developed NetHack
3.1 for X11.
\fBWarwick Allison\fP wrote a tiled version of NetHack for the Atari;
he later contributed the tiles to the DevTeam and tile support was
then added to other platforms.
.pg
The 3.2 development team, comprised of \fBMichael Allison\fP, \fBKen
Arromdee\fP, \fBDavid Cohrs\fP, \fBJessie Collet\fP, \fBSteve Creps\fP,
\fBKevin Darcy\fP, \fBTimo Hakulinen\fP, \fBSteve Linhart\fP, \fBDean
Luick\fP, \fBPat Rankin\fP, \fBEric Smith\fP, \fBMike Stephenson\fP,
\fBJanet Walz\fP, and \fBPaul Winner\fP, released version 3.2 in April of
1996.
.pg
Version 3.2 marked the tenth anniversary of the formation of the development
team.  In a testament to their dedication to the game, all thirteen members
of the original development team remained on the team at the start of work
on that release.  During the interval between the release of 3.1.3
and 3.2, one of the founding members of the development team, \fBDr. Izchak
Miller\fP, was diagnosed with cancer and passed away.  That release of the
game was dedicated to him by the development and porting teams.
.pg
During the lifespan of NetHack 3.1 and 3.2, several enthusiasts
of the game added
their own modifications to the game and made these ``variants'' publicly
available:
.pg
\fBTom Proudfoot\fP and \fBYuval Oren\fP created NetHack++,
which was quickly renamed NetHack--.
Working independently, \fBStephen White\fP wrote NetHack Plus.
\fBTom Proudfoot\fP later merged NetHack Plus
and his own NetHack-- to produce SLASH.
\fBLarry Stewart-Zerba\fP and \fBWarwick Allison\fP improved the spell
casting system with the Wizard Patch.
\fBWarwick Allison\fP also ported NetHack to use the Qt interface.
.pg
\fBWarren Cheung\fP combined SLASH with the Wizard Patch to produce Slash'em,
and with the help of \fBKevin Hugo\fP, added more features.
Kevin later joined the
DevTeam and incorporated the best of these ideas in NetHack 3.3.
.pg
The final update to 3.2 was the bug fix release 3.2.3, which was released
simultaneously with 3.3.0 in December 1999 just in time for the Year 2000.
.pg
The 3.3 development team, consisting of \fBMichael Allison\fP, \fBKen Arromdee\fP, 
\fBDavid Cohrs\fP, \fBJessie Collet\fP, \fBSteve Creps\fP, \fBKevin Darcy\fP, 
\fBTimo Hakulinen\fP, \fBKevin Hugo\fP, \fBSteve Linhart\fP, \fBKen Lorber\fP, 
\fBDean Luick\fP, \fBPat Rankin\fP, \fBEric Smith\fP, \fBMike Stephenson\fP, 
\fBJanet Walz\fP, and \fBPaul Winner\fP, released 3.3.0 in 
December 1999 and 3.3.1 in August of 2000.
.pg
Version 3.3 offered many firsts. It was the first version to separate race 
and profession. The Elf class was removed in preference to an elf race, 
and the races of dwarves, gnomes, and orcs made their first appearance in 
the game alongside the familiar human race.  Monk and Ranger roles joined 
Archeologists, Barbarians, Cavemen, Healers, Knights, Priests, Rogues, Samurai, 
Tourists, Valkyries and of course, Wizards.  It was also the first version
to allow you to ride a steed, and was the first version to have a publicly 
available web-site listing all the bugs that had been discovered.  Despite 
that constantly growing bug list, 3.3 proved stable enough to last for
more than a year and a half.
.pg
The 3.4 development team initially consisted of
\fBMichael Allison\fP, \fBKen Arromdee\fP,
\fBDavid Cohrs\fP, \fBJessie Collet\fP, \fBKevin Hugo\fP, \fBKen Lorber\fP,
\fBDean Luick\fP, \fBPat Rankin\fP, \fBMike Stephenson\fP, 
\fBJanet Walz\fP, and \fBPaul Winner\fP, with \fB Warwick Allison\fP joining 
just before the release of NetHack 3.4.0 in March 2002.
.pg
As with version 3.3, various people contributed to the game as a whole as
well as supporting ports on the different platforms that NetHack runs on:
.pg
\fBPat Rankin\fP maintained 3.4 for VMS.
.pg
\fBMichael Allison\fP maintained NetHack 3.4 for the MS-DOS platform.  \fBPaul Winner\fP
and \fBYitzhak Sapir\fP provided encouragement.
.pg
\fBDean Luick\fP, \fBMark Modrall\fP, and \fBKevin Hugo\fP maintained and enhanced the
Macintosh port of 3.4.
.pg
\fBMichael Allison\fP, \fBDavid Cohrs\fP, \fBAlex Kompel\fP, \fBDion Nicolaas\fP, and 
\fBYitzhak Sapir\fP maintained and enhanced 3.4 for the Microsoft Windows platform.
\fBAlex Kompel\fP contributed a new graphical interface for the Windows port. 
\fBAlex Kompel\fP also contributed a Windows CE port for 3.4.1.
.pg
\fBRon Van Iwaarden\fP was the sole maintainer of NetHack for OS/2 the past
several releases. Unfortunately Ron's last OS/2 machine stopped working in
early 2006. A great many thanks to Ron for keeping NetHack alive on OS/2 
all these years.
.pg
\fBJanne Salmijarvi\fP and \fBTeemu Suikki\fP maintained and 
enhanced the Amiga port of 3.4 after \fBJanne Salmijarvi\fP resurrected 
it for 3.3.1.
.pg
\fBChristian ``Marvin'' Bressler\fP maintained 3.4 for the Atari after he 
resurrected it for 3.3.1.
.pg
The release of NetHack 3.4.3 in December 2003 marked the beginning of a 
long release hiatus. 3.4.3 proved to be a remarkably stable version that
provided continued enjoyment by the community for more than a decade. The 
devteam slowly and quietly continued to work on the game behind the scenes 
during the tenure of 3.4.3. It was during that same period that several new 
variants emerged within the NetHack community. Notably sporkhack by 
\fBDerek S. Ray\fP, unnethack by \fBPatric Mueller\fP, nitrohack and its 
successors originally by \fBDaniel Thaler\fP and then by \fBAlex Smith\fP, 
and Dynahack by \fBTung Nguyen\fP. Some of those variants continue to be 
developed, maintained, and enjoyed by the community to this day.
.pg
In September 2014, an interim snapshot of the code under development was 
released publicly by other parties. Since that code was a work-in-progress 
and had not gone through a period of debugging, it was decided that the 
version numbers present on that code snapshot would be retired and never 
used in an official NetHack release. An announcement was posted on the 
devteam's official nethack.org website to that effect, stating that there 
would never be a 3.4.4, 3.5, or 3.5.0 official release version.
.pg
In January 2015, preparation began for the release of NetHack 3.6
.pg
At the beginning of development for what would eventually get released
as 3.6.0, the development team consisted of \fBWarwick Allison\fP, 
\fBMichael Allison\fP, \fBKen Arromdee\fP,
\fBDavid Cohrs\fP, \fBJessie Collet\fP, 
\fBKen Lorber\fP, \fBDean Luick\fP, \fBPat Rankin\fP, 
\fBMike Stephenson\fP, \fBJanet Walz\fP, and \fBPaul Winner\fP.
Leading up to the release of 3.6.0 in early 2015, new members
\fBSean Hunt\fP, \fBPasi Kallinen\fP, and \fBDerek S. Ray\fP
joined the NetHack development team, 
.pg
\fB3.6.0 TODO insert apprpriate description of 3.6.0 here
.pg
\fBThe development team, as well as \fBSteve VanDevender\fP and 
\fBKevin Smolkowski\fP ensured that NetHack 3.6.0 continued to operate on 
various Unix flavors as well as maintaining the X11 interface. 
.pg
\fBKen Lorber\fP, \fBHaoyang Wang\fP, \fBPat Rankin\fP, and \fBDean Luick\fP 
maintained the port of NetHack 3.6.0 for Mac.
.pg
\fBMichael Allison\fP, \fBDerek S. Ray\fP, \fBYitzhak Sapir\fP, 
\fBAlex Kompel\fP, and \fBDavid Cohrs\fP maintained the port of 
NetHack 3.6.0 for Microsoft Windows.
.pg
\fBJeff Bailey\fP created and maintained a port of NetHack 3.6.0 for Chrome.
.pg
TODO \fBAlex Kompel\fP maintained a port of NetHack 3.6.0 to Windows Phone.
.pg
\fBThis version of the game is special in a particular way.  Near the end of 
the development of 3.6, one of the significant inspirations for many of the 
humorous and fun features found in the game, author \fBTerry Pratchett\fP, 
passed away.  This version of the game is dedicated to him.
.pg
The official NetHack web site is maintained by \fBKen Lorber\fP at http://www.nethack.org/.
.pg
SHOUT-OUTS
.pg
The devteam would like to give a special "shout-out" to thank the generous 
people primarily responsible for the public NetHack servers available for 
playing the game at nethack.alt.org and devnull.net. In addition to providing 
a way for the public to play a game of NetHack from almost anywhere, they 
have hosted annual NetHack tournaments for many, many years. 
.pg 
On behalf of the NetHack community, thank you very much to 
\fBM. Drew Streib\fP, \fBPasi Kallinen\fP and \fBRobin Bandy\fP.
.pg
			   - - - - - - - - - -
.pg
From time to time, some depraved individual out there in netland sends a
particularly intriguing modification to help out with the game.  The Gods of
the Dungeon sometimes make note of the names of the worst of these miscreants
in this, the list of Dungeoneers:

.TS S
center;
c c c.
.\"TABLE_START
Adam Aronow	J. Ali Harlow	Mike Stephenson
Alex Kompel	Janet Walz	Norm Meluch
Andreas Dorn	Janne Salmijarvi	Olaf Seibert
Andy Church	Jean-Christophe Collet	Pasi Kallinen
Andy Swanson	Jeff Bailey	Pat Rankin
Ari Huttunen	Jochen Erwied	Paul Winner
Barton House	John Kallen	Pierre Martineau
Benson I. Margulies	John Rupley	Ralf Brown
Bill Dyer	John S. Bien	Ray Chason
Boudewijn Waijers	Johnny Lee	Richard Addison
Bruce Cox	Jon W{tte	Richard Beigel
Bruce Holloway	Jonathan Handler	Richard P. Hughey
Bruce Mewborne	Joshua Delahunty	Rob Menke
Carl Schelin	Keizo Yamamoto	Robin Bandy
Chris Russo	Ken Arnold	Robin Johnson
David Cohrs	Ken Arromdee	Roderick Schertler
David Damerell	Ken Lorber	Roland McGrath
David Gentzel	Ken Washikita	Ron Van Iwaarden
David Hairston	Kevin Darcy	Ronnen Miller
Dean Luick	Kevin Hugo	Ross Brown
Del Lamb	Kevin Sitze	Sascha Wostmann
Derek S. Ray	Kevin Smolkowski	Scott Bigham
Deron Meranda	Kevin Sweet	Scott R. Turner
Dion Nicolaas	Lars Huttar	Sean Hunt
Dylan O'Donnell	Leon Arnott	Stephen Spackman
Eric Backus	M. Drew Streib	Stephen White
Eric Hendrickson	Malcolm Ryan	Steve Creps
Eric R. Smith	Mark Gooderum	Steve Linhart
Eric S. Raymond	Mark Modrall	Steve VanDevender
Erik Andersen	Marvin Bressler	Teemu Suikki
Frederick Roeber	Matthew Day	Tim Lennan
Gil Neiger	Merlyn LeRoy	Timo Hakulinen
Greg Laskin	Michael Allison	Tom Almy
Greg Olson	Michael Feir	Tom West
Gregg Wonderly	Michael Hamel	Warren Cheung
Hao-yang Wang	Michael Sokolov	Warwick Allison
Helge Hafting	Mike Engber	Yitzhak Sapir
Irina Rempt-Drijfhout	Mike Gallop
Izchak Miller	Mike Passaretti
.\"TABLE_END  Do not delete this line.
.TE

.\"Microsoft and MS-DOS are registered trademarks of Microsoft Corporation.
.\"Lattice is a trademark of Lattice, Inc.
.\"Atari and 1040ST are trademarks of Atari, Inc.
.\"AMIGA is a trademark of Commodore-Amiga, Inc.
.sm "Brand and product names are trademarks or registered trademarks \
of their respective holders."<|MERGE_RESOLUTION|>--- conflicted
+++ resolved
@@ -1,9 +1,5 @@
 .\" $NHDT-Branch$:$NHDT-Revision$ $NHDT-Date$
-<<<<<<< HEAD
-.\" $Revision: 1.130 $ $Date: 2012/05/02 00:38:30 $
-=======
 .\" $Revision: 1.130 $ $Date: 2015/03/27 00:38:30 $
->>>>>>> b7ad4a8a
 .ds h0 "NetHack Guidebook
 .ds h1
 .ds h2 %
