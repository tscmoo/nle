NETHACK(6)                       Games Manual                       NETHACK(6)



NAME
       nethack - Exploring The Mazes of Menace

SYNOPSIS
       nethack [ -d directory ] [ -n ] [ -p profession ] [ -r race ] [ -[DX] ]
       [ -u playername ] [ -dec ] [ -ibm ] [ --showpaths ] [ --version[:paste]
       ]

       nethack [ -d directory ] -s [ -v ] [ -p profession ] [ -r race ] [
       playernames ]

DESCRIPTION
       NetHack is a display oriented Dungeons & Dragons(tm) - like game.   The
       standard tty display and command structure resemble rogue.

       Other, more graphical display options exist for most platforms.

       To  get started you really only need to know two commands.  The command
       ?  will give you a list of the available commands  (as  well  as  other
       information)  and the command / will identify the things you see on the
       screen.

       To win the game (as opposed to merely playing to  beat  other  people's
       high  scores)  you  must locate the Amulet of Yendor which is somewhere
       below the 20th level of the dungeon and get it out.  Few people achieve
<<<<<<< HEAD
       this; most never do.  Those who have go down in history as heroes among
       heroes - and then they find ways of making the game even  harder.   See
       the  Guidebook  section on Conduct if this game has gotten too easy for
       you.
=======
       this;  most never do.  Those who have done so go down in history as he-
       roes among heroes - and then they find ways of  making  the  game  even
       harder.   See  the Guidebook section on Conduct if this game has gotten
       too easy for you.
>>>>>>> 0166239a

       When the game ends, whether by your dying, quitting, or  escaping  from
       the  caves, NetHack will give you (a fragment of) the list of top scor-
       ers.  The scoring is based on many aspects  of  your  behavior,  but  a
       rough estimate is obtained by taking the amount of gold you've found in
       the cave plus four times your (real) experience.  Precious  stones  may
       be  worth  a  lot  of  gold  when  brought to the exit.  There is a 10%
       penalty for getting yourself killed.

       The environment variable NETHACKOPTIONS can be used to initialize  many
       run-time  options.   The  ?  command  provides  a  description of these
       options and syntax.  (The -dec and -ibm command line options are equiv-
       alent  to  the  decgraphics  and ibmgraphics run-time options described
       there, and are provided purely for convenience  on  systems  supporting
       multiple types of terminals.)

       Because  the option list can be very long (particularly when specifying
       graphics characters), options may also be included in  a  configuration
       file.   The  default  is  located  in  your  home  directory  and named
       .nethackrc on Unix systems.  On other systems, the default may be  dif-
       ferent,   usually   NetHack.cnf.   On  DOS  or  Windows,  the  name  is
       defaults.nh, while on the Macintosh or BeOS, it  is  NetHack  Defaults.
       The  configuration file's location may be specified by setting NETHACK-
       OPTIONS to a string consisting of an @ character followed by the  file-
       name.

       The  -u  playername option supplies the answer to the question "Who are
       you?".  It overrides any name from the options or  configuration  file,
       USER,  LOGNAME,  or getlogin(), which will otherwise be tried in order.
       If none of these provides a useful name, the player will be  asked  for
       one.  Player names (in conjunction with uids) are used to identify save
       files, so you can have several saved games under different names.  Con-
       versely,  you  must  use the appropriate player name to restore a saved
       game.

       A playername suffix can be used to specify the profession, race, align-
       ment and/or gender of the character.  The full syntax of the playername
       that includes a suffix is "name-ppp-rrr-aaa-ggg".  "ppp" are  at  least
       the  first  three letters of the profession (this can also be specified
       using a separate -p profession option).  "rrr" are at least  the  first
       three letters of the character's race (this can also be specified using
       a separate -r race option).  "aaa" are at least the first three letters
       of  the  character's  alignment, and "ggg" are at least the first three
       letters of the character's gender.  Any of the parts of the suffix  may
       be left out.

       -p  profession  can be used to determine the character profession, also
       known as the role.  You can specify either the male or female name  for
       the  character  role,  or  the first three characters of the role as an
       abbreviation.  -p @ has been retained to explicitly request that a ran-
       dom  role be chosen.  It may need to be quoted with a backslash (\@) if
       @ is the "kill" character (see "stty") for the terminal,  in  order  to
       prevent the current input line from being cleared.

       Likewise, -r race can be used to explicitly request that a race be cho-
       sen.

       Leaving out any of these  characteristics  will  result  in  you  being
       prompted during the game startup for the information.

       The  -s option alone will print out the list of your scores on the cur-
       rent version.  An immediately following  -v  reports  on  all  versions
       present in the score file.  The -s may also be followed by arguments -p
       and -r to print the scores of particular roles and races only.  It  may
       also be followed by one or more player names to print the scores of the
       players mentioned, by 'all' to print out all scores, or by a number  to
       print that many top scores.

       The -n option suppresses printing of any news from the game administra-
       tor.

       The -D or -X option will start the game in a special  non-scoring  dis-
       covery  mode.   -D will, if the player is the game administrator, start
       in debugging (wizard) mode instead.

       The -d option, which must be the first argument if it appears, supplies
       a  directory  which  is  to  serve as the playground.  It overrides the
       value from NETHACKDIR, HACKDIR, or the directory specified by the  game
       administrator  during  compilation (usually /usr/games/lib/nethackdir).
       This option is usually only useful  to  the  game  administrator.   The
       playground must contain several auxiliary files such as help files, the
       list of top scorers, and a subdirectory save where games are saved.

       --showpaths can be used to cause NetHack to show where it is  expecting
       to find various configuration files.

       --version  can be used to cause NetHack to show the version information
       it was compiled with, then exit. That will include the git commit  hash
       if  the  information was available when the game was compiled.  On some
       platforms, such as windows and macosx, a variation --version:paste  can
       be  used  to  cause NetHack to show the version information, then exit,
       while also leaving a copy of the version information in the paste  buf-
       fer or clipboard for potential insertion into things like bug reports.

AUTHORS
       Jay  Fenlason  (+  Kenny  Woodland, Mike Thome and Jon Payne) wrote the
       original hack, very much like rogue (but full of bugs).

       Andries Brouwer continuously deformed their sources  into  an  entirely
       different game.

       Mike Stephenson has continued the perversion of sources, adding various
       warped character classes and sadistic  traps  with  the  help  of  many
       strange  people who reside in that place between the worlds, the Usenet
       Zone.  A number of these miscreants are immortalized in the  historical
       roll of dishonor and various other places.

       The  resulting mess is now called NetHack, to denote its development by
       the Usenet.  Andries Brouwer has made this request for the distinction,
       as he may eventually release a new version of his own.

FILES
       Run-time  configuration options were discussed above and use a platform
       specific name for a file in a platform specific  location.   For  Unix,
       the name is '.nethackrc' in the user's home directory.

       All   other   files   are   in   the   playground  directory,  normally
       /usr/games/lib/nethackdir.  If DLB was defined during the compile,  the
       data  files  and  special levels will be inside a larger file, normally
       nhdat, instead of being separate files.

       nethack                     The program itself.
       data, oracles, rumors       Data files used by NetHack.
       bogusmon                    another data file.
       engrave, epitaph, tribute   Still more data files.
       symbols                     Data file holding sets of specifications
                                   for how to display monsters, objects, and
                                   map features.
       options                     Data file containing a description  of  the
                                   build-time option settings.
       help, hh                    Help data files.
       cmdhelp, opthelp, wizhelp   More help data files.
       *.lua                       Predefined  special levels, dungeon control
       for                             special levels, quest texts
       history                     A short history of NetHack.
       license                     Rules governing redistribution.
       record                      The list of top scorers.
       logfile                     An extended list of games played
                                   (optional).
       xlogfile                    A more detailed version of 'logfile'
                                   (also optional).
       paniclog                    Record of exceptional conditions
                                   discovered during program execution.
       xlock.nn                    Description of dungeon level 'nn' of
                                   active game 'x' if there's a limit on the
                                   number of simultaneously active games.
       UUcccccc.nn                 Alternate form for dungeon level 'nn'
                                   of active game by user 'UU' playing
                                   character named 'cccccc' when there's no
                                   limit on number of active games.
       perm                        Lock file for xlock.0 or UUcccccc.0.
       bonesDD.nn                  Descriptions of the ghost and belongings
                                   of a deceased adventurer who met his
                                   or her demise on level 'nn'.

       save/                       A subdirectory containing saved games.

       sysconf                     System-wide options.  Required if
                                   program is built with 'SYSCF' option
                                   enabled, ignored if not.

       The location of 'sysconf' is specified  at  build  time  and  can't  be
       changed  except  by  updating source file "config.h" and rebuilding the
       program.

       In a perfect world, 'paniclog' would remain empty.

ENVIRONMENT
       USER or LOGNAME         Your login name.
       HOME                    Your home directory.
       SHELL                   Your shell.
       TERM                    The type of your terminal.
       HACKPAGER or PAGER      Replacement for default pager.
       MAIL                    Mailbox file.
       MAILREADER              Replacement for default reader
                               (probably /bin/mail or /usr/ucb/mail).
       NETHACKDIR or HACKDIR   Playground.
       NETHACKOPTIONS          String predefining several NetHack
                               options.

       If the same option is specified in both NETHACKOPTIONS and  .nethackrc,
       the value assigned in NETHACKOPTIONS takes precedence.

       SHOPTYPE and SPLEVTYPE can be used in debugging (wizard) mode.
       DEBUGFILES can be used if the program was built with 'DEBUG' enabled.

SEE ALSO
       recover(6)

BUGS
       Probably infinite.

COPYRIGHT
<<<<<<< HEAD
       This file is Copyright (C) Robert Patrick Rankin and was last  modified
       2019/09/15  (version  NetHack-3.6:1.16).   NetHack may be freely redis-
=======
       This  file is Copyright (C) Robert Patrick Rankin and was last modified
       2019/09/15 (version NetHack-3.6:1.16).  NetHack may  be  freely  redis-
>>>>>>> 0166239a
       tributed.  See license for details.

       Dungeons & Dragons is a Trademark of Wizards of the Coast, Inc.



NETHACK                         2 February 2018                     NETHACK(6)<|MERGE_RESOLUTION|>--- conflicted
+++ resolved
@@ -27,17 +27,10 @@
        To win the game (as opposed to merely playing to  beat  other  people's
        high  scores)  you  must locate the Amulet of Yendor which is somewhere
        below the 20th level of the dungeon and get it out.  Few people achieve
-<<<<<<< HEAD
-       this; most never do.  Those who have go down in history as heroes among
-       heroes - and then they find ways of making the game even  harder.   See
-       the  Guidebook  section on Conduct if this game has gotten too easy for
-       you.
-=======
        this;  most never do.  Those who have done so go down in history as he-
        roes among heroes - and then they find ways of  making  the  game  even
        harder.   See  the Guidebook section on Conduct if this game has gotten
        too easy for you.
->>>>>>> 0166239a
 
        When the game ends, whether by your dying, quitting, or  escaping  from
        the  caves, NetHack will give you (a fragment of) the list of top scor-
@@ -231,13 +224,8 @@
        Probably infinite.
 
 COPYRIGHT
-<<<<<<< HEAD
-       This file is Copyright (C) Robert Patrick Rankin and was last  modified
-       2019/09/15  (version  NetHack-3.6:1.16).   NetHack may be freely redis-
-=======
        This  file is Copyright (C) Robert Patrick Rankin and was last modified
        2019/09/15 (version NetHack-3.6:1.16).  NetHack may  be  freely  redis-
->>>>>>> 0166239a
        tributed.  See license for details.
 
        Dungeons & Dragons is a Trademark of Wizards of the Coast, Inc.
