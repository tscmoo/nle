--- conflicted
+++ resolved
@@ -357,12 +357,9 @@
 wielding Ogresmasher grants 25 constitution
 Elbereth must now be on a square by itself to function
 Elbereth now erodes based on attacks by the player, not monsters scared
-<<<<<<< HEAD
 novels are made of paper, not gold
-=======
 movement speeds are made less predictable by using random rounding, rather
 	than via adding a random offset
->>>>>>> ec2beee6
 
 
 Fixes to Post-3.6.0 Problems that Were Exposed Via git Repository
