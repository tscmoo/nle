--- conflicted
+++ resolved
@@ -165,8 +165,7 @@
 mttymain.c
 
 sys/msdos:
-<<<<<<< HEAD
-(files for MSDOS version - untested for 3.6.2)
+(files for MSDOS version - tested for 3.6.3 via cross-compile only)
 Install.dos             Makefile.BC             Makefile.GCC
 Makefile.MSC            Makefile1.cross         Makefile2.cross
 SCHEMA35.MSC            moveinit.pat            msdos-cross-compile.sh
@@ -177,16 +176,6 @@
 sysconf                 tile2bin.c              vesa.h
 video.c                 vidtxt.c                vidvesa.c
 vidvga.c
-=======
-(files for MSDOS version - tested for 3.6.3 via cross-compile only)
-Install.dos      Makefile.BC      Makefile.GCC     Makefile.MSC
-Makefile1.cross  Makefile2.cross  SCHEMA35.MSC     moveinit.pat
-msdos.c          msdoshlp.txt     ovlinit.c        pckeys.c
-pctiles.c        pctiles.h        pcvideo.h        portio.h
-schema1.BC       schema2.BC       schema3.MSC      setup.bat
-sound.c          tile2bin.c       vesa.h           video.c
-vidtxt.c         vidvesa.c        vidvga.c
->>>>>>> 103ad252
 
 (files for running MSDOS binary under Windows)
 nhico.uu  nhpif.uu
