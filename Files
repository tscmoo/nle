--- conflicted
+++ resolved
@@ -63,7 +63,6 @@
 
 doc:
 (files for all versions)
-<<<<<<< HEAD
 Gbk-1pg-pfx.mn  Gbk-1pg-sfx.mn  Guidebook.mn    Guidebook.tex
 Guidebook.txt   config.nh       dlb.6           dlb.txt
 fixes10.0       fixes14.f       fixes22.0       fixes23.e
@@ -79,20 +78,6 @@
 mn.txt          mnh.7           mnh.txt         nethack.6
 nethack.txt     options.doc     recover.6       recover.txt
 tmac.n          tmac.nh         window.doc
-=======
-Guidebook.mn   Guidebook.tex  Guidebook.txt  config.nh      dgn_comp.6
-dgn_comp.txt   dlb.6          dlb.txt        fixes10.0      fixes14.f
-fixes22.0      fixes23.e      fixes30.0      fixes30.pl01   fixes30.pl02
-fixes30.pl03   fixes30.pl04   fixes30.pl05   fixes30.pl06   fixes30.pl07
-fixes30.pl08   fixes30.pl09   fixes30.pl10   fixes31.1      fixes31.2
-fixes31.3      fixes32.0      fixes32.1      fixes32.2      fixes32.3
-fixes33.0      fixes33.1      fixes34.0      fixes34.1      fixes34.2
-fixes34.3      fixes35.0      fixes36.0      fixes36.1      fixes36.2
-fixes36.3      fixes36.4      fixes36.5      fixes36.6      lev_comp.6
-lev_comp.txt   makedefs.6     makedefs.txt   mn.7           mn.txt
-mnh.7          mnh.txt        nethack.6      nethack.txt    recover.6
-recover.txt    tmac.n         tmac.nh        window.doc
->>>>>>> e20024e4
 
 include:
 (files for GEM versions)
@@ -161,20 +146,12 @@
 winmenu.c     winproto.h    winreq.c      winstr.c      xpm2iff.c
 
 sys/atari:
-<<<<<<< HEAD
 (files for Atari version - untested for 3.7)
-=======
-(files for Atari version - untested for 3.6.6)
->>>>>>> e20024e4
 Install.tos   atarifnt.uue  nethack.mnu   setup.g       tos.c
 unx2atar.sed
 
 sys/be:
-<<<<<<< HEAD
 (files for BeOS version - untested for 3.7)
-=======
-(files for BeOS version - untested for 3.6.6)
->>>>>>> e20024e4
 README    bemain.c
 
 sys/mac:
@@ -202,11 +179,7 @@
 nhico.uu  nhpif.uu
 
 sys/os2:
-<<<<<<< HEAD
 (files for OS/2 version - untested for 3.7)
-=======
-(files for OS/2 version - untested for 3.6.6)
->>>>>>> e20024e4
 Install.os2   Makefile.os2  nhpmico.uu    os2.c
 
 sys/share:
@@ -216,17 +189,10 @@
 (Berkeley uudecode file, which may be used in build process of any version)
 uudecode.c
 
-<<<<<<< HEAD
 (file for MSDOS, OS/2, Amiga, and Atari versions - only MSDOS tested for 3.7)
 pcmain.c
 
 (file for MSDOS, OS/2, and Atari versions - only MSDOS tested for 3.7)
-=======
-(file for MSDOS, OS/2, Amiga, and Atari versions - untested for 3.6.6)
-pcmain.c
-
-(file for MSDOS, OS/2, and Atari versions - untested for 3.6.6)
->>>>>>> e20024e4
 NetHack.cnf  pctty.c
 
 (file for MSDOS, OS/2, and VMS versions)
@@ -238,14 +204,7 @@
 (file for VMS version)
 tclib.c
 
-<<<<<<< HEAD
 (files for MSDOS, OS/2 and Atari versions - only MSDOS tested for 3.7)
-=======
-(files for MSDOS and OS/2 versions - untested for 3.6.6)
-Makefile.lib  termcap.uu
-
-(files for MSDOS, OS/2 and Atari versions - tested on MSDOS for 3.6.6 via partial cross-compile only)
->>>>>>> e20024e4
 pcsys.c   pcunix.c
 
 (files for OS/2 version - untested for 3.7)
@@ -307,11 +266,7 @@
 vmsmain.c     vmsmisc.c     vmstty.c      vmsunix.c
 
 sys/wince:
-<<<<<<< HEAD
 (files for Windows CE and PocketPC - untested for 3.7)
-=======
-(files for Windows CE and PocketPC - untested for 3.6.6)
->>>>>>> e20024e4
 Install.ce    bootstrp.mak  celib.c       cesetup.bat   cesound.c
 defaults.nh   keypad.uu     menubar.uu    mhaskyn.c     mhaskyn.h
 mhcmd.c       mhcmd.h       mhcolor.c     mhcolor.h     mhdlg.c
@@ -324,11 +279,7 @@
 winmain.c
 
 sys/wince/ceinc:
-<<<<<<< HEAD
 (header files for Windows CE and PocketPC - untested for 3.7)
-=======
-(header files for Windows CE and PocketPC - untested for 3.6.6)
->>>>>>> e20024e4
 assert.h  errno.h   fcntl.h
 
 sys/wince/ceinc/sys:
@@ -396,20 +347,12 @@
 cursmisc.c  cursmisc.h  cursstat.c  cursstat.h  curswins.c  curswins.h
 
 win/gem:
-<<<<<<< HEAD
 (files for GEM versions - untested for 3.7)
-=======
-(files for GEM versions - untested for 3.6.6)
->>>>>>> e20024e4
 Install.gem  bitmfile.c   gem_rsc.uu   gem_rso.uu   gr_rect.c    gr_rect.h
 load_img.c   tile2img.c   title.uu     wingem.c     wingem1.c    xpm2img.c
 
 win/gnome:
-<<<<<<< HEAD
 (files for GNOME versions - untested for 3.7)
-=======
-(files for GNOME versions - untested for 3.6.6)
->>>>>>> e20024e4
 README      gn_xpms.h   gnaskstr.c  gnaskstr.h  gnbind.c    gnbind.h
 gnglyph.c   gnglyph.h   gnmain.c    gnmain.h    gnmap.c     gnmap.h
 gnmenu.c    gnmenu.h    gnmesg.c    gnmesg.h    gnomeprv.h  gnopts.c
