--- conflicted
+++ resolved
@@ -35,18 +35,10 @@
 things.
 ------------------------------------------------------------------------------
 2. git repositories
-<<<<<<< HEAD
 The public NetHack git repository is available (read-only) at:
   git://git.code.sf.net/p/nethack/NHsource
-    or
+     or
   https://github.com/NetHack/NetHack.git
-=======
-A public repository of the latest NetHack code that we've made 
-available can be obtained via git from either of two locations:
-    https://github.com/NetHack/NetHack
-     or
-    https://sourceforge.net/p/nethack/NetHack/
->>>>>>> 982a2f7b
 
 Branches:
 NetHack-3.6.0	The 3.6.0 release code and subsequent fixes and additions.
