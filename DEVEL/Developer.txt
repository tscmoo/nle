  ___              _
 |   \ _____ _____| |___ _ __  ___ _ _
 | |) / -_) V / -_) / _ \ '_ \/ -_) '_|
 |___/\___|\_/\___|_\___/ .__/\___|_|
                        |_|

<<<<<<< HEAD
$NHDT-Date: 1512426817 2017/12/04 22:33:37 $
=======
$NHDT-Date: 1518800857 2018/02/16 17:07:37 $
>>>>>>> 25d17eb6

Welcome to the NetHack Infrastructure Developer's Guide.

This is the info you need if you are developing code for NetHack.
(This information is from DevTeam.  If you are working with a variant please
check for additional documentation for that variant.)

For information on building NetHack, see README in the top level directory.
For information on playing NetHack, see the Guidebook in the doc directory.

DANGER!  WORK IN PROGRESS!  Known issues marked XXX.

CONTENTS
1. email
2. git repositories
3. bug reporting
4. git configuration
5. variable expansion
6. reserved names
7. nhadd/nhcommit
------------------------------------------------------------------------------
1. email
Email to devteam@nethack.org will usually get a response, but it may take a
while.  Please do not send save files, binary screen grabs, or other large
things.
------------------------------------------------------------------------------
2. git repositories
<<<<<<< HEAD
The public NetHack git repository is available (read-only) at:
  git://git.code.sf.net/p/nethack/NHsource
    or
  https://github.com/NetHack/NetHack.git
=======
A public repository of the latest NetHack code that we've made 
available can be obtained via git from either of two locations:
    https://github.com/NetHack/NetHack
      or
    https://sourceforge.net/p/nethack/NetHack/
>>>>>>> 25d17eb6

XXX need to discuss what branches are available
------------------------------------------------------------------------------
3. bug reporting
Please use the form at http://www.nethack.org/common/contact.html (or send
us an email if that's more appropriate).
------------------------------------------------------------------------------
4. git configuration

NOTE: These instructions assume you are on the default branch; this _is_
      where you want to be for setting things up.  This may or may not be
      the branch you want to use for your changes; see the appropriate
      project private documentation for more information (if you are working
      alone we suggest using branch names starting with "LOCAL-").

NOTE: The following instructions require perl.  If you do not have perl on
      your system, please install it before proceeding.

A. If you have never set up git on this machine before:
   (This assumes you will only be using git for NetHack.  If you are going to
   use it for other projects as well, think before you type.)
	Tell git what name (or nicname) and email address to use for you:
		git config --global user.name "MY NAME"
		git config --global user.email USER@EXAMPLE.COM
   You probably want to set up a credential cache.
	Mac OS X:
		git config --global credential.helper osxkeychain
	Windows:
		git config --global credential.helper store
XXX linux
B. Specify the prefix for variable substitution:
   (This assumes you are not a member of DevTeam or any variant's development
   team.  If you are, this may be wrong.  Look for more specific documentation.
   For example, this file uses "MINE" for the substitution prefix - this will
   almost always be wrong if you are working with someone else.)
	Decide where you want to put this info; it should NOT be inside the
	tree you cloned from git.  I use ~/nethack/GITADDDIR; for that base,
	create the needed directories and edit the file:
		~/nethack/GITADDDIR/DOTGIT/PRE
	Put this in it (if your OS is not Unix-like you may need to change
	the first line):
		#!/bin/sh
		git config nethack.substprefix MINE
	Now make it executable:
		chmod +x ~/nethack/GITADDDIR/DOTGIT/PRE
C. Configure the repository:
	- cd to the top level of the repository
	- tell the repository about the directory you created above:
		git config nethack.gitadddir FULL_PATH_TO_GITADDDIR
	   so for the example above:
		git config nethack.gitadddir ~/nethack/GITADDDIR
	- do the automated setup:
		perl DEVEL/nhgitset.pl
	  If it complains, fix what it complains about.  nhgitset.pl accepts
	  the following options:
		-v verbose
		-n dry run
   You can re-run nhgitset.pl as often as needed; occasionally we will
   update it and ask you to run it again.
D. aliases
   Two aliases are installed by nhgitset.pl:
	nhadd
	nhcommit
   These two commands take the same options as the normal git add and commit
   commands but perform RCS/CVS-style variable substitution.

   Note that nothing terrible will happen if you do not use the nh* versions
   of the commands.

   Supported substitutions:
	MINE-Date	the commit time and date
   Experimental substitutions:
	MINE-Revision	CVS style revision number
	MINE-Branch	the current git branch

   For direct access to the substitution mechanism, use:
	nhsub

   See the section "nhadd/nhcommit" for details on those aliases.
   Run "perldoc DEVEL/hooksdir/nhsub" for details on nhsub.

That's it.  If you need to do something more when setting up your repository,
keep reading.  Otherwise, you are done with this section.

1) to run your own hooks in addition to ours:
	name your hook
		WHEN-HOOKNAME
	where WHEN is
		PRE	(run your code before the NetHack hook)
		POST	(run your code after the NetHack hook)
	and HOOKNAME is the normal git name of the hook.
   Make sure the hooks are executable (chmod +x ...).
   Be sure to test carefully since the composition of two bits of code may or
   may not do what you want.
2) to install other bits on setup:
	Put additional files in the GITADDDIR tree.  Use "DOTGIT" instead of
	".git".  If a file called PRE, POST, or INSTEAD exists in a
	subdirectory of GITADDDIR, it is run before the copy, after the copy,
	or instead of the copy.  No copy operation is attempted in the DOTGIT
	directory; use a script and standard git commands to change the
	contents as needed.
3) NB: In all namespaces, anything that matches m/^nh/i or m/^nethack/i is
   reserved.
------------------------------------------------------------------------------
5. variable expansion
A. Introduction
   We have implemented an RCS/CVS/SVN style variable expansion mechanism.
   References of either of the formats:
	$PREFIX-VARNAME$
	$PREFIX-VARNAME: VALUE $
   will be handled (if enabled).

   The PREFIX is the value in the git config variable nethack.substprefix.
   VARNAME is one of:
	Date
	Branch (experimental)
	Revision (experimental)
   other names will give a warning.

B. Enabling variable expansion
   Variable expansion is controlled by the .gitattributes file.

   To enable variable expansion:
        pattern NHSUBST
   To disable variable expansion:
	pattern -NHSUBST

   More information: "git help gitattributes"

C. Oddities
   To trigger variable expansion, you _must_ use "git nhadd" or "git nhcommit"
   instead of "git add" or "git commit."  Nothing terrible will happen if you
   use the wrong one, but the values will not be updated.

   Variable expansion modifies the files in the work tree - your editor or
   IDE may or may not be happy with this.

D. Using your own hooks
   You can use your own hooks - put them in .git/hooks as usual BUT name them
   as follows:
	WHEN-HOOKNAME
   where WHEN is:
	PRE	(execute the code before the NetHack hook)
	POST	(execute the code after the NetHack hook)
   and HOOKNAME is the normal git name for the hook.

   Test carefully - interactions between hooks can be nasty.
------------------------------------------------------------------------------
6. reserved names
   Anything that matches m/^nh/i or m/^nethack/i is reserved in all
   namespaces (environment, file names, git config, etc).
------------------------------------------------------------------------------
7. nhadd/nhcommit
   nhadd is essentially "git nhsub $*; git add $*"
   nhcommit is essentially "git nhsub $*; git commit $*"

   As "git add" and "git commit" have complex arguments, nhsub attempts to
   do the right thing - or at least something reasonable - for most arguments.
   If nhadd/nhcommit don't do what you need, run "git nhsub" on its own then
   add/commit.

   So when do I need to use what?
   The object is to get nhsub run right before git takes a snapshot of each
   file.  So for example:
   - use "git nhcommit <filespec>" instead of "git commit <filespec>"
   - use "git nhadd <filespec>" instead of "git add <filespec>"
   - use either "git commit" or "git nhcommit" (because the snapshot was
     already taken)
   - if you use "git nhsub <filespec>" then you can "git add <filespec>" or
     "git commit <filespec>" 

   For more complex situations, "git nhsub" takes -v and -n flags - see
   "perldoc DEVEL/hooksdir/nhsub".
   
------------------------------------------------------------------------------<|MERGE_RESOLUTION|>--- conflicted
+++ resolved
@@ -4,11 +4,7 @@
  |___/\___|\_/\___|_\___/ .__/\___|_|
                         |_|
 
-<<<<<<< HEAD
-$NHDT-Date: 1512426817 2017/12/04 22:33:37 $
-=======
 $NHDT-Date: 1518800857 2018/02/16 17:07:37 $
->>>>>>> 25d17eb6
 
 Welcome to the NetHack Infrastructure Developer's Guide.
 
@@ -36,18 +32,10 @@
 things.
 ------------------------------------------------------------------------------
 2. git repositories
-<<<<<<< HEAD
 The public NetHack git repository is available (read-only) at:
   git://git.code.sf.net/p/nethack/NHsource
     or
   https://github.com/NetHack/NetHack.git
-=======
-A public repository of the latest NetHack code that we've made 
-available can be obtained via git from either of two locations:
-    https://github.com/NetHack/NetHack
-      or
-    https://sourceforge.net/p/nethack/NetHack/
->>>>>>> 25d17eb6
 
 XXX need to discuss what branches are available
 ------------------------------------------------------------------------------
