--- conflicted
+++ resolved
@@ -309,15 +309,13 @@
     data->xFrontTile = (int) ((double) data->xBackTile * data->frontScale);
     data->yFrontTile = (int) ((double) data->yBackTile * data->frontScale);
 
-<<<<<<< HEAD
+    /* ensure tile is at least one pixel in size */
+    if (data->xFrontTile < 1) data->xFrontTile = 1;
+    if (data->yFrontTile < 1) data->yFrontTile = 1;
+
     /* ensure front tile is non-zero in size */
     data->xFrontTile = max(data->xFrontTile, 1);
     data->yFrontTile = max(data->yFrontTile, 1);
-=======
-    /* ensure tile is at least one pixel in size */
-    if (data->xFrontTile < 1) data->xFrontTile = 1;
-    if (data->yFrontTile < 1) data->yFrontTile = 1;
->>>>>>> 25c9fb8d
 
     /* calcuate ASCII cursor height */
     data->yBlinkCursor = (int) ((double) CURSOR_HEIGHT * data->backScale);
