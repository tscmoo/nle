/* NetHack 3.6	topl.c	$NHDT-Date: 1560608320 2019/06/15 14:18:40 $  $NHDT-Branch: NetHack-3.6 $:$NHDT-Revision: 1.47 $ */
/* Copyright (c) Stichting Mathematisch Centrum, Amsterdam, 1985. */
/*-Copyright (c) Michael Allison, 2009. */
/* NetHack may be freely redistributed.  See license for details. */

#include "hack.h"

#ifdef TTY_GRAPHICS

#include "tcap.h"
#include "wintty.h"

#ifndef C /* this matches src/cmd.c */
#define C(c) (0x1f & (c))
#endif

STATIC_DCL void FDECL(redotoplin, (const char *));
STATIC_DCL void FDECL(topl_putsym, (CHAR_P));
STATIC_DCL void FDECL(removetopl, (int));

int
tty_doprev_message()
{
    register struct WinDesc *cw = wins[WIN_MESSAGE];
    winid prevmsg_win;
    int i;

    if ((iflags.prevmsg_window != 's')
        && !ttyDisplay->inread) {           /* not single */
        if (iflags.prevmsg_window == 'f') { /* full */
            prevmsg_win = create_nhwindow(NHW_MENU);
            putstr(prevmsg_win, 0, "Message History");
            putstr(prevmsg_win, 0, "");
            cw->maxcol = cw->maxrow;
            i = cw->maxcol;
            do {
                if (cw->data[i] && strcmp(cw->data[i], ""))
                    putstr(prevmsg_win, 0, cw->data[i]);
                i = (i + 1) % cw->rows;
            } while (i != cw->maxcol);
            putstr(prevmsg_win, 0, g.toplines);
            display_nhwindow(prevmsg_win, TRUE);
            destroy_nhwindow(prevmsg_win);
        } else if (iflags.prevmsg_window == 'c') { /* combination */
            do {
                morc = 0;
                if (cw->maxcol == cw->maxrow) {
                    ttyDisplay->dismiss_more = C('p'); /* ^P ok at --More-- */
                    redotoplin(g.toplines);
                    cw->maxcol--;
                    if (cw->maxcol < 0)
                        cw->maxcol = cw->rows - 1;
                    if (!cw->data[cw->maxcol])
                        cw->maxcol = cw->maxrow;
                } else if (cw->maxcol == (cw->maxrow - 1)) {
                    ttyDisplay->dismiss_more = C('p'); /* ^P ok at --More-- */
                    redotoplin(cw->data[cw->maxcol]);
                    cw->maxcol--;
                    if (cw->maxcol < 0)
                        cw->maxcol = cw->rows - 1;
                    if (!cw->data[cw->maxcol])
                        cw->maxcol = cw->maxrow;
                } else {
                    prevmsg_win = create_nhwindow(NHW_MENU);
                    putstr(prevmsg_win, 0, "Message History");
                    putstr(prevmsg_win, 0, "");
                    cw->maxcol = cw->maxrow;
                    i = cw->maxcol;
                    do {
                        if (cw->data[i] && strcmp(cw->data[i], ""))
                            putstr(prevmsg_win, 0, cw->data[i]);
                        i = (i + 1) % cw->rows;
                    } while (i != cw->maxcol);
                    putstr(prevmsg_win, 0, g.toplines);
                    display_nhwindow(prevmsg_win, TRUE);
                    destroy_nhwindow(prevmsg_win);
                }

            } while (morc == C('p'));
            ttyDisplay->dismiss_more = 0;
        } else { /* reversed */
            morc = 0;
            prevmsg_win = create_nhwindow(NHW_MENU);
            putstr(prevmsg_win, 0, "Message History");
            putstr(prevmsg_win, 0, "");
            putstr(prevmsg_win, 0, g.toplines);
            cw->maxcol = cw->maxrow - 1;
            if (cw->maxcol < 0)
                cw->maxcol = cw->rows - 1;
            do {
                putstr(prevmsg_win, 0, cw->data[cw->maxcol]);
                cw->maxcol--;
                if (cw->maxcol < 0)
                    cw->maxcol = cw->rows - 1;
                if (!cw->data[cw->maxcol])
                    cw->maxcol = cw->maxrow;
            } while (cw->maxcol != cw->maxrow);

            display_nhwindow(prevmsg_win, TRUE);
            destroy_nhwindow(prevmsg_win);
            cw->maxcol = cw->maxrow;
            ttyDisplay->dismiss_more = 0;
        }
    } else if (iflags.prevmsg_window == 's') { /* single */
        ttyDisplay->dismiss_more = C('p'); /* <ctrl/P> allowed at --More-- */
        do {
            morc = 0;
            if (cw->maxcol == cw->maxrow)
                redotoplin(g.toplines);
            else if (cw->data[cw->maxcol])
                redotoplin(cw->data[cw->maxcol]);
            cw->maxcol--;
            if (cw->maxcol < 0)
                cw->maxcol = cw->rows - 1;
            if (!cw->data[cw->maxcol])
                cw->maxcol = cw->maxrow;
        } while (morc == C('p'));
        ttyDisplay->dismiss_more = 0;
    }
    return 0;
}

STATIC_OVL void
redotoplin(str)
const char *str;
{
    int otoplin = ttyDisplay->toplin;

    home();
    if (*str & 0x80) {
        /* kludge for the / command, the only time we ever want a */
        /* graphics character on the top line */
        g_putch((int) *str++);
        ttyDisplay->curx++;
    }
    end_glyphout(); /* in case message printed during graphics output */
    putsyms(str);
    cl_end();
    ttyDisplay->toplin = TOPLINE_NEED_MORE;
    if (ttyDisplay->cury && otoplin != TOPLINE_SPECIAL_PROMPT)
        more();
}

/* for use by tty_putstr() */
void
show_topl(str)
const char *str;
{
    struct WinDesc *cw = wins[WIN_MESSAGE];

    if (!(cw->flags & WIN_STOP)) {
        if (ttyDisplay->cury && ttyDisplay->toplin == TOPLINE_NON_EMPTY)
            tty_clear_nhwindow(WIN_MESSAGE);

        cw->curx = cw->cury = 0;
        home();
        cl_end();
        addtopl(str);

        if (ttyDisplay->cury && ttyDisplay->toplin != TOPLINE_SPECIAL_PROMPT)
            ttyDisplay->toplin = TOPLINE_NON_EMPTY;
    }
}

/* used by update_topl(); also by tty_putstr() */
void
remember_topl()
{
    register struct WinDesc *cw = wins[WIN_MESSAGE];
    int idx = cw->maxrow;
    unsigned len = strlen(g.toplines) + 1;

    if ((cw->flags & WIN_LOCKHISTORY) || !*g.toplines)
        return;

    if (len > (unsigned) cw->datlen[idx]) {
        if (cw->data[idx])
            free(cw->data[idx]);
        len += (8 - (len & 7)); /* pad up to next multiple of 8 */
        cw->data[idx] = (char *) alloc(len);
        cw->datlen[idx] = (short) len;
    }
    Strcpy(cw->data[idx], g.toplines);
    *g.toplines = '\0';
    cw->maxcol = cw->maxrow = (idx + 1) % cw->rows;
}

void
addtopl(s)
const char *s;
{
    register struct WinDesc *cw = wins[WIN_MESSAGE];

    tty_curs(BASE_WINDOW, cw->curx + 1, cw->cury);
    putsyms(s);
    cl_end();
    ttyDisplay->toplin = TOPLINE_NEED_MORE;
}

void
more()
{
    struct WinDesc *cw = wins[WIN_MESSAGE];

    if (iflags.debug_fuzzer)
        return;

    /* avoid recursion -- only happens from interrupts */
    if (ttyDisplay->inmore)
        return;

    ttyDisplay->inmore++;

    if (ttyDisplay->toplin) {
        tty_curs(BASE_WINDOW, cw->curx + 1, cw->cury);
        if (cw->curx >= CO - 8)
            topl_putsym('\n');
    }

    if (flags.standout)
        standoutbeg();
    putsyms(defmorestr);
    if (flags.standout)
        standoutend();

    xwaitforspace("\033 ");

    if (morc == '\033')
        cw->flags |= WIN_STOP;

    if (ttyDisplay->toplin && cw->cury) {
        docorner(1, cw->cury + 1);
        cw->curx = cw->cury = 0;
        home();
    } else if (morc == '\033') {
        cw->curx = cw->cury = 0;
        home();
        cl_end();
    }
    ttyDisplay->toplin = TOPLINE_EMPTY;
    ttyDisplay->inmore = 0;
}

void
update_topl(bp)
register const char *bp;
{
    register char *tl, *otl;
    register int n0;
    int notdied = 1;
    struct WinDesc *cw = wins[WIN_MESSAGE];

    /* If there is room on the line, print message on same line */
    /* But messages like "You die..." deserve their own line */
    n0 = strlen(bp);
    if ((ttyDisplay->toplin == TOPLINE_NEED_MORE || (cw->flags & WIN_STOP))
        && cw->cury == 0
        && n0 + (int) strlen(g.toplines) + 3 < CO - 8 /* room for --More-- */
        && (notdied = strncmp(bp, "You die", 7)) != 0) {
        /* nhassert((long) strlen(g.toplines) == cw->curx); */
        Strcat(g.toplines, "  ");
        Strcat(g.toplines, bp);
        cw->curx += 2;
        if (!(cw->flags & WIN_STOP))
            addtopl(bp);
        return;
    } else if (!(cw->flags & WIN_STOP)) {
        if (ttyDisplay->toplin == TOPLINE_NEED_MORE) {
            more();
        } else if (cw->cury) { /* for toplin == TOPLINE_NON_EMPTY && cury > 1 */
            docorner(1, cw->cury + 1); /* reset cury = 0 if redraw screen */
            cw->curx = cw->cury = 0;   /* from home--cls() & docorner(1,n) */
        }
    }
    remember_topl();
    (void) strncpy(g.toplines, bp, TBUFSZ);
    g.toplines[TBUFSZ - 1] = 0;

    for (tl = g.toplines; n0 >= CO; ) {
        otl = tl;
        for (tl += CO - 1; tl != otl; --tl)
            if (*tl == ' ')
                break;
        if (tl == otl) {
            /* Eek!  A huge token.  Try splitting after it. */
            tl = index(otl, ' ');
            if (!tl)
                break; /* No choice but to spit it out whole. */
        }
        *tl++ = '\n';
        n0 = strlen(tl);
    }
    if (!notdied)
        cw->flags &= ~WIN_STOP;
    if (!(cw->flags & WIN_STOP))
        redotoplin(g.toplines);
}

STATIC_OVL
void
topl_putsym(c)
char c;
{
    register struct WinDesc *cw = wins[WIN_MESSAGE];

    if (cw == (struct WinDesc *) 0)
        panic("Putsym window MESSAGE nonexistant");

    switch (c) {
    case '\b':
        if (ttyDisplay->curx == 0 && ttyDisplay->cury > 0)
            tty_curs(BASE_WINDOW, CO, (int) ttyDisplay->cury - 1);
        backsp();
        nhassert(ttyDisplay->curx > 0);
        ttyDisplay->curx--;
        cw->curx = ttyDisplay->curx;
        return;
    case '\n':
        cl_end();
        ttyDisplay->curx = 0;
        ttyDisplay->cury++;
        cw->cury = ttyDisplay->cury;
#ifdef WIN32CON
        (void) putchar(c);
#endif
        break;
    default:
        if (ttyDisplay->curx == CO - 1)
            topl_putsym('\n'); /* 1 <= curx < CO; avoid CO */
#ifdef WIN32CON
        (void) putchar(c);
#endif
        ttyDisplay->curx++;
    }
    cw->curx = ttyDisplay->curx;
    if (cw->curx == 0)
        cl_end();
#ifndef WIN32CON
    (void) putchar(c);
#endif
}

void
putsyms(str)
const char *str;
{
    while (*str)
        topl_putsym(*str++);
}

STATIC_OVL void
removetopl(n)
register int n;
{
    /* assume addtopl() has been done, so ttyDisplay->toplin is already set */
    while (n-- > 0)
        putsyms("\b \b");
}

extern char erase_char; /* from xxxtty.c; don't need kill_char */

/* returns a single keystroke; also sets 'yn_number' */
char
tty_yn_function(query, resp, def)
const char *query, *resp;
char def;
/*
 *   Generic yes/no function. 'def' is the default (returned by space or
 *   return; 'esc' returns 'q', or 'n', or the default, depending on
 *   what's in the string. The 'query' string is printed before the user
 *   is asked about the string.
 *   If resp is NULL, any single character is accepted and returned.
 *   If not-NULL, only characters in it are allowed (exceptions:  the
 *   quitchars are always allowed, and if it contains '#' then digits
 *   are allowed); if it includes an <esc>, anything beyond that won't
 *   be shown in the prompt to the user but will be acceptable as input.
 */
{
    register char q;
    char rtmp[40];
    boolean digit_ok, allow_num, preserve_case = FALSE;
    struct WinDesc *cw = wins[WIN_MESSAGE];
    boolean doprev = 0;
    char prompt[BUFSZ];

    yn_number = 0L;
    if (ttyDisplay->toplin == TOPLINE_NEED_MORE && !(cw->flags & WIN_STOP))
        more();
    cw->flags &= ~WIN_STOP;
    ttyDisplay->toplin = TOPLINE_SPECIAL_PROMPT;
    ttyDisplay->inread++;
    if (resp) {
        char *rb, respbuf[QBUFSZ];

        allow_num = (index(resp, '#') != 0);
        Strcpy(respbuf, resp);
        /* normally we force lowercase, but if any uppercase letters
           are present in the allowed response, preserve case;
           check this before stripping the hidden choices */
        for (rb = respbuf; *rb; ++rb)
            if ('A' <= *rb && *rb <= 'Z') {
                preserve_case = TRUE;
                break;
            }
        /* any acceptable responses that follow <esc> aren't displayed */
        if ((rb = index(respbuf, '\033')) != 0)
            *rb = '\0';
        (void) strncpy(prompt, query, QBUFSZ - 1);
        prompt[QBUFSZ - 1] = '\0';
        Sprintf(eos(prompt), " [%s]", respbuf);
        if (def)
            Sprintf(eos(prompt), " (%c)", def);
        /* not pline("%s ", prompt);
           trailing space is wanted here in case of reprompt */
        Strcat(prompt, " ");
        custompline(OVERRIDE_MSGTYPE | SUPPRESS_HISTORY, "%s", prompt);
    } else {
        /* no restriction on allowed response, so always preserve case */
        /* preserve_case = TRUE; -- moot since we're jumping to the end */
        Sprintf(prompt, "%s ", query);
        custompline(OVERRIDE_MSGTYPE | SUPPRESS_HISTORY, "%s", prompt);
        q = readchar();
        goto clean_up;
    }

    do { /* loop until we get valid input */
        q = readchar();
        if (!preserve_case)
            q = lowc(q);
        if (q == '\020') { /* ctrl-P */
            if (iflags.prevmsg_window != 's') {
                int sav = ttyDisplay->inread;
                ttyDisplay->inread = 0;
                (void) tty_doprev_message();
                ttyDisplay->inread = sav;
                tty_clear_nhwindow(WIN_MESSAGE);
                cw->maxcol = cw->maxrow;
                addtopl(prompt);
            } else {
                if (!doprev)
                    (void) tty_doprev_message(); /* need two initially */
                (void) tty_doprev_message();
                doprev = 1;
            }
            q = '\0'; /* force another loop iteration */
            continue;
        } else if (doprev) {
            /* BUG[?]: this probably ought to check whether the
               character which has just been read is an acceptable
               response; if so, skip the reprompt and use it. */
            tty_clear_nhwindow(WIN_MESSAGE);
            cw->maxcol = cw->maxrow;
            doprev = 0;
            addtopl(prompt);
            q = '\0'; /* force another loop iteration */
            continue;
        }
        digit_ok = allow_num && digit(q);
        if (q == '\033') {
            if (index(resp, 'q'))
                q = 'q';
            else if (index(resp, 'n'))
                q = 'n';
            else
                q = def;
            break;
        } else if (index(quitchars, q)) {
            q = def;
            break;
        }
        if (!index(resp, q) && !digit_ok) {
            tty_nhbell();
            q = (char) 0;
        } else if (q == '#' || digit_ok) {
            char z, digit_string[2];
            int n_len = 0;
            long value = 0;

            addtopl("#"), n_len++;
            digit_string[1] = '\0';
            if (q != '#') {
                digit_string[0] = q;
                addtopl(digit_string), n_len++;
                value = q - '0';
                q = '#';
            }
            do { /* loop until we get a non-digit */
                z = readchar();
                if (!preserve_case)
                    z = lowc(z);
                if (digit(z)) {
                    value = (10 * value) + (z - '0');
                    if (value < 0)
                        break; /* overflow: try again */
                    digit_string[0] = z;
                    addtopl(digit_string), n_len++;
                } else if (z == 'y' || index(quitchars, z)) {
                    if (z == '\033')
                        value = -1; /* abort */
                    z = '\n';       /* break */
                } else if (z == erase_char || z == '\b') {
                    if (n_len <= 1) {
                        value = -1;
                        break;
                    } else {
                        value /= 10;
                        removetopl(1), n_len--;
                    }
                } else {
                    value = -1; /* abort */
                    tty_nhbell();
                    break;
                }
            } while (z != '\n');
            if (value > 0)
                yn_number = value;
            else if (value == 0)
                q = 'n'; /* 0 => "no" */
            else {       /* remove number from top line, then try again */
                removetopl(n_len), n_len = 0;
                q = '\0';
            }
        }
    } while (!q);

 clean_up:
    if (yn_number)
        Sprintf(rtmp, "#%ld", yn_number);
    else
        (void) key2txt(q, rtmp);
    /* addtopl(rtmp); -- rewrite g.toplines instead */
    Sprintf(g.toplines, "%s%s", prompt, rtmp);
#ifdef DUMPLOG
    dumplogmsg(g.toplines);
#endif
    ttyDisplay->inread--;
    ttyDisplay->toplin = TOPLINE_NON_EMPTY;
    if (ttyDisplay->intr)
        ttyDisplay->intr--;
    if (wins[WIN_MESSAGE]->cury)
        tty_clear_nhwindow(WIN_MESSAGE);

    return q;
}

<<<<<<< HEAD
/* shared by tty_getmsghistory() and tty_putmsghistory() */
static char **snapshot_mesgs = 0;

/* collect currently available message history data into a sequential array;
   optionally, purge that data from the active circular buffer set as we go */
STATIC_OVL void
msghistory_snapshot(purge)
boolean purge; /* clear message history buffer as we copy it */
{
    char *mesg;
    int i, inidx, outidx;
    struct WinDesc *cw;

    /* paranoia (too early or too late panic save attempt?) */
    if (WIN_MESSAGE == WIN_ERR || !wins[WIN_MESSAGE])
        return;
    cw = wins[WIN_MESSAGE];

    /* flush g.toplines[], moving most recent message to history */
    remember_topl();

    /* for a passive snapshot, we just copy pointers, so can't allow further
       history updating to take place because that could clobber them */
    if (!purge)
        cw->flags |= WIN_LOCKHISTORY;

    snapshot_mesgs = (char **) alloc((cw->rows + 1) * sizeof(char *));
    outidx = 0;
    inidx = cw->maxrow;
    for (i = 0; i < cw->rows; ++i) {
        snapshot_mesgs[i] = (char *) 0;
        mesg = cw->data[inidx];
        if (mesg && *mesg) {
            snapshot_mesgs[outidx++] = mesg;
            if (purge) {
                /* we're taking this pointer away; subsequest history
                   updates will eventually allocate a new one to replace it */
                cw->data[inidx] = (char *) 0;
                cw->datlen[inidx] = 0;
            }
        }
        inidx = (inidx + 1) % cw->rows;
    }
    snapshot_mesgs[cw->rows] = (char *) 0; /* sentinel */

    /* for a destructive snapshot, history is now completely empty */
    if (purge)
        cw->maxcol = cw->maxrow = 0;
}

/* release memory allocated to message history snapshot */
STATIC_OVL void
free_msghistory_snapshot(purged)
boolean purged; /* True: took history's pointers, False: just cloned them */
{
    if (snapshot_mesgs) {
        /* snapshot pointers are no longer in use */
        if (purged) {
            int i;

            for (i = 0; snapshot_mesgs[i]; ++i)
                free((genericptr_t) snapshot_mesgs[i]);
        }

        free((genericptr_t) snapshot_mesgs), snapshot_mesgs = (char **) 0;

        /* history can resume being updated at will now... */
        if (!purged)
            wins[WIN_MESSAGE]->flags &= ~WIN_LOCKHISTORY;
    }
}

=======
>>>>>>> fa5c4992
STATIC_OVL ptr_array_t *
get_message_history()
{
    char *mesg;
    int i;
    struct WinDesc *cw;
    size_t max_length;
    ptr_array_t * a;

    nhassert(WIN_MESSAGE != WIN_ERR);
    nhassert(wins[WIN_MESSAGE] != NULL);

    /* paranoia (too early or too late panic save attempt?) */
    if (WIN_MESSAGE == WIN_ERR || !wins[WIN_MESSAGE])
        return NULL;

    cw = wins[WIN_MESSAGE];

    max_length = cw->rows;

    if (*g.toplines) max_length++;

    a = ptr_array_new(max_length);

    nhassert(cw->maxrow <= cw->rows);
    for (i = 0; i < cw->rows; ++i) {
        mesg = cw->data[(i + cw->maxrow) % cw->rows];
        if (mesg && *mesg)
            a->elements[a->length++] = strdup(mesg);
    }
    if (*g.toplines)
        a->elements[a->length++] = strdup(g.toplines);

    return a;
}

STATIC_OVL void
purge_message_history()
{
    int i;
    struct WinDesc *cw;

    nhassert(WIN_MESSAGE != WIN_ERR);
    nhassert(wins[WIN_MESSAGE] != NULL);

    cw = wins[WIN_MESSAGE];

    *g.toplines = '\0';

    for (i = 0; i < cw->rows; ++i) {
        if (cw->data[i]) {
            free(cw->data[i]);
            cw->data[i] = (char *) 0;
            cw->datlen[i] = 0;
        }
    }

    cw->maxcol = cw->maxrow = 0;
}

/*
 * This is called by the core save routines.
 * Each time we are called, we return one string from the
 * message history starting with the oldest message first.
 * When none are left, we return a final null string.
 *
 * History is collected at the time of the first call.
 * Any new messages issued after that point will not be
 * included among the output of the subsequent calls.
 */
char *
tty_getmsghistory(init)
boolean init;
{
    static size_t nxtidx;
    static ptr_array_t * saved_messages = NULL;
    char *result = NULL;

    if (init) {
        nhassert(saved_messages == NULL);
        saved_messages = get_message_history();
        nxtidx = 0;
        wins[WIN_MESSAGE]->flags |= WIN_LOCKHISTORY;
    }

    if (saved_messages) {
        if (nxtidx < saved_messages->length)
            result = saved_messages->elements[nxtidx++];

        if (result == NULL) {
            ptr_array_free(saved_messages);
            saved_messages = NULL;
            wins[WIN_MESSAGE]->flags &= ~WIN_LOCKHISTORY;
        }
    }
    return result;
}

/*
 * This is called by the core savefile restore routines.
 * Each time we are called, we stuff the string into our message
 * history recall buffer. The core will send the oldest message
 * first (actually it sends them in the order they exist in the
 * save file, but that is supposed to be the oldest first).
 * These messages get pushed behind any which have been issued
 * since this session with the program has been started, since
 * they come from a previous session and logically precede
 * anything (like "Restoring save file...") that's happened now.
 *
 * Called with a null pointer to finish up restoration.
 *
 * It's also called by the quest pager code when a block message
 * has a one-line summary specified.  We put that line directly
 * into message history for ^P recall without having displayed it.
 */
void
tty_putmsghistory(msg, restoring_msghist)
const char *msg;
boolean restoring_msghist;
{
    static boolean initd = FALSE;
    static ptr_array_t * saved_messages = NULL;
    size_t i;

    nhassert(!(wins[WIN_MESSAGE]->flags & WIN_LOCKHISTORY));

    if (restoring_msghist && !initd) {
        /* we're restoring history from the previous session, but new
           messages have already been issued this session ("Restoring...",
           for instance); collect current history (ie, those new messages),
           and also clear it out so that nothing will be present when the
           restored ones are being put into place */
        nhassert(saved_messages == NULL);
        saved_messages = get_message_history();
        purge_message_history();
        initd = TRUE;
#ifdef DUMPLOG
        /* this suffices; there's no need to scrub saved_pline[] pointers */
        g.saved_pline_index = 0;
#endif
    }

    if (msg) {
        /* Caller is asking us to remember a top line that needed more.
           Should we call more?  This can happen when the player has set
           iflags.force_invmenu and they attempt to shoot with nothing in
           the quiver. */
        if (ttyDisplay && ttyDisplay->toplin == TOPLINE_NEED_MORE)
            ttyDisplay->toplin = TOPLINE_NON_EMPTY;

        /* move most recent message to history, make this become most recent */
        remember_topl();
        Strcpy(g.toplines, msg);
#ifdef DUMPLOG
        dumplogmsg(g.toplines);
#endif
        return;
    }

    /* tty_putmsghistory() is called with msg==NULL to indidate that
     * we are finished restoring the message history.  If we saved
     * some message history when we started, its time now to appened
     * those saved messages.
     *
     * We don't otherwise expect to get called with msg==NULL.
     *
     */
    nhassert(restoring_msghist && initd);

    if (initd && restoring_msghist) {
        if (saved_messages) {
            nhassert(ttyDisplay == NULL ||
                        ttyDisplay->toplin != TOPLINE_NEED_MORE);

            for (i = 0; i < saved_messages->length; i++) {
                const char * mesg = saved_messages->elements[i];
                remember_topl();
                nhassert(mesg);
                Strcpy(g.toplines, mesg);
#ifdef DUMPLOG
                dumplogmsg(g.toplines);
#endif
            }
            ptr_array_free(saved_messages);
            saved_messages = NULL;
            }
        initd = FALSE;
    }

}

#endif /* TTY_GRAPHICS */

/*topl.c*/<|MERGE_RESOLUTION|>--- conflicted
+++ resolved
@@ -543,81 +543,6 @@
     return q;
 }
 
-<<<<<<< HEAD
-/* shared by tty_getmsghistory() and tty_putmsghistory() */
-static char **snapshot_mesgs = 0;
-
-/* collect currently available message history data into a sequential array;
-   optionally, purge that data from the active circular buffer set as we go */
-STATIC_OVL void
-msghistory_snapshot(purge)
-boolean purge; /* clear message history buffer as we copy it */
-{
-    char *mesg;
-    int i, inidx, outidx;
-    struct WinDesc *cw;
-
-    /* paranoia (too early or too late panic save attempt?) */
-    if (WIN_MESSAGE == WIN_ERR || !wins[WIN_MESSAGE])
-        return;
-    cw = wins[WIN_MESSAGE];
-
-    /* flush g.toplines[], moving most recent message to history */
-    remember_topl();
-
-    /* for a passive snapshot, we just copy pointers, so can't allow further
-       history updating to take place because that could clobber them */
-    if (!purge)
-        cw->flags |= WIN_LOCKHISTORY;
-
-    snapshot_mesgs = (char **) alloc((cw->rows + 1) * sizeof(char *));
-    outidx = 0;
-    inidx = cw->maxrow;
-    for (i = 0; i < cw->rows; ++i) {
-        snapshot_mesgs[i] = (char *) 0;
-        mesg = cw->data[inidx];
-        if (mesg && *mesg) {
-            snapshot_mesgs[outidx++] = mesg;
-            if (purge) {
-                /* we're taking this pointer away; subsequest history
-                   updates will eventually allocate a new one to replace it */
-                cw->data[inidx] = (char *) 0;
-                cw->datlen[inidx] = 0;
-            }
-        }
-        inidx = (inidx + 1) % cw->rows;
-    }
-    snapshot_mesgs[cw->rows] = (char *) 0; /* sentinel */
-
-    /* for a destructive snapshot, history is now completely empty */
-    if (purge)
-        cw->maxcol = cw->maxrow = 0;
-}
-
-/* release memory allocated to message history snapshot */
-STATIC_OVL void
-free_msghistory_snapshot(purged)
-boolean purged; /* True: took history's pointers, False: just cloned them */
-{
-    if (snapshot_mesgs) {
-        /* snapshot pointers are no longer in use */
-        if (purged) {
-            int i;
-
-            for (i = 0; snapshot_mesgs[i]; ++i)
-                free((genericptr_t) snapshot_mesgs[i]);
-        }
-
-        free((genericptr_t) snapshot_mesgs), snapshot_mesgs = (char **) 0;
-
-        /* history can resume being updated at will now... */
-        if (!purged)
-            wins[WIN_MESSAGE]->flags &= ~WIN_LOCKHISTORY;
-    }
-}
-
-=======
->>>>>>> fa5c4992
 STATIC_OVL ptr_array_t *
 get_message_history()
 {
