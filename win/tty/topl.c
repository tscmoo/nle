/* NetHack 3.6	topl.c	$NHDT-Date: 1560608320 2019/06/15 14:18:40 $  $NHDT-Branch: NetHack-3.6 $:$NHDT-Revision: 1.47 $ */
/* Copyright (c) Stichting Mathematisch Centrum, Amsterdam, 1985. */
/*-Copyright (c) Michael Allison, 2009. */
/* NetHack may be freely redistributed.  See license for details. */

#include "hack.h"

#ifdef TTY_GRAPHICS

#include "tcap.h"
#include "wintty.h"

#ifndef C /* this matches src/cmd.c */
#define C(c) (0x1f & (c))
#endif

STATIC_DCL void FDECL(redotoplin, (const char *));
STATIC_DCL void FDECL(topl_putsym, (CHAR_P));
STATIC_DCL void FDECL(removetopl, (int));
STATIC_DCL void FDECL(msghistory_snapshot, (BOOLEAN_P));
STATIC_DCL void FDECL(free_msghistory_snapshot, (BOOLEAN_P));

int
tty_doprev_message()
{
    register struct WinDesc *cw = wins[WIN_MESSAGE];
    winid prevmsg_win;
    int i;

    if ((iflags.prevmsg_window != 's')
        && !ttyDisplay->inread) {           /* not single */
        if (iflags.prevmsg_window == 'f') { /* full */
            prevmsg_win = create_nhwindow(NHW_MENU);
            putstr(prevmsg_win, 0, "Message History");
            putstr(prevmsg_win, 0, "");
            cw->maxcol = cw->maxrow;
            i = cw->maxcol;
            do {
                if (cw->data[i] && strcmp(cw->data[i], ""))
                    putstr(prevmsg_win, 0, cw->data[i]);
                i = (i + 1) % cw->rows;
            } while (i != cw->maxcol);
            putstr(prevmsg_win, 0, g.toplines);
            display_nhwindow(prevmsg_win, TRUE);
            destroy_nhwindow(prevmsg_win);
        } else if (iflags.prevmsg_window == 'c') { /* combination */
            do {
                morc = 0;
                if (cw->maxcol == cw->maxrow) {
                    ttyDisplay->dismiss_more = C('p'); /* ^P ok at --More-- */
                    redotoplin(g.toplines);
                    cw->maxcol--;
                    if (cw->maxcol < 0)
                        cw->maxcol = cw->rows - 1;
                    if (!cw->data[cw->maxcol])
                        cw->maxcol = cw->maxrow;
                } else if (cw->maxcol == (cw->maxrow - 1)) {
                    ttyDisplay->dismiss_more = C('p'); /* ^P ok at --More-- */
                    redotoplin(cw->data[cw->maxcol]);
                    cw->maxcol--;
                    if (cw->maxcol < 0)
                        cw->maxcol = cw->rows - 1;
                    if (!cw->data[cw->maxcol])
                        cw->maxcol = cw->maxrow;
                } else {
                    prevmsg_win = create_nhwindow(NHW_MENU);
                    putstr(prevmsg_win, 0, "Message History");
                    putstr(prevmsg_win, 0, "");
                    cw->maxcol = cw->maxrow;
                    i = cw->maxcol;
                    do {
                        if (cw->data[i] && strcmp(cw->data[i], ""))
                            putstr(prevmsg_win, 0, cw->data[i]);
                        i = (i + 1) % cw->rows;
                    } while (i != cw->maxcol);
                    putstr(prevmsg_win, 0, g.toplines);
                    display_nhwindow(prevmsg_win, TRUE);
                    destroy_nhwindow(prevmsg_win);
                }

            } while (morc == C('p'));
            ttyDisplay->dismiss_more = 0;
        } else { /* reversed */
            morc = 0;
            prevmsg_win = create_nhwindow(NHW_MENU);
            putstr(prevmsg_win, 0, "Message History");
            putstr(prevmsg_win, 0, "");
            putstr(prevmsg_win, 0, g.toplines);
            cw->maxcol = cw->maxrow - 1;
            if (cw->maxcol < 0)
                cw->maxcol = cw->rows - 1;
            do {
                putstr(prevmsg_win, 0, cw->data[cw->maxcol]);
                cw->maxcol--;
                if (cw->maxcol < 0)
                    cw->maxcol = cw->rows - 1;
                if (!cw->data[cw->maxcol])
                    cw->maxcol = cw->maxrow;
            } while (cw->maxcol != cw->maxrow);

            display_nhwindow(prevmsg_win, TRUE);
            destroy_nhwindow(prevmsg_win);
            cw->maxcol = cw->maxrow;
            ttyDisplay->dismiss_more = 0;
        }
    } else if (iflags.prevmsg_window == 's') { /* single */
        ttyDisplay->dismiss_more = C('p'); /* <ctrl/P> allowed at --More-- */
        do {
            morc = 0;
            if (cw->maxcol == cw->maxrow)
                redotoplin(g.toplines);
            else if (cw->data[cw->maxcol])
                redotoplin(cw->data[cw->maxcol]);
            cw->maxcol--;
            if (cw->maxcol < 0)
                cw->maxcol = cw->rows - 1;
            if (!cw->data[cw->maxcol])
                cw->maxcol = cw->maxrow;
        } while (morc == C('p'));
        ttyDisplay->dismiss_more = 0;
    }
    return 0;
}

STATIC_OVL void
redotoplin(str)
const char *str;
{
    int otoplin = ttyDisplay->toplin;

    home();
    if (*str & 0x80) {
        /* kludge for the / command, the only time we ever want a */
        /* graphics character on the top line */
        g_putch((int) *str++);
        ttyDisplay->curx++;
    }
    end_glyphout(); /* in case message printed during graphics output */
    putsyms(str);
    cl_end();
    ttyDisplay->toplin = TOPLINE_NEED_MORE;
    if (ttyDisplay->cury && otoplin != TOPLINE_SPECIAL_PROMPT)
        more();
}

/* for use by tty_putstr() */
void
show_topl(str)
const char *str;
{
    struct WinDesc *cw = wins[WIN_MESSAGE];

    if (!(cw->flags & WIN_STOP)) {
        if (ttyDisplay->cury && ttyDisplay->toplin == TOPLINE_NON_EMPTY)
            tty_clear_nhwindow(WIN_MESSAGE);

        cw->curx = cw->cury = 0;
        home();
        cl_end();
        addtopl(str);

        if (ttyDisplay->cury && ttyDisplay->toplin != TOPLINE_SPECIAL_PROMPT)
            ttyDisplay->toplin = TOPLINE_NON_EMPTY;
    }
}

/* used by update_topl(); also by tty_putstr() */
void
remember_topl()
{
    register struct WinDesc *cw = wins[WIN_MESSAGE];
    int idx = cw->maxrow;
    unsigned len = strlen(g.toplines) + 1;

    if ((cw->flags & WIN_LOCKHISTORY) || !*g.toplines)
        return;

    if (len > (unsigned) cw->datlen[idx]) {
        if (cw->data[idx])
            free(cw->data[idx]);
        len += (8 - (len & 7)); /* pad up to next multiple of 8 */
        cw->data[idx] = (char *) alloc(len);
        cw->datlen[idx] = (short) len;
    }
    Strcpy(cw->data[idx], g.toplines);
    *g.toplines = '\0';
    cw->maxcol = cw->maxrow = (idx + 1) % cw->rows;
}

void
addtopl(s)
const char *s;
{
    register struct WinDesc *cw = wins[WIN_MESSAGE];

    tty_curs(BASE_WINDOW, cw->curx + 1, cw->cury);
    putsyms(s);
    cl_end();
    ttyDisplay->toplin = TOPLINE_NEED_MORE;
}

void
more()
{
    struct WinDesc *cw = wins[WIN_MESSAGE];

    if (iflags.debug_fuzzer)
        return;

    /* avoid recursion -- only happens from interrupts */
    if (ttyDisplay->inmore)
        return;

    ttyDisplay->inmore++;

    if (ttyDisplay->toplin) {
        tty_curs(BASE_WINDOW, cw->curx + 1, cw->cury);
        if (cw->curx >= CO - 8)
            topl_putsym('\n');
    }

    if (flags.standout)
        standoutbeg();
    putsyms(defmorestr);
    if (flags.standout)
        standoutend();

    xwaitforspace("\033 ");

    if (morc == '\033')
        cw->flags |= WIN_STOP;

    if (ttyDisplay->toplin && cw->cury) {
        docorner(1, cw->cury + 1);
        cw->curx = cw->cury = 0;
        home();
    } else if (morc == '\033') {
        cw->curx = cw->cury = 0;
        home();
        cl_end();
    }
    ttyDisplay->toplin = TOPLINE_EMPTY;
    ttyDisplay->inmore = 0;
}

void
update_topl(bp)
register const char *bp;
{
    register char *tl, *otl;
    register int n0;
    int notdied = 1;
    struct WinDesc *cw = wins[WIN_MESSAGE];

    /* If there is room on the line, print message on same line */
    /* But messages like "You die..." deserve their own line */
    n0 = strlen(bp);
    if ((ttyDisplay->toplin == TOPLINE_NEED_MORE || (cw->flags & WIN_STOP))
        && cw->cury == 0
        && n0 + (int) strlen(g.toplines) + 3 < CO - 8 /* room for --More-- */
        && (notdied = strncmp(bp, "You die", 7)) != 0) {
<<<<<<< HEAD
        nhassert((long) strlen(g.toplines) == cw->curx);
        Strcat(g.toplines, "  ");
        Strcat(g.toplines, bp);
=======
        /* nhassert((long) strlen(toplines) == cw->curx); */
        Strcat(toplines, "  ");
        Strcat(toplines, bp);
>>>>>>> d33160d0
        cw->curx += 2;
        if (!(cw->flags & WIN_STOP))
            addtopl(bp);
        return;
    } else if (!(cw->flags & WIN_STOP)) {
        if (ttyDisplay->toplin == TOPLINE_NEED_MORE) {
            more();
        } else if (cw->cury) { /* for toplin == TOPLINE_NON_EMPTY && cury > 1 */
            docorner(1, cw->cury + 1); /* reset cury = 0 if redraw screen */
            cw->curx = cw->cury = 0;   /* from home--cls() & docorner(1,n) */
        }
    }
    remember_topl();
    (void) strncpy(g.toplines, bp, TBUFSZ);
    g.toplines[TBUFSZ - 1] = 0;

    for (tl = g.toplines; n0 >= CO; ) {
        otl = tl;
        for (tl += CO - 1; tl != otl; --tl)
            if (*tl == ' ')
                break;
        if (tl == otl) {
            /* Eek!  A huge token.  Try splitting after it. */
            tl = index(otl, ' ');
            if (!tl)
                break; /* No choice but to spit it out whole. */
        }
        *tl++ = '\n';
        n0 = strlen(tl);
    }
    if (!notdied)
        cw->flags &= ~WIN_STOP;
    if (!(cw->flags & WIN_STOP))
        redotoplin(g.toplines);
}

STATIC_OVL
void
topl_putsym(c)
char c;
{
    register struct WinDesc *cw = wins[WIN_MESSAGE];

    if (cw == (struct WinDesc *) 0)
        panic("Putsym window MESSAGE nonexistant");

    switch (c) {
    case '\b':
        if (ttyDisplay->curx == 0 && ttyDisplay->cury > 0)
            tty_curs(BASE_WINDOW, CO, (int) ttyDisplay->cury - 1);
        backsp();
        nhassert(ttyDisplay->curx > 0);
        ttyDisplay->curx--;
        cw->curx = ttyDisplay->curx;
        return;
    case '\n':
        cl_end();
        ttyDisplay->curx = 0;
        ttyDisplay->cury++;
        cw->cury = ttyDisplay->cury;
#ifdef WIN32CON
        (void) putchar(c);
#endif
        break;
    default:
        if (ttyDisplay->curx == CO - 1)
            topl_putsym('\n'); /* 1 <= curx < CO; avoid CO */
#ifdef WIN32CON
        (void) putchar(c);
#endif
        ttyDisplay->curx++;
    }
    cw->curx = ttyDisplay->curx;
    if (cw->curx == 0)
        cl_end();
#ifndef WIN32CON
    (void) putchar(c);
#endif
}

void
putsyms(str)
const char *str;
{
    while (*str)
        topl_putsym(*str++);
}

STATIC_OVL void
removetopl(n)
register int n;
{
    /* assume addtopl() has been done, so ttyDisplay->toplin is already set */
    while (n-- > 0)
        putsyms("\b \b");
}

extern char erase_char; /* from xxxtty.c; don't need kill_char */

/* returns a single keystroke; also sets 'yn_number' */
char
tty_yn_function(query, resp, def)
const char *query, *resp;
char def;
/*
 *   Generic yes/no function. 'def' is the default (returned by space or
 *   return; 'esc' returns 'q', or 'n', or the default, depending on
 *   what's in the string. The 'query' string is printed before the user
 *   is asked about the string.
 *   If resp is NULL, any single character is accepted and returned.
 *   If not-NULL, only characters in it are allowed (exceptions:  the
 *   quitchars are always allowed, and if it contains '#' then digits
 *   are allowed); if it includes an <esc>, anything beyond that won't
 *   be shown in the prompt to the user but will be acceptable as input.
 */
{
    register char q;
    char rtmp[40];
    boolean digit_ok, allow_num, preserve_case = FALSE;
    struct WinDesc *cw = wins[WIN_MESSAGE];
    boolean doprev = 0;
    char prompt[BUFSZ];

    yn_number = 0L;
    if (ttyDisplay->toplin == TOPLINE_NEED_MORE && !(cw->flags & WIN_STOP))
        more();
    cw->flags &= ~WIN_STOP;
    ttyDisplay->toplin = TOPLINE_SPECIAL_PROMPT;
    ttyDisplay->inread++;
    if (resp) {
        char *rb, respbuf[QBUFSZ];

        allow_num = (index(resp, '#') != 0);
        Strcpy(respbuf, resp);
        /* normally we force lowercase, but if any uppercase letters
           are present in the allowed response, preserve case;
           check this before stripping the hidden choices */
        for (rb = respbuf; *rb; ++rb)
            if ('A' <= *rb && *rb <= 'Z') {
                preserve_case = TRUE;
                break;
            }
        /* any acceptable responses that follow <esc> aren't displayed */
        if ((rb = index(respbuf, '\033')) != 0)
            *rb = '\0';
        (void) strncpy(prompt, query, QBUFSZ - 1);
        prompt[QBUFSZ - 1] = '\0';
        Sprintf(eos(prompt), " [%s]", respbuf);
        if (def)
            Sprintf(eos(prompt), " (%c)", def);
        /* not pline("%s ", prompt);
           trailing space is wanted here in case of reprompt */
        Strcat(prompt, " ");
        custompline(OVERRIDE_MSGTYPE | SUPPRESS_HISTORY, "%s", prompt);
    } else {
        /* no restriction on allowed response, so always preserve case */
        /* preserve_case = TRUE; -- moot since we're jumping to the end */
        Sprintf(prompt, "%s ", query);
        custompline(OVERRIDE_MSGTYPE | SUPPRESS_HISTORY, "%s", prompt);
        q = readchar();
        goto clean_up;
    }

    do { /* loop until we get valid input */
        q = readchar();
        if (!preserve_case)
            q = lowc(q);
        if (q == '\020') { /* ctrl-P */
            if (iflags.prevmsg_window != 's') {
                int sav = ttyDisplay->inread;
                ttyDisplay->inread = 0;
                (void) tty_doprev_message();
                ttyDisplay->inread = sav;
                tty_clear_nhwindow(WIN_MESSAGE);
                cw->maxcol = cw->maxrow;
                addtopl(prompt);
            } else {
                if (!doprev)
                    (void) tty_doprev_message(); /* need two initially */
                (void) tty_doprev_message();
                doprev = 1;
            }
            q = '\0'; /* force another loop iteration */
            continue;
        } else if (doprev) {
            /* BUG[?]: this probably ought to check whether the
               character which has just been read is an acceptable
               response; if so, skip the reprompt and use it. */
            tty_clear_nhwindow(WIN_MESSAGE);
            cw->maxcol = cw->maxrow;
            doprev = 0;
            addtopl(prompt);
            q = '\0'; /* force another loop iteration */
            continue;
        }
        digit_ok = allow_num && digit(q);
        if (q == '\033') {
            if (index(resp, 'q'))
                q = 'q';
            else if (index(resp, 'n'))
                q = 'n';
            else
                q = def;
            break;
        } else if (index(quitchars, q)) {
            q = def;
            break;
        }
        if (!index(resp, q) && !digit_ok) {
            tty_nhbell();
            q = (char) 0;
        } else if (q == '#' || digit_ok) {
            char z, digit_string[2];
            int n_len = 0;
            long value = 0;

            addtopl("#"), n_len++;
            digit_string[1] = '\0';
            if (q != '#') {
                digit_string[0] = q;
                addtopl(digit_string), n_len++;
                value = q - '0';
                q = '#';
            }
            do { /* loop until we get a non-digit */
                z = readchar();
                if (!preserve_case)
                    z = lowc(z);
                if (digit(z)) {
                    value = (10 * value) + (z - '0');
                    if (value < 0)
                        break; /* overflow: try again */
                    digit_string[0] = z;
                    addtopl(digit_string), n_len++;
                } else if (z == 'y' || index(quitchars, z)) {
                    if (z == '\033')
                        value = -1; /* abort */
                    z = '\n';       /* break */
                } else if (z == erase_char || z == '\b') {
                    if (n_len <= 1) {
                        value = -1;
                        break;
                    } else {
                        value /= 10;
                        removetopl(1), n_len--;
                    }
                } else {
                    value = -1; /* abort */
                    tty_nhbell();
                    break;
                }
            } while (z != '\n');
            if (value > 0)
                yn_number = value;
            else if (value == 0)
                q = 'n'; /* 0 => "no" */
            else {       /* remove number from top line, then try again */
                removetopl(n_len), n_len = 0;
                q = '\0';
            }
        }
    } while (!q);

 clean_up:
    if (yn_number)
        Sprintf(rtmp, "#%ld", yn_number);
    else
        (void) key2txt(q, rtmp);
    /* addtopl(rtmp); -- rewrite g.toplines instead */
    Sprintf(g.toplines, "%s%s", prompt, rtmp);
#ifdef DUMPLOG
    dumplogmsg(g.toplines);
#endif
    ttyDisplay->inread--;
    ttyDisplay->toplin = TOPLINE_NON_EMPTY;
    if (ttyDisplay->intr)
        ttyDisplay->intr--;
    if (wins[WIN_MESSAGE]->cury)
        tty_clear_nhwindow(WIN_MESSAGE);

    return q;
}

/* shared by tty_getmsghistory() and tty_putmsghistory() */
static char **snapshot_mesgs = 0;

/* collect currently available message history data into a sequential array;
   optionally, purge that data from the active circular buffer set as we go */
STATIC_OVL void
msghistory_snapshot(purge)
boolean purge; /* clear message history buffer as we copy it */
{
    char *mesg;
    int i, inidx, outidx;
    struct WinDesc *cw;

    /* paranoia (too early or too late panic save attempt?) */
    if (WIN_MESSAGE == WIN_ERR || !wins[WIN_MESSAGE])
        return;
    cw = wins[WIN_MESSAGE];

    /* flush g.toplines[], moving most recent message to history */
    remember_topl();

    /* for a passive snapshot, we just copy pointers, so can't allow further
       history updating to take place because that could clobber them */
    if (!purge)
        cw->flags |= WIN_LOCKHISTORY;

    snapshot_mesgs = (char **) alloc((cw->rows + 1) * sizeof(char *));
    outidx = 0;
    inidx = cw->maxrow;
    for (i = 0; i < cw->rows; ++i) {
        snapshot_mesgs[i] = (char *) 0;
        mesg = cw->data[inidx];
        if (mesg && *mesg) {
            snapshot_mesgs[outidx++] = mesg;
            if (purge) {
                /* we're taking this pointer away; subsequest history
                   updates will eventually allocate a new one to replace it */
                cw->data[inidx] = (char *) 0;
                cw->datlen[inidx] = 0;
            }
        }
        inidx = (inidx + 1) % cw->rows;
    }
    snapshot_mesgs[cw->rows] = (char *) 0; /* sentinel */

    /* for a destructive snapshot, history is now completely empty */
    if (purge)
        cw->maxcol = cw->maxrow = 0;
}

/* release memory allocated to message history snapshot */
STATIC_OVL void
free_msghistory_snapshot(purged)
boolean purged; /* True: took history's pointers, False: just cloned them */
{
    if (snapshot_mesgs) {
        /* snapshot pointers are no longer in use */
        if (purged) {
            int i;

            for (i = 0; snapshot_mesgs[i]; ++i)
                free((genericptr_t) snapshot_mesgs[i]);
        }

        free((genericptr_t) snapshot_mesgs), snapshot_mesgs = (char **) 0;

        /* history can resume being updated at will now... */
        if (!purged)
            wins[WIN_MESSAGE]->flags &= ~WIN_LOCKHISTORY;
    }
}

STATIC_OVL ptr_array_t *
get_message_history()
{
    char *mesg;
    int i;
    struct WinDesc *cw;
    size_t max_length;
    ptr_array_t * a;

    nhassert(WIN_MESSAGE != WIN_ERR);
    nhassert(wins[WIN_MESSAGE] != NULL);

    /* paranoia (too early or too late panic save attempt?) */
    if (WIN_MESSAGE == WIN_ERR || !wins[WIN_MESSAGE])
        return NULL;

    cw = wins[WIN_MESSAGE];

    max_length = cw->rows;

    if (*toplines) max_length++;

    a = ptr_array_new(max_length);

    nhassert(cw->maxrow <= cw->rows);
    for (i = 0; i < cw->rows; ++i) {
        mesg = cw->data[(i + cw->maxrow) % cw->rows];
        if (mesg && *mesg)
            a->elements[a->length++] = strdup(mesg);
    }
    if (*toplines)
        a->elements[a->length++] = strdup(toplines);

    return a;
}

STATIC_OVL void
purge_message_history()
{
    int i;
    struct WinDesc *cw;

    nhassert(WIN_MESSAGE != WIN_ERR);
    nhassert(wins[WIN_MESSAGE] != NULL);

    cw = wins[WIN_MESSAGE];

    *toplines = '\0';

    for (i = 0; i < cw->rows; ++i) {
        if (cw->data[i]) {
            free(cw->data[i]);
            cw->data[i] = (char *) 0;
            cw->datlen[i] = 0;
        }
    }

    cw->maxcol = cw->maxrow = 0;
}

/*
 * This is called by the core save routines.
 * Each time we are called, we return one string from the
 * message history starting with the oldest message first.
 * When none are left, we return a final null string.
 *
 * History is collected at the time of the first call.
 * Any new messages issued after that point will not be
 * included among the output of the subsequent calls.
 */
char *
tty_getmsghistory(init)
boolean init;
{
    static size_t nxtidx;
    static ptr_array_t * saved_messages = NULL;
    char *result = NULL;

    if (init) {
        nhassert(saved_messages == NULL);
        saved_messages = get_message_history();
        nxtidx = 0;
        wins[WIN_MESSAGE]->flags |= WIN_LOCKHISTORY;
    }

    if (saved_messages) {
        if (nxtidx < saved_messages->length)
            result = saved_messages->elements[nxtidx++];

        if (result == NULL) {
            ptr_array_free(saved_messages);
            saved_messages = NULL;
            wins[WIN_MESSAGE]->flags &= ~WIN_LOCKHISTORY;
        }
    }
    return result;
}

/*
 * This is called by the core savefile restore routines.
 * Each time we are called, we stuff the string into our message
 * history recall buffer. The core will send the oldest message
 * first (actually it sends them in the order they exist in the
 * save file, but that is supposed to be the oldest first).
 * These messages get pushed behind any which have been issued
 * since this session with the program has been started, since
 * they come from a previous session and logically precede
 * anything (like "Restoring save file...") that's happened now.
 *
 * Called with a null pointer to finish up restoration.
 *
 * It's also called by the quest pager code when a block message
 * has a one-line summary specified.  We put that line directly
 * into message history for ^P recall without having displayed it.
 */
void
tty_putmsghistory(msg, restoring_msghist)
const char *msg;
boolean restoring_msghist;
{
    static boolean initd = FALSE;
<<<<<<< HEAD
    int idx;
=======
    static ptr_array_t * saved_messages = NULL;
    size_t i;
#ifdef DUMPLOG
    extern unsigned saved_pline_index; /* pline.c */
#endif
>>>>>>> d33160d0

    nhassert(!(wins[WIN_MESSAGE]->flags & WIN_LOCKHISTORY));

    if (restoring_msghist && !initd) {
        /* we're restoring history from the previous session, but new
           messages have already been issued this session ("Restoring...",
           for instance); collect current history (ie, those new messages),
           and also clear it out so that nothing will be present when the
           restored ones are being put into place */
        nhassert(saved_messages == NULL);
        saved_messages = get_message_history();
        purge_message_history();
        initd = TRUE;
#ifdef DUMPLOG
        /* this suffices; there's no need to scrub saved_pline[] pointers */
        g.saved_pline_index = 0;
#endif
    }

    if (msg) {
        /* Caller is asking us to remember a top line that needed more.
           Should we call more?  This can happen when the player has set
           iflags.force_invmenu and they attempt to shoot with nothing in
           the quiver. */
        if (ttyDisplay && ttyDisplay->toplin == TOPLINE_NEED_MORE)
            ttyDisplay->toplin = TOPLINE_NON_EMPTY;

        /* move most recent message to history, make this become most recent */
        remember_topl();
        Strcpy(g.toplines, msg);
#ifdef DUMPLOG
        dumplogmsg(g.toplines);
#endif
<<<<<<< HEAD
    } else if (snapshot_mesgs) {
        nhassert(ttyDisplay == NULL ||
                 ttyDisplay->toplin != TOPLINE_NEED_MORE);

        /* done putting arbitrary messages in; put the snapshot ones back */
        for (idx = 0; snapshot_mesgs[idx]; ++idx) {
            remember_topl();
            Strcpy(g.toplines, snapshot_mesgs[idx]);
#ifdef DUMPLOG
            dumplogmsg(g.toplines);
=======
        return;
    }

    /* tty_putmsghistory() is called with msg==NULL to indidate that
     * we are finished restoring the message history.  If we saved
     * some message history when we started, its time now to appened
     * those saved messages.
     *
     * We don't otherwise expect to get called with msg==NULL.
     *
     */
    nhassert(restoring_msghist && initd);

    if (initd && restoring_msghist) {
        if (saved_messages) {
            nhassert(ttyDisplay == NULL ||
                        ttyDisplay->toplin != TOPLINE_NEED_MORE);

            for (i = 0; i<saved_messages->length; i++) {
                const char * mesg = saved_messages->elements[i];
                remember_topl();
                nhassert(mesg);
                Strcpy(toplines, mesg);
#ifdef DUMPLOG
                dumplogmsg(toplines);
>>>>>>> d33160d0
#endif
            }
            ptr_array_free(saved_messages);
            saved_messages = NULL;
            }
        initd = FALSE;
    }

}

#endif /* TTY_GRAPHICS */

/*topl.c*/<|MERGE_RESOLUTION|>--- conflicted
+++ resolved
@@ -259,15 +259,9 @@
         && cw->cury == 0
         && n0 + (int) strlen(g.toplines) + 3 < CO - 8 /* room for --More-- */
         && (notdied = strncmp(bp, "You die", 7)) != 0) {
-<<<<<<< HEAD
-        nhassert((long) strlen(g.toplines) == cw->curx);
+        /* nhassert((long) strlen(g.toplines) == cw->curx); */
         Strcat(g.toplines, "  ");
         Strcat(g.toplines, bp);
-=======
-        /* nhassert((long) strlen(toplines) == cw->curx); */
-        Strcat(toplines, "  ");
-        Strcat(toplines, bp);
->>>>>>> d33160d0
         cw->curx += 2;
         if (!(cw->flags & WIN_STOP))
             addtopl(bp);
@@ -744,15 +738,8 @@
 boolean restoring_msghist;
 {
     static boolean initd = FALSE;
-<<<<<<< HEAD
-    int idx;
-=======
     static ptr_array_t * saved_messages = NULL;
     size_t i;
-#ifdef DUMPLOG
-    extern unsigned saved_pline_index; /* pline.c */
-#endif
->>>>>>> d33160d0
 
     nhassert(!(wins[WIN_MESSAGE]->flags & WIN_LOCKHISTORY));
 
@@ -786,18 +773,6 @@
 #ifdef DUMPLOG
         dumplogmsg(g.toplines);
 #endif
-<<<<<<< HEAD
-    } else if (snapshot_mesgs) {
-        nhassert(ttyDisplay == NULL ||
-                 ttyDisplay->toplin != TOPLINE_NEED_MORE);
-
-        /* done putting arbitrary messages in; put the snapshot ones back */
-        for (idx = 0; snapshot_mesgs[idx]; ++idx) {
-            remember_topl();
-            Strcpy(g.toplines, snapshot_mesgs[idx]);
-#ifdef DUMPLOG
-            dumplogmsg(g.toplines);
-=======
         return;
     }
 
@@ -816,14 +791,13 @@
             nhassert(ttyDisplay == NULL ||
                         ttyDisplay->toplin != TOPLINE_NEED_MORE);
 
-            for (i = 0; i<saved_messages->length; i++) {
+            for (i = 0; i < saved_messages->length; i++) {
                 const char * mesg = saved_messages->elements[i];
                 remember_topl();
                 nhassert(mesg);
-                Strcpy(toplines, mesg);
+                Strcpy(g.toplines, mesg);
 #ifdef DUMPLOG
-                dumplogmsg(toplines);
->>>>>>> d33160d0
+                dumplogmsg(g.toplines);
 #endif
             }
             ptr_array_free(saved_messages);
