/* vim:set cin ft=c sw=4 sts=4 ts=8 et ai cino=Ls\:0t0(0 : -*- mode:c;fill-column:80;tab-width:8;c-basic-offset:4;indent-tabs-mode:nil;c-file-style:"k&r" -*-*/
/* NetHack 3.6 cursmisc.c */
/* Copyright (c) Karl Garrison, 2010. */
/* NetHack may be freely redistributed.  See license for details. */

#include "curses.h"
#include "hack.h"
#include "wincurs.h"
#include "cursmisc.h"
#include "func_tab.h"
#include "dlb.h"

#include <ctype.h>

/* Misc. curses interface functions */

/* Private declarations */

static int curs_x = -1;
static int curs_y = -1;

static int parse_escape_sequence(void);

/* Macros for Control and Alt keys */

#ifndef M
# ifndef NHSTDC
#  define M(c)          (0x80 | (c))
# else
#  define M(c)          ((c) - 128)
# endif/* NHSTDC */
#endif
#ifndef C
# define C(c)           (0x1f & (c))
#endif


/* Read a character of input from the user */

int
curses_read_char()
{
    int ch;
#if defined(ALT_0) || defined(ALT_9) || defined(ALT_A) || defined(ALT_Z)
    int tmpch;
#endif

    /* cancel message suppression; all messages have had a chance to be read */
    curses_got_input();

    ch = getch();
#if defined(ALT_0) || defined(ALT_9) || defined(ALT_A) || defined(ALT_Z)
    tmpch = ch;
#endif
    ch = curses_convert_keys(ch);

    if (ch == 0) {
        ch = '\033'; /* map NUL to ESC since nethack doesn't expect NUL */
    }
#if defined(ALT_0) && defined(ALT_9)    /* PDCurses, maybe others */
    if ((ch >= ALT_0) && (ch <= ALT_9)) {
        tmpch = (ch - ALT_0) + '0';
        ch = M(tmpch);
    }
#endif

#if defined(ALT_A) && defined(ALT_Z)    /* PDCurses, maybe others */
    if ((ch >= ALT_A) && (ch <= ALT_Z)) {
        tmpch = (ch - ALT_A) + 'a';
        ch = M(tmpch);
    }
#endif

#ifdef KEY_RESIZE
    /* Handle resize events via get_nh_event, not this code */
    if (ch == KEY_RESIZE) {
        ch = C('r'); /* NetHack doesn't know what to do with KEY_RESIZE */
    }
#endif

    if (counting && !isdigit(ch)) { /* Dismiss count window if necissary */
        curses_count_window(NULL);
        curses_refresh_nethack_windows();
    }

    return ch;
}

/* Turn on or off the specified color and / or attribute */

void
curses_toggle_color_attr(WINDOW *win, int color, int attr, int onoff)
{
#ifdef TEXTCOLOR
    int curses_color;

    /* if color is disabled, just show attribute */
    if ((win == mapwin) ? !iflags.wc_color
                        /* statuswin is for #if STATUS_HILITES
                           but doesn't need to be conditional */
                        : !(iflags.wc2_guicolor || win == statuswin)) {
#endif
        if (attr != NONE) {
            if (onoff == ON)
                wattron(win, attr);
            else
                wattroff(win, attr);
        }
        return;
#ifdef TEXTCOLOR
    }

    if (color == 0) {           /* make black fg visible */
# ifdef USE_DARKGRAY
        if (iflags.wc2_darkgray) {
            if (can_change_color() && (COLORS > 16)) {
                /* colorpair for black is already darkgray */
            } else {            /* Use bold for a bright black */
                wattron(win, A_BOLD);
            }
        } else
# endif/* USE_DARKGRAY */
            color = CLR_BLUE;
    }
    curses_color = color + 1;
    if (COLORS < 16) {
        if (curses_color > 8 && curses_color < 17)
            curses_color -= 8;
        else if (curses_color > (17 + 16))
            curses_color -= 16;
    }
    if (onoff == ON) {          /* Turn on color/attributes */
        if (color != NONE) {
            if ((((color > 7) && (color < 17)) ||
                 (color > 17 + 17)) && (COLORS < 16)) {
                wattron(win, A_BOLD);
            }
            wattron(win, COLOR_PAIR(curses_color));
        }

        if (attr != NONE) {
            wattron(win, attr);
        }
    } else {                    /* Turn off color/attributes */

        if (color != NONE) {
            if ((color > 7) && (COLORS < 16)) {
                wattroff(win, A_BOLD);
            }
# ifdef USE_DARKGRAY
            if ((color == 0) && (!can_change_color() || (COLORS <= 16))) {
                wattroff(win, A_BOLD);
            }
# else
            if (iflags.use_inverse) {
                wattroff(win, A_REVERSE);
            }
# endif/* DARKGRAY */
            wattroff(win, COLOR_PAIR(curses_color));
        }

        if (attr != NONE) {
            wattroff(win, attr);
        }
    }
#else
    nhUse(color);
#endif /* TEXTCOLOR */
}

/* call curses_toggle_color_attr() with 'menucolors' instead of 'guicolor'
   as the control flag */

void
curses_menu_color_attr(WINDOW *win, int color, int attr, int onoff)
{
    boolean save_guicolor = iflags.wc2_guicolor;

    /* curses_toggle_color_attr() uses 'guicolor' to decide whether to
       honor specified color, but menu windows have their own
       more-specific control, 'menucolors', so override with that here */
    iflags.wc2_guicolor = iflags.use_menu_color;
    curses_toggle_color_attr(win, color, attr, onoff);
    iflags.wc2_guicolor = save_guicolor;
}


/* clean up and quit - taken from tty port */

void
curses_bail(const char *mesg)
{
    clearlocks();
    curses_exit_nhwindows(mesg);
    nh_terminate(EXIT_SUCCESS);
}


/* Return a winid for a new window of the given type */

winid
curses_get_wid(int type)
{
    static winid menu_wid = 20; /* Always even */
    static winid text_wid = 21; /* Always odd */
    winid ret;

    switch (type) {
    case NHW_MESSAGE:
        return MESSAGE_WIN;
    case NHW_MAP:
        return MAP_WIN;
    case NHW_STATUS:
        return STATUS_WIN;
    case NHW_MENU:
        ret = menu_wid;
        break;
    case NHW_TEXT:
        ret = text_wid;
        break;
    default:
        impossible("curses_get_wid: unsupported window type");
        ret = -1;
    }

    while (curses_window_exists(ret)) {
        ret += 2;
        if ((ret + 2) > 10000) {        /* Avoid "wid2k" problem */
            ret -= 9900;
        }
    }

    if (type == NHW_MENU) {
        menu_wid += 2;
    } else {
        text_wid += 2;
    }

    return ret;
}


/*
 * Allocate a copy of the given string.  If null, return a string of
 * zero length.
 *
 * This is taken from copy_of() in tty/wintty.c.
 */

char *
curses_copy_of(const char *s)
{
    if (!s)
        s = "";
    return dupstr(s);
}


/* Determine the number of lines needed for a string for a dialog window
   of the given width */

int
curses_num_lines(const char *str, int width)
{
    int last_space, count;
    int curline = 1;
    char substr[BUFSZ];
    char tmpstr[BUFSZ];

    strncpy(substr, str, BUFSZ-1);
    substr[BUFSZ-1] = '\0';

    while (strlen(substr) > (size_t) width) {
        last_space = 0;

        for (count = 0; count <= width; count++) {
            if (substr[count] == ' ')
                last_space = count;

        }
        if (last_space == 0) {  /* No spaces found */
            last_space = count - 1;
        }
        for (count = (last_space + 1); count < (int) strlen(substr); count++) {
            tmpstr[count - (last_space + 1)] = substr[count];
        }
        tmpstr[count - (last_space + 1)] = '\0';
        strcpy(substr, tmpstr);
        curline++;
    }

    return curline;
}


/* Break string into smaller lines to fit into a dialog window of the
given width */

char *
curses_break_str(const char *str, int width, int line_num)
{
    int last_space, count;
    char *retstr;
    int curline = 0;
    int strsize = (int) strlen(str) + 1;
#if defined(__STDC_VERSION__) && __STDC_VERSION__ >= 199901L
    char substr[strsize];
    char curstr[strsize];
    char tmpstr[strsize];

    strcpy(substr, str);
#else
#ifndef BUFSZ
#define BUFSZ 256
#endif
    char substr[BUFSZ * 2];
    char curstr[BUFSZ * 2];
    char tmpstr[BUFSZ * 2];

    if (strsize > (BUFSZ * 2) - 1) {
        paniclog("curses", "curses_break_str() string too long.");
        strncpy(substr, str, (BUFSZ * 2) - 2);
        substr[(BUFSZ * 2) - 1] = '\0';
    } else
        strcpy(substr, str);
#endif

    while (curline < line_num) {
        if (strlen(substr) == 0) {
            break;
        }
        curline++;
        last_space = 0;
        for (count = 0; count <= width; count++) {
            if (substr[count] == ' ') {
                last_space = count;
            } else if (substr[count] == '\0') {
                last_space = count;
                break;
            }
        }
        if (last_space == 0) {  /* No spaces found */
            last_space = count - 1;
        }
        for (count = 0; count < last_space; count++) {
            curstr[count] = substr[count];
        }
        curstr[count] = '\0';
        if (substr[count] == '\0') {
            break;
        }
        for (count = (last_space + 1); count < (int) strlen(substr); count++) {
            tmpstr[count - (last_space + 1)] = substr[count];
        }
        tmpstr[count - (last_space + 1)] = '\0';
        strcpy(substr, tmpstr);
    }

    if (curline < line_num) {
        return NULL;
    }

    retstr = curses_copy_of(curstr);

    return retstr;
}


/* Return the remaining portion of a string after hacking-off line_num lines */

char *
curses_str_remainder(const char *str, int width, int line_num)
{
    int last_space, count;
    char *retstr;
    int curline = 0;
    int strsize = strlen(str) + 1;
#if __STDC_VERSION__ >= 199901L
    char substr[strsize];
    char curstr[strsize];
    char tmpstr[strsize];

    strcpy(substr, str);
#else
#ifndef BUFSZ
#define BUFSZ 256
#endif
    char substr[BUFSZ * 2];
    char curstr[BUFSZ * 2];
    char tmpstr[BUFSZ * 2];

    if (strsize > (BUFSZ * 2) - 1) {
        paniclog("curses", "curses_str_remainder() string too long.");
        strncpy(substr, str, (BUFSZ * 2) - 2);
        substr[(BUFSZ * 2) - 1] = '\0';
    } else
        strcpy(substr, str);
#endif

    while (curline < line_num) {
        if (strlen(substr) == 0) {
            break;
        }
        curline++;
        last_space = 0;
        for (count = 0; count <= width; count++) {
            if (substr[count] == ' ') {
                last_space = count;
            } else if (substr[count] == '\0') {
                last_space = count;
                break;
            }
        }
        if (last_space == 0) {  /* No spaces found */
            last_space = count - 1;
        }
        for (count = 0; count < last_space; count++) {
            curstr[count] = substr[count];
        }
        curstr[count] = '\0';
        if (substr[count] == '\0') {
            break;
        }
        for (count = (last_space + 1); count < (int) strlen(substr); count++) {
            tmpstr[count - (last_space + 1)] = substr[count];
        }
        tmpstr[count - (last_space + 1)] = '\0';
        strcpy(substr, tmpstr);
    }

    if (curline < line_num) {
        return NULL;
    }

    retstr = curses_copy_of(substr);

    return retstr;
}


/* Determine if the given NetHack winid is a menu window */

boolean
curses_is_menu(winid wid)
{
    if ((wid > 19) && !(wid % 2)) {     /* Even number */
        return TRUE;
    } else {
        return FALSE;
    }
}


/* Determine if the given NetHack winid is a text window */

boolean
curses_is_text(winid wid)
{
    if ((wid > 19) && (wid % 2)) {      /* Odd number */
        return TRUE;
    } else {
        return FALSE;
    }
}

/* convert nethack's DECgraphics encoding into curses' ACS encoding */
int
curses_convert_glyph(int ch, int glyph)
{
    /* The DEC line drawing characters use 0x5f through 0x7e instead
       of the much more straightforward 0x60 through 0x7f, possibly
       because 0x7f is effectively a control character (Rubout);
       nethack ORs 0x80 to flag line drawing--that's stripped below */
    static int decchars[33]; /* for chars 0x5f through 0x7f (95..127) */

    ch &= 0xff; /* 0..255 only */
    if (!(ch & 0x80))
        return ch; /* no conversion needed */

    /* this conversion routine is only called for SYMHANDLING(H_DEC) and
       we decline to support special graphics symbols on the rogue level */
    if (Is_rogue_level(&u.uz)) {
        /* attempting to use line drawing characters will end up being
           rendered as lowercase gibberish */
        ch &= ~0x80;
        return ch;
    }

<<<<<<< HEAD
    /* Save some processing time by returning if the glyph represents
       an object that we don't have custom characters for */
    if (!glyph_is_cmap(glyph)) {
        return ch;
    }

    symbol = glyph_to_cmap(glyph);

    /* If user selected a custom character for this object, don't
       override this. */
    if (((glyph_is_cmap(glyph)) && (ch != g.showsyms[symbol]))) {
        return ch;
=======
    /*
     * Curses has complete access to all characters that DECgraphics uses.
     * However, their character value isn't consistent between terminals
     * and implementations.  For actual DEC terminals and faithful emulators,
     * line-drawing characters are specified as lowercase letters (mostly)
     * and a control code is sent to the terminal telling it to switch
     * character sets (that's how the tty interface handles them).
     * Curses remaps the characters instead.
     */

    /* one-time initialization; some ACS_x aren't compile-time constant */
    if (!decchars[0]) {
        /* [0] is non-breakable space; irrelevant to nethack */
        decchars[0x5f - 0x5f] = ' '; /* NBSP */
        decchars[0x60 - 0x5f] = ACS_DIAMOND; /* [1] solid diamond */
        decchars[0x61 - 0x5f] = ACS_CKBOARD; /* [2] checkerboard */
        /* several "line drawing" characters are two-letter glyphs
           which could be substituted for invisible control codes;
           nethack's DECgraphics doesn't use any of them so we're
           satisfied with conversion to a simple letter;
           [3] "HT" as one char, with small raised upper case H over
           and/or preceding small lowered upper case T */
        decchars[0x62 - 0x5f] = 'H'; /* "HT" (horizontal tab) */
        decchars[0x63 - 0x5f] = 'F'; /* "FF" as one char (form feed) */
        decchars[0x64 - 0x5f] = 'C'; /* "CR" as one (carriage return) */
        decchars[0x65 - 0x5f] = 'L'; /* [6] "LF" as one (line feed) */
        decchars[0x66 - 0x5f] = ACS_DEGREE; /* small raised circle */
        /* [8] plus or minus sign, '+' with horizontal line below */
        decchars[0x67 - 0x5f] = ACS_PLMINUS;
        decchars[0x68 - 0x5f] = 'N'; /* [9] "NL" as one char (new line) */
        decchars[0x69 - 0x5f] = 'V'; /* [10] "VT" as one (vertical tab) */
        decchars[0x6a - 0x5f] = ACS_LRCORNER; /* lower right corner */
        decchars[0x6b - 0x5f] = ACS_URCORNER; /* upper right corner, 7-ish */
        decchars[0x6c - 0x5f] = ACS_ULCORNER; /* upper left corner */
        decchars[0x6d - 0x5f] = ACS_LLCORNER; /* lower left corner, 'L' */
        /* [15] center cross, like big '+' sign */
        decchars[0x6e - 0x5f] = ACS_PLUS;
        decchars[0x6f - 0x5f] = ACS_S1; /* very high horizontal line */
        decchars[0x70 - 0x5f] = ACS_S3; /* medium high horizontal line */
        decchars[0x71 - 0x5f] = ACS_HLINE; /* centered horizontal line */
        decchars[0x72 - 0x5f] = ACS_S7; /* medium low horizontal line */
        decchars[0x73 - 0x5f] = ACS_S9; /* very low horizontal line */
        /* [21] left tee, 'H' with right-hand vertical stroke removed;
           note on left vs right:  the ACS name (also DEC's terminal
           documentation) refers to vertical bar rather than cross stroke,
           nethack's left/right refers to direction of the cross stroke */
        decchars[0x74 - 0x5f] = ACS_LTEE; /* ACS left tee, NH right tee */
        /* [22] right tee, 'H' with left-hand vertical stroke removed */
        decchars[0x75 - 0x5f] = ACS_RTEE; /* ACS right tee, NH left tee */
        /* [23] bottom tee, '+' with lower half of vertical stroke
           removed and remaining stroke pointed up (unside-down 'T');
           nethack is inconsistent here--unlike with left/right, its
           bottom/top directions agree with ACS */
        decchars[0x76 - 0x5f] = ACS_BTEE; /* bottom tee, stroke up */
        /* [24] top tee, '+' with upper half of vertical stroke removed */
        decchars[0x77 - 0x5f] = ACS_TTEE; /* top tee, stroke down, 'T' */
        decchars[0x78 - 0x5f] = ACS_VLINE; /* centered vertical line */
        decchars[0x79 - 0x5f] = ACS_LEQUAL; /* less than or equal to */
        /* [27] greater than or equal to, '>' with underscore */
        decchars[0x7a - 0x5f] = ACS_GEQUAL;
        /* [28] Greek pi ('n'-like; case is ambiguous: small size
           suggests lower case but flat top suggests upper case) */
        decchars[0x7b - 0x5f] = ACS_PI;
        /* [29] not equal sign, combination of '=' and '/' */
        decchars[0x7c - 0x5f] = ACS_NEQUAL;
        /* [30] British pound sign (curly 'L' with embellishments) */
        decchars[0x7d - 0x5f] = ACS_STERLING;
        decchars[0x7e - 0x5f] = ACS_BULLET; /* [31] centered dot */
        /* [32] is not used for DEC line drawing but is a potential
           value for someone who assumes that 0x60..0x7f is the valid
           range, so we're prepared to accept--and sanitize--it */
        decchars[0x7f - 0x5f] = '?';
>>>>>>> 389c4960
    }

    /* high bit set means special handling */
    if (ch & 0x80) {
        int convindx, symbol;

        ch &= ~0x80; /* force plain ASCII for last resort */
        convindx = ch - 0x5f;
        /* if it's in the lower case block of ASCII (which includes
           a few punctuation characters), use the conversion table */
        if (convindx >= 0 && convindx < SIZE(decchars)) {
            ch = decchars[convindx];
            /* in case ACS_foo maps to 0 when current terminal is unable
               to handle a particular character; if so, revert to default
               rather than using DECgr value with high bit stripped */
            if (!ch) {
                symbol = glyph_to_cmap(glyph);
                ch = (int) defsyms[symbol].sym;
            }
        }
    }

    return ch;
}


/* Move text cursor to specified coordinates in the given NetHack window */

void
curses_move_cursor(winid wid, int x, int y)
{
    int sx, sy, ex, ey;
    int xadj = 0;
    int yadj = 0;

#ifndef PDCURSES
    WINDOW *win = curses_get_nhwin(MAP_WIN);
#endif

    if (wid != MAP_WIN) {
        return;
    }
#ifdef PDCURSES
    /* PDCurses seems to not handle wmove correctly, so we use move and
       physical screen coordinates instead */
    curses_get_window_xy(wid, &xadj, &yadj);
#endif
    curs_x = x + xadj;
    curs_y = y + yadj;
    curses_map_borders(&sx, &sy, &ex, &ey, x, y);

    if (curses_window_has_border(wid)) {
        curs_x++;
        curs_y++;
    }

    if (x >= sx && x <= ex && y >= sy && y <= ey) {
        /* map column #0 isn't used; shift column #1 to first screen column */
        curs_x -= (sx + 1);
        curs_y -= sy;
#ifdef PDCURSES
        move(curs_y, curs_x);
#else
        wmove(win, curs_y, curs_x);
#endif
    }
}


/* Perform actions that should be done every turn before nhgetch() */

void
curses_prehousekeeping()
{
#ifndef PDCURSES
    WINDOW *win = curses_get_nhwin(MAP_WIN);
#endif /* PDCURSES */

    if ((curs_x > -1) && (curs_y > -1)) {
        curs_set(1);
#ifdef PDCURSES
        /* PDCurses seems to not handle wmove correctly, so we use move
           and physical screen coordinates instead */
        move(curs_y, curs_x);
#else
        wmove(win, curs_y, curs_x);
#endif /* PDCURSES */
        curses_refresh_nhwin(MAP_WIN);
    }
}


/* Perform actions that should be done every turn after nhgetch() */

void
curses_posthousekeeping()
{
    curs_set(0);
    /* curses_decrement_highlights(FALSE); */
    curses_clear_unhighlight_message_window();
}


void
curses_view_file(const char *filename, boolean must_exist)
{
    winid wid;
    anything Id;
    char buf[BUFSZ];
    menu_item *selected = NULL;
    dlb *fp = dlb_fopen(filename, "r");

    if (fp == NULL) {
        if (must_exist)
            pline("Cannot open \"%s\" for reading!", filename);
        return;
    }

    wid = curses_get_wid(NHW_MENU);
    curses_create_nhmenu(wid);
    Id = cg.zeroany;

    while (dlb_fgets(buf, BUFSZ, fp) != NULL) {
        curses_add_menu(wid, NO_GLYPH, &Id, 0, 0, A_NORMAL, buf, FALSE);
    }

    dlb_fclose(fp);
    curses_end_menu(wid, "");
    curses_select_menu(wid, PICK_NONE, &selected);
    curses_del_wid(wid);
}


void
curses_rtrim(char *str)
{
    char *s;

    for (s = str; *s != '\0'; ++s);
    for (--s; isspace(*s) && s > str; --s);
    if (s == str)
        *s = '\0';
    else
        *(++s) = '\0';
}


/* Read numbers until non-digit is encountered, and return number
in int form. */

int
curses_get_count(int first_digit)
{
    long current_count = first_digit;
    int current_char;

    current_char = curses_read_char();

    while (isdigit(current_char)) {
        current_count = (current_count * 10) + (current_char - '0');
        if (current_count > LARGEST_INT) {
            current_count = LARGEST_INT;
        }

        custompline(SUPPRESS_HISTORY, "Count: %ld", current_count);
        current_char = curses_read_char();
    }

    ungetch(current_char);

    if (current_char == '\033') {     /* Cancelled with escape */
        current_count = -1;
    }

    return current_count;
}


/* Convert the given NetHack text attributes into the format curses
   understands, and return that format mask. */

int
curses_convert_attr(int attr)
{
    int curses_attr;

    /* first, strip off control flags masked onto the display attributes
       (caller should have already done this...) */
    attr &= ~(ATR_URGENT | ATR_NOHISTORY);

    switch (attr) {
    case ATR_NONE:
        curses_attr = A_NORMAL;
        break;
    case ATR_ULINE:
        curses_attr = A_UNDERLINE;
        break;
    case ATR_BOLD:
        curses_attr = A_BOLD;
        break;
    case ATR_DIM:
        curses_attr = A_DIM;
        break;
    case ATR_BLINK:
        curses_attr = A_BLINK;
        break;
    case ATR_INVERSE:
        curses_attr = A_REVERSE;
        break;
    default:
        curses_attr = A_NORMAL;
    }

    return curses_attr;
}


/* Map letter attributes from a string to bitmask.  Return mask on
   success (might be 0), or -1 if not found. */

int
curses_read_attrs(const char *attrs)
{
    int retattr = 0;

    if (!attrs || !*attrs)
        return A_NORMAL;

    if (strchr(attrs, 'b') || strchr(attrs, 'B'))
        retattr |= A_BOLD;
    if (strchr(attrs, 'i') || strchr(attrs, 'I')) /* inverse */
        retattr |= A_REVERSE;
    if (strchr(attrs, 'u') || strchr(attrs, 'U'))
        retattr |= A_UNDERLINE;
    if (strchr(attrs, 'k') || strchr(attrs, 'K'))
        retattr |= A_BLINK;
    if (strchr(attrs, 'd') || strchr(attrs, 'D'))
        retattr |= A_DIM;
#ifdef A_ITALIC
    if (strchr(attrs, 't') || strchr(attrs, 'T'))
        retattr |= A_ITALIC;
#endif
#ifdef A_LEFTLINE
    if (strchr(attrs, 'l') || strchr(attrs, 'L'))
        retattr |= A_LEFTLINE;
#endif
#ifdef A_RIGHTLINE
    if (strchr(attrs, 'r') || strchr(attrs, 'R'))
        retattr |= A_RIGHTLINE;
#endif
    if (retattr == 0) {
        /* still default; check for none/normal */
        if (strchr(attrs, 'n') || strchr(attrs, 'N'))
            retattr = A_NORMAL;
        else
            retattr = -1; /* error */
    }
    return retattr;
}

/* format iflags.wc2_petattr into "+a+b..." for set bits a, b, ...
   (used by core's 'O' command; return value points past leading '+') */
char *
curses_fmt_attrs(outbuf)
char *outbuf;
{
    int attr = iflags.wc2_petattr;

    outbuf[0] = '\0';
    if (attr == A_NORMAL) {
        Strcpy(outbuf, "+N(None)");
    } else {
        if (attr & A_BOLD)
            Strcat(outbuf, "+B(Bold)");
        if (attr & A_REVERSE)
            Strcat(outbuf, "+I(Inverse)");
        if (attr & A_UNDERLINE)
            Strcat(outbuf, "+U(Underline)");
        if (attr & A_BLINK)
            Strcat(outbuf, "+K(blinK)");
        if (attr & A_DIM)
            Strcat(outbuf, "+D(Dim)");
#ifdef A_ITALIC
        if (attr & A_ITALIC)
            Strcat(outbuf, "+T(iTalic)");
#endif
#ifdef A_LEFTLINE
        if (attr & A_LEFTLINE)
            Strcat(outbuf, "+L(Left line)");
#endif
#ifdef A_RIGHTLINE
        if (attr & A_RIGHTLINE)
            Strcat(outbuf, "+R(Right line)");
#endif
    }
    if (!*outbuf)
        Sprintf(outbuf, "+unknown [%d]", attr);
    return &outbuf[1];
}

/* Convert special keys into values that NetHack can understand.
Currently this is limited to arrow keys, but this may be expanded. */

int
curses_convert_keys(int key)
{
    int ret = key;

    if (ret == '\033') {
        ret = parse_escape_sequence();
    }

    /* Handle arrow keys */
    switch (key) {
    case KEY_BACKSPACE:
        /* we can't distinguish between a separate backspace key and
           explicit Ctrl+H intended to rush to the left; without this,
           a value for ^H greater than 255 is passed back to core's
           readchar() and stripping the value down to 0..255 yields ^G! */
        ret = C('H');
        break;
    case KEY_LEFT:
        if (iflags.num_pad) {
            ret = '4';
        } else {
            ret = 'h';
        }
        break;
    case KEY_RIGHT:
        if (iflags.num_pad) {
            ret = '6';
        } else {
            ret = 'l';
        }
        break;
    case KEY_UP:
        if (iflags.num_pad) {
            ret = '8';
        } else {
            ret = 'k';
        }
        break;
    case KEY_DOWN:
        if (iflags.num_pad) {
            ret = '2';
        } else {
            ret = 'j';
        }
        break;
#ifdef KEY_A1
    case KEY_A1:
        if (iflags.num_pad) {
            ret = '7';
        } else {
            ret = 'y';
        }
        break;
#endif /* KEY_A1 */
#ifdef KEY_A3
    case KEY_A3:
        if (iflags.num_pad) {
            ret = '9';
        } else {
            ret = 'u';
        }
        break;
#endif /* KEY_A3 */
#ifdef KEY_C1
    case KEY_C1:
        if (iflags.num_pad) {
            ret = '1';
        } else {
            ret = 'b';
        }
        break;
#endif /* KEY_C1 */
#ifdef KEY_C3
    case KEY_C3:
        if (iflags.num_pad) {
            ret = '3';
        } else {
            ret = 'n';
        }
        break;
#endif /* KEY_C3 */
#ifdef KEY_B2
    case KEY_B2:
        if (iflags.num_pad) {
            ret = '5';
        } else {
            ret = 'g';
        }
        break;
#endif /* KEY_B2 */
    }

    return ret;
}

/*
 * We treat buttons 2 and 3 as equivalent so that it doesn't matter which
 * one is for right-click and which for middle-click.  The core uses CLICK_2
 * for right-click ("not left"-click) even though 2 might be middle button.
 *
 * BUTTON_CTRL was enabled at one point but was not working as intended.
 * Ctrl+left_click was generating pairs of duplicated events with Ctrl and
 * Report_mouse_position bits set (even though Report_mouse_position wasn't
 * enabled) but no button click bit set.  (It sort of worked because Ctrl+
 * Report_mouse_position wasn't a left click so passed along CLICK_2, but
 * the duplication made that too annoying to use.  Attempting to immediately
 * drain the second one wasn't working as intended either.)
 */
#define MOUSEBUTTONS (BUTTON1_CLICKED | BUTTON2_CLICKED | BUTTON3_CLICKED)

/* Process mouse events.  Mouse movement is processed until no further
mouse movement events are available.  Returns 0 for a mouse click
event, or the first non-mouse key event in the case of mouse
movement. */

int
curses_get_mouse(int *mousex, int *mousey, int *mod)
{
    int key = '\033';

#ifdef NCURSES_MOUSE_VERSION
    MEVENT event;

    if (getmouse(&event) == OK) { /* True if user has clicked */
        if ((event.bstate & MOUSEBUTTONS) != 0) {
        /*
         * The ncurses man page documents wmouse_trafo() incorrectly.
         * It says that last argument 'TRUE' translates from screen
         * to window and 'FALSE' translates from window to screen,
         * but those are backwards.  The mouse_trafo() macro calls
         * last argument 'to_screen', suggesting that the backwards
         * implementation is the intended behavior and the man page
         * is describing it wrong.
         */
            /* See if coords are in map window & convert coords */
            if (wmouse_trafo(mapwin, &event.y, &event.x, FALSE)) {
                key = '\0'; /* core uses this to detect a mouse click */
                *mousex = event.x + 1; /* +1: screen 0..78 is map 1..79 */
                *mousey = event.y;

                if (curses_window_has_border(MAP_WIN)) {
                    (*mousex)--;
                    (*mousey)--;
                }

                *mod = ((event.bstate & (BUTTON1_CLICKED | BUTTON_CTRL))
                        == BUTTON1_CLICKED) ? CLICK_1 : CLICK_2;
            }
        }
    }
#endif /* NCURSES_MOUSE_VERSION */

    return key;
}

void
curses_mouse_support(mode)
int mode; /* 0: off, 1: on, 2: alternate on */
{
#ifdef NCURSES_MOUSE_VERSION
    mmask_t result, oldmask, newmask;

    if (!mode)
        newmask = 0;
    else
        newmask = MOUSEBUTTONS; /* buttons 1, 2, and 3 */

    result = mousemask(newmask, &oldmask);
    nhUse(result);
#else
    nhUse(mode);
#endif
}

static int
parse_escape_sequence(void)
{
#ifndef PDCURSES
    int ret;

    timeout(10);

    ret = getch();

    if (ret != ERR) {           /* Likely an escape sequence */
        if (((ret >= 'a') && (ret <= 'z')) || ((ret >= '0') && (ret <= '9'))) {
            ret |= 0x80;        /* Meta key support for most terminals */
        } else if (ret == 'O') {        /* Numeric keypad */
            ret = getch();
            if ((ret != ERR) && (ret >= 112) && (ret <= 121)) {
                ret = ret - 112 + '0';  /* Convert to number */
            } else {
                ret = '\033';   /* Escape */
            }
        }
    } else {
        ret = '\033';           /* Just an escape character */
    }

    timeout(-1);

    return ret;
#else
    return '\033';
#endif /* !PDCURSES */
}
<|MERGE_RESOLUTION|>--- conflicted
+++ resolved
@@ -486,20 +486,6 @@
         return ch;
     }
 
-<<<<<<< HEAD
-    /* Save some processing time by returning if the glyph represents
-       an object that we don't have custom characters for */
-    if (!glyph_is_cmap(glyph)) {
-        return ch;
-    }
-
-    symbol = glyph_to_cmap(glyph);
-
-    /* If user selected a custom character for this object, don't
-       override this. */
-    if (((glyph_is_cmap(glyph)) && (ch != g.showsyms[symbol]))) {
-        return ch;
-=======
     /*
      * Curses has complete access to all characters that DECgraphics uses.
      * However, their character value isn't consistent between terminals
@@ -572,7 +558,6 @@
            value for someone who assumes that 0x60..0x7f is the valid
            range, so we're prepared to accept--and sanitize--it */
         decchars[0x7f - 0x5f] = '?';
->>>>>>> 389c4960
     }
 
     /* high bit set means special handling */
