/* vim:set cin ft=c sw=4 sts=4 ts=8 et ai cino=Ls\:0t0(0 : -*- mode:c;fill-column:80;tab-width:8;c-basic-offset:4;indent-tabs-mode:nil;c-file-style:"k&r" -*-*/
/* NetHack 3.6 cursmain.c */
/* Copyright (c) Karl Garrison, 2010. */
/* NetHack may be freely redistributed.  See license for details. */

#include "curses.h"
#include "hack.h"
#include "patchlevel.h"
#include "color.h"
#include "wincurs.h"

extern long curs_mesg_suppress_turn; /* from cursmesg.c */

/* Public functions for curses NetHack interface */

/* Interface definition, for windows.c */
struct window_procs curses_procs = {
    "curses",
    (WC_ALIGN_MESSAGE | WC_ALIGN_STATUS | WC_COLOR | WC_HILITE_PET
     | WC_PERM_INVENT | WC_POPUP_DIALOG | WC_SPLASH_SCREEN),
    (WC2_DARKGRAY | WC2_HITPOINTBAR
#if defined(STATUS_HILITES)
     | WC2_HILITE_STATUS
#endif
     | WC2_FLUSH_STATUS | WC2_TERM_SIZE
     | WC2_STATUSLINES | WC2_WINDOWBORDERS | WC2_PETATTR | WC2_GUICOLOR
     | WC2_SUPPRESS_HIST),
    curses_init_nhwindows,
    curses_player_selection,
    curses_askname,
    curses_get_nh_event,
    curses_exit_nhwindows,
    curses_suspend_nhwindows,
    curses_resume_nhwindows,
    curses_create_nhwindow,
    curses_clear_nhwindow,
    curses_display_nhwindow,
    curses_destroy_nhwindow,
    curses_curs,
    curses_putstr,
    genl_putmixed,
    curses_display_file,
    curses_start_menu,
    curses_add_menu,
    curses_end_menu,
    curses_select_menu,
    genl_message_menu,
    curses_update_inventory,
    curses_mark_synch,
    curses_wait_synch,
#ifdef CLIPPING
    curses_cliparound,
#endif
#ifdef POSITIONBAR
    donull,
#endif
    curses_print_glyph,
    curses_raw_print,
    curses_raw_print_bold,
    curses_nhgetch,
    curses_nh_poskey,
    curses_nhbell,
    curses_doprev_message,
    curses_yn_function,
    curses_getlin,
    curses_get_ext_cmd,
    curses_number_pad,
    curses_delay_output,
#ifdef CHANGE_COLOR             /* only a Mac option currently */
    donull,
    donull,
#endif
    curses_start_screen,
    curses_end_screen,
    genl_outrip,
    curses_preference_update,
    curses_getmsghistory,
    curses_putmsghistory,
    curses_status_init,
    curses_status_finish,
    genl_status_enablefield,
    curses_status_update,
    genl_can_suspend_yes,
};

/*
 * Global variables for curses interface
 */

int term_rows, term_cols;   /* size of underlying terminal */
int orig_cursor;            /* Preserve initial cursor state */
WINDOW *base_term;          /* underlying terminal window */
boolean counting;           /* Count window is active */
WINDOW *mapwin, *statuswin, *messagewin;    /* Main windows */

/* Track if we're performing an update to the permanent window.
   Needed since we aren't using the normal menu functions to handle
   the inventory window. */
static int inv_update = 0;

/*
init_nhwindows(int* argcp, char** argv)
                -- Initialize the windows used by NetHack.  This can also
                   create the standard windows listed at the top, but does
                   not display them.
                -- Any commandline arguments relevant to the windowport
                   should be interpreted, and *argcp and *argv should
                   be changed to remove those arguments.
                -- When the message window is created, the variable
                   iflags.window_inited needs to be set to TRUE.  Otherwise
                   all plines() will be done via raw_print().
                ** Why not have init_nhwindows() create all of the "standard"
                ** windows?  Or at least all but WIN_INFO?      -dean
*/
void
curses_init_nhwindows(int *argcp UNUSED,
                      char **argv UNUSED)
{
#ifdef PDCURSES
    char window_title[BUFSZ];
#endif

#ifdef XCURSES
    base_term = Xinitscr(*argcp, argv);
#else
    base_term = initscr();
#endif
#ifdef TEXTCOLOR
    if (has_colors()) {
        start_color();
        curses_init_nhcolors();
    } else {
        iflags.use_color = FALSE;
        set_option_mod_status("color", SET_IN_FILE);
        iflags.wc2_guicolor = FALSE;
        set_wc2_option_mod_status(WC2_GUICOLOR, SET_IN_FILE);
    }
#else
    iflags.use_color = FALSE;
    set_option_mod_status("color", SET_IN_FILE);
    iflags.wc2_guicolor = FALSE;
    set_wc2_option_mod_status(WC2_GUICOLOR, SET_IN_FILE);
#endif
    noecho();
    raw();
    meta(stdscr, TRUE);
    orig_cursor = curs_set(0);
    keypad(stdscr, TRUE);
#ifdef NCURSES_VERSION
# ifdef __APPLE__
    ESCDELAY = 25;
# else
    set_escdelay(25);
# endif/* __APPLE__ */
#endif /* NCURSES_VERSION */
#ifdef PDCURSES
# ifdef DEF_GAME_NAME
#  ifdef VERSION_STRING
    sprintf(window_title, "%s %s", DEF_GAME_NAME, VERSION_STRING);
#  else
    sprintf(window_title, "%s", DEF_GAME_NAME);
#  endif
       /* VERSION_STRING */
# else
#  ifdef VERSION_STRING
    sprintf(window_title, "%s %s", "NetHack", VERSION_STRING);
#  else
    sprintf(window_title, "%s", "NetHack");
#  endif
       /* VERSION_STRING */
# endif/* DEF_GAME_NAME */
    PDC_set_title(window_title);
    PDC_set_blink(TRUE);        /* Only if the user asks for it! */
    timeout(1);
    (void) getch();
    timeout(-1);
#endif /* PDCURSES */
    getmaxyx(base_term, term_rows, term_cols);
    counting = FALSE;
    curses_init_options();
    if ((term_rows < 15) || (term_cols < 40)) {
        panic("Terminal too small.  Must be minumum 40 width and 15 height");
    }

    curses_create_main_windows();
    curses_init_mesg_history();
    curses_display_splash_window();
}

/* Do a window-port specific player type selection. If player_selection()
   offers a Quit option, it is its responsibility to clean up and terminate
   the process. You need to fill in pl_character[0].
*/
void
curses_player_selection()
{
    curses_choose_character();
}


/* Ask the user for a player name. */
void
curses_askname()
{
<<<<<<< HEAD
    curses_line_input_dialog("Who are you?", g.plname, PL_NSIZ);
=======
    plname[0] = '\0';
    curses_line_input_dialog("Who are you?", plname, PL_NSIZ);
>>>>>>> cdb4a9e8
}


/* Does window event processing (e.g. exposure events).
   A noop for the tty and X window-ports.
*/
void
curses_get_nh_event()
{
    boolean do_reset = FALSE;

#ifdef PDCURSES
    if (is_termresized()) {
        resize_term(0, 0);
        do_reset = TRUE;
    }
#endif
#ifdef NCURSES_VERSION          /* Is there a better way to detect ncurses? */
    if (is_term_resized(term_rows, term_cols)) {
        if (!isendwin()) {
            endwin();
        }
        refresh();
        do_reset = TRUE;
    }
#endif

    if (do_reset) {
        getmaxyx(base_term, term_rows, term_cols);
        curses_got_input(); /* reset More>> */
        /* status_initialize, create_main_windows, last_messages, doredraw */
        curs_reset_windows(TRUE, TRUE);
    }
}

/* Exits the window system.  This should dismiss all windows,
   except the "window" used for raw_print().  str is printed if possible.
*/
void
curses_exit_nhwindows(const char *str)
{
    curses_destroy_nhwindow(INV_WIN);
    curses_destroy_nhwindow(MAP_WIN);
    curses_destroy_nhwindow(STATUS_WIN);
    curses_destroy_nhwindow(MESSAGE_WIN);
    curs_destroy_all_wins();

    curses_cleanup();
    curs_set(orig_cursor);
    endwin();
    iflags.window_inited = 0;
    if (str != NULL) {
        raw_print(str);
    }
}

/* Prepare the window to be suspended. */
void
curses_suspend_nhwindows(const char *str UNUSED)
{
    endwin();
}


/* Restore the windows after being suspended. */
void
curses_resume_nhwindows()
{
    curses_refresh_nethack_windows();
}

/*  Create a window of type "type" which can be
        NHW_MESSAGE     (top line)
        NHW_STATUS      (bottom lines)
        NHW_MAP         (main dungeon)
        NHW_MENU        (inventory or other "corner" windows)
        NHW_TEXT        (help/text, full screen paged window)
*/
winid
curses_create_nhwindow(int type)
{
    winid wid = curses_get_wid(type);

    if (curses_is_menu(wid) || curses_is_text(wid)) {
        curses_start_menu(wid);
        curses_add_wid(wid);
    }

    return wid;
}


/* Clear the given window, when asked to. */
void
curses_clear_nhwindow(winid wid)
{
    if (wid != NHW_MESSAGE) {
        curses_clear_nhwin(wid);
    } else {
        /* scroll the message window one line if it's full */
        curses_count_window("");
        /* remove 'countwin', leaving last message line blank */
        curses_count_window((char *) 0);
    }
}

/* -- Display the window on the screen.  If there is data
                   pending for output in that window, it should be sent.
                   If blocking is TRUE, display_nhwindow() will not
                   return until the data has been displayed on the screen,
                   and acknowledged by the user where appropriate.
                -- All calls are blocking in the tty window-port.
                -- Calling display_nhwindow(WIN_MESSAGE,???) will do a
                   --more--, if necessary, in the tty window-port.
*/
void
curses_display_nhwindow(winid wid, BOOLEAN_P block)
{
    menu_item *selected = NULL;

    if (curses_is_menu(wid) || curses_is_text(wid)) {
        curses_end_menu(wid, "");
        curses_select_menu(wid, PICK_NONE, &selected);
        return;
    }

    /* don't overwrite the splash screen first time through */
    if (!iflags.window_inited && wid == MAP_WIN) {
        iflags.window_inited = TRUE;
    } else {
        /* actually display the window */
        wnoutrefresh(curses_get_nhwin(wid));
        /* flush pending writes from other windows too */
        doupdate();
    }
    if ((wid == MAP_WIN) && block) {
        (void) curses_more();
    }

    if ((wid == MESSAGE_WIN) && block) {
        (void) curses_block(TRUE);
    }
}


/* Destroy will dismiss the window if the window has not
 * already been dismissed.
*/
void
curses_destroy_nhwindow(winid wid)
{
    switch (wid) {
    case MESSAGE_WIN:
        curses_teardown_messages(); /* discard ^P message history data */
        break;
    case STATUS_WIN:
        if (VIA_WINDOWPORT())
            curses_status_finish(); /* discard cached status data */
        break;
    case INV_WIN:
        iflags.perm_invent = 0; /* avoid unexpected update_inventory() */
        break;
    case MAP_WIN:
        break;
    default:
        break;
    }
    curses_del_nhwin(wid);
}

/* Next output to window will start at (x,y), also moves
 displayable cursor to (x,y).  For backward compatibility,
 1 <= x < cols, 0 <= y < rows, where cols and rows are
 the size of window.
*/
void
curses_curs(winid wid, int x, int y)
{
    curses_move_cursor(wid, x, y);
}

/*
putstr(window, attr, str)
                -- Print str on the window with the given attribute.  Only
                   printable ASCII characters (040-0126) must be supported.
                   Multiple putstr()s are output on separate lines.
                   Attributes can be one of
                        ATR_NONE (or 0)
                        ATR_ULINE
                        ATR_BOLD
                        ATR_BLINK
                        ATR_INVERSE
                   If a window-port does not support all of these, it may map
                   unsupported attributes to a supported one (e.g. map them
                   all to ATR_INVERSE).  putstr() may compress spaces out of
                   str, break str, or truncate str, if necessary for the
                   display.  Where putstr() breaks a line, it has to clear
                   to end-of-line.
                -- putstr should be implemented such that if two putstr()s
                   are done consecutively the user will see the first and
                   then the second.  In the tty port, pline() achieves this
                   by calling more() or displaying both on the same line.
*/
void
curses_putstr(winid wid, int attr, const char *text)
{
    int mesgflags, curses_attr;

    mesgflags = attr & (ATR_URGENT | ATR_NOHISTORY);
    attr &= ~mesgflags;

    if (wid == WIN_MESSAGE && (mesgflags & ATR_NOHISTORY) != 0) {
        /* display message without saving it in recall history */
        curses_count_window(text);
    } else {
        /* We need to convert NetHack attributes to curses attributes */
        curses_attr = curses_convert_attr(attr);
        curses_puts(wid, curses_attr, text);
    }
}

/* Display the file named str.  Complain about missing files
                   iff complain is TRUE.
*/
void
curses_display_file(const char *filename, BOOLEAN_P must_exist)
{
    curses_view_file(filename, must_exist);
}

/* Start using window as a menu.  You must call start_menu()
   before add_menu().  After calling start_menu() you may not
   putstr() to the window.  Only windows of type NHW_MENU may
   be used for menus.
*/
void
curses_start_menu(winid wid)
{
    if (inv_update)
        return;

    curses_create_nhmenu(wid);
}

/*
add_menu(winid wid, int glyph, const anything identifier,
                                char accelerator, char groupacc,
                                int attr, char *str, boolean preselected)
                -- Add a text line str to the given menu window.  If identifier
                   is 0, then the line cannot be selected (e.g. a title).
                   Otherwise, identifier is the value returned if the line is
                   selected.  Accelerator is a keyboard key that can be used
                   to select the line.  If the accelerator of a selectable
                   item is 0, the window system is free to select its own
                   accelerator.  It is up to the window-port to make the
                   accelerator visible to the user (e.g. put "a - " in front
                   of str).  The value attr is the same as in putstr().
                   Glyph is an optional glyph to accompany the line.  If
                   window port cannot or does not want to display it, this
                   is OK.  If there is no glyph applicable, then this
                   value will be NO_GLYPH.
                -- All accelerators should be in the range [A-Za-z].
                -- It is expected that callers do not mix accelerator
                   choices.  Either all selectable items have an accelerator
                   or let the window system pick them.  Don't do both.
                -- Groupacc is a group accelerator.  It may be any character
                   outside of the standard accelerator (see above) or a
                   number.  If 0, the item is unaffected by any group
                   accelerator.  If this accelerator conflicts with
                   the menu command (or their user defined alises), it loses.
                   The menu commands and aliases take care not to interfere
                   with the default object class symbols.
                -- If you want this choice to be preselected when the
                   menu is displayed, set preselected to TRUE.
*/
void
curses_add_menu(winid wid, int glyph, const ANY_P * identifier,
                CHAR_P accelerator, CHAR_P group_accel, int attr,
                const char *str, BOOLEAN_P presel)
{
    int curses_attr;

    attr &= ~(ATR_URGENT | ATR_NOHISTORY);
    curses_attr = curses_convert_attr(attr);

    if (inv_update) {
        curses_add_inv(inv_update, glyph, accelerator, curses_attr, str);
        inv_update++;
        return;
    }

    curses_add_nhmenu_item(wid, glyph, identifier, accelerator, group_accel,
                           curses_attr, str, presel);
}

/*
end_menu(window, prompt)
                -- Stop adding entries to the menu and flushes the window
                   to the screen (brings to front?).  Prompt is a prompt
                   to give the user.  If prompt is NULL, no prompt will
                   be printed.
                ** This probably shouldn't flush the window any more (if
                ** it ever did).  That should be select_menu's job.  -dean
*/
void
curses_end_menu(winid wid, const char *prompt)
{
    if (inv_update)
        return;

    curses_finalize_nhmenu(wid, prompt);
}

/*
int select_menu(winid window, int how, menu_item **selected)
                -- Return the number of items selected; 0 if none were chosen,
                   -1 when explicitly cancelled.  If items were selected, then
                   selected is filled in with an allocated array of menu_item
                   structures, one for each selected line.  The caller must
                   free this array when done with it.  The "count" field
                   of selected is a user supplied count.  If the user did
                   not supply a count, then the count field is filled with
                   -1 (meaning all).  A count of zero is equivalent to not
                   being selected and should not be in the list.  If no items
                   were selected, then selected is NULL'ed out.  How is the
                   mode of the menu.  Three valid values are PICK_NONE,
                   PICK_ONE, and PICK_N, meaning: nothing is selectable,
                   only one thing is selectable, and any number valid items
                   may selected.  If how is PICK_NONE, this function should
                   never return anything but 0 or -1.
                -- You may call select_menu() on a window multiple times --
                   the menu is saved until start_menu() or destroy_nhwindow()
                   is called on the window.
                -- Note that NHW_MENU windows need not have select_menu()
                   called for them. There is no way of knowing whether
                   select_menu() will be called for the window at
                   create_nhwindow() time.
*/
int
curses_select_menu(winid wid, int how, MENU_ITEM_P ** selected)
{
    if (inv_update)
        return 0;

    return curses_display_nhmenu(wid, how, selected);
}

void
curses_update_inventory(void)
{
    /* Don't do anything if perm_invent is off unless we
       changed the option. */
    if (!iflags.perm_invent) {
        if (curses_get_nhwin(INV_WIN)) {
            curs_reset_windows(TRUE, FALSE);
        }
        return;
    }

    /* Update inventory sidebar. NetHack uses normal menu functions
       when drawing the inventory, and we don't want to change the
       underlying code. So instead, track if an inventory update is
       being performed with a static variable. */
    inv_update = 1;
    curses_update_inv();
    inv_update = 0;
}

/*
mark_synch()    -- Don't go beyond this point in I/O on any channel until
                   all channels are caught up to here.  Can be an empty call
                   for the moment
*/
void
curses_mark_synch()
{
}

/*
wait_synch()    -- Wait until all pending output is complete (*flush*() for
                   streams goes here).
                -- May also deal with exposure events etc. so that the
                   display is OK when return from wait_synch().
*/
void
curses_wait_synch()
{
    /* [do we need 'if (counting) curses_count_window((char *)0);' here?] */
}

/*
cliparound(x, y)-- Make sure that the user is more-or-less centered on the
                   screen if the playing area is larger than the screen.
                -- This function is only defined if CLIPPING is defined.
*/
void
curses_cliparound(int x, int y)
{
    int sx, sy, ex, ey;
    boolean redraw = curses_map_borders(&sx, &sy, &ex, &ey, x, y);

    if (redraw) {
        curses_draw_map(sx, sy, ex, ey);
    }
}

/*
print_glyph(window, x, y, glyph, bkglyph)
                -- Print the glyph at (x,y) on the given window.  Glyphs are
                   integers at the interface, mapped to whatever the window-
                   port wants (symbol, font, color, attributes, ...there's
                   a 1-1 map between glyphs and distinct things on the map).
                   bkglyph is to render the background behind the glyph.
                   It's not used here.
*/
void
curses_print_glyph(winid wid, XCHAR_P x, XCHAR_P y, int glyph,
                   int bkglyph UNUSED)
{
    int ch;
    int color;
    unsigned int special;
    int attr = -1;

    /* map glyph to character and color */
    mapglyph(glyph, &ch, &color, &special, x, y);
    if ((special & MG_PET) && iflags.hilite_pet) {
        attr = iflags.wc2_petattr;
    }
    if ((special & MG_DETECT) && iflags.use_inverse) {
        attr = A_REVERSE;
    }
    if (!g.symset[PRIMARY].name || !strcmpi(g.symset[PRIMARY].name, "curses")) {
        ch = curses_convert_glyph(ch, glyph);
    }
    if (wid == NHW_MAP) {
/* hilite stairs not in 3.6, yet
        if ((special & MG_STAIRS) && iflags.hilite_hidden_stairs) {
            color = 16 + (color * 2);
        } else
*/
        if ((special & MG_OBJPILE) && iflags.hilite_pile) {
            if (iflags.wc_color)
                color = 16 + (color * 2) + 1;
            else
                attr = A_REVERSE;
        }
    }

    curses_putch(wid, x, y, ch, color, attr);
}

/*
raw_print(str)  -- Print directly to a screen, or otherwise guarantee that
                   the user sees str.  raw_print() appends a newline to str.
                   It need not recognize ASCII control characters.  This is
                   used during startup (before windowing system initialization
                   -- maybe this means only error startup messages are raw),
                   for error messages, and maybe other "msg" uses.  E.g.
                   updating status for micros (i.e, "saving").
*/
void
curses_raw_print(const char *str)
{
#ifdef PDCURSES
    WINDOW *win = curses_get_nhwin(MESSAGE_WIN);

    curses_message_win_puts(str, FALSE);
#else
    puts(str);
#endif
}

/*
raw_print_bold(str)
            -- Like raw_print(), but prints in bold/standout (if possible).
*/
void
curses_raw_print_bold(const char *str)
{
    curses_raw_print(str);
}

/*
int nhgetch()   -- Returns a single character input from the user.
                -- In the tty window-port, nhgetch() assumes that tgetch()
                   will be the routine the OS provides to read a character.
                   Returned character _must_ be non-zero.
*/
int
curses_nhgetch()
{
    int ch;

    curses_prehousekeeping();
    ch = curses_read_char();
    curses_posthousekeeping();

    return ch;
}

/*
int nh_poskey(int *x, int *y, int *mod)
                -- Returns a single character input from the user or a
                   a positioning event (perhaps from a mouse).  If the
                   return value is non-zero, a character was typed, else,
                   a position in the MAP window is returned in x, y and mod.
                   mod may be one of

                        CLICK_1         -- mouse click type 1
                        CLICK_2         -- mouse click type 2

                   The different click types can map to whatever the
                   hardware supports.  If no mouse is supported, this
                   routine always returns a non-zero character.
*/
int
curses_nh_poskey(int *x, int *y, int *mod)
{
    int key = curses_nhgetch();

#ifdef NCURSES_MOUSE_VERSION
    /* Mouse event if mouse_support is true */
    if (key == KEY_MOUSE) {
        key = curses_get_mouse(x, y, mod);
    }
#endif

    return key;
}

/*
nhbell()        -- Beep at user.  [This will exist at least until sounds are
                   redone, since sounds aren't attributable to windows anyway.]
*/
void
curses_nhbell()
{
    beep();
}

/*
doprev_message()
                -- Display previous messages.  Used by the ^P command.
                -- On the tty-port this scrolls WIN_MESSAGE back one line.
*/
int
curses_doprev_message()
{
    curses_prev_mesg();
    return 0;
}

/*
char yn_function(const char *ques, const char *choices, char default)
                -- Print a prompt made up of ques, choices and default.
                   Read a single character response that is contained in
                   choices or default.  If choices is NULL, all possible
                   inputs are accepted and returned.  This overrides
                   everything else.  The choices are expected to be in
                   lower case.  Entering ESC always maps to 'q', or 'n',
                   in that order, if present in choices, otherwise it maps
                   to default.  Entering any other quit character (SPACE,
                   RETURN, NEWLINE) maps to default.
                -- If the choices string contains ESC, then anything after
                   it is an acceptable response, but the ESC and whatever
                   follows is not included in the prompt.
                -- If the choices string contains a '#' then accept a count.
                   Place this value in the global "yn_number" and return '#'.
                -- This uses the top line in the tty window-port, other
                   ports might use a popup.
*/
char
curses_yn_function(const char *question, const char *choices, CHAR_P def)
{
    return (char) curses_character_input_dialog(question, choices, def);
}

/*
getlin(const char *ques, char *input)
            -- Prints ques as a prompt and reads a single line of text,
               up to a newline.  The string entered is returned without the
               newline.  ESC is used to cancel, in which case the string
               "\033\000" is returned.
            -- getlin() must call flush_screen(1) before doing anything.
            -- This uses the top line in the tty window-port, other
               ports might use a popup.
*/
void
curses_getlin(const char *question, char *input)
{
    curses_line_input_dialog(question, input, BUFSZ);
}

/*
int get_ext_cmd(void)
            -- Get an extended command in a window-port specific way.
               An index into extcmdlist[] is returned on a successful
               selection, -1 otherwise.
*/
int
curses_get_ext_cmd()
{
    return curses_ext_cmd();
}


/*
number_pad(state)
            -- Initialize the number pad to the given state.
*/
void
curses_number_pad(int state UNUSED)
{
    return;
}

/*
delay_output()  -- Causes a visible delay of 50ms in the output.
               Conceptually, this is similar to wait_synch() followed
               by a nap(50ms), but allows asynchronous operation.
*/
void
curses_delay_output()
{
    /* refreshing the whole display is a waste of time,
     * but that's why we're here */
    refresh();
    napms(50);
}

/*
start_screen()  -- Only used on Unix tty ports, but must be declared for
               completeness.  Sets up the tty to work in full-screen
               graphics mode.  Look at win/tty/termcap.c for an
               example.  If your window-port does not need this function
               just declare an empty function.
*/
void
curses_start_screen()
{
}

/*
end_screen()    -- Only used on Unix tty ports, but must be declared for
               completeness.  The complement of start_screen().
*/
void
curses_end_screen()
{
}

/*
outrip(winid, int)
            -- The tombstone code.  If you want the traditional code use
               genl_outrip for the value and check the #if in rip.c.
*/
void
curses_outrip(winid wid UNUSED,
              int how UNUSED)
{
     return;
}

/*
preference_update(preference)
                -- The player has just changed one of the wincap preference
                   settings, and the NetHack core is notifying your window
                   port of that change.  If your window-port is capable of
                   dynamically adjusting to the change then it should do so.
                   Your window-port will only be notified of a particular
                   change if it indicated that it wants to be by setting the
                   corresponding bit in the wincap mask.
*/
void
curses_preference_update(const char *pref)
{
    boolean redo_main = FALSE, redo_status = FALSE;

    if (!strcmp(pref, "align_status")
        || !strcmp(pref, "statuslines")
        || !strcmp(pref, "windowborders"))
        redo_main = redo_status = TRUE;
    else if (!strcmp(pref, "hilite_status"))
        redo_status = TRUE;
    else if (!strcmp(pref, "align_message"))
        redo_main = TRUE;

    if (redo_main || redo_status)
        curs_reset_windows(redo_main, redo_status);
}

void
curs_reset_windows(boolean redo_main, boolean redo_status)
{
    boolean need_redraw = FALSE;

    if (redo_status) {
        status_initialize(REASSESS_ONLY);
        need_redraw = TRUE;
    }
    if (redo_main) {
        curses_create_main_windows();
        need_redraw = TRUE;
    }
    if (need_redraw) {
        curses_last_messages();
        doredraw();
    }
}

/*cursmain.c*/<|MERGE_RESOLUTION|>--- conflicted
+++ resolved
@@ -202,12 +202,8 @@
 void
 curses_askname()
 {
-<<<<<<< HEAD
+    g.plname[0] = '\0';
     curses_line_input_dialog("Who are you?", g.plname, PL_NSIZ);
-=======
-    plname[0] = '\0';
-    curses_line_input_dialog("Who are you?", plname, PL_NSIZ);
->>>>>>> cdb4a9e8
 }
 
 
